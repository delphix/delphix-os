--- conflicted
+++ resolved
@@ -23,11 +23,8 @@
 # Copyright (c) 2010, Oracle and/or its affiliates. All rights reserved.
 # Copyright 2012 OmniTI Computer Consulting, Inc.  All rights reserved.
 # Copyright 2014 Garrett D'Amore <garrett@damore.org>
-<<<<<<< HEAD
+# Copyright 2014 Nexenta Systems, Inc.  All rights reserved.
 # Copyright (c) 2012, 2014 by Delphix. All rights reserved.
-=======
-# Copyright 2014 Nexenta Systems, Inc.  All rights reserved.
->>>>>>> 6575bca0
 #
 
 #
