--- conflicted
+++ resolved
@@ -44,14 +44,9 @@
  *
  * My apologies.
  */
-<<<<<<< HEAD
-/* LINTED */
-DECLARE_STACK_OF(EVP_PKEY);
-=======
 /* BEGIN CSTYLED */
 DECLARE_STACK_OF(EVP_PKEY)
 /* END CSTYLED */
->>>>>>> c4567a61
 
 #define	sk_EVP_PKEY_new_null() SKM_sk_new_null(EVP_PKEY)
 #define	sk_EVP_PKEY_free(st) SKM_sk_free(EVP_PKEY, (st))
