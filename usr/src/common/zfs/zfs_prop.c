--- conflicted
+++ resolved
@@ -392,18 +392,14 @@
 	    PROP_READONLY, ZFS_TYPE_FILESYSTEM | ZFS_TYPE_VOLUME, "<size>",
 	    "LUSED");
 	zprop_register_number(ZFS_PROP_LOGICALREFERENCED, "logicalreferenced",
-<<<<<<< HEAD
 	    0, PROP_READONLY, ZFS_TYPE_DATASET | ZFS_TYPE_BOOKMARK,
 	    "<size>", "LREFER");
-=======
-	    0, PROP_READONLY, ZFS_TYPE_DATASET, "<size>", "LREFER");
 	zprop_register_number(ZFS_PROP_FILESYSTEM_COUNT, "filesystem_count",
 	    UINT64_MAX, PROP_READONLY, ZFS_TYPE_FILESYSTEM,
 	    "<count>", "FSCOUNT");
 	zprop_register_number(ZFS_PROP_SNAPSHOT_COUNT, "snapshot_count",
 	    UINT64_MAX, PROP_READONLY, ZFS_TYPE_FILESYSTEM | ZFS_TYPE_VOLUME,
 	    "<count>", "SSCOUNT");
->>>>>>> 007a6c1f
 
 	/* default number properties */
 	zprop_register_number(ZFS_PROP_QUOTA, "quota", 0, PROP_DEFAULT,
