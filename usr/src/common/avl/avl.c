/*
 * CDDL HEADER START
 *
 * The contents of this file are subject to the terms of the
 * Common Development and Distribution License (the "License").
 * You may not use this file except in compliance with the License.
 *
 * You can obtain a copy of the license at usr/src/OPENSOLARIS.LICENSE
 * or http://www.opensolaris.org/os/licensing.
 * See the License for the specific language governing permissions
 * and limitations under the License.
 *
 * When distributing Covered Code, include this CDDL HEADER in each
 * file and include the License file at usr/src/OPENSOLARIS.LICENSE.
 * If applicable, add the following below this CDDL HEADER, with the
 * fields enclosed by brackets "[]" replaced with your own identifying
 * information: Portions Copyright [yyyy] [name of copyright owner]
 *
 * CDDL HEADER END
 */
/*
 * Copyright 2009 Sun Microsystems, Inc.  All rights reserved.
 * Use is subject to license terms.
 */

/*
<<<<<<< HEAD
 * Copyright (c) 2015 by Delphix. All rights reserved.
=======
>>>>>>> 99189164
 * Copyright 2015 Nexenta Systems, Inc.  All rights reserved.
 * Copyright (c) 2015 by Delphix. All rights reserved.
 */

/*
 * AVL - generic AVL tree implementation for kernel use
 *
 * A complete description of AVL trees can be found in many CS textbooks.
 *
 * Here is a very brief overview. An AVL tree is a binary search tree that is
 * almost perfectly balanced. By "almost" perfectly balanced, we mean that at
 * any given node, the left and right subtrees are allowed to differ in height
 * by at most 1 level.
 *
 * This relaxation from a perfectly balanced binary tree allows doing
 * insertion and deletion relatively efficiently. Searching the tree is
 * still a fast operation, roughly O(log(N)).
 *
 * The key to insertion and deletion is a set of tree manipulations called
 * rotations, which bring unbalanced subtrees back into the semi-balanced state.
 *
 * This implementation of AVL trees has the following peculiarities:
 *
 *	- The AVL specific data structures are physically embedded as fields
 *	  in the "using" data structures.  To maintain generality the code
 *	  must constantly translate between "avl_node_t *" and containing
 *	  data structure "void *"s by adding/subtracting the avl_offset.
 *
 *	- Since the AVL data is always embedded in other structures, there is
 *	  no locking or memory allocation in the AVL routines. This must be
 *	  provided for by the enclosing data structure's semantics. Typically,
 *	  avl_insert()/_add()/_remove()/avl_insert_here() require some kind of
 *	  exclusive write lock. Other operations require a read lock.
 *
 *      - The implementation uses iteration instead of explicit recursion,
 *	  since it is intended to run on limited size kernel stacks. Since
 *	  there is no recursion stack present to move "up" in the tree,
 *	  there is an explicit "parent" link in the avl_node_t.
 *
 *      - The left/right children pointers of a node are in an array.
 *	  In the code, variables (instead of constants) are used to represent
 *	  left and right indices.  The implementation is written as if it only
 *	  dealt with left handed manipulations.  By changing the value assigned
 *	  to "left", the code also works for right handed trees.  The
 *	  following variables/terms are frequently used:
 *
 *		int left;	// 0 when dealing with left children,
 *				// 1 for dealing with right children
 *
 *		int left_heavy;	// -1 when left subtree is taller at some node,
 *				// +1 when right subtree is taller
 *
 *		int right;	// will be the opposite of left (0 or 1)
 *		int right_heavy;// will be the opposite of left_heavy (-1 or 1)
 *
 *		int direction;  // 0 for "<" (ie. left child); 1 for ">" (right)
 *
 *	  Though it is a little more confusing to read the code, the approach
 *	  allows using half as much code (and hence cache footprint) for tree
 *	  manipulations and eliminates many conditional branches.
 *
 *	- The avl_index_t is an opaque "cookie" used to find nodes at or
 *	  adjacent to where a new value would be inserted in the tree. The value
 *	  is a modified "avl_node_t *".  The bottom bit (normally 0 for a
 *	  pointer) is set to indicate if that the new node has a value greater
 *	  than the value of the indicated "avl_node_t *".
 *
 * Note - in addition to userland (e.g. libavl and libutil) and the kernel
 * (e.g. genunix), avl.c is compiled into ld.so and kmdb's genunix module,
 * which each have their own compilation environments and subsequent
 * requirements. Each of these environments must be considered when adding
 * dependencies from avl.c.
 */

#include <sys/types.h>
#include <sys/param.h>
#include <sys/debug.h>
#include <sys/avl.h>
#include <sys/cmn_err.h>

/*
 * Small arrays to translate between balance (or diff) values and child indices.
 *
 * Code that deals with binary tree data structures will randomly use
 * left and right children when examining a tree.  C "if()" statements
 * which evaluate randomly suffer from very poor hardware branch prediction.
 * In this code we avoid some of the branch mispredictions by using the
 * following translation arrays. They replace random branches with an
 * additional memory reference. Since the translation arrays are both very
 * small the data should remain efficiently in cache.
 */
static const int  avl_child2balance[2]	= {-1, 1};
static const int  avl_balance2child[]	= {0, 0, 1};


/*
 * Walk from one node to the previous valued node (ie. an infix walk
 * towards the left). At any given node we do one of 2 things:
 *
 * - If there is a left child, go to it, then to it's rightmost descendant.
 *
 * - otherwise we return through parent nodes until we've come from a right
 *   child.
 *
 * Return Value:
 * NULL - if at the end of the nodes
 * otherwise next node
 */
void *
avl_walk(avl_tree_t *tree, void	*oldnode, int left)
{
	size_t off = tree->avl_offset;
	avl_node_t *node = AVL_DATA2NODE(oldnode, off);
	int right = 1 - left;
	int was_child;


	/*
	 * nowhere to walk to if tree is empty
	 */
	if (node == NULL)
		return (NULL);

	/*
	 * Visit the previous valued node. There are two possibilities:
	 *
	 * If this node has a left child, go down one left, then all
	 * the way right.
	 */
	if (node->avl_child[left] != NULL) {
		for (node = node->avl_child[left];
		    node->avl_child[right] != NULL;
		    node = node->avl_child[right])
			;
	/*
	 * Otherwise, return thru left children as far as we can.
	 */
	} else {
		for (;;) {
			was_child = AVL_XCHILD(node);
			node = AVL_XPARENT(node);
			if (node == NULL)
				return (NULL);
			if (was_child == right)
				break;
		}
	}

	return (AVL_NODE2DATA(node, off));
}

/*
 * Return the lowest valued node in a tree or NULL.
 * (leftmost child from root of tree)
 */
void *
avl_first(avl_tree_t *tree)
{
	avl_node_t *node;
	avl_node_t *prev = NULL;
	size_t off = tree->avl_offset;

	for (node = tree->avl_root; node != NULL; node = node->avl_child[0])
		prev = node;

	if (prev != NULL)
		return (AVL_NODE2DATA(prev, off));
	return (NULL);
}

/*
 * Return the highest valued node in a tree or NULL.
 * (rightmost child from root of tree)
 */
void *
avl_last(avl_tree_t *tree)
{
	avl_node_t *node;
	avl_node_t *prev = NULL;
	size_t off = tree->avl_offset;

	for (node = tree->avl_root; node != NULL; node = node->avl_child[1])
		prev = node;

	if (prev != NULL)
		return (AVL_NODE2DATA(prev, off));
	return (NULL);
}

/*
 * Access the node immediately before or after an insertion point.
 *
 * "avl_index_t" is a (avl_node_t *) with the bottom bit indicating a child
 *
 * Return value:
 *	NULL: no node in the given direction
 *	"void *"  of the found tree node
 */
void *
avl_nearest(avl_tree_t *tree, avl_index_t where, int direction)
{
	int child = AVL_INDEX2CHILD(where);
	avl_node_t *node = AVL_INDEX2NODE(where);
	void *data;
	size_t off = tree->avl_offset;

	if (node == NULL) {
		ASSERT(tree->avl_root == NULL);
		return (NULL);
	}
	data = AVL_NODE2DATA(node, off);
	if (child != direction)
		return (data);

	return (avl_walk(tree, data, direction));
}


/*
 * Search for the node which contains "value".  The algorithm is a
 * simple binary tree search.
 *
 * return value:
 *	NULL: the value is not in the AVL tree
 *		*where (if not NULL)  is set to indicate the insertion point
 *	"void *"  of the found tree node
 */
void *
avl_find(avl_tree_t *tree, const void *value, avl_index_t *where)
{
	avl_node_t *node;
	avl_node_t *prev = NULL;
	int child = 0;
	int diff;
	size_t off = tree->avl_offset;

	for (node = tree->avl_root; node != NULL;
	    node = node->avl_child[child]) {

		prev = node;

		diff = tree->avl_compar(value, AVL_NODE2DATA(node, off));
		ASSERT(-1 <= diff && diff <= 1);
		if (diff == 0) {
#ifdef DEBUG
			if (where != NULL)
				*where = 0;
#endif
			return (AVL_NODE2DATA(node, off));
		}
		child = avl_balance2child[1 + diff];

	}

	if (where != NULL)
		*where = AVL_MKINDEX(prev, child);

	return (NULL);
}


/*
 * Perform a rotation to restore balance at the subtree given by depth.
 *
 * This routine is used by both insertion and deletion. The return value
 * indicates:
 *	 0 : subtree did not change height
 *	!0 : subtree was reduced in height
 *
 * The code is written as if handling left rotations, right rotations are
 * symmetric and handled by swapping values of variables right/left[_heavy]
 *
 * On input balance is the "new" balance at "node". This value is either
 * -2 or +2.
 */
static int
avl_rotation(avl_tree_t *tree, avl_node_t *node, int balance)
{
	int left = !(balance < 0);	/* when balance = -2, left will be 0 */
	int right = 1 - left;
	int left_heavy = balance >> 1;
	int right_heavy = -left_heavy;
	avl_node_t *parent = AVL_XPARENT(node);
	avl_node_t *child = node->avl_child[left];
	avl_node_t *cright;
	avl_node_t *gchild;
	avl_node_t *gright;
	avl_node_t *gleft;
	int which_child = AVL_XCHILD(node);
	int child_bal = AVL_XBALANCE(child);

	/* BEGIN CSTYLED */
	/*
	 * case 1 : node is overly left heavy, the left child is balanced or
	 * also left heavy. This requires the following rotation.
	 *
	 *                   (node bal:-2)
	 *                    /           \
	 *                   /             \
	 *              (child bal:0 or -1)
	 *              /    \
	 *             /      \
	 *                     cright
	 *
	 * becomes:
	 *
	 *              (child bal:1 or 0)
	 *              /        \
	 *             /          \
	 *                        (node bal:-1 or 0)
	 *                         /     \
	 *                        /       \
	 *                     cright
	 *
	 * we detect this situation by noting that child's balance is not
	 * right_heavy.
	 */
	/* END CSTYLED */
	if (child_bal != right_heavy) {

		/*
		 * compute new balance of nodes
		 *
		 * If child used to be left heavy (now balanced) we reduced
		 * the height of this sub-tree -- used in "return...;" below
		 */
		child_bal += right_heavy; /* adjust towards right */

		/*
		 * move "cright" to be node's left child
		 */
		cright = child->avl_child[right];
		node->avl_child[left] = cright;
		if (cright != NULL) {
			AVL_SETPARENT(cright, node);
			AVL_SETCHILD(cright, left);
		}

		/*
		 * move node to be child's right child
		 */
		child->avl_child[right] = node;
		AVL_SETBALANCE(node, -child_bal);
		AVL_SETCHILD(node, right);
		AVL_SETPARENT(node, child);

		/*
		 * update the pointer into this subtree
		 */
		AVL_SETBALANCE(child, child_bal);
		AVL_SETCHILD(child, which_child);
		AVL_SETPARENT(child, parent);
		if (parent != NULL)
			parent->avl_child[which_child] = child;
		else
			tree->avl_root = child;

		return (child_bal == 0);
	}

	/* BEGIN CSTYLED */
	/*
	 * case 2 : When node is left heavy, but child is right heavy we use
	 * a different rotation.
	 *
	 *                   (node b:-2)
	 *                    /   \
	 *                   /     \
	 *                  /       \
	 *             (child b:+1)
	 *              /     \
	 *             /       \
	 *                   (gchild b: != 0)
	 *                     /  \
	 *                    /    \
	 *                 gleft   gright
	 *
	 * becomes:
	 *
	 *              (gchild b:0)
	 *              /       \
	 *             /         \
	 *            /           \
	 *        (child b:?)   (node b:?)
	 *         /  \          /   \
	 *        /    \        /     \
	 *            gleft   gright
	 *
	 * computing the new balances is more complicated. As an example:
	 *	 if gchild was right_heavy, then child is now left heavy
	 *		else it is balanced
	 */
	/* END CSTYLED */
	gchild = child->avl_child[right];
	gleft = gchild->avl_child[left];
	gright = gchild->avl_child[right];

	/*
	 * move gright to left child of node and
	 *
	 * move gleft to right child of node
	 */
	node->avl_child[left] = gright;
	if (gright != NULL) {
		AVL_SETPARENT(gright, node);
		AVL_SETCHILD(gright, left);
	}

	child->avl_child[right] = gleft;
	if (gleft != NULL) {
		AVL_SETPARENT(gleft, child);
		AVL_SETCHILD(gleft, right);
	}

	/*
	 * move child to left child of gchild and
	 *
	 * move node to right child of gchild and
	 *
	 * fixup parent of all this to point to gchild
	 */
	balance = AVL_XBALANCE(gchild);
	gchild->avl_child[left] = child;
	AVL_SETBALANCE(child, (balance == right_heavy ? left_heavy : 0));
	AVL_SETPARENT(child, gchild);
	AVL_SETCHILD(child, left);

	gchild->avl_child[right] = node;
	AVL_SETBALANCE(node, (balance == left_heavy ? right_heavy : 0));
	AVL_SETPARENT(node, gchild);
	AVL_SETCHILD(node, right);

	AVL_SETBALANCE(gchild, 0);
	AVL_SETPARENT(gchild, parent);
	AVL_SETCHILD(gchild, which_child);
	if (parent != NULL)
		parent->avl_child[which_child] = gchild;
	else
		tree->avl_root = gchild;

	return (1);	/* the new tree is always shorter */
}


/*
 * Insert a new node into an AVL tree at the specified (from avl_find()) place.
 *
 * Newly inserted nodes are always leaf nodes in the tree, since avl_find()
 * searches out to the leaf positions.  The avl_index_t indicates the node
 * which will be the parent of the new node.
 *
 * After the node is inserted, a single rotation further up the tree may
 * be necessary to maintain an acceptable AVL balance.
 */
void
avl_insert(avl_tree_t *tree, void *new_data, avl_index_t where)
{
	avl_node_t *node;
	avl_node_t *parent = AVL_INDEX2NODE(where);
	int old_balance;
	int new_balance;
	int which_child = AVL_INDEX2CHILD(where);
	size_t off = tree->avl_offset;

	ASSERT(tree);
#ifdef _LP64
	ASSERT(((uintptr_t)new_data & 0x7) == 0);
#endif

	node = AVL_DATA2NODE(new_data, off);

	/*
	 * First, add the node to the tree at the indicated position.
	 */
	++tree->avl_numnodes;

	node->avl_child[0] = NULL;
	node->avl_child[1] = NULL;

	AVL_SETCHILD(node, which_child);
	AVL_SETBALANCE(node, 0);
	AVL_SETPARENT(node, parent);
	if (parent != NULL) {
		ASSERT(parent->avl_child[which_child] == NULL);
		parent->avl_child[which_child] = node;
	} else {
		ASSERT(tree->avl_root == NULL);
		tree->avl_root = node;
	}
	/*
	 * Now, back up the tree modifying the balance of all nodes above the
	 * insertion point. If we get to a highly unbalanced ancestor, we
	 * need to do a rotation.  If we back out of the tree we are done.
	 * If we brought any subtree into perfect balance (0), we are also done.
	 */
	for (;;) {
		node = parent;
		if (node == NULL)
			return;

		/*
		 * Compute the new balance
		 */
		old_balance = AVL_XBALANCE(node);
		new_balance = old_balance + avl_child2balance[which_child];

		/*
		 * If we introduced equal balance, then we are done immediately
		 */
		if (new_balance == 0) {
			AVL_SETBALANCE(node, 0);
			return;
		}

		/*
		 * If both old and new are not zero we went
		 * from -1 to -2 balance, do a rotation.
		 */
		if (old_balance != 0)
			break;

		AVL_SETBALANCE(node, new_balance);
		parent = AVL_XPARENT(node);
		which_child = AVL_XCHILD(node);
	}

	/*
	 * perform a rotation to fix the tree and return
	 */
	(void) avl_rotation(tree, node, new_balance);
}

/*
 * Insert "new_data" in "tree" in the given "direction" either after or
 * before (AVL_AFTER, AVL_BEFORE) the data "here".
 *
 * Insertions can only be done at empty leaf points in the tree, therefore
 * if the given child of the node is already present we move to either
 * the AVL_PREV or AVL_NEXT and reverse the insertion direction. Since
 * every other node in the tree is a leaf, this always works.
 *
 * To help developers using this interface, we assert that the new node
 * is correctly ordered at every step of the way in DEBUG kernels.
 */
void
avl_insert_here(
	avl_tree_t *tree,
	void *new_data,
	void *here,
	int direction)
{
	avl_node_t *node;
	int child = direction;	/* rely on AVL_BEFORE == 0, AVL_AFTER == 1 */
#ifdef DEBUG
	int diff;
#endif

	ASSERT(tree != NULL);
	ASSERT(new_data != NULL);
	ASSERT(here != NULL);
	ASSERT(direction == AVL_BEFORE || direction == AVL_AFTER);

	/*
	 * If corresponding child of node is not NULL, go to the neighboring
	 * node and reverse the insertion direction.
	 */
	node = AVL_DATA2NODE(here, tree->avl_offset);

#ifdef DEBUG
	diff = tree->avl_compar(new_data, here);
	ASSERT(-1 <= diff && diff <= 1);
	ASSERT(diff != 0);
	ASSERT(diff > 0 ? child == 1 : child == 0);
#endif

	if (node->avl_child[child] != NULL) {
		node = node->avl_child[child];
		child = 1 - child;
		while (node->avl_child[child] != NULL) {
#ifdef DEBUG
			diff = tree->avl_compar(new_data,
			    AVL_NODE2DATA(node, tree->avl_offset));
			ASSERT(-1 <= diff && diff <= 1);
			ASSERT(diff != 0);
			ASSERT(diff > 0 ? child == 1 : child == 0);
#endif
			node = node->avl_child[child];
		}
#ifdef DEBUG
		diff = tree->avl_compar(new_data,
		    AVL_NODE2DATA(node, tree->avl_offset));
		ASSERT(-1 <= diff && diff <= 1);
		ASSERT(diff != 0);
		ASSERT(diff > 0 ? child == 1 : child == 0);
#endif
	}
	ASSERT(node->avl_child[child] == NULL);

	avl_insert(tree, new_data, AVL_MKINDEX(node, child));
}

/*
 * Add a new node to an AVL tree.
 */
void
avl_add(avl_tree_t *tree, void *new_node)
{
	avl_index_t where;

	/*
	 * This is unfortunate.  We want to call panic() here, even for
	 * non-DEBUG kernels.  In userland, however, we can't depend on anything
	 * in libc or else the rtld build process gets confused.
	 * Thankfully, rtld provides us with its own assfail() so we can use
	 * that here.  We use assfail() directly to get a nice error message
	 * in the core - much like what panic() does for crashdumps.
	 */
	if (avl_find(tree, new_node, &where) != NULL)
#ifdef _KERNEL
		panic("avl_find() succeeded inside avl_add()");
#else
		(void) assfail("avl_find() succeeded inside avl_add()",
		    __FILE__, __LINE__);
#endif
	avl_insert(tree, new_node, where);
}

/*
 * Delete a node from the AVL tree.  Deletion is similar to insertion, but
 * with 2 complications.
 *
 * First, we may be deleting an interior node. Consider the following subtree:
 *
 *     d           c            c
 *    / \         / \          / \
 *   b   e       b   e        b   e
 *  / \	        / \          /
 * a   c       a            a
 *
 * When we are deleting node (d), we find and bring up an adjacent valued leaf
 * node, say (c), to take the interior node's place. In the code this is
 * handled by temporarily swapping (d) and (c) in the tree and then using
 * common code to delete (d) from the leaf position.
 *
 * Secondly, an interior deletion from a deep tree may require more than one
 * rotation to fix the balance. This is handled by moving up the tree through
 * parents and applying rotations as needed. The return value from
 * avl_rotation() is used to detect when a subtree did not change overall
 * height due to a rotation.
 */
void
avl_remove(avl_tree_t *tree, void *data)
{
	avl_node_t *delete;
	avl_node_t *parent;
	avl_node_t *node;
	avl_node_t tmp;
	int old_balance;
	int new_balance;
	int left;
	int right;
	int which_child;
	size_t off = tree->avl_offset;

	ASSERT(tree);

	delete = AVL_DATA2NODE(data, off);

	/*
	 * Deletion is easiest with a node that has at most 1 child.
	 * We swap a node with 2 children with a sequentially valued
	 * neighbor node. That node will have at most 1 child. Note this
	 * has no effect on the ordering of the remaining nodes.
	 *
	 * As an optimization, we choose the greater neighbor if the tree
	 * is right heavy, otherwise the left neighbor. This reduces the
	 * number of rotations needed.
	 */
	if (delete->avl_child[0] != NULL && delete->avl_child[1] != NULL) {

		/*
		 * choose node to swap from whichever side is taller
		 */
		old_balance = AVL_XBALANCE(delete);
		left = avl_balance2child[old_balance + 1];
		right = 1 - left;

		/*
		 * get to the previous value'd node
		 * (down 1 left, as far as possible right)
		 */
		for (node = delete->avl_child[left];
		    node->avl_child[right] != NULL;
		    node = node->avl_child[right])
			;

		/*
		 * create a temp placeholder for 'node'
		 * move 'node' to delete's spot in the tree
		 */
		tmp = *node;

		*node = *delete;
		if (node->avl_child[left] == node)
			node->avl_child[left] = &tmp;

		parent = AVL_XPARENT(node);
		if (parent != NULL)
			parent->avl_child[AVL_XCHILD(node)] = node;
		else
			tree->avl_root = node;
		AVL_SETPARENT(node->avl_child[left], node);
		AVL_SETPARENT(node->avl_child[right], node);

		/*
		 * Put tmp where node used to be (just temporary).
		 * It always has a parent and at most 1 child.
		 */
		delete = &tmp;
		parent = AVL_XPARENT(delete);
		parent->avl_child[AVL_XCHILD(delete)] = delete;
		which_child = (delete->avl_child[1] != 0);
		if (delete->avl_child[which_child] != NULL)
			AVL_SETPARENT(delete->avl_child[which_child], delete);
	}


	/*
	 * Here we know "delete" is at least partially a leaf node. It can
	 * be easily removed from the tree.
	 */
	ASSERT(tree->avl_numnodes > 0);
	--tree->avl_numnodes;
	parent = AVL_XPARENT(delete);
	which_child = AVL_XCHILD(delete);
	if (delete->avl_child[0] != NULL)
		node = delete->avl_child[0];
	else
		node = delete->avl_child[1];

	/*
	 * Connect parent directly to node (leaving out delete).
	 */
	if (node != NULL) {
		AVL_SETPARENT(node, parent);
		AVL_SETCHILD(node, which_child);
	}
	if (parent == NULL) {
		tree->avl_root = node;
		return;
	}
	parent->avl_child[which_child] = node;


	/*
	 * Since the subtree is now shorter, begin adjusting parent balances
	 * and performing any needed rotations.
	 */
	do {

		/*
		 * Move up the tree and adjust the balance
		 *
		 * Capture the parent and which_child values for the next
		 * iteration before any rotations occur.
		 */
		node = parent;
		old_balance = AVL_XBALANCE(node);
		new_balance = old_balance - avl_child2balance[which_child];
		parent = AVL_XPARENT(node);
		which_child = AVL_XCHILD(node);

		/*
		 * If a node was in perfect balance but isn't anymore then
		 * we can stop, since the height didn't change above this point
		 * due to a deletion.
		 */
		if (old_balance == 0) {
			AVL_SETBALANCE(node, new_balance);
			break;
		}

		/*
		 * If the new balance is zero, we don't need to rotate
		 * else
		 * need a rotation to fix the balance.
		 * If the rotation doesn't change the height
		 * of the sub-tree we have finished adjusting.
		 */
		if (new_balance == 0)
			AVL_SETBALANCE(node, new_balance);
		else if (!avl_rotation(tree, node, new_balance))
			break;
	} while (parent != NULL);
}

#define	AVL_REINSERT(tree, obj)		\
	avl_remove((tree), (obj));	\
	avl_add((tree), (obj))

boolean_t
avl_update_lt(avl_tree_t *t, void *obj)
{
	void *neighbor;

	ASSERT(((neighbor = AVL_NEXT(t, obj)) == NULL) ||
	    (t->avl_compar(obj, neighbor) <= 0));

	neighbor = AVL_PREV(t, obj);
	if ((neighbor != NULL) && (t->avl_compar(obj, neighbor) < 0)) {
		AVL_REINSERT(t, obj);
		return (B_TRUE);
	}

	return (B_FALSE);
}

boolean_t
avl_update_gt(avl_tree_t *t, void *obj)
{
	void *neighbor;

	ASSERT(((neighbor = AVL_PREV(t, obj)) == NULL) ||
	    (t->avl_compar(obj, neighbor) >= 0));

	neighbor = AVL_NEXT(t, obj);
	if ((neighbor != NULL) && (t->avl_compar(obj, neighbor) > 0)) {
		AVL_REINSERT(t, obj);
		return (B_TRUE);
	}

	return (B_FALSE);
}

boolean_t
avl_update(avl_tree_t *t, void *obj)
{
	void *neighbor;

	neighbor = AVL_PREV(t, obj);
	if ((neighbor != NULL) && (t->avl_compar(obj, neighbor) < 0)) {
		AVL_REINSERT(t, obj);
		return (B_TRUE);
	}

	neighbor = AVL_NEXT(t, obj);
	if ((neighbor != NULL) && (t->avl_compar(obj, neighbor) > 0)) {
		AVL_REINSERT(t, obj);
		return (B_TRUE);
	}

	return (B_FALSE);
}

void
avl_swap(avl_tree_t *tree1, avl_tree_t *tree2)
{
	avl_node_t *temp_node;
	ulong_t temp_numnodes;

	ASSERT3P(tree1->avl_compar, ==, tree2->avl_compar);
	ASSERT3U(tree1->avl_offset, ==, tree2->avl_offset);
	ASSERT3U(tree1->avl_size, ==, tree2->avl_size);

	temp_node = tree1->avl_root;
	temp_numnodes = tree1->avl_numnodes;
	tree1->avl_root = tree2->avl_root;
	tree1->avl_numnodes = tree2->avl_numnodes;
	tree2->avl_root = temp_node;
	tree2->avl_numnodes = temp_numnodes;
}

/*
 * initialize a new AVL tree
 */
void
avl_create(avl_tree_t *tree, int (*compar) (const void *, const void *),
    size_t size, size_t offset)
{
	ASSERT(tree);
	ASSERT(compar);
	ASSERT(size > 0);
	ASSERT(size >= offset + sizeof (avl_node_t));
#ifdef _LP64
	ASSERT((offset & 0x7) == 0);
#endif

	tree->avl_compar = compar;
	tree->avl_root = NULL;
	tree->avl_numnodes = 0;
	tree->avl_size = size;
	tree->avl_offset = offset;
}

/*
 * Delete a tree.
 */
/* ARGSUSED */
void
avl_destroy(avl_tree_t *tree)
{
	ASSERT(tree);
	ASSERT(tree->avl_numnodes == 0);
	ASSERT(tree->avl_root == NULL);
}


/*
 * Return the number of nodes in an AVL tree.
 */
ulong_t
avl_numnodes(avl_tree_t *tree)
{
	ASSERT(tree);
	return (tree->avl_numnodes);
}

boolean_t
avl_is_empty(avl_tree_t *tree)
{
	ASSERT(tree);
	return (tree->avl_numnodes == 0);
}

#define	CHILDBIT	(1L)

/*
 * Post-order tree walk used to visit all tree nodes and destroy the tree
 * in post order. This is used for removing all the nodes from a tree without
 * paying any cost for rebalancing it.
 *
 * example:
 *
 *	void *cookie = NULL;
 *	my_data_t *node;
 *
 *	while ((node = avl_destroy_nodes(tree, &cookie)) != NULL)
 *		free(node);
 *	avl_destroy(tree);
 *
 * The cookie is really an avl_node_t to the current node's parent and
 * an indication of which child you looked at last.
 *
 * On input, a cookie value of CHILDBIT indicates the tree is done.
 */
void *
avl_destroy_nodes(avl_tree_t *tree, void **cookie)
{
	avl_node_t	*node;
	avl_node_t	*parent;
	int		child;
	void		*first;
	size_t		off = tree->avl_offset;

	/*
	 * Initial calls go to the first node or it's right descendant.
	 */
	if (*cookie == NULL) {
		first = avl_first(tree);

		/*
		 * deal with an empty tree
		 */
		if (first == NULL) {
			*cookie = (void *)CHILDBIT;
			return (NULL);
		}

		node = AVL_DATA2NODE(first, off);
		parent = AVL_XPARENT(node);
		goto check_right_side;
	}

	/*
	 * If there is no parent to return to we are done.
	 */
	parent = (avl_node_t *)((uintptr_t)(*cookie) & ~CHILDBIT);
	if (parent == NULL) {
		if (tree->avl_root != NULL) {
			ASSERT(tree->avl_numnodes == 1);
			tree->avl_root = NULL;
			tree->avl_numnodes = 0;
		}
		return (NULL);
	}

	/*
	 * Remove the child pointer we just visited from the parent and tree.
	 */
	child = (uintptr_t)(*cookie) & CHILDBIT;
	parent->avl_child[child] = NULL;
	ASSERT(tree->avl_numnodes > 1);
	--tree->avl_numnodes;

	/*
	 * If we just did a right child or there isn't one, go up to parent.
	 */
	if (child == 1 || parent->avl_child[1] == NULL) {
		node = parent;
		parent = AVL_XPARENT(parent);
		goto done;
	}

	/*
	 * Do parent's right child, then leftmost descendent.
	 */
	node = parent->avl_child[1];
	while (node->avl_child[0] != NULL) {
		parent = node;
		node = node->avl_child[0];
	}

	/*
	 * If here, we moved to a left child. It may have one
	 * child on the right (when balance == +1).
	 */
check_right_side:
	if (node->avl_child[1] != NULL) {
		ASSERT(AVL_XBALANCE(node) == 1);
		parent = node;
		node = node->avl_child[1];
		ASSERT(node->avl_child[0] == NULL &&
		    node->avl_child[1] == NULL);
	} else {
		ASSERT(AVL_XBALANCE(node) <= 0);
	}

done:
	if (parent == NULL) {
		*cookie = (void *)CHILDBIT;
		ASSERT(node == tree->avl_root);
	} else {
		*cookie = (void *)((uintptr_t)parent | AVL_XCHILD(node));
	}

	return (AVL_NODE2DATA(node, off));
}<|MERGE_RESOLUTION|>--- conflicted
+++ resolved
@@ -24,10 +24,6 @@
  */
 
 /*
-<<<<<<< HEAD
- * Copyright (c) 2015 by Delphix. All rights reserved.
-=======
->>>>>>> 99189164
  * Copyright 2015 Nexenta Systems, Inc.  All rights reserved.
  * Copyright (c) 2015 by Delphix. All rights reserved.
  */
