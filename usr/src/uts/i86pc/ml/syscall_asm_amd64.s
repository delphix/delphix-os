/*
 * CDDL HEADER START
 *
 * The contents of this file are subject to the terms of the
 * Common Development and Distribution License (the "License").
 * You may not use this file except in compliance with the License.
 *
 * You can obtain a copy of the license at usr/src/OPENSOLARIS.LICENSE
 * or http://www.opensolaris.org/os/licensing.
 * See the License for the specific language governing permissions
 * and limitations under the License.
 *
 * When distributing Covered Code, include this CDDL HEADER in each
 * file and include the License file at usr/src/OPENSOLARIS.LICENSE.
 * If applicable, add the following below this CDDL HEADER, with the
 * fields enclosed by brackets "[]" replaced with your own identifying
 * information: Portions Copyright [yyyy] [name of copyright owner]
 *
 * CDDL HEADER END
 */
/*
 * Copyright (c) 2004, 2010, Oracle and/or its affiliates. All rights reserved.
<<<<<<< HEAD
 * Copyright (c) 2012, Joyent, Inc.  All rights reserved.
 * Copyright (c) 2016 by Delphix. All rights reserved.
=======
 * Copyright 2015 Joyent, Inc.
>>>>>>> 41c6413c
 */

#include <sys/asm_linkage.h>
#include <sys/asm_misc.h>
#include <sys/regset.h>
#include <sys/privregs.h>
#include <sys/psw.h>
#include <sys/machbrand.h>

#if defined(__lint)

#include <sys/types.h>
#include <sys/thread.h>
#include <sys/systm.h>

#else	/* __lint */

#include <sys/segments.h>
#include <sys/pcb.h>
#include <sys/trap.h>
#include <sys/ftrace.h>
#include <sys/traptrace.h>
#include <sys/clock.h>
#include <sys/model.h>
#include <sys/panic.h>

#if defined(__xpv)
#include <sys/hypervisor.h>
#endif

#include "assym.h"

#endif	/* __lint */

/*
 * We implement five flavours of system call entry points
 *
 * -	syscall/sysretq		(amd64 generic)
 * -	syscall/sysretl		(i386 plus SYSC bit)
 * -	sysenter/sysexit	(i386 plus SEP bit)
 * -	int/iret		(i386 generic)
 * -	lcall/iret		(i386 generic)
 *
 * The current libc included in Solaris uses int/iret as the base unoptimized
 * kernel entry method. Older libc implementations and legacy binaries may use
 * the lcall call gate, so it must continue to be supported.
 *
 * System calls that use an lcall call gate are processed in trap() via a
 * segment-not-present trap, i.e. lcalls are extremely slow(!).
 *
 * The basic pattern used in the 32-bit SYSC handler at this point in time is
 * to have the bare minimum of assembler, and get to the C handlers as
 * quickly as possible.
 *
 * The 64-bit handler is much closer to the sparcv9 handler; that's
 * because of passing arguments in registers.  The 32-bit world still
 * passes arguments on the stack -- that makes that handler substantially
 * more complex.
 *
 * The two handlers share a few code fragments which are broken
 * out into preprocessor macros below.
 *
 * XX64	come back and speed all this up later.  The 32-bit stuff looks
 * especially easy to speed up the argument copying part ..
 *
 *
 * Notes about segment register usage (c.f. the 32-bit kernel)
 *
 * In the 32-bit kernel, segment registers are dutifully saved and
 * restored on all mode transitions because the kernel uses them directly.
 * When the processor is running in 64-bit mode, segment registers are
 * largely ignored.
 *
 * %cs and %ss
 *	controlled by the hardware mechanisms that make mode transitions
 *
 * The remaining segment registers have to either be pointing at a valid
 * descriptor i.e. with the 'present' bit set, or they can NULL descriptors
 *
 * %ds and %es
 *	always ignored
 *
 * %fs and %gs
 *	fsbase and gsbase are used to control the place they really point at.
 *	The kernel only depends on %gs, and controls its own gsbase via swapgs
 *
 * Note that loading segment registers is still costly because the GDT
 * lookup still happens (this is because the hardware can't know that we're
 * not setting up these segment registers for a 32-bit program).  Thus we
 * avoid doing this in the syscall path, and defer them to lwp context switch
 * handlers, so the register values remain virtualized to the lwp.
 */

#if defined(SYSCALLTRACE)
#define	ORL_SYSCALLTRACE(r32)		\
	orl	syscalltrace(%rip), r32
#else
#define	ORL_SYSCALLTRACE(r32)
#endif

/*
 * In the 32-bit kernel, we do absolutely nothing before getting into the
 * brand callback checks.  In 64-bit land, we do swapgs and then come here.
 * We assume that the %rsp- and %r15-stashing fields in the CPU structure
 * are still unused.
 *
 * Check if a brand_mach_ops callback is defined for the specified callback_id
 * type.  If so invoke it with the kernel's %gs value loaded and the following
 * data on the stack:
 *
 * stack:  --------------------------------------
 *      32 | callback pointer			|
 *    | 24 | user (or interrupt) stack pointer	|
 *    | 16 | lwp pointer			|
 *    v  8 | userland return address		|
 *       0 | callback wrapper return addr	|
 *         --------------------------------------
 *
 * Since we're pushing the userland return address onto the kernel stack
 * we need to get that address without accessing the user's stack (since we
 * can't trust that data).  There are different ways to get the userland
 * return address depending on how the syscall trap was made:
 *
 * a) For sys_syscall and sys_syscall32 the return address is in %rcx.
 * b) For sys_sysenter the return address is in %rdx.
 * c) For sys_int80 and sys_syscall_int (int91), upon entry into the macro,
 *    the stack pointer points at the state saved when we took the interrupt:
 *	 ------------------------
 *    |  | user's %ss		|
 *    |  | user's %esp		|
 *    |  | EFLAGS register	|
 *    v  | user's %cs		|
 *       | user's %eip		|
 *	 ------------------------
 *
 * The 2nd parameter to the BRAND_CALLBACK macro is either the
 * BRAND_URET_FROM_REG or BRAND_URET_FROM_INTR_STACK macro.  These macros are
 * used to generate the proper code to get the userland return address for
 * each syscall entry point.
 *
 * The interface to the brand callbacks on the 64-bit kernel assumes %r15
 * is available as a scratch register within the callback.  If the callback
 * returns within the kernel then this macro will restore %r15.  If the
 * callback is going to return directly to userland then it should restore
 * %r15 before returning to userland.
 */
#define BRAND_URET_FROM_REG(rip_reg)					\
	pushq	rip_reg			/* push the return address	*/

/*
 * The interrupt stack pointer we saved on entry to the BRAND_CALLBACK macro
 * is currently pointing at the user return address (%eip).
 */
#define BRAND_URET_FROM_INTR_STACK()					\
	movq	%gs:CPU_RTMP_RSP, %r15	/* grab the intr. stack pointer	*/ ;\
	pushq	(%r15)			/* push the return address	*/

#define	BRAND_CALLBACK(callback_id, push_userland_ret)			    \
	movq	%rsp, %gs:CPU_RTMP_RSP	/* save the stack pointer	*/ ;\
	movq	%r15, %gs:CPU_RTMP_R15	/* save %r15			*/ ;\
	movq	%gs:CPU_THREAD, %r15	/* load the thread pointer	*/ ;\
	movq	T_STACK(%r15), %rsp	/* switch to the kernel stack	*/ ;\
	subq	$16, %rsp		/* save space for 2 pointers	*/ ;\
	pushq	%r14			/* save %r14			*/ ;\
	movq	%gs:CPU_RTMP_RSP, %r14					   ;\
	movq	%r14, 8(%rsp)		/* stash the user stack pointer	*/ ;\
	popq	%r14			/* restore %r14			*/ ;\
	movq	T_LWP(%r15), %r15	/* load the lwp pointer		*/ ;\
	pushq	%r15			/* push the lwp pointer		*/ ;\
	movq	LWP_PROCP(%r15), %r15	/* load the proc pointer	*/ ;\
	movq	P_BRAND(%r15), %r15	/* load the brand pointer	*/ ;\
	movq	B_MACHOPS(%r15), %r15	/* load the machops pointer	*/ ;\
	movq	_CONST(_MUL(callback_id, CPTRSIZE))(%r15), %r15		   ;\
	cmpq	$0, %r15						   ;\
	je	1f							   ;\
	movq	%r15, 16(%rsp)		/* save the callback pointer	*/ ;\
	push_userland_ret		/* push the return address	*/ ;\
	call	*24(%rsp)		/* call callback		*/ ;\
1:	movq	%gs:CPU_RTMP_R15, %r15	/* restore %r15			*/ ;\
	movq	%gs:CPU_RTMP_RSP, %rsp	/* restore the stack pointer	*/

#define	MSTATE_TRANSITION(from, to)		\
	movl	$from, %edi;			\
	movl	$to, %esi;			\
	call	syscall_mstate

/*
 * Check to see if a simple (direct) return is possible i.e.
 *
 *	if (t->t_post_sys_ast | syscalltrace |
 *	    lwp->lwp_pcb.pcb_rupdate == 1)
 *		do full version	;
 *
 * Preconditions:
 * -	t is curthread
 * Postconditions:
 * -	condition code NE is set if post-sys is too complex
 * -	rtmp is zeroed if it isn't (we rely on this!)
 * -	ltmp is smashed
 */
#define	CHECK_POSTSYS_NE(t, ltmp, rtmp)			\
	movq	T_LWP(t), ltmp;				\
	movzbl	PCB_RUPDATE(ltmp), rtmp;		\
	ORL_SYSCALLTRACE(rtmp);				\
	orl	T_POST_SYS_AST(t), rtmp;		\
	cmpl	$0, rtmp

/*
 * Fix up the lwp, thread, and eflags for a successful return
 *
 * Preconditions:
 * -	zwreg contains zero
 */
#define	SIMPLE_SYSCALL_POSTSYS(t, lwp, zwreg)		\
	movb	$LWP_USER, LWP_STATE(lwp);		\
	movw	zwreg, T_SYSNUM(t);			\
	andb	$_CONST(0xffff - PS_C), REGOFF_RFL(%rsp)

/*
 * ASSERT(lwptoregs(lwp) == rp);
 *
 * This may seem obvious, but very odd things happen if this
 * assertion is false
 *
 * Preconditions:
 *	(%rsp is ready for normal call sequence)
 * Postconditions (if assertion is true):
 *	%r11 is smashed
 *
 * ASSERT(rp->r_cs == descnum)
 *
 * The code selector is written into the regs structure when the
 * lwp stack is created.  We use this ASSERT to validate that
 * the regs structure really matches how we came in.
 *
 * Preconditions:
 *	(%rsp is ready for normal call sequence)
 * Postconditions (if assertion is true):
 *	-none-
 *
 * ASSERT(lwp->lwp_pcb.pcb_rupdate == 0);
 *
 * If this is false, it meant that we returned to userland without
 * updating the segment registers as we were supposed to.
 *
 * Note that we must ensure no interrupts or other traps intervene
 * between entering privileged mode and performing the assertion,
 * otherwise we may perform a context switch on the thread, which
 * will end up setting pcb_rupdate to 1 again.
 */
#if defined(DEBUG)

#if !defined(__lint)

__lwptoregs_msg:
	.string	"syscall_asm_amd64.s:%d lwptoregs(%p) [%p] != rp [%p]"

__codesel_msg:
	.string	"syscall_asm_amd64.s:%d rp->r_cs [%ld] != %ld"

__no_rupdate_msg:
	.string	"syscall_asm_amd64.s:%d lwp %p, pcb_rupdate != 0"

#endif	/* !__lint */

#define	ASSERT_LWPTOREGS(lwp, rp)			\
	movq	LWP_REGS(lwp), %r11;			\
	cmpq	rp, %r11;				\
	je	7f;					\
	leaq	__lwptoregs_msg(%rip), %rdi;		\
	movl	$__LINE__, %esi;			\
	movq	lwp, %rdx;				\
	movq	%r11, %rcx;				\
	movq	rp, %r8;				\
	xorl	%eax, %eax;				\
	call	panic;					\
7:

#define	ASSERT_NO_RUPDATE_PENDING(lwp)			\
	testb	$0x1, PCB_RUPDATE(lwp);			\
	je	8f;					\
	movq	lwp, %rdx;				\
	leaq	__no_rupdate_msg(%rip), %rdi;		\
	movl	$__LINE__, %esi;			\
	xorl	%eax, %eax;				\
	call	panic;					\
8:

#else
#define	ASSERT_LWPTOREGS(lwp, rp)
#define	ASSERT_NO_RUPDATE_PENDING(lwp)
#endif

/*
 * Do the traptrace thing and restore any registers we used
 * in situ.  Assumes that %rsp is pointing at the base of
 * the struct regs, obviously ..
 */
#ifdef TRAPTRACE
#define	SYSCALL_TRAPTRACE(ttype)				\
	TRACE_PTR(%rdi, %rbx, %ebx, %rcx, ttype);		\
	TRACE_REGS(%rdi, %rsp, %rbx, %rcx);			\
	TRACE_STAMP(%rdi);	/* rdtsc clobbers %eax, %edx */	\
	movq	REGOFF_RAX(%rsp), %rax;				\
	movq	REGOFF_RBX(%rsp), %rbx;				\
	movq	REGOFF_RCX(%rsp), %rcx;				\
	movq	REGOFF_RDX(%rsp), %rdx;				\
	movl	%eax, TTR_SYSNUM(%rdi);				\
	movq	REGOFF_RDI(%rsp), %rdi

#define	SYSCALL_TRAPTRACE32(ttype)				\
	SYSCALL_TRAPTRACE(ttype);				\
	/* paranoia: clean the top 32-bits of the registers */	\
	orl	%eax, %eax;					\
	orl	%ebx, %ebx;					\
	orl	%ecx, %ecx;					\
	orl	%edx, %edx;					\
	orl	%edi, %edi
#else	/* TRAPTRACE */
#define	SYSCALL_TRAPTRACE(ttype)
#define	SYSCALL_TRAPTRACE32(ttype)
#endif	/* TRAPTRACE */

/*
 * The 64-bit libc syscall wrapper does this:
 *
 * fn(<args>)
 * {
 *	movq	%rcx, %r10	-- because syscall smashes %rcx
 *	movl	$CODE, %eax
 *	syscall
 *	<error processing>
 * }
 *
 * Thus when we come into the kernel:
 *
 *	%rdi, %rsi, %rdx, %r10, %r8, %r9 contain first six args
 *	%rax is the syscall number
 *	%r12-%r15 contain caller state
 *
 * The syscall instruction arranges that:
 *
 *	%rcx contains the return %rip
 *	%r11d contains bottom 32-bits of %rflags
 *	%rflags is masked (as determined by the SFMASK msr)
 *	%cs is set to UCS_SEL (as determined by the STAR msr)
 *	%ss is set to UDS_SEL (as determined by the STAR msr)
 *	%rip is set to sys_syscall (as determined by the LSTAR msr)
 *
 * Or in other words, we have no registers available at all.
 * Only swapgs can save us!
 *
 * Under the hypervisor, the swapgs has happened already.  However, the
 * state of the world is very different from that we're familiar with.
 *
 * In particular, we have a stack structure like that for interrupt
 * gates, except that the %cs and %ss registers are modified for reasons
 * that are not entirely clear.  Critically, the %rcx/%r11 values do
 * *not* reflect the usage of those registers under a 'real' syscall[1];
 * the stack, therefore, looks like this:
 *
 *	0x0(rsp)	potentially junk %rcx
 *	0x8(rsp)	potentially junk %r11
 *	0x10(rsp)	user %rip
 *	0x18(rsp)	modified %cs
 *	0x20(rsp)	user %rflags
 *	0x28(rsp)	user %rsp
 *	0x30(rsp)	modified %ss
 *
 *
 * and before continuing on, we must load the %rip into %rcx and the
 * %rflags into %r11.
 *
 * [1] They used to, and we relied on it, but this was broken in 3.1.1.
 * Sigh.
 */
#if defined(__xpv)
#define	XPV_SYSCALL_PROD						\
	movq	0x10(%rsp), %rcx;					\
	movq	0x20(%rsp), %r11;					\
	movq	0x28(%rsp), %rsp
#else
#define	XPV_SYSCALL_PROD /* nothing */
#endif

#if defined(__lint)

/*ARGSUSED*/
void
sys_syscall()
{}

void
_allsyscalls()
{}

size_t _allsyscalls_size;

#else	/* __lint */

	ENTRY_NP2(brand_sys_syscall,_allsyscalls)
	SWAPGS				/* kernel gsbase */
	XPV_SYSCALL_PROD
	BRAND_CALLBACK(BRAND_CB_SYSCALL, BRAND_URET_FROM_REG(%rcx))
	jmp	noprod_sys_syscall

	ALTENTRY(sys_syscall)
	SWAPGS				/* kernel gsbase */
	XPV_SYSCALL_PROD

noprod_sys_syscall:
	movq	%r15, %gs:CPU_RTMP_R15
	movq	%rsp, %gs:CPU_RTMP_RSP

	movq	%gs:CPU_THREAD, %r15
	movq	T_STACK(%r15), %rsp	/* switch from user to kernel stack */

	ASSERT_UPCALL_MASK_IS_SET

	movl	$UCS_SEL, REGOFF_CS(%rsp)
	movq	%rcx, REGOFF_RIP(%rsp)		/* syscall: %rip -> %rcx */
	movq	%r11, REGOFF_RFL(%rsp)		/* syscall: %rfl -> %r11d */
	movl	$UDS_SEL, REGOFF_SS(%rsp)

	movl	%eax, %eax			/* wrapper: sysc# -> %eax */
	movq	%rdi, REGOFF_RDI(%rsp)
	movq	%rsi, REGOFF_RSI(%rsp)
	movq	%rdx, REGOFF_RDX(%rsp)
	movq	%r10, REGOFF_RCX(%rsp)		/* wrapper: %rcx -> %r10 */
	movq	%r10, %rcx			/* arg[3] for direct calls */

	movq	%r8, REGOFF_R8(%rsp)
	movq	%r9, REGOFF_R9(%rsp)
	movq	%rax, REGOFF_RAX(%rsp)
	movq	%rbx, REGOFF_RBX(%rsp)

	movq	%rbp, REGOFF_RBP(%rsp)
	movq	%r10, REGOFF_R10(%rsp)
	movq	%gs:CPU_RTMP_RSP, %r11
	movq	%r11, REGOFF_RSP(%rsp)
	movq	%r12, REGOFF_R12(%rsp)

	movq	%r13, REGOFF_R13(%rsp)
	movq	%r14, REGOFF_R14(%rsp)
	movq	%gs:CPU_RTMP_R15, %r10
	movq	%r10, REGOFF_R15(%rsp)
	movq	$0, REGOFF_SAVFP(%rsp)
	movq	$0, REGOFF_SAVPC(%rsp)

	/*
	 * Copy these registers here in case we end up stopped with
	 * someone (like, say, /proc) messing with our register state.
	 * We don't -restore- them unless we have to in update_sregs.
	 *
	 * Since userland -can't- change fsbase or gsbase directly,
	 * and capturing them involves two serializing instructions,
	 * we don't bother to capture them here.
	 */
	xorl	%ebx, %ebx
	movw	%ds, %bx
	movq	%rbx, REGOFF_DS(%rsp)
	movw	%es, %bx
	movq	%rbx, REGOFF_ES(%rsp)
	movw	%fs, %bx
	movq	%rbx, REGOFF_FS(%rsp)
	movw	%gs, %bx
	movq	%rbx, REGOFF_GS(%rsp)

	/*
	 * Machine state saved in the regs structure on the stack
	 * First six args in %rdi, %rsi, %rdx, %rcx, %r8, %r9
	 * %eax is the syscall number
	 * %rsp is the thread's stack, %r15 is curthread
	 * REG_RSP(%rsp) is the user's stack
	 */

	SYSCALL_TRAPTRACE($TT_SYSC64)

	movq	%rsp, %rbp

	movq	T_LWP(%r15), %r14
	ASSERT_NO_RUPDATE_PENDING(%r14)
	ENABLE_INTR_FLAGS

	MSTATE_TRANSITION(LMS_USER, LMS_SYSTEM)
	movl	REGOFF_RAX(%rsp), %eax	/* (%rax damaged by mstate call) */

	ASSERT_LWPTOREGS(%r14, %rsp)

	movb	$LWP_SYS, LWP_STATE(%r14)
	incq	LWP_RU_SYSC(%r14)
	movb	$NORMALRETURN, LWP_EOSYS(%r14)

	incq	%gs:CPU_STATS_SYS_SYSCALL

	movw	%ax, T_SYSNUM(%r15)
	movzbl	T_PRE_SYS(%r15), %ebx
	ORL_SYSCALLTRACE(%ebx)
	testl	%ebx, %ebx
	jne	_syscall_pre

_syscall_invoke:
	movq	REGOFF_RDI(%rbp), %rdi
	movq	REGOFF_RSI(%rbp), %rsi
	movq	REGOFF_RDX(%rbp), %rdx
	movq	REGOFF_RCX(%rbp), %rcx
	movq	REGOFF_R8(%rbp), %r8
	movq	REGOFF_R9(%rbp), %r9

	cmpl	$NSYSCALL, %eax
	jae	_syscall_ill
	shll	$SYSENT_SIZE_SHIFT, %eax
	leaq	sysent(%rax), %rbx

	call	*SY_CALLC(%rbx)

	movq	%rax, %r12
	movq	%rdx, %r13

	/*
	 * If the handler returns two ints, then we need to split the
	 * 64-bit return value into two 32-bit values.
	 */
	testw	$SE_32RVAL2, SY_FLAGS(%rbx)
	je	5f
	movq	%r12, %r13
	shrq	$32, %r13	/* upper 32-bits into %edx */
	movl	%r12d, %r12d	/* lower 32-bits into %eax */
5:
	/*
	 * Optimistically assume that there's no post-syscall
	 * work to do.  (This is to avoid having to call syscall_mstate()
	 * with interrupts disabled)
	 */
	MSTATE_TRANSITION(LMS_SYSTEM, LMS_USER)

	/*
	 * We must protect ourselves from being descheduled here;
	 * If we were, and we ended up on another cpu, or another
	 * lwp got in ahead of us, it could change the segment
	 * registers without us noticing before we return to userland.
	 */
	CLI(%r14)
	CHECK_POSTSYS_NE(%r15, %r14, %ebx)
	jne	_syscall_post

	/*
	 * We need to protect ourselves against non-canonical return values
	 * because Intel doesn't check for them on sysret (AMD does).  Canonical
	 * addresses on current amd64 processors only use 48-bits for VAs; an
	 * address is canonical if all upper bits (47-63) are identical. If we
	 * find a non-canonical %rip, we opt to go through the full
	 * _syscall_post path which takes us into an iretq which is not
	 * susceptible to the same problems sysret is.
	 *
	 * We're checking for a canonical address by first doing an arithmetic
	 * shift. This will fill in the remaining bits with the value of bit 63.
	 * If the address were canonical, the register would now have either all
	 * zeroes or all ones in it. Therefore we add one (inducing overflow)
	 * and compare against 1. A canonical address will either be zero or one
	 * at this point, hence the use of ja.
	 *
	 * At this point, r12 and r13 have the return value so we can't use
	 * those registers.
	 */
	movq	REGOFF_RIP(%rsp), %rcx
	sarq	$47, %rcx
	incq	%rcx
	cmpq	$1, %rcx
	ja	_syscall_post


	SIMPLE_SYSCALL_POSTSYS(%r15, %r14, %bx)

	movq	%r12, REGOFF_RAX(%rsp)
	movq	%r13, REGOFF_RDX(%rsp)

	/*
	 * To get back to userland, we need the return %rip in %rcx and
	 * the return %rfl in %r11d.  The sysretq instruction also arranges
	 * to fix up %cs and %ss; everything else is our responsibility.
	 */
	movq	REGOFF_RDI(%rsp), %rdi
	movq	REGOFF_RSI(%rsp), %rsi
	movq	REGOFF_RDX(%rsp), %rdx
	/* %rcx used to restore %rip value */

	movq	REGOFF_R8(%rsp), %r8
	movq	REGOFF_R9(%rsp), %r9
	movq	REGOFF_RAX(%rsp), %rax
	movq	REGOFF_RBX(%rsp), %rbx

	movq	REGOFF_RBP(%rsp), %rbp
	movq	REGOFF_R10(%rsp), %r10
	/* %r11 used to restore %rfl value */
	movq	REGOFF_R12(%rsp), %r12

	movq	REGOFF_R13(%rsp), %r13
	movq	REGOFF_R14(%rsp), %r14
	movq	REGOFF_R15(%rsp), %r15

	movq	REGOFF_RIP(%rsp), %rcx
	movl	REGOFF_RFL(%rsp), %r11d

#if defined(__xpv)
	addq	$REGOFF_RIP, %rsp
#else
	movq	REGOFF_RSP(%rsp), %rsp
#endif

        /*
         * There can be no instructions between the ALTENTRY below and
	 * SYSRET or we could end up breaking brand support. See label usage
         * in sn1_brand_syscall_callback for an example.
         */
	ASSERT_UPCALL_MASK_IS_SET
#if defined(__xpv)
	SYSRETQ
        ALTENTRY(nopop_sys_syscall_swapgs_sysretq)

	/*
	 * We can only get here after executing a brand syscall
	 * interposition callback handler and simply need to
	 * "sysretq" back to userland. On the hypervisor this
	 * involves the iret hypercall which requires us to construct
	 * just enough of the stack needed for the hypercall.
	 * (rip, cs, rflags, rsp, ss).
	 */
	movq    %rsp, %gs:CPU_RTMP_RSP		/* save user's rsp */
	movq	%gs:CPU_THREAD, %r11
	movq	T_STACK(%r11), %rsp

	movq	%rcx, REGOFF_RIP(%rsp)
	movl	$UCS_SEL, REGOFF_CS(%rsp)
	movq	%gs:CPU_RTMP_RSP, %r11
	movq	%r11, REGOFF_RSP(%rsp)
	pushfq
	popq	%r11				/* hypercall enables ints */
	movq	%r11, REGOFF_RFL(%rsp)
	movl	$UDS_SEL, REGOFF_SS(%rsp)
	addq	$REGOFF_RIP, %rsp
	/*
	 * XXPV: see comment in SYSRETQ definition for future optimization
	 *       we could take.
	 */
	ASSERT_UPCALL_MASK_IS_SET
	SYSRETQ
#else
        ALTENTRY(nopop_sys_syscall_swapgs_sysretq)
	SWAPGS				/* user gsbase */
	SYSRETQ
#endif
        /*NOTREACHED*/
        SET_SIZE(nopop_sys_syscall_swapgs_sysretq)

_syscall_pre:
	call	pre_syscall
	movl	%eax, %r12d
	testl	%eax, %eax
	jne	_syscall_post_call
	/*
	 * Didn't abort, so reload the syscall args and invoke the handler.
	 */
	movzwl	T_SYSNUM(%r15), %eax
	jmp	_syscall_invoke

_syscall_ill:
	call	nosys
	movq	%rax, %r12
	movq	%rdx, %r13
	jmp	_syscall_post_call

_syscall_post:
	STI
	/*
	 * Sigh, our optimism wasn't justified, put it back to LMS_SYSTEM
	 * so that we can account for the extra work it takes us to finish.
	 */
	MSTATE_TRANSITION(LMS_USER, LMS_SYSTEM)
_syscall_post_call:
	movq	%r12, %rdi
	movq	%r13, %rsi
	call	post_syscall
	MSTATE_TRANSITION(LMS_SYSTEM, LMS_USER)
	jmp	_sys_rtt
	SET_SIZE(sys_syscall)
	SET_SIZE(brand_sys_syscall)

#endif	/* __lint */

#if defined(__lint)

/*ARGSUSED*/
void
sys_syscall32()
{}

#else	/* __lint */

	ENTRY_NP(brand_sys_syscall32)
	SWAPGS				/* kernel gsbase */
	XPV_TRAP_POP
	BRAND_CALLBACK(BRAND_CB_SYSCALL32, BRAND_URET_FROM_REG(%rcx))
	jmp	nopop_sys_syscall32

	ALTENTRY(sys_syscall32)
	SWAPGS				/* kernel gsbase */
	XPV_TRAP_POP

nopop_sys_syscall32:
	movl	%esp, %r10d
	movq	%gs:CPU_THREAD, %r15
	movq	T_STACK(%r15), %rsp
	movl	%eax, %eax

	movl	$U32CS_SEL, REGOFF_CS(%rsp)
	movl	%ecx, REGOFF_RIP(%rsp)		/* syscall: %rip -> %rcx */
	movq	%r11, REGOFF_RFL(%rsp)		/* syscall: %rfl -> %r11d */
	movq	%r10, REGOFF_RSP(%rsp)
	movl	$UDS_SEL, REGOFF_SS(%rsp)

_syscall32_save:
	movl	%edi, REGOFF_RDI(%rsp)
	movl	%esi, REGOFF_RSI(%rsp)
	movl	%ebp, REGOFF_RBP(%rsp)
	movl	%ebx, REGOFF_RBX(%rsp)
	movl	%edx, REGOFF_RDX(%rsp)
	movl	%ecx, REGOFF_RCX(%rsp)
	movl	%eax, REGOFF_RAX(%rsp)		/* wrapper: sysc# -> %eax */
	movq	$0, REGOFF_SAVFP(%rsp)
	movq	$0, REGOFF_SAVPC(%rsp)

	/*
	 * Copy these registers here in case we end up stopped with
	 * someone (like, say, /proc) messing with our register state.
	 * We don't -restore- them unless we have to in update_sregs.
	 *
	 * Since userland -can't- change fsbase or gsbase directly,
	 * we don't bother to capture them here.
	 */
	xorl	%ebx, %ebx
	movw	%ds, %bx
	movq	%rbx, REGOFF_DS(%rsp)
	movw	%es, %bx
	movq	%rbx, REGOFF_ES(%rsp)
	movw	%fs, %bx
	movq	%rbx, REGOFF_FS(%rsp)
	movw	%gs, %bx
	movq	%rbx, REGOFF_GS(%rsp)

	/*
	 * Application state saved in the regs structure on the stack
	 * %eax is the syscall number
	 * %rsp is the thread's stack, %r15 is curthread
	 * REG_RSP(%rsp) is the user's stack
	 */

	SYSCALL_TRAPTRACE32($TT_SYSC)

	movq	%rsp, %rbp

	movq	T_LWP(%r15), %r14
	ASSERT_NO_RUPDATE_PENDING(%r14)

	ENABLE_INTR_FLAGS

	MSTATE_TRANSITION(LMS_USER, LMS_SYSTEM)
	movl	REGOFF_RAX(%rsp), %eax	/* (%rax damaged by mstate call) */

	ASSERT_LWPTOREGS(%r14, %rsp)

	incq	 %gs:CPU_STATS_SYS_SYSCALL

	/*
	 * Make some space for MAXSYSARGS (currently 8) 32-bit args placed
	 * into 64-bit (long) arg slots, maintaining 16 byte alignment.  Or
	 * more succinctly:
	 *
	 *	SA(MAXSYSARGS * sizeof (long)) == 64
	 */
#define	SYS_DROP	64			/* drop for args */
	subq	$SYS_DROP, %rsp
	movb	$LWP_SYS, LWP_STATE(%r14)
	movq	%r15, %rdi
	movq	%rsp, %rsi
	call	syscall_entry

	/*
	 * Fetch the arguments copied onto the kernel stack and put
	 * them in the right registers to invoke a C-style syscall handler.
	 * %rax contains the handler address.
	 *
	 * Ideas for making all this go faster of course include simply
	 * forcibly fetching 6 arguments from the user stack under lofault
	 * protection, reverting to copyin_args only when watchpoints
	 * are in effect.
	 *
	 * (If we do this, make sure that exec and libthread leave
	 * enough space at the top of the stack to ensure that we'll
	 * never do a fetch from an invalid page.)
	 *
	 * Lots of ideas here, but they won't really help with bringup B-)
	 * Correctness can't wait, performance can wait a little longer ..
	 */

	movq	%rax, %rbx
	movl	0(%rsp), %edi
	movl	8(%rsp), %esi
	movl	0x10(%rsp), %edx
	movl	0x18(%rsp), %ecx
	movl	0x20(%rsp), %r8d
	movl	0x28(%rsp), %r9d

	call	*SY_CALLC(%rbx)

	movq	%rbp, %rsp	/* pop the args */

	/*
	 * amd64 syscall handlers -always- return a 64-bit value in %rax.
	 * On the 32-bit kernel, they always return that value in %eax:%edx
	 * as required by the 32-bit ABI.
	 *
	 * Simulate the same behaviour by unconditionally splitting the
	 * return value in the same way.
	 */
	movq	%rax, %r13
	shrq	$32, %r13	/* upper 32-bits into %edx */
	movl	%eax, %r12d	/* lower 32-bits into %eax */

	/*
	 * Optimistically assume that there's no post-syscall
	 * work to do.  (This is to avoid having to call syscall_mstate()
	 * with interrupts disabled)
	 */
	MSTATE_TRANSITION(LMS_SYSTEM, LMS_USER)

	/*
	 * We must protect ourselves from being descheduled here;
	 * If we were, and we ended up on another cpu, or another
	 * lwp got in ahead of us, it could change the segment
	 * registers without us noticing before we return to userland.
	 */
	CLI(%r14)
	CHECK_POSTSYS_NE(%r15, %r14, %ebx)
	jne	_full_syscall_postsys32
	SIMPLE_SYSCALL_POSTSYS(%r15, %r14, %bx)

	/*
	 * To get back to userland, we need to put the return %rip in %rcx and
	 * the return %rfl in %r11d.  The sysret instruction also arranges
	 * to fix up %cs and %ss; everything else is our responsibility.
	 */

	movl	%r12d, %eax			/* %eax: rval1 */
	movl	REGOFF_RBX(%rsp), %ebx
	/* %ecx used for return pointer */
	movl	%r13d, %edx			/* %edx: rval2 */
	movl	REGOFF_RBP(%rsp), %ebp
	movl	REGOFF_RSI(%rsp), %esi
	movl	REGOFF_RDI(%rsp), %edi

	movl	REGOFF_RFL(%rsp), %r11d		/* %r11 -> eflags */
	movl	REGOFF_RIP(%rsp), %ecx		/* %ecx -> %eip */
	movl	REGOFF_RSP(%rsp), %esp

	ASSERT_UPCALL_MASK_IS_SET
        ALTENTRY(nopop_sys_syscall32_swapgs_sysretl)
	SWAPGS				/* user gsbase */
	SYSRETL
        SET_SIZE(nopop_sys_syscall32_swapgs_sysretl)
	/*NOTREACHED*/

_full_syscall_postsys32:
	STI
	/*
	 * Sigh, our optimism wasn't justified, put it back to LMS_SYSTEM
	 * so that we can account for the extra work it takes us to finish.
	 */
	MSTATE_TRANSITION(LMS_USER, LMS_SYSTEM)
	movq	%r15, %rdi
	movq	%r12, %rsi			/* rval1 - %eax */
	movq	%r13, %rdx			/* rval2 - %edx */
	call	syscall_exit
	MSTATE_TRANSITION(LMS_SYSTEM, LMS_USER)
	jmp	_sys_rtt
	SET_SIZE(sys_syscall32)
	SET_SIZE(brand_sys_syscall32)

#endif	/* __lint */

/*
 * System call handler via the sysenter instruction
 * Used only for 32-bit system calls on the 64-bit kernel.
 *
 * The caller in userland has arranged that:
 *
 * -	%eax contains the syscall number
 * -	%ecx contains the user %esp
 * -	%edx contains the return %eip
 * -	the user stack contains the args to the syscall
 *
 * Hardware and (privileged) initialization code have arranged that by
 * the time the sysenter instructions completes:
 *
 * - %rip is pointing to sys_sysenter (below).
 * - %cs and %ss are set to kernel text and stack (data) selectors.
 * - %rsp is pointing at the lwp's stack
 * - interrupts have been disabled.
 *
 * Note that we are unable to return both "rvals" to userland with
 * this call, as %edx is used by the sysexit instruction.
 *
 * One final complication in this routine is its interaction with
 * single-stepping in a debugger.  For most of the system call mechanisms,
 * the CPU automatically clears the single-step flag before we enter the
 * kernel.  The sysenter mechanism does not clear the flag, so a user
 * single-stepping through a libc routine may suddenly find themself
 * single-stepping through the kernel.  To detect this, kmdb compares the
 * trap %pc to the [brand_]sys_enter addresses on each single-step trap.
 * If it finds that we have single-stepped to a sysenter entry point, it
 * explicitly clears the flag and executes the sys_sysenter routine.
 *
 * One final complication in this final complication is the fact that we
 * have two different entry points for sysenter: brand_sys_sysenter and
 * sys_sysenter.  If we enter at brand_sys_sysenter and start single-stepping
 * through the kernel with kmdb, we will eventually hit the instruction at
 * sys_sysenter.  kmdb cannot distinguish between that valid single-step
 * and the undesirable one mentioned above.  To avoid this situation, we
 * simply add a jump over the instruction at sys_sysenter to make it
 * impossible to single-step to it.
 */
#if defined(__lint)

void
sys_sysenter()
{}

#else	/* __lint */

	ENTRY_NP(brand_sys_sysenter)
	SWAPGS				/* kernel gsbase */
	ALTENTRY(_brand_sys_sysenter_post_swapgs)
	BRAND_CALLBACK(BRAND_CB_SYSENTER, BRAND_URET_FROM_REG(%rdx))
	/*
	 * Jump over sys_sysenter to allow single-stepping as described
	 * above.
	 */
	jmp	_sys_sysenter_post_swapgs

	ALTENTRY(sys_sysenter)
	SWAPGS				/* kernel gsbase */

	ALTENTRY(_sys_sysenter_post_swapgs)
	movq	%gs:CPU_THREAD, %r15

	movl	$U32CS_SEL, REGOFF_CS(%rsp)
	movl	%ecx, REGOFF_RSP(%rsp)		/* wrapper: %esp -> %ecx */
	movl	%edx, REGOFF_RIP(%rsp)		/* wrapper: %eip -> %edx */
	pushfq
	popq	%r10
	movl	$UDS_SEL, REGOFF_SS(%rsp)

	/*
	 * Set the interrupt flag before storing the flags to the
	 * flags image on the stack so we can return to user with
	 * interrupts enabled if we return via sys_rtt_syscall32
	 */
	orq	$PS_IE, %r10
	movq	%r10, REGOFF_RFL(%rsp)

	movl	%edi, REGOFF_RDI(%rsp)
	movl	%esi, REGOFF_RSI(%rsp)
	movl	%ebp, REGOFF_RBP(%rsp)
	movl	%ebx, REGOFF_RBX(%rsp)
	movl	%edx, REGOFF_RDX(%rsp)
	movl	%ecx, REGOFF_RCX(%rsp)
	movl	%eax, REGOFF_RAX(%rsp)		/* wrapper: sysc# -> %eax */
	movq	$0, REGOFF_SAVFP(%rsp)
	movq	$0, REGOFF_SAVPC(%rsp)

	/*
	 * Copy these registers here in case we end up stopped with
	 * someone (like, say, /proc) messing with our register state.
	 * We don't -restore- them unless we have to in update_sregs.
	 *
	 * Since userland -can't- change fsbase or gsbase directly,
	 * we don't bother to capture them here.
	 */
	xorl	%ebx, %ebx
	movw	%ds, %bx
	movq	%rbx, REGOFF_DS(%rsp)
	movw	%es, %bx
	movq	%rbx, REGOFF_ES(%rsp)
	movw	%fs, %bx
	movq	%rbx, REGOFF_FS(%rsp)
	movw	%gs, %bx
	movq	%rbx, REGOFF_GS(%rsp)

	/*
	 * Application state saved in the regs structure on the stack
	 * %eax is the syscall number
	 * %rsp is the thread's stack, %r15 is curthread
	 * REG_RSP(%rsp) is the user's stack
	 */

	SYSCALL_TRAPTRACE($TT_SYSENTER)

	movq	%rsp, %rbp

	movq	T_LWP(%r15), %r14
	ASSERT_NO_RUPDATE_PENDING(%r14)

	ENABLE_INTR_FLAGS

	/*
	 * Catch 64-bit process trying to issue sysenter instruction
	 * on Nocona based systems.
	 */
	movq	LWP_PROCP(%r14), %rax
	cmpq	$DATAMODEL_ILP32, P_MODEL(%rax)
	je	7f

	/*
	 * For a non-32-bit process, simulate a #ud, since that's what
	 * native hardware does.  The traptrace entry (above) will
	 * let you know what really happened.
	 */
	movq	$T_ILLINST, REGOFF_TRAPNO(%rsp)
	movq	REGOFF_CS(%rsp), %rdi
	movq	%rdi, REGOFF_ERR(%rsp)
	movq	%rsp, %rdi
	movq	REGOFF_RIP(%rsp), %rsi
	movl	%gs:CPU_ID, %edx
	call	trap
	jmp	_sys_rtt
7:

	MSTATE_TRANSITION(LMS_USER, LMS_SYSTEM)
	movl	REGOFF_RAX(%rsp), %eax	/* (%rax damaged by mstate calls) */

	ASSERT_LWPTOREGS(%r14, %rsp)

	incq	%gs:CPU_STATS_SYS_SYSCALL

	/*
	 * Make some space for MAXSYSARGS (currently 8) 32-bit args
	 * placed into 64-bit (long) arg slots, plus one 64-bit
	 * (long) arg count, maintaining 16 byte alignment.
	 */
	subq	$SYS_DROP, %rsp
	movb	$LWP_SYS, LWP_STATE(%r14)
	movq	%r15, %rdi
	movq	%rsp, %rsi
	call	syscall_entry

	/*
	 * Fetch the arguments copied onto the kernel stack and put
	 * them in the right registers to invoke a C-style syscall handler.
	 * %rax contains the handler address.
	 */
	movq	%rax, %rbx
	movl	0(%rsp), %edi
	movl	8(%rsp), %esi
	movl	0x10(%rsp), %edx
	movl	0x18(%rsp), %ecx
	movl	0x20(%rsp), %r8d
	movl	0x28(%rsp), %r9d

	call	*SY_CALLC(%rbx)

	movq	%rbp, %rsp	/* pop the args */

	/*
	 * amd64 syscall handlers -always- return a 64-bit value in %rax.
	 * On the 32-bit kernel, the always return that value in %eax:%edx
	 * as required by the 32-bit ABI.
	 *
	 * Simulate the same behaviour by unconditionally splitting the
	 * return value in the same way.
	 */
	movq	%rax, %r13
	shrq	$32, %r13	/* upper 32-bits into %edx */
	movl	%eax, %r12d	/* lower 32-bits into %eax */

	/*
	 * Optimistically assume that there's no post-syscall
	 * work to do.  (This is to avoid having to call syscall_mstate()
	 * with interrupts disabled)
	 */
	MSTATE_TRANSITION(LMS_SYSTEM, LMS_USER)

	/*
	 * We must protect ourselves from being descheduled here;
	 * If we were, and we ended up on another cpu, or another
	 * lwp got int ahead of us, it could change the segment
	 * registers without us noticing before we return to userland.
	 */
	cli
	CHECK_POSTSYS_NE(%r15, %r14, %ebx)
	jne	_full_syscall_postsys32
	SIMPLE_SYSCALL_POSTSYS(%r15, %r14, %bx)

	/*
	 * To get back to userland, load up the 32-bit registers and
	 * sysexit back where we came from.
	 */

	/*
	 * Interrupts will be turned on by the 'sti' executed just before
	 * sysexit.  The following ensures that restoring the user's rflags
	 * doesn't enable interrupts too soon.
	 */
	andq	$_BITNOT(PS_IE), REGOFF_RFL(%rsp)

	/*
	 * (There's no point in loading up %edx because the sysexit
	 * mechanism smashes it.)
	 */
	movl	%r12d, %eax
	movl	REGOFF_RBX(%rsp), %ebx
	movl	REGOFF_RBP(%rsp), %ebp
	movl	REGOFF_RSI(%rsp), %esi
	movl	REGOFF_RDI(%rsp), %edi

	movl	REGOFF_RIP(%rsp), %edx	/* sysexit: %edx -> %eip */
	pushq	REGOFF_RFL(%rsp)
	popfq
	movl	REGOFF_RSP(%rsp), %ecx	/* sysexit: %ecx -> %esp */
        ALTENTRY(sys_sysenter_swapgs_sysexit)
	swapgs
	sti
	sysexit
	SET_SIZE(sys_sysenter_swapgs_sysexit)
	SET_SIZE(sys_sysenter)
	SET_SIZE(_sys_sysenter_post_swapgs)
	SET_SIZE(brand_sys_sysenter)

#endif	/* __lint */

/*
 * This is the destination of the "int $T_SYSCALLINT" interrupt gate, used by
 * the generic i386 libc to do system calls. We do a small amount of setup
 * before jumping into the existing sys_syscall32 path.
 */
#if defined(__lint)

/*ARGSUSED*/
void
sys_syscall_int()
{}

#else	/* __lint */

	ENTRY_NP(brand_sys_syscall_int)
	SWAPGS				/* kernel gsbase */
	XPV_TRAP_POP
	call	smap_enable
	BRAND_CALLBACK(BRAND_CB_INT91, BRAND_URET_FROM_INTR_STACK())
	jmp	nopop_syscall_int

	ALTENTRY(sys_syscall_int)
	SWAPGS				/* kernel gsbase */
	XPV_TRAP_POP
	call	smap_enable

nopop_syscall_int:
	movq	%gs:CPU_THREAD, %r15
	movq	T_STACK(%r15), %rsp
	movl	%eax, %eax
	/*
	 * Set t_post_sys on this thread to force ourselves out via the slow
	 * path. It might be possible at some later date to optimize this out
	 * and use a faster return mechanism.
	 */
	movb	$1, T_POST_SYS(%r15)
	CLEAN_CS
	jmp	_syscall32_save
	/*
	 * There should be no instructions between this label and SWAPGS/IRET
	 * or we could end up breaking branded zone support. See the usage of
	 * this label in lx_brand_int80_callback and sn1_brand_int91_callback
	 * for examples.
	 */
        ALTENTRY(sys_sysint_swapgs_iret)
	SWAPGS				/* user gsbase */
	IRET
	/*NOTREACHED*/
	SET_SIZE(sys_sysint_swapgs_iret)
	SET_SIZE(sys_syscall_int)
	SET_SIZE(brand_sys_syscall_int)

#endif	/* __lint */

/*
 * Legacy 32-bit applications and old libc implementations do lcalls;
 * we should never get here because the LDT entry containing the syscall
 * segment descriptor has the "segment present" bit cleared, which means
 * we end up processing those system calls in trap() via a not-present trap.
 *
 * We do it this way because a call gate unhelpfully does -nothing- to the
 * interrupt flag bit, so an interrupt can run us just after the lcall
 * completes, but just before the swapgs takes effect.   Thus the INTR_PUSH and
 * INTR_POP paths would have to be slightly more complex to dance around
 * this problem, and end up depending explicitly on the first
 * instruction of this handler being either swapgs or cli.
 */

#if defined(__lint)

/*ARGSUSED*/
void
sys_lcall32()
{}

#else	/* __lint */

	ENTRY_NP(sys_lcall32)
	SWAPGS				/* kernel gsbase */
	pushq	$0
	pushq	%rbp
	movq	%rsp, %rbp
	leaq	__lcall_panic_str(%rip), %rdi
	xorl	%eax, %eax
	call	panic
	SET_SIZE(sys_lcall32)

__lcall_panic_str:
	.string	"sys_lcall32: shouldn't be here!"

/*
 * Declare a uintptr_t which covers the entire pc range of syscall
 * handlers for the stack walkers that need this.
 */
	.align	CPTRSIZE
	.globl	_allsyscalls_size
	.type	_allsyscalls_size, @object
_allsyscalls_size:
	.NWORD	. - _allsyscalls
	SET_SIZE(_allsyscalls_size)

#endif	/* __lint */

/*
 * These are the thread context handlers for lwps using sysenter/sysexit.
 */

#if defined(__lint)

/*ARGSUSED*/
void
sep_save(void *ksp)
{}

/*ARGSUSED*/
void
sep_restore(void *ksp)
{}

#else	/* __lint */

	/*
	 * setting this value to zero as we switch away causes the
	 * stack-pointer-on-sysenter to be NULL, ensuring that we
	 * don't silently corrupt another (preempted) thread stack
	 * when running an lwp that (somehow) didn't get sep_restore'd
	 */
	ENTRY_NP(sep_save)
	xorl	%edx, %edx
	xorl	%eax, %eax
	movl	$MSR_INTC_SEP_ESP, %ecx
	wrmsr
	ret
	SET_SIZE(sep_save)

	/*
	 * Update the kernel stack pointer as we resume onto this cpu.
	 */
	ENTRY_NP(sep_restore)
	movq	%rdi, %rdx
	shrq	$32, %rdx
	movl	%edi, %eax
	movl	$MSR_INTC_SEP_ESP, %ecx
	wrmsr
	ret
	SET_SIZE(sep_restore)

#endif	/* __lint */<|MERGE_RESOLUTION|>--- conflicted
+++ resolved
@@ -20,12 +20,8 @@
  */
 /*
  * Copyright (c) 2004, 2010, Oracle and/or its affiliates. All rights reserved.
-<<<<<<< HEAD
- * Copyright (c) 2012, Joyent, Inc.  All rights reserved.
+ * Copyright 2015 Joyent, Inc.
  * Copyright (c) 2016 by Delphix. All rights reserved.
-=======
- * Copyright 2015 Joyent, Inc.
->>>>>>> 41c6413c
  */
 
 #include <sys/asm_linkage.h>
