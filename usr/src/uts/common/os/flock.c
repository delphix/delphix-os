--- conflicted
+++ resolved
@@ -27,13 +27,10 @@
 /*	Copyright (c) 1984, 1986, 1987, 1988, 1989 AT&T */
 /*	All Rights Reserved */
 
-<<<<<<< HEAD
 /*
  * Copyright 2011 Nexenta Systems, Inc.  All rights reserved.
  */
 
-=======
->>>>>>> ea260350
 #include <sys/flock_impl.h>
 #include <sys/vfs.h>
 #include <sys/t_lock.h>		/* for <sys/callb.h> */
