--- conflicted
+++ resolved
@@ -21,11 +21,8 @@
 
 /*
  * Copyright (c) 1989, 2010, Oracle and/or its affiliates. All rights reserved.
-<<<<<<< HEAD
+ * Copyright (c) 2011, Joyent Inc. All rights reserved.
  * Copyright (c) 2011, Delphix. All rights reserved.
-=======
- * Copyright (c) 2011, Joyent Inc. All rights reserved.
->>>>>>> 7a3fc0cc
  */
 
 /*	Copyright (c) 1984, 1986, 1987, 1988, 1989 AT&T	*/
