/*
 * CDDL HEADER START
 *
 * The contents of this file are subject to the terms of the
 * Common Development and Distribution License (the "License").
 * You may not use this file except in compliance with the License.
 *
 * You can obtain a copy of the license at usr/src/OPENSOLARIS.LICENSE
 * or http://www.opensolaris.org/os/licensing.
 * See the License for the specific language governing permissions
 * and limitations under the License.
 *
 * When distributing Covered Code, include this CDDL HEADER in each
 * file and include the License file at usr/src/OPENSOLARIS.LICENSE.
 * If applicable, add the following below this CDDL HEADER, with the
 * fields enclosed by brackets "[]" replaced with your own identifying
 * information: Portions Copyright [yyyy] [name of copyright owner]
 *
 * CDDL HEADER END
 */

/*
 * Copyright (c) 2010, Oracle and/or its affiliates. All rights reserved.
<<<<<<< HEAD
 * Copyright (c) 2012, Joyent Inc. All rights reserved.
 * Copyright (c) 2015, 2016 by Delphix. All rights reserved.
=======
 * Copyright 2016 Joyent, Inc.
>>>>>>> b13c8383
 */

/*
 * This file contains functions related to TCP time wait processing.  Also
 * refer to the time wait handling comments in tcp_impl.h.
 */

#include <sys/types.h>
#include <sys/strsun.h>
#include <sys/squeue_impl.h>
#include <sys/squeue.h>
#include <sys/callo.h>

#include <inet/common.h>
#include <inet/ip.h>
#include <inet/tcp.h>
#include <inet/tcp_impl.h>
#include <inet/tcp_cluster.h>

static void tcp_time_wait_purge(tcp_t *, tcp_squeue_priv_t *);

#define	TW_BUCKET(t)					\
	(((t) / MSEC_TO_TICK(TCP_TIME_WAIT_DELAY)) % TCP_TIME_WAIT_BUCKETS)

#define	TW_BUCKET_NEXT(b)	(((b) + 1) % TCP_TIME_WAIT_BUCKETS)


/*
 * Remove a connection from the list of detached TIME_WAIT connections.
 * It returns B_FALSE if it can't remove the connection from the list
 * as the connection has already been removed from the list due to an
 * earlier call to tcp_time_wait_remove(); otherwise it returns B_TRUE.
 */
boolean_t
tcp_time_wait_remove(tcp_t *tcp, tcp_squeue_priv_t *tsp)
{
	boolean_t	locked = B_FALSE;

	if (tsp == NULL) {
		tsp = *((tcp_squeue_priv_t **)
		    squeue_getprivate(tcp->tcp_connp->conn_sqp, SQPRIVATE_TCP));
		mutex_enter(&tsp->tcp_time_wait_lock);
		locked = B_TRUE;
	} else {
		ASSERT(MUTEX_HELD(&tsp->tcp_time_wait_lock));
	}

	/* 0 means that the tcp_t has not been added to the time wait list. */
	if (tcp->tcp_time_wait_expire == 0) {
		ASSERT(tcp->tcp_time_wait_next == NULL);
		ASSERT(tcp->tcp_time_wait_prev == NULL);
		if (locked)
			mutex_exit(&tsp->tcp_time_wait_lock);
		return (B_FALSE);
	}
	ASSERT(TCP_IS_DETACHED(tcp));
	ASSERT(tcp->tcp_state == TCPS_TIME_WAIT);
	ASSERT(tsp->tcp_time_wait_cnt > 0);

	if (tcp->tcp_time_wait_next != NULL) {
		tcp->tcp_time_wait_next->tcp_time_wait_prev =
		    tcp->tcp_time_wait_prev;
	}
	if (tcp->tcp_time_wait_prev != NULL) {
		tcp->tcp_time_wait_prev->tcp_time_wait_next =
		    tcp->tcp_time_wait_next;
	} else {
		unsigned int bucket;

		bucket = TW_BUCKET(tcp->tcp_time_wait_expire);
		ASSERT(tsp->tcp_time_wait_bucket[bucket] == tcp);
		tsp->tcp_time_wait_bucket[bucket] = tcp->tcp_time_wait_next;
	}
	tcp->tcp_time_wait_next = NULL;
	tcp->tcp_time_wait_prev = NULL;
	tcp->tcp_time_wait_expire = 0;
	tsp->tcp_time_wait_cnt--;

	if (locked)
		mutex_exit(&tsp->tcp_time_wait_lock);
	return (B_TRUE);
}

/* Constants used for fast checking of a localhost address */
#if defined(_BIG_ENDIAN)
#define	IPv4_LOCALHOST	0x7f000000U
#define	IPv4_LH_MASK	0xffffff00U
#else
#define	IPv4_LOCALHOST	0x0000007fU
#define	IPv4_LH_MASK	0x00ffffffU
#endif

#define	IS_LOCAL_HOST(x)	( \
	((x)->tcp_connp->conn_ipversion == IPV4_VERSION && \
	((x)->tcp_connp->conn_laddr_v4 & IPv4_LH_MASK) == IPv4_LOCALHOST) || \
	((x)->tcp_connp->conn_ipversion == IPV6_VERSION && \
	IN6_IS_ADDR_LOOPBACK(&(x)->tcp_connp->conn_laddr_v6)))


/*
 * Add a connection to the list of detached TIME_WAIT connections
 * and set its time to expire.
 */
void
tcp_time_wait_append(tcp_t *tcp)
{
	tcp_stack_t	*tcps = tcp->tcp_tcps;
	squeue_t	*sqp = tcp->tcp_connp->conn_sqp;
	tcp_squeue_priv_t *tsp =
	    *((tcp_squeue_priv_t **)squeue_getprivate(sqp, SQPRIVATE_TCP));
	int64_t		now, schedule;
	unsigned int	bucket;

	tcp_timers_stop(tcp);

	/* Freed above */
	ASSERT(tcp->tcp_timer_tid == 0);
	ASSERT(tcp->tcp_ack_tid == 0);

	/* must have happened at the time of detaching the tcp */
	ASSERT(TCP_IS_DETACHED(tcp));
	ASSERT(tcp->tcp_state == TCPS_TIME_WAIT);
	ASSERT(tcp->tcp_ptpahn == NULL);
	ASSERT(tcp->tcp_flow_stopped == 0);
	ASSERT(tcp->tcp_time_wait_next == NULL);
	ASSERT(tcp->tcp_time_wait_prev == NULL);
	ASSERT(tcp->tcp_time_wait_expire == 0);
	ASSERT(tcp->tcp_listener == NULL);

	TCP_DBGSTAT(tcps, tcp_time_wait);
	mutex_enter(&tsp->tcp_time_wait_lock);

	/*
	 * Immediately expire loopback connections.  Since there is no worry
	 * about packets on the local host showing up after a long network
	 * delay, this is safe and allows much higher rates of connection churn
	 * for applications operating locally.
	 *
	 * This typically bypasses the tcp_free_list fast path due to squeue
	 * re-entry for the loopback close operation.
	 */
	if (tcp->tcp_loopback) {
		tcp_time_wait_purge(tcp, tsp);
		mutex_exit(&tsp->tcp_time_wait_lock);
		return;
	}

	/*
	 * In order to reap TIME_WAITs reliably, we should use a source of time
	 * that is not adjustable by the user.  While it would be more accurate
	 * to grab this timestamp before (potentially) sleeping on the
	 * tcp_time_wait_lock, doing so complicates bucket addressing later.
	 */
	now = ddi_get_lbolt64();

	/*
	 * Each squeue uses an arbitrary time offset when scheduling
	 * expiration timers.  This prevents the bucketing from forcing
	 * tcp_time_wait_collector to run in locksetup across squeues.
	 *
	 * This offset is (re)initialized when a new TIME_WAIT connection is
	 * added to an squeue which has no connections waiting to expire.
	 */
	if (tsp->tcp_time_wait_tid == 0) {
		ASSERT(tsp->tcp_time_wait_cnt == 0);
		tsp->tcp_time_wait_offset =
		    now % MSEC_TO_TICK(TCP_TIME_WAIT_DELAY);
	}
	now -= tsp->tcp_time_wait_offset;

	/*
	 * Use the netstack-defined timeout, rounded up to the minimum
	 * time_wait_collector interval.
	 */
	schedule = now + MSEC_TO_TICK(tcps->tcps_time_wait_interval);
	tcp->tcp_time_wait_expire = schedule;

	/*
	 * Append the connection into the appropriate bucket.
	 */
	bucket = TW_BUCKET(tcp->tcp_time_wait_expire);
	tcp->tcp_time_wait_next = tsp->tcp_time_wait_bucket[bucket];
	tsp->tcp_time_wait_bucket[bucket] = tcp;
	if (tcp->tcp_time_wait_next != NULL) {
		ASSERT(tcp->tcp_time_wait_next->tcp_time_wait_prev == NULL);
		tcp->tcp_time_wait_next->tcp_time_wait_prev = tcp;
	}
	tsp->tcp_time_wait_cnt++;

	/*
	 * Round delay up to the nearest bucket boundary.
	 */
	schedule += MSEC_TO_TICK(TCP_TIME_WAIT_DELAY);
	schedule -= schedule % MSEC_TO_TICK(TCP_TIME_WAIT_DELAY);

	/*
	 * The newly inserted entry may require a tighter schedule for the
	 * expiration timer.
	 */
	if (schedule < tsp->tcp_time_wait_schedule) {
		callout_id_t old_tid = tsp->tcp_time_wait_tid;

		tsp->tcp_time_wait_schedule = schedule;
		tsp->tcp_time_wait_tid =
		    timeout_generic(CALLOUT_NORMAL,
		    tcp_time_wait_collector, sqp,
		    TICK_TO_NSEC(schedule - now),
		    CALLOUT_TCP_RESOLUTION, CALLOUT_FLAG_ROUNDUP);

		/*
		 * It is possible for the timer to fire before the untimeout
		 * action is able to complete.  In that case, the exclusion
		 * offered by the tcp_time_wait_collector_active flag will
		 * prevent multiple collector threads from processing records
		 * simultaneously from the same squeue.
		 */
		mutex_exit(&tsp->tcp_time_wait_lock);
		(void) untimeout_default(old_tid, 0);
		return;
	}

	/*
	 * Start a fresh timer if none exists.
	 */
	if (tsp->tcp_time_wait_schedule == 0) {
		ASSERT(tsp->tcp_time_wait_tid == 0);

		tsp->tcp_time_wait_schedule = schedule;
		tsp->tcp_time_wait_tid =
		    timeout_generic(CALLOUT_NORMAL,
		    tcp_time_wait_collector, sqp,
		    TICK_TO_NSEC(schedule - now),
		    CALLOUT_TCP_RESOLUTION, CALLOUT_FLAG_ROUNDUP);
	}
	mutex_exit(&tsp->tcp_time_wait_lock);
}

/*
 * Wrapper to call tcp_close_detached() via squeue to clean up TIME-WAIT
 * tcp_t.  Used in tcp_time_wait_collector().
 */
/* ARGSUSED */
static void
tcp_timewait_close(void *arg, mblk_t *mp, void *arg2, ip_recv_attr_t *dummy)
{
	conn_t	*connp = (conn_t *)arg;
	tcp_t	*tcp = connp->conn_tcp;

	ASSERT(tcp != NULL);
	if (tcp->tcp_state == TCPS_CLOSED) {
		return;
	}

	ASSERT((connp->conn_family == AF_INET &&
	    connp->conn_ipversion == IPV4_VERSION) ||
	    (connp->conn_family == AF_INET6 &&
	    (connp->conn_ipversion == IPV4_VERSION ||
	    connp->conn_ipversion == IPV6_VERSION)));
	ASSERT(!tcp->tcp_listener);

	ASSERT(TCP_IS_DETACHED(tcp));

	/*
	 * Because they have no upstream client to rebind or tcp_close()
	 * them later, we axe the connection here and now.
	 */
	tcp_close_detached(tcp);
}


static void
tcp_time_wait_purge(tcp_t *tcp, tcp_squeue_priv_t *tsp)
{
	mblk_t *mp;
	conn_t *connp = tcp->tcp_connp;
	kmutex_t *lock;

	ASSERT(MUTEX_HELD(&tsp->tcp_time_wait_lock));
	ASSERT(connp->conn_fanout != NULL);

	lock = &connp->conn_fanout->connf_lock;

	/*
	 * This is essentially a TIME_WAIT reclaim fast path optimization for
	 * performance where the connection is checked under the fanout lock
	 * (so that no one else can get access to the conn_t) that the refcnt
	 * is 2 (one each for TCP and the classifier hash list).  That is the
	 * case and clustering callbacks are not enabled, the conn can be
	 * removed under the fanout lock and avoid clean-up under the squeue.
	 *
	 * This optimization is forgone when clustering is enabled since the
	 * clustering callback must be made before setting the CONDEMNED flag
	 * and after dropping all locks
	 *
	 * See the comments in tcp_closei_local for additional information
	 * regarding the refcnt logic.
	 */
	if (mutex_tryenter(lock)) {
		mutex_enter(&connp->conn_lock);
		if (connp->conn_ref == 2 && cl_inet_disconnect == NULL) {
			ipcl_hash_remove_locked(connp, connp->conn_fanout);
			/*
			 * Set the CONDEMNED flag now itself so that the refcnt
			 * cannot increase due to any walker.
			 */
			connp->conn_state_flags |= CONN_CONDEMNED;
			mutex_exit(&connp->conn_lock);
			mutex_exit(lock);
			if (tsp->tcp_free_list_cnt < tcp_free_list_max_cnt) {
				/*
				 * Add to head of tcp_free_list
				 */
				tcp_cleanup(tcp);
				ASSERT(connp->conn_latch == NULL);
				ASSERT(connp->conn_policy == NULL);
				ASSERT(tcp->tcp_tcps == NULL);
				ASSERT(connp->conn_netstack == NULL);

				tcp->tcp_time_wait_next = tsp->tcp_free_list;
				tcp->tcp_in_free_list = B_TRUE;
				tsp->tcp_free_list = tcp;
				tsp->tcp_free_list_cnt++;
			} else {
				/*
				 * Do not add to tcp_free_list
				 */
				tcp_bind_hash_remove(tcp);
				ixa_cleanup(tcp->tcp_connp->conn_ixa);
				tcp_ipsec_cleanup(tcp);
				CONN_DEC_REF(tcp->tcp_connp);
			}

			/*
			 * With the fast-path complete, we can bail.
			 */
			return;
		} else {
			/*
			 * Fall back to slow path.
			 */
			CONN_INC_REF_LOCKED(connp);
			mutex_exit(&connp->conn_lock);
			mutex_exit(lock);
		}
	} else {
		CONN_INC_REF(connp);
	}

	/*
	 * We can reuse the closemp here since conn has detached (otherwise we
	 * wouldn't even be in time_wait list). It is safe to change
	 * tcp_closemp_used without taking a lock as no other thread can
	 * concurrently access it at this point in the connection lifecycle.
	 */
	if (tcp->tcp_closemp.b_prev == NULL) {
		tcp->tcp_closemp_used = B_TRUE;
	} else {
		cmn_err(CE_PANIC,
		    "tcp_timewait_collector: concurrent use of tcp_closemp: "
		    "connp %p tcp %p\n", (void *)connp, (void *)tcp);
	}

	TCP_DEBUG_GETPCSTACK(tcp->tcmp_stk, 15);
	mp = &tcp->tcp_closemp;
	mutex_exit(&tsp->tcp_time_wait_lock);
	SQUEUE_ENTER_ONE(connp->conn_sqp, mp, tcp_timewait_close, connp, NULL,
	    SQ_FILL, SQTAG_TCP_TIMEWAIT);
	mutex_enter(&tsp->tcp_time_wait_lock);
}

/*
 * Purge any tcp_t instances associated with this squeue which have expired
 * from the TIME_WAIT state.
 */
void
tcp_time_wait_collector(void *arg)
{
	tcp_t *tcp;
	int64_t now, active_schedule, new_schedule;
	unsigned int idx;

	squeue_t *sqp = (squeue_t *)arg;
	tcp_squeue_priv_t *tsp =
	    *((tcp_squeue_priv_t **)squeue_getprivate(sqp, SQPRIVATE_TCP));

	mutex_enter(&tsp->tcp_time_wait_lock);

	/*
	 * Because of timer scheduling complexity and the fact that the
	 * tcp_time_wait_lock is dropped during tcp_time_wait_purge, it is
	 * possible for multiple tcp_time_wait_collector threads to run against
	 * the same squeue.  This flag is used to exclude other collectors from
	 * the squeue during execution.
	 */
	if (tsp->tcp_time_wait_collector_active) {
		mutex_exit(&tsp->tcp_time_wait_lock);
		return;
	}
	tsp->tcp_time_wait_collector_active = B_TRUE;

	/*
	 * Purge the free list if necessary
	 */
	if (tsp->tcp_free_list != NULL) {
		TCP_G_STAT(tcp_freelist_cleanup);
		while ((tcp = tsp->tcp_free_list) != NULL) {
			tsp->tcp_free_list = tcp->tcp_time_wait_next;
			tcp->tcp_time_wait_next = NULL;
			tsp->tcp_free_list_cnt--;
			ASSERT(tcp->tcp_tcps == NULL);
			CONN_DEC_REF(tcp->tcp_connp);
		}
		ASSERT(tsp->tcp_free_list_cnt == 0);
	}

	/*
	 * If there are no connections pending, clear timer-related state to be
	 * reinitialized by the next caller.
	 */
	if (tsp->tcp_time_wait_cnt == 0) {
		tsp->tcp_time_wait_offset = 0;
		tsp->tcp_time_wait_schedule = 0;
		tsp->tcp_time_wait_tid = 0;
		tsp->tcp_time_wait_collector_active = B_FALSE;
		mutex_exit(&tsp->tcp_time_wait_lock);
		return;
	}

	/*
	 * Grab the bucket which we were scheduled to cleanse.
	 */
	active_schedule = tsp->tcp_time_wait_schedule;
	idx = TW_BUCKET(active_schedule - 1);
	now = ddi_get_lbolt64() - tsp->tcp_time_wait_offset;
retry:
	tcp = tsp->tcp_time_wait_bucket[idx];

	while (tcp != NULL) {
		/*
		 * Since the bucket count is sized to prevent wrap-around
		 * during typical operation and timers are schedule to process
		 * buckets with only expired connections, there is only one
		 * reason to encounter a connection expiring in the future:
		 * The tcp_time_wait_collector thread has been so delayed in
		 * its processing that connections have wrapped around the
		 * timing wheel into this bucket.
		 *
		 * In that case, the remaining entires in the bucket can be
		 * ignored since, being appended sequentially, they should all
		 * expire in the future.
		 */
		if (now < tcp->tcp_time_wait_expire) {
			break;
		}

		/*
		 * Pull the connection out of the bucket.
		 */
		VERIFY(tcp_time_wait_remove(tcp, tsp));

		/*
		 * Purge the connection.
		 *
		 * While tcp_time_wait_lock will be temporarily dropped as part
		 * of the process, there is no risk of the timer being
		 * (re)scheduled while the collector is running since a value
		 * corresponding to the past is left in tcp_time_wait_schedule.
		 */
		tcp_time_wait_purge(tcp, tsp);

		/*
		 * Because tcp_time_wait_remove clears the tcp_time_wait_next
		 * field, the next item must be grabbed directly from the
		 * bucket itself.
		 */
		tcp = tsp->tcp_time_wait_bucket[idx];
	}

	if (tsp->tcp_time_wait_cnt == 0) {
		/*
		 * There is not a need for the collector to schedule a new
		 * timer if no pending items remain.  The timer state can be
		 * cleared only if it was untouched while the collector dropped
		 * its locks during tcp_time_wait_purge.
		 */
		if (tsp->tcp_time_wait_schedule == active_schedule) {
			tsp->tcp_time_wait_offset = 0;
			tsp->tcp_time_wait_schedule = 0;
			tsp->tcp_time_wait_tid = 0;
		}
		tsp->tcp_time_wait_collector_active = B_FALSE;
		mutex_exit(&tsp->tcp_time_wait_lock);
		return;
	} else {
		unsigned int nidx;

		/*
		 * Locate the next bucket containing entries.
		 */
		new_schedule = active_schedule
		    + MSEC_TO_TICK(TCP_TIME_WAIT_DELAY);
		nidx = TW_BUCKET_NEXT(idx);
		while (tsp->tcp_time_wait_bucket[nidx] == NULL) {
			if (nidx == idx) {
				break;
			}
			nidx = TW_BUCKET_NEXT(nidx);
			new_schedule += MSEC_TO_TICK(TCP_TIME_WAIT_DELAY);
		}
		ASSERT(tsp->tcp_time_wait_bucket[nidx] != NULL);
	}

	/*
	 * It is possible that the system is under such dire load that between
	 * the timer scheduling and TIME_WAIT processing delay, execution
	 * overran the interval allocated to this bucket.
	 */
	now = ddi_get_lbolt64() - tsp->tcp_time_wait_offset;
	if (new_schedule <= now) {
		/*
		 * Attempt to right the situation by immediately performing a
		 * purge on the next bucket.  This loop will continue as needed
		 * until the schedule can be pushed out ahead of the clock.
		 */
		idx = TW_BUCKET(new_schedule - 1);
		goto retry;
	}

	/*
	 * Another thread may have snuck in to reschedule the timer while locks
	 * were dropped during tcp_time_wait_purge.  Defer to the running timer
	 * if that is the case.
	 */
	if (tsp->tcp_time_wait_schedule != active_schedule) {
		tsp->tcp_time_wait_collector_active = B_FALSE;
		mutex_exit(&tsp->tcp_time_wait_lock);
		return;
	}

	/*
	 * Schedule the next timer.
	 */
	tsp->tcp_time_wait_schedule = new_schedule;
	tsp->tcp_time_wait_tid =
	    timeout_generic(CALLOUT_NORMAL,
	    tcp_time_wait_collector, sqp,
	    TICK_TO_NSEC(new_schedule - now),
	    CALLOUT_TCP_RESOLUTION, CALLOUT_FLAG_ROUNDUP);
	tsp->tcp_time_wait_collector_active = B_FALSE;
	mutex_exit(&tsp->tcp_time_wait_lock);
}

/*
 * tcp_time_wait_processing() handles processing of incoming packets when
 * the tcp_t is in the TIME_WAIT state.
 *
 * A TIME_WAIT tcp_t that has an associated open TCP end point (not in
 * detached state) is never put on the time wait list.
 */
void
tcp_time_wait_processing(tcp_t *tcp, mblk_t *mp, uint32_t seg_seq,
    uint32_t seg_ack, int seg_len, tcpha_t *tcpha, ip_recv_attr_t *ira)
{
	int32_t		bytes_acked;
	int32_t		gap;
	int32_t		rgap;
	tcp_opt_t	tcpopt;
	uint_t		flags;
	uint32_t	new_swnd = 0;
	conn_t		*nconnp;
	conn_t		*connp = tcp->tcp_connp;
	tcp_stack_t	*tcps = tcp->tcp_tcps;

	TCPS_BUMP_MIB(tcps, tcpHCInSegs);
	DTRACE_PROBE2(tcp__trace__recv, mblk_t *, mp, tcp_t *, tcp);

	flags = (unsigned int)tcpha->tha_flags & 0xFF;
	new_swnd = ntohs(tcpha->tha_win) <<
	    ((tcpha->tha_flags & TH_SYN) ? 0 : tcp->tcp_snd_ws);

	boolean_t keepalive = (seg_len == 0 || seg_len == 1) &&
	    (seg_seq + 1 == tcp->tcp_rnxt);
	if (tcp->tcp_snd_ts_ok && !(flags & TH_RST) && !keepalive) {
		int options;
		if (tcp->tcp_snd_sack_ok)
			tcpopt.tcp = tcp;
		else
			tcpopt.tcp = NULL;
		options = tcp_parse_options(tcpha, &tcpopt);
		if (!(options & TCP_OPT_TSTAMP_PRESENT)) {
			DTRACE_TCP1(droppedtimestamp, tcp_t *, tcp);
			goto done;
		} else if (!tcp_paws_check(tcp, &tcpopt)) {
			tcp_xmit_ctl(NULL, tcp, tcp->tcp_snxt, tcp->tcp_rnxt,
			    TH_ACK);
			goto done;
		}
	}
	gap = seg_seq - tcp->tcp_rnxt;
	rgap = tcp->tcp_rwnd - (gap + seg_len);
	if (gap < 0) {
		TCPS_BUMP_MIB(tcps, tcpInDataDupSegs);
		TCPS_UPDATE_MIB(tcps, tcpInDataDupBytes,
		    (seg_len > -gap ? -gap : seg_len));
		seg_len += gap;
		if (seg_len < 0 || (seg_len == 0 && !(flags & TH_FIN))) {
			if (flags & TH_RST) {
				goto done;
			}
			if ((flags & TH_FIN) && seg_len == -1) {
				/*
				 * When TCP receives a duplicate FIN in
				 * TIME_WAIT state, restart the 2 MSL timer.
				 * See page 73 in RFC 793. Make sure this TCP
				 * is already on the TIME_WAIT list. If not,
				 * just restart the timer.
				 */
				if (TCP_IS_DETACHED(tcp)) {
					if (tcp_time_wait_remove(tcp, NULL) ==
					    B_TRUE) {
						tcp_time_wait_append(tcp);
						TCP_DBGSTAT(tcps,
						    tcp_rput_time_wait);
					}
				} else {
					ASSERT(tcp != NULL);
					TCP_TIMER_RESTART(tcp,
					    tcps->tcps_time_wait_interval);
				}
				tcp_xmit_ctl(NULL, tcp, tcp->tcp_snxt,
				    tcp->tcp_rnxt, TH_ACK);
				goto done;
			}
			flags |=  TH_ACK_NEEDED;
			seg_len = 0;
			goto process_ack;
		}

		/* Fix seg_seq, and chew the gap off the front. */
		seg_seq = tcp->tcp_rnxt;
	}

	if ((flags & TH_SYN) && gap > 0 && rgap < 0) {
		/*
		 * Make sure that when we accept the connection, pick
		 * an ISS greater than (tcp_snxt + tcp_iss_incr/2) for the
		 * old connection.
		 *
		 * The next ISS generated is equal to tcp_iss_incr_extra
		 * + tcp_iss_incr/2 + other components depending on the
		 * value of tcp_strong_iss.  We pre-calculate the new
		 * ISS here and compare with tcp_snxt to determine if
		 * we need to make adjustment to tcp_iss_incr_extra.
		 *
		 * The above calculation is ugly and is a
		 * waste of CPU cycles...
		 */
		uint32_t new_iss = tcps->tcps_iss_incr_extra;
		int32_t adj;
		ip_stack_t *ipst = tcps->tcps_netstack->netstack_ip;

		switch (tcps->tcps_strong_iss) {
		case 2: {
			/* Add time and MD5 components. */
			uint32_t answer[4];
			struct {
				uint32_t ports;
				in6_addr_t src;
				in6_addr_t dst;
			} arg;
			MD5_CTX context;

			mutex_enter(&tcps->tcps_iss_key_lock);
			context = tcps->tcps_iss_key;
			mutex_exit(&tcps->tcps_iss_key_lock);
			arg.ports = connp->conn_ports;
			/* We use MAPPED addresses in tcp_iss_init */
			arg.src = connp->conn_laddr_v6;
			arg.dst = connp->conn_faddr_v6;
			MD5Update(&context, (uchar_t *)&arg,
			    sizeof (arg));
			MD5Final((uchar_t *)answer, &context);
			answer[0] ^= answer[1] ^ answer[2] ^ answer[3];
			new_iss += (gethrtime() >> ISS_NSEC_SHT) + answer[0];
			break;
		}
		case 1:
			/* Add time component and min random (i.e. 1). */
			new_iss += (gethrtime() >> ISS_NSEC_SHT) + 1;
			break;
		default:
			/* Add only time component. */
			new_iss += (uint32_t)gethrestime_sec() *
			    tcps->tcps_iss_incr;
			break;
		}
		if ((adj = (int32_t)(tcp->tcp_snxt - new_iss)) > 0) {
			/*
			 * New ISS not guaranteed to be tcp_iss_incr/2
			 * ahead of the current tcp_snxt, so add the
			 * difference to tcp_iss_incr_extra.
			 */
			tcps->tcps_iss_incr_extra += adj;
		}
		/*
		 * If tcp_clean_death() can not perform the task now,
		 * drop the SYN packet and let the other side re-xmit.
		 * Otherwise pass the SYN packet back in, since the
		 * old tcp state has been cleaned up or freed.
		 */
		if (tcp_clean_death(tcp, 0) == -1)
			goto done;
		nconnp = ipcl_classify(mp, ira, ipst);
		if (nconnp != NULL) {
			TCP_STAT(tcps, tcp_time_wait_syn_success);
			/* Drops ref on nconnp */
			tcp_reinput(nconnp, mp, ira, ipst);
			return;
		}
		goto done;
	}

	/*
	 * rgap is the amount of stuff received out of window.  A negative
	 * value is the amount out of window.
	 */
	if (rgap < 0) {
		TCPS_BUMP_MIB(tcps, tcpInDataPastWinSegs);
		TCPS_UPDATE_MIB(tcps, tcpInDataPastWinBytes, -rgap);
		/* Fix seg_len and make sure there is something left. */
		seg_len += rgap;
		if (seg_len <= 0) {
			if (flags & TH_RST) {
				goto done;
			}
			flags |=  TH_ACK_NEEDED;
			seg_len = 0;
			goto process_ack;
		}
	}
	/*
	 * Check whether we can update tcp_ts_recent. This test is from RFC
	 * 7323, section 5.3.
	 */
	if (tcp->tcp_snd_ts_ok && !(flags & TH_RST) &&
	    TSTMP_GEQ(tcpopt.tcp_opt_ts_val, tcp->tcp_ts_recent) &&
	    SEQ_LEQ(seg_seq, tcp->tcp_rack)) {
		tcp->tcp_ts_recent = tcpopt.tcp_opt_ts_val;
		tcp->tcp_last_rcv_lbolt = ddi_get_lbolt64();
	}

	if (seg_seq != tcp->tcp_rnxt && seg_len > 0) {
		/* Always ack out of order packets */
		flags |= TH_ACK_NEEDED;
		seg_len = 0;
	} else if (seg_len > 0) {
		TCPS_BUMP_MIB(tcps, tcpInClosed);
		TCPS_BUMP_MIB(tcps, tcpInDataInorderSegs);
		TCPS_UPDATE_MIB(tcps, tcpInDataInorderBytes, seg_len);
		tcp->tcp_cs.tcp_in_data_inorder_segs++;
		tcp->tcp_cs.tcp_in_data_inorder_bytes += seg_len;
	}
	if (flags & TH_RST) {
		(void) tcp_clean_death(tcp, 0);
		goto done;
	}
	if (flags & TH_SYN) {
		tcp_xmit_ctl("TH_SYN", tcp, seg_ack, seg_seq + 1,
		    TH_RST|TH_ACK);
		/*
		 * Do not delete the TCP structure if it is in
		 * TIME_WAIT state.  Refer to RFC 1122, 4.2.2.13.
		 */
		goto done;
	}
process_ack:
	if (flags & TH_ACK) {
		bytes_acked = (int)(seg_ack - tcp->tcp_suna);
		if (bytes_acked <= 0) {
			if (bytes_acked == 0 && seg_len == 0 &&
			    new_swnd == tcp->tcp_swnd)
				TCPS_BUMP_MIB(tcps, tcpInDupAck);
		} else {
			/* Acks something not sent */
			flags |= TH_ACK_NEEDED;
		}
	}
	if (flags & TH_ACK_NEEDED) {
		/*
		 * Time to send an ack for some reason.
		 */
		tcp_xmit_ctl(NULL, tcp, tcp->tcp_snxt,
		    tcp->tcp_rnxt, TH_ACK);
	}
done:
	freemsg(mp);
}<|MERGE_RESOLUTION|>--- conflicted
+++ resolved
@@ -21,12 +21,8 @@
 
 /*
  * Copyright (c) 2010, Oracle and/or its affiliates. All rights reserved.
-<<<<<<< HEAD
- * Copyright (c) 2012, Joyent Inc. All rights reserved.
+ * Copyright 2016 Joyent, Inc.
  * Copyright (c) 2015, 2016 by Delphix. All rights reserved.
-=======
- * Copyright 2016 Joyent, Inc.
->>>>>>> b13c8383
  */
 
 /*
