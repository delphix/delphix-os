/*
 * CDDL HEADER START
 *
 * The contents of this file are subject to the terms of the
 * Common Development and Distribution License (the "License").
 * You may not use this file except in compliance with the License.
 *
 * You can obtain a copy of the license at usr/src/OPENSOLARIS.LICENSE
 * or http://www.opensolaris.org/os/licensing.
 * See the License for the specific language governing permissions
 * and limitations under the License.
 *
 * When distributing Covered Code, include this CDDL HEADER in each
 * file and include the License file at usr/src/OPENSOLARIS.LICENSE.
 * If applicable, add the following below this CDDL HEADER, with the
 * fields enclosed by brackets "[]" replaced with your own identifying
 * information: Portions Copyright [yyyy] [name of copyright owner]
 *
 * CDDL HEADER END
 */

/*
 * Copyright (c) 1990 Mentat Inc.
 * Copyright (c) 1991, 2010, Oracle and/or its affiliates. All rights reserved.
 * Copyright (c) 2012, Joyent, Inc. All rights reserved.
 * Copyright 2014 Nexenta Systems, Inc.  All rights reserved.
<<<<<<< HEAD
 * Copyright (c) 2014, 2016 by Delphix. All rights reserved.
 * Copyright 2014, OmniTI Computer Consulting, Inc. All rights reserved.
=======
 * Copyright 2017 OmniTI Computer Consulting, Inc. All rights reserved.
>>>>>>> c0591a0c
 */

#ifndef	_INET_IP_H
#define	_INET_IP_H

#ifdef	__cplusplus
extern "C" {
#endif

#include <sys/isa_defs.h>
#include <sys/types.h>
#include <inet/mib2.h>
#include <inet/nd.h>
#include <sys/atomic.h>
#include <net/if_dl.h>
#include <net/if.h>
#include <netinet/ip.h>
#include <netinet/igmp.h>
#include <sys/neti.h>
#include <sys/hook.h>
#include <sys/hook_event.h>
#include <sys/hook_impl.h>
#include <inet/ip_stack.h>

#ifdef _KERNEL
#include <netinet/ip6.h>
#include <sys/avl.h>
#include <sys/list.h>
#include <sys/vmem.h>
#include <sys/squeue.h>
#include <net/route.h>
#include <sys/systm.h>
#include <net/radix.h>
#include <sys/modhash.h>

#ifdef DEBUG
#define	CONN_DEBUG
#endif

#define	IP_DEBUG
/*
 * The mt-streams(9F) flags for the IP module; put here so that other
 * "drivers" that are actually IP (e.g., ICMP, UDP) can use the same set
 * of flags.
 */
#define	IP_DEVMTFLAGS D_MP
#endif	/* _KERNEL */

#define	IP_MOD_NAME	"ip"
#define	IP_DEV_NAME	"/dev/ip"
#define	IP6_DEV_NAME	"/dev/ip6"

#define	UDP_MOD_NAME	"udp"
#define	UDP_DEV_NAME	"/dev/udp"
#define	UDP6_DEV_NAME	"/dev/udp6"

#define	TCP_MOD_NAME	"tcp"
#define	TCP_DEV_NAME	"/dev/tcp"
#define	TCP6_DEV_NAME	"/dev/tcp6"

#define	SCTP_MOD_NAME	"sctp"

#ifndef	_IPADDR_T
#define	_IPADDR_T
typedef uint32_t ipaddr_t;
#endif

/* Number of bits in an address */
#define	IP_ABITS		32
#define	IPV4_ABITS		IP_ABITS
#define	IPV6_ABITS		128
#define	IP_MAX_HW_LEN	40

#define	IP_HOST_MASK		(ipaddr_t)0xffffffffU

#define	IP_CSUM(mp, off, sum)		(~ip_cksum(mp, off, sum) & 0xFFFF)
#define	IP_CSUM_PARTIAL(mp, off, sum)	ip_cksum(mp, off, sum)
#define	IP_BCSUM_PARTIAL(bp, len, sum)	bcksum(bp, len, sum)

#define	ILL_FRAG_HASH_TBL_COUNT	((unsigned int)64)
#define	ILL_FRAG_HASH_TBL_SIZE	(ILL_FRAG_HASH_TBL_COUNT * sizeof (ipfb_t))

#define	IPV4_ADDR_LEN			4
#define	IP_ADDR_LEN			IPV4_ADDR_LEN
#define	IP_ARP_PROTO_TYPE		0x0800

#define	IPV4_VERSION			4
#define	IP_VERSION			IPV4_VERSION
#define	IP_SIMPLE_HDR_LENGTH_IN_WORDS	5
#define	IP_SIMPLE_HDR_LENGTH		20
#define	IP_MAX_HDR_LENGTH		60

#define	IP_MAX_OPT_LENGTH (IP_MAX_HDR_LENGTH-IP_SIMPLE_HDR_LENGTH)

#define	IP_MIN_MTU			(IP_MAX_HDR_LENGTH + 8)	/* 68 bytes */

/*
 * XXX IP_MAXPACKET is defined in <netinet/ip.h> as well. At some point the
 * 2 files should be cleaned up to remove all redundant definitions.
 */
#define	IP_MAXPACKET			65535
#define	IP_SIMPLE_HDR_VERSION \
	((IP_VERSION << 4) | IP_SIMPLE_HDR_LENGTH_IN_WORDS)

#define	UDPH_SIZE			8

/*
 * Constants and type definitions to support IP IOCTL commands
 */
#define	IP_IOCTL			(('i'<<8)|'p')
#define	IP_IOC_IRE_DELETE		4
#define	IP_IOC_IRE_DELETE_NO_REPLY	5
#define	IP_IOC_RTS_REQUEST		7

/* Common definitions used by IP IOCTL data structures */
typedef struct ipllcmd_s {
	uint_t	ipllc_cmd;
	uint_t	ipllc_name_offset;
	uint_t	ipllc_name_length;
} ipllc_t;

/* IP IRE Delete Command Structure. */
typedef struct ipid_s {
	ipllc_t	ipid_ipllc;
	uint_t	ipid_ire_type;
	uint_t	ipid_addr_offset;
	uint_t	ipid_addr_length;
	uint_t	ipid_mask_offset;
	uint_t	ipid_mask_length;
} ipid_t;

#define	ipid_cmd		ipid_ipllc.ipllc_cmd

#ifdef _KERNEL
/*
 * Temporary state for ip options parser.
 */
typedef struct ipoptp_s
{
	uint8_t		*ipoptp_next;	/* next option to look at */
	uint8_t		*ipoptp_end;	/* end of options */
	uint8_t		*ipoptp_cur;	/* start of current option */
	uint8_t		ipoptp_len;	/* length of current option */
	uint32_t	ipoptp_flags;
} ipoptp_t;

/*
 * Flag(s) for ipoptp_flags
 */
#define	IPOPTP_ERROR	0x00000001
#endif	/* _KERNEL */

/* Controls forwarding of IP packets, set via ipadm(1M)/ndd(1M) */
#define	IP_FORWARD_NEVER	0
#define	IP_FORWARD_ALWAYS	1

#define	WE_ARE_FORWARDING(ipst)	((ipst)->ips_ip_forwarding == IP_FORWARD_ALWAYS)

#define	IPH_HDR_LENGTH(ipha)						\
	((int)(((ipha_t *)ipha)->ipha_version_and_hdr_length & 0xF) << 2)

#define	IPH_HDR_VERSION(ipha)						\
	((int)(((ipha_t *)ipha)->ipha_version_and_hdr_length) >> 4)

#ifdef _KERNEL
/*
 * IP reassembly macros.  We hide starting and ending offsets in b_next and
 * b_prev of messages on the reassembly queue.	The messages are chained using
 * b_cont.  These macros are used in ip_reassemble() so we don't have to see
 * the ugly casts and assignments.
 * Note that the offsets are <= 64k i.e. a uint_t is sufficient to represent
 * them.
 */
#define	IP_REASS_START(mp)		((uint_t)(uintptr_t)((mp)->b_next))
#define	IP_REASS_SET_START(mp, u)	\
	((mp)->b_next = (mblk_t *)(uintptr_t)(u))
#define	IP_REASS_END(mp)		((uint_t)(uintptr_t)((mp)->b_prev))
#define	IP_REASS_SET_END(mp, u)		\
	((mp)->b_prev = (mblk_t *)(uintptr_t)(u))

#define	IP_REASS_COMPLETE	0x1
#define	IP_REASS_PARTIAL	0x2
#define	IP_REASS_FAILED		0x4

/*
 * Test to determine whether this is a module instance of IP or a
 * driver instance of IP.
 */
#define	CONN_Q(q)	(WR(q)->q_next == NULL)

#define	Q_TO_CONN(q)	((conn_t *)(q)->q_ptr)
#define	Q_TO_TCP(q)	(Q_TO_CONN((q))->conn_tcp)
#define	Q_TO_UDP(q)	(Q_TO_CONN((q))->conn_udp)
#define	Q_TO_ICMP(q)	(Q_TO_CONN((q))->conn_icmp)
#define	Q_TO_RTS(q)	(Q_TO_CONN((q))->conn_rts)

#define	CONNP_TO_WQ(connp)	((connp)->conn_wq)
#define	CONNP_TO_RQ(connp)	((connp)->conn_rq)

#define	GRAB_CONN_LOCK(q)	{				\
	if (q != NULL && CONN_Q(q))				\
		mutex_enter(&(Q_TO_CONN(q))->conn_lock);	\
}

#define	RELEASE_CONN_LOCK(q)	{				\
	if (q != NULL && CONN_Q(q))				\
		mutex_exit(&(Q_TO_CONN(q))->conn_lock);		\
}

/*
 * Ref counter macros for ioctls. This provides a guard for TCP to stop
 * tcp_close from removing the rq/wq whilst an ioctl is still in flight on the
 * stream. The ioctl could have been queued on e.g. an ipsq. tcp_close will wait
 * until the ioctlref count is zero before proceeding.
 * Ideally conn_oper_pending_ill would be used for this purpose. However, in the
 * case where an ioctl is aborted or interrupted, it can be cleared prematurely.
 * There are also some race possibilities between ip and the stream head which
 * can also end up with conn_oper_pending_ill being cleared prematurely. So, to
 * avoid these situations, we use a dedicated ref counter for ioctls which is
 * used in addition to and in parallel with the normal conn_ref count.
 */
#define	CONN_INC_IOCTLREF_LOCKED(connp)	{			\
	ASSERT(MUTEX_HELD(&(connp)->conn_lock));		\
	DTRACE_PROBE1(conn__inc__ioctlref, conn_t *, (connp));	\
	(connp)->conn_ioctlref++;				\
	mutex_exit(&(connp)->conn_lock);			\
}

#define	CONN_INC_IOCTLREF(connp)	{			\
	mutex_enter(&(connp)->conn_lock);			\
	CONN_INC_IOCTLREF_LOCKED(connp);			\
}

#define	CONN_DEC_IOCTLREF(connp)	{			\
	mutex_enter(&(connp)->conn_lock);			\
	DTRACE_PROBE1(conn__dec__ioctlref, conn_t *, (connp));	\
	/* Make sure conn_ioctlref will not underflow. */	\
	ASSERT((connp)->conn_ioctlref != 0);			\
	if ((--(connp)->conn_ioctlref == 0) &&			\
	    ((connp)->conn_state_flags & CONN_CLOSING)) {	\
		cv_broadcast(&(connp)->conn_cv);		\
	}							\
	mutex_exit(&(connp)->conn_lock);			\
}


/*
 * Complete the pending operation. Usually an ioctl. Can also
 * be a bind or option management request that got enqueued
 * in an ipsq_t. Called on completion of the operation.
 */
#define	CONN_OPER_PENDING_DONE(connp)	{			\
	mutex_enter(&(connp)->conn_lock);			\
	(connp)->conn_oper_pending_ill = NULL;			\
	cv_broadcast(&(connp)->conn_refcv);			\
	mutex_exit(&(connp)->conn_lock);			\
	CONN_DEC_REF(connp);					\
}

/*
 * Values for squeue switch:
 */
#define	IP_SQUEUE_ENTER_NODRAIN	1
#define	IP_SQUEUE_ENTER	2
#define	IP_SQUEUE_FILL 3

extern int ip_squeue_flag;

/* IP Fragmentation Reassembly Header */
typedef struct ipf_s {
	struct ipf_s	*ipf_hash_next;
	struct ipf_s	**ipf_ptphn;	/* Pointer to previous hash next. */
	uint32_t	ipf_ident;	/* Ident to match. */
	uint8_t		ipf_protocol;	/* Protocol to match. */
	uchar_t		ipf_last_frag_seen : 1;	/* Last fragment seen ? */
	time_t		ipf_timestamp;	/* Reassembly start time. */
	mblk_t		*ipf_mp;	/* mblk we live in. */
	mblk_t		*ipf_tail_mp;	/* Frag queue tail pointer. */
	int		ipf_hole_cnt;	/* Number of holes (hard-case). */
	int		ipf_end;	/* Tail end offset (0 -> hard-case). */
	uint_t		ipf_gen;	/* Frag queue generation */
	size_t		ipf_count;	/* Count of bytes used by frag */
	uint_t		ipf_nf_hdr_len; /* Length of nonfragmented header */
	in6_addr_t	ipf_v6src;	/* IPv6 source address */
	in6_addr_t	ipf_v6dst;	/* IPv6 dest address */
	uint_t		ipf_prev_nexthdr_offset; /* Offset for nexthdr value */
	uint8_t		ipf_ecn;	/* ECN info for the fragments */
	uint8_t		ipf_num_dups;	/* Number of times dup frags recvd */
	uint16_t	ipf_checksum_flags; /* Hardware checksum flags */
	uint32_t	ipf_checksum;	/* Partial checksum of fragment data */
} ipf_t;

/*
 * IPv4 Fragments
 */
#define	IS_V4_FRAGMENT(ipha_fragment_offset_and_flags)			\
	(((ntohs(ipha_fragment_offset_and_flags) & IPH_OFFSET) != 0) ||	\
	((ntohs(ipha_fragment_offset_and_flags) & IPH_MF) != 0))

#define	ipf_src	V4_PART_OF_V6(ipf_v6src)
#define	ipf_dst	V4_PART_OF_V6(ipf_v6dst)

#endif /* _KERNEL */

/* ICMP types */
#define	ICMP_ECHO_REPLY			0
#define	ICMP_DEST_UNREACHABLE		3
#define	ICMP_SOURCE_QUENCH		4
#define	ICMP_REDIRECT			5
#define	ICMP_ECHO_REQUEST		8
#define	ICMP_ROUTER_ADVERTISEMENT	9
#define	ICMP_ROUTER_SOLICITATION	10
#define	ICMP_TIME_EXCEEDED		11
#define	ICMP_PARAM_PROBLEM		12
#define	ICMP_TIME_STAMP_REQUEST		13
#define	ICMP_TIME_STAMP_REPLY		14
#define	ICMP_INFO_REQUEST		15
#define	ICMP_INFO_REPLY			16
#define	ICMP_ADDRESS_MASK_REQUEST	17
#define	ICMP_ADDRESS_MASK_REPLY		18

/* Evaluates to true if the ICMP type is an ICMP error */
#define	ICMP_IS_ERROR(type)	(		\
	(type) == ICMP_DEST_UNREACHABLE ||	\
	(type) == ICMP_SOURCE_QUENCH ||		\
	(type) == ICMP_TIME_EXCEEDED ||		\
	(type) == ICMP_PARAM_PROBLEM)

/* ICMP_TIME_EXCEEDED codes */
#define	ICMP_TTL_EXCEEDED		0
#define	ICMP_REASSEMBLY_TIME_EXCEEDED	1

/* ICMP_DEST_UNREACHABLE codes */
#define	ICMP_NET_UNREACHABLE		0
#define	ICMP_HOST_UNREACHABLE		1
#define	ICMP_PROTOCOL_UNREACHABLE	2
#define	ICMP_PORT_UNREACHABLE		3
#define	ICMP_FRAGMENTATION_NEEDED	4
#define	ICMP_SOURCE_ROUTE_FAILED	5
#define	ICMP_DEST_NET_UNKNOWN		6
#define	ICMP_DEST_HOST_UNKNOWN		7
#define	ICMP_SRC_HOST_ISOLATED		8
#define	ICMP_DEST_NET_UNREACH_ADMIN	9
#define	ICMP_DEST_HOST_UNREACH_ADMIN	10
#define	ICMP_DEST_NET_UNREACH_TOS	11
#define	ICMP_DEST_HOST_UNREACH_TOS	12

/* ICMP Header Structure */
typedef struct icmph_s {
	uint8_t		icmph_type;
	uint8_t		icmph_code;
	uint16_t	icmph_checksum;
	union {
		struct { /* ECHO request/response structure */
			uint16_t	u_echo_ident;
			uint16_t	u_echo_seqnum;
		} u_echo;
		struct { /* Destination unreachable structure */
			uint16_t	u_du_zero;
			uint16_t	u_du_mtu;
		} u_du;
		struct { /* Parameter problem structure */
			uint8_t		u_pp_ptr;
			uint8_t		u_pp_rsvd[3];
		} u_pp;
		struct { /* Redirect structure */
			ipaddr_t	u_rd_gateway;
		} u_rd;
	} icmph_u;
} icmph_t;

#define	icmph_echo_ident	icmph_u.u_echo.u_echo_ident
#define	icmph_echo_seqnum	icmph_u.u_echo.u_echo_seqnum
#define	icmph_du_zero		icmph_u.u_du.u_du_zero
#define	icmph_du_mtu		icmph_u.u_du.u_du_mtu
#define	icmph_pp_ptr		icmph_u.u_pp.u_pp_ptr
#define	icmph_rd_gateway	icmph_u.u_rd.u_rd_gateway

#define	ICMPH_SIZE	8

/*
 * Minimum length of transport layer header included in an ICMP error
 * message for it to be considered valid.
 */
#define	ICMP_MIN_TP_HDR_LEN	8

/* Aligned IP header */
typedef struct ipha_s {
	uint8_t		ipha_version_and_hdr_length;
	uint8_t		ipha_type_of_service;
	uint16_t	ipha_length;
	uint16_t	ipha_ident;
	uint16_t	ipha_fragment_offset_and_flags;
	uint8_t		ipha_ttl;
	uint8_t		ipha_protocol;
	uint16_t	ipha_hdr_checksum;
	ipaddr_t	ipha_src;
	ipaddr_t	ipha_dst;
} ipha_t;

/*
 * IP Flags
 *
 * Some of these constant names are copied for the DTrace IP provider in
 * usr/src/lib/libdtrace/common/{ip.d.in, ip.sed.in}, which should be kept
 * in sync.
 */
#define	IPH_DF		0x4000	/* Don't fragment */
#define	IPH_MF		0x2000	/* More fragments to come */
#define	IPH_OFFSET	0x1FFF	/* Where the offset lives */

/* Byte-order specific values */
#ifdef	_BIG_ENDIAN
#define	IPH_DF_HTONS	0x4000	/* Don't fragment */
#define	IPH_MF_HTONS	0x2000	/* More fragments to come */
#define	IPH_OFFSET_HTONS 0x1FFF	/* Where the offset lives */
#else
#define	IPH_DF_HTONS	0x0040	/* Don't fragment */
#define	IPH_MF_HTONS	0x0020	/* More fragments to come */
#define	IPH_OFFSET_HTONS 0xFF1F	/* Where the offset lives */
#endif

/* ECN code points for IPv4 TOS byte and IPv6 traffic class octet. */
#define	IPH_ECN_NECT	0x0	/* Not ECN-Capable Transport */
#define	IPH_ECN_ECT1	0x1	/* ECN-Capable Transport, ECT(1) */
#define	IPH_ECN_ECT0	0x2	/* ECN-Capable Transport, ECT(0) */
#define	IPH_ECN_CE	0x3	/* ECN-Congestion Experienced (CE) */

struct ill_s;

typedef	void ip_v6intfid_func_t(struct ill_s *, in6_addr_t *);
typedef void ip_v6mapinfo_func_t(struct ill_s *, uchar_t *, uchar_t *);
typedef void ip_v4mapinfo_func_t(struct ill_s *, uchar_t *, uchar_t *);

/* IP Mac info structure */
typedef struct ip_m_s {
	t_uscalar_t		ip_m_mac_type;	/* From <sys/dlpi.h> */
	int			ip_m_type;	/* From <net/if_types.h> */
	t_uscalar_t		ip_m_ipv4sap;
	t_uscalar_t		ip_m_ipv6sap;
	ip_v4mapinfo_func_t	*ip_m_v4mapping;
	ip_v6mapinfo_func_t	*ip_m_v6mapping;
	ip_v6intfid_func_t	*ip_m_v6intfid;
	ip_v6intfid_func_t	*ip_m_v6destintfid;
} ip_m_t;

/*
 * The following functions attempt to reduce the link layer dependency
 * of the IP stack. The current set of link specific operations are:
 * a. map from IPv4 class D (224.0/4) multicast address range or the
 * IPv6 multicast address range (ff00::/8) to the link layer multicast
 * address.
 * b. derive the default IPv6 interface identifier from the interface.
 * c. derive the default IPv6 destination interface identifier from
 * the interface (point-to-point only).
 */
extern	void ip_mcast_mapping(struct ill_s *, uchar_t *, uchar_t *);
/* ip_m_v6*intfid return void and are never NULL */
#define	MEDIA_V6INTFID(ip_m, ill, v6ptr) (ip_m)->ip_m_v6intfid(ill, v6ptr)
#define	MEDIA_V6DESTINTFID(ip_m, ill, v6ptr) \
	(ip_m)->ip_m_v6destintfid(ill, v6ptr)

/* Router entry types */
#define	IRE_BROADCAST		0x0001	/* Route entry for broadcast address */
#define	IRE_DEFAULT		0x0002	/* Route entry for default gateway */
#define	IRE_LOCAL		0x0004	/* Route entry for local address */
#define	IRE_LOOPBACK		0x0008	/* Route entry for loopback address */
#define	IRE_PREFIX		0x0010	/* Route entry for prefix routes */
#ifndef _KERNEL
/* Keep so user-level still compiles */
#define	IRE_CACHE		0x0020	/* Cached Route entry */
#endif
#define	IRE_IF_NORESOLVER	0x0040	/* Route entry for local interface */
					/* net without any address mapping. */
#define	IRE_IF_RESOLVER		0x0080	/* Route entry for local interface */
					/* net with resolver. */
#define	IRE_HOST		0x0100	/* Host route entry */
/* Keep so user-level still compiles */
#define	IRE_HOST_REDIRECT	0x0200	/* only used for T_SVR4_OPTMGMT_REQ */
#define	IRE_IF_CLONE		0x0400	/* Per host clone of IRE_IF */
#define	IRE_MULTICAST		0x0800	/* Special - not in table */
#define	IRE_NOROUTE		0x1000	/* Special - not in table */

#define	IRE_INTERFACE		(IRE_IF_NORESOLVER | IRE_IF_RESOLVER)

#define	IRE_IF_ALL		(IRE_IF_NORESOLVER | IRE_IF_RESOLVER | \
				    IRE_IF_CLONE)
#define	IRE_OFFSUBNET		(IRE_DEFAULT | IRE_PREFIX | IRE_HOST)
#define	IRE_OFFLINK		IRE_OFFSUBNET
/*
 * Note that we view IRE_NOROUTE as ONLINK since we can "send" to them without
 * going through a router; the result of sending will be an error/icmp error.
 */
#define	IRE_ONLINK		(IRE_IF_ALL|IRE_LOCAL|IRE_LOOPBACK| \
				    IRE_BROADCAST|IRE_MULTICAST|IRE_NOROUTE)

/* Arguments to ire_flush_cache() */
#define	IRE_FLUSH_DELETE	0
#define	IRE_FLUSH_ADD		1
#define	IRE_FLUSH_GWCHANGE	2

/*
 * Flags to ire_route_recursive
 */
#define	IRR_NONE		0
#define	IRR_ALLOCATE		1	/* OK to allocate IRE_IF_CLONE */
#define	IRR_INCOMPLETE		2	/* OK to return incomplete chain */

/*
 * Open/close synchronization flags.
 * These are kept in a separate field in the conn and the synchronization
 * depends on the atomic 32 bit access to that field.
 */
#define	CONN_CLOSING		0x01	/* ip_close waiting for ip_wsrv */
#define	CONN_CONDEMNED		0x02	/* conn is closing, no more refs */
#define	CONN_INCIPIENT		0x04	/* conn not yet visible, no refs */
#define	CONN_QUIESCED		0x08	/* conn is now quiescent */
#define	CONN_UPDATE_ILL		0x10	/* conn_update_ill in progress */

/*
 * Flags for dce_flags field. Specifies which information has been set.
 * dce_ident is always present, but the other ones are identified by the flags.
 */
#define	DCEF_DEFAULT		0x0001	/* Default DCE - no pmtu or uinfo */
#define	DCEF_PMTU		0x0002	/* Different than interface MTU */
#define	DCEF_UINFO		0x0004	/* dce_uinfo set */
#define	DCEF_TOO_SMALL_PMTU	0x0008	/* Smaller than IPv4 MIN */

#ifdef _KERNEL
/*
 * Extra structures need for per-src-addr filtering (IGMPv3/MLDv2)
 */
#define	MAX_FILTER_SIZE	64

typedef struct slist_s {
	int		sl_numsrc;
	in6_addr_t	sl_addr[MAX_FILTER_SIZE];
} slist_t;

/*
 * Following struct is used to maintain retransmission state for
 * a multicast group.  One rtx_state_t struct is an in-line field
 * of the ilm_t struct; the slist_ts in the rtx_state_t struct are
 * alloc'd as needed.
 */
typedef struct rtx_state_s {
	uint_t		rtx_timer;	/* retrans timer */
	int		rtx_cnt;	/* retrans count */
	int		rtx_fmode_cnt;	/* retrans count for fmode change */
	slist_t		*rtx_allow;
	slist_t		*rtx_block;
} rtx_state_t;

/*
 * Used to construct list of multicast address records that will be
 * sent in a single listener report.
 */
typedef struct mrec_s {
	struct mrec_s	*mrec_next;
	uint8_t		mrec_type;
	uint8_t		mrec_auxlen;	/* currently unused */
	in6_addr_t	mrec_group;
	slist_t		mrec_srcs;
} mrec_t;

/* Group membership list per upper conn */

/*
 * We record the multicast information from the socket option in
 * ilg_ifaddr/ilg_ifindex. This allows rejoining the group in the case when
 * the ifaddr (or ifindex) disappears and later reappears, potentially on
 * a different ill. The IPv6 multicast socket options and ioctls all specify
 * the interface using an ifindex. For IPv4 some socket options/ioctls use
 * the interface address and others use the index. We record here the method
 * that was actually used (and leave the other of ilg_ifaddr or ilg_ifindex)
 * at zero so that we can rejoin the way the application intended.
 *
 * We track the ill on which we will or already have joined an ilm using
 * ilg_ill. When we have succeeded joining the ilm and have a refhold on it
 * then we set ilg_ilm. Thus intentionally there is a window where ilg_ill is
 * set and ilg_ilm is not set. This allows clearing ilg_ill as a signal that
 * the ill is being unplumbed and the ilm should be discarded.
 *
 * ilg records the state of multicast memberships of a socket end point.
 * ilm records the state of multicast memberships with the driver and is
 * maintained per interface.
 *
 * The ilg state is protected by conn_ilg_lock.
 * The ilg will not be freed until ilg_refcnt drops to zero.
 */
typedef struct ilg_s {
	struct ilg_s	*ilg_next;
	struct ilg_s	**ilg_ptpn;
	struct conn_s	*ilg_connp;	/* Back pointer to get lock */
	in6_addr_t	ilg_v6group;
	ipaddr_t	ilg_ifaddr;	/* For some IPv4 cases */
	uint_t		ilg_ifindex;	/* IPv6 and some other IPv4 cases */
	struct ill_s	*ilg_ill;	/* Where ilm is joined. No refhold */
	struct ilm_s	*ilg_ilm;	/* With ilm_refhold */
	uint_t		ilg_refcnt;
	mcast_record_t	ilg_fmode;	/* MODE_IS_INCLUDE/MODE_IS_EXCLUDE */
	slist_t		*ilg_filter;
	boolean_t	ilg_condemned;	/* Conceptually deleted */
} ilg_t;

/*
 * Multicast address list entry for ill.
 * ilm_ill is used by IPv4 and IPv6
 *
 * The ilm state (and other multicast state on the ill) is protected by
 * ill_mcast_lock. Operations that change state on both an ilg and ilm
 * in addition use ill_mcast_serializer to ensure that we can't have
 * interleaving between e.g., add and delete operations for the same conn_t,
 * group, and ill. The ill_mcast_serializer is also used to ensure that
 * multicast group joins do not occur on an interface that is in the process
 * of joining an IPMP group.
 *
 * The comment below (and for other netstack_t references) refers
 * to the fact that we only do netstack_hold in particular cases,
 * such as the references from open endpoints (ill_t and conn_t's
 * pointers). Internally within IP we rely on IP's ability to cleanup e.g.
 * ire_t's when an ill goes away.
 */
typedef struct ilm_s {
	in6_addr_t	ilm_v6addr;
	int		ilm_refcnt;
	uint_t		ilm_timer;	/* IGMP/MLD query resp timer, in msec */
	struct ilm_s	*ilm_next;	/* Linked list for each ill */
	uint_t		ilm_state;	/* state of the membership */
	struct ill_s	*ilm_ill;	/* Back pointer to ill - ill_ilm_cnt */
	zoneid_t	ilm_zoneid;
	int		ilm_no_ilg_cnt;	/* number of joins w/ no ilg */
	mcast_record_t	ilm_fmode;	/* MODE_IS_INCLUDE/MODE_IS_EXCLUDE */
	slist_t		*ilm_filter;	/* source filter list */
	slist_t		*ilm_pendsrcs;	/* relevant src addrs for pending req */
	rtx_state_t	ilm_rtx;	/* SCR retransmission state */
	ipaddr_t	ilm_ifaddr;	/* For IPv4 netstat */
	ip_stack_t	*ilm_ipst;	/* Does not have a netstack_hold */
} ilm_t;

#define	ilm_addr	V4_PART_OF_V6(ilm_v6addr)

/*
 * Soft reference to an IPsec SA.
 *
 * On relative terms, conn's can be persistent (living as long as the
 * processes which create them), while SA's are ephemeral (dying when
 * they hit their time-based or byte-based lifetimes).
 *
 * We could hold a hard reference to an SA from an ipsec_latch_t,
 * but this would cause expired SA's to linger for a potentially
 * unbounded time.
 *
 * Instead, we remember the hash bucket number and bucket generation
 * in addition to the pointer.  The bucket generation is incremented on
 * each deletion.
 */
typedef struct ipsa_ref_s
{
	struct ipsa_s	*ipsr_sa;
	struct isaf_s	*ipsr_bucket;
	uint64_t	ipsr_gen;
} ipsa_ref_t;

/*
 * IPsec "latching" state.
 *
 * In the presence of IPsec policy, fully-bound conn's bind a connection
 * to more than just the 5-tuple, but also a specific IPsec action and
 * identity-pair.
 * The identity pair is accessed from both the receive and transmit side
 * hence it is maintained in the ipsec_latch_t structure. conn_latch and
 * ixa_ipsec_latch points to it.
 * The policy and actions are stored in conn_latch_in_policy and
 * conn_latch_in_action for the inbound side, and in ixa_ipsec_policy and
 * ixa_ipsec_action for the transmit side.
 *
 * As an optimization, we also cache soft references to IPsec SA's in
 * ip_xmit_attr_t so that we can fast-path around most of the work needed for
 * outbound IPsec SA selection.
 */
typedef struct ipsec_latch_s
{
	kmutex_t	ipl_lock;
	uint32_t	ipl_refcnt;

	struct ipsid_s	*ipl_local_cid;
	struct ipsid_s	*ipl_remote_cid;
	unsigned int
			ipl_ids_latched : 1,

			ipl_pad_to_bit_31 : 31;
} ipsec_latch_t;

#define	IPLATCH_REFHOLD(ipl) { \
	atomic_inc_32(&(ipl)->ipl_refcnt);		\
	ASSERT((ipl)->ipl_refcnt != 0);			\
}

#define	IPLATCH_REFRELE(ipl) {				\
	ASSERT((ipl)->ipl_refcnt != 0);				\
	membar_exit();						\
	if (atomic_dec_32_nv(&(ipl)->ipl_refcnt) == 0)	\
		iplatch_free(ipl);				\
}

/*
 * peer identity structure.
 */
typedef struct conn_s conn_t;

/*
 * This is used to match an inbound/outbound datagram with policy.
 */
typedef	struct ipsec_selector {
	in6_addr_t	ips_local_addr_v6;
	in6_addr_t	ips_remote_addr_v6;
	uint16_t	ips_local_port;
	uint16_t	ips_remote_port;
	uint8_t		ips_icmp_type;
	uint8_t		ips_icmp_code;
	uint8_t		ips_protocol;
	uint8_t		ips_isv4 : 1,
			ips_is_icmp_inv_acq: 1;
} ipsec_selector_t;

/*
 * Note that we put v4 addresses in the *first* 32-bit word of the
 * selector rather than the last to simplify the prefix match/mask code
 * in spd.c
 */
#define	ips_local_addr_v4 ips_local_addr_v6.s6_addr32[0]
#define	ips_remote_addr_v4 ips_remote_addr_v6.s6_addr32[0]

/* Values used in IP by IPSEC Code */
#define		IPSEC_OUTBOUND		B_TRUE
#define		IPSEC_INBOUND		B_FALSE

/*
 * There are two variants in policy failures. The packet may come in
 * secure when not needed (IPSEC_POLICY_???_NOT_NEEDED) or it may not
 * have the desired level of protection (IPSEC_POLICY_MISMATCH).
 */
#define	IPSEC_POLICY_NOT_NEEDED		0
#define	IPSEC_POLICY_MISMATCH		1
#define	IPSEC_POLICY_AUTH_NOT_NEEDED	2
#define	IPSEC_POLICY_ENCR_NOT_NEEDED	3
#define	IPSEC_POLICY_SE_NOT_NEEDED	4
#define	IPSEC_POLICY_MAX		5	/* Always max + 1. */

/*
 * Check with IPSEC inbound policy if
 *
 * 1) per-socket policy is present - indicated by conn_in_enforce_policy.
 * 2) Or if we have not cached policy on the conn and the global policy is
 *    non-empty.
 */
#define	CONN_INBOUND_POLICY_PRESENT(connp, ipss)	\
	((connp)->conn_in_enforce_policy ||		\
	(!((connp)->conn_policy_cached) && 		\
	(ipss)->ipsec_inbound_v4_policy_present))

#define	CONN_INBOUND_POLICY_PRESENT_V6(connp, ipss)	\
	((connp)->conn_in_enforce_policy ||		\
	(!(connp)->conn_policy_cached &&		\
	(ipss)->ipsec_inbound_v6_policy_present))

#define	CONN_OUTBOUND_POLICY_PRESENT(connp, ipss)	\
	((connp)->conn_out_enforce_policy ||		\
	(!((connp)->conn_policy_cached) &&		\
	(ipss)->ipsec_outbound_v4_policy_present))

#define	CONN_OUTBOUND_POLICY_PRESENT_V6(connp, ipss)	\
	((connp)->conn_out_enforce_policy ||		\
	(!(connp)->conn_policy_cached &&		\
	(ipss)->ipsec_outbound_v6_policy_present))

/*
 * Information cached in IRE for upper layer protocol (ULP).
 */
typedef struct iulp_s {
	boolean_t	iulp_set;	/* Is any metric set? */
	uint32_t	iulp_ssthresh;	/* Slow start threshold (TCP). */
	clock_t		iulp_rtt;	/* Guestimate in millisecs. */
	clock_t		iulp_rtt_sd;	/* Cached value of RTT variance. */
	uint32_t	iulp_spipe;	/* Send pipe size. */
	uint32_t	iulp_rpipe;	/* Receive pipe size. */
	uint32_t	iulp_rtomax;	/* Max round trip timeout. */
	uint32_t	iulp_sack;	/* Use SACK option (TCP)? */
	uint32_t	iulp_mtu;	/* Setable with routing sockets */

	uint32_t
		iulp_tstamp_ok : 1,	/* Use timestamp option (TCP)? */
		iulp_wscale_ok : 1,	/* Use window scale option (TCP)? */
		iulp_ecn_ok : 1,	/* Enable ECN (for TCP)? */
		iulp_pmtud_ok : 1,	/* Enable PMTUd? */

		/* These three are passed out by ip_set_destination */
		iulp_localnet: 1,	/* IRE_ONLINK */
		iulp_loopback: 1,	/* IRE_LOOPBACK */
		iulp_local: 1,		/* IRE_LOCAL */

		iulp_not_used : 25;
} iulp_t;

/*
 * The conn drain list structure (idl_t), protected by idl_lock.  Each conn_t
 * inserted in the list points back at this idl_t using conn_idl, and is
 * chained by conn_drain_next and conn_drain_prev, which are also protected by
 * idl_lock.  When flow control is relieved, either ip_wsrv() (STREAMS) or
 * ill_flow_enable() (non-STREAMS) will call conn_drain().
 *
 * The conn drain list, idl_t, itself is part of tx cookie list structure.
 * A tx cookie list points to a blocked Tx ring and contains the list of
 * all conn's that are blocked due to the flow-controlled Tx ring (via
 * the idl drain list). Note that a link can have multiple Tx rings. The
 * drain list will store the conn's blocked due to Tx ring being flow
 * controlled.
 */

typedef uintptr_t ip_mac_tx_cookie_t;
typedef	struct idl_s idl_t;
typedef	struct idl_tx_list_s idl_tx_list_t;

struct idl_tx_list_s {
	ip_mac_tx_cookie_t	txl_cookie;
	kmutex_t		txl_lock;	/* Lock for this list */
	idl_t			*txl_drain_list;
	int			txl_drain_index;
};

struct idl_s {
	conn_t		*idl_conn;		/* Head of drain list */
	kmutex_t	idl_lock;		/* Lock for this list */
	idl_tx_list_t	*idl_itl;
};

/*
 * Interface route structure which holds the necessary information to recreate
 * routes that are tied to an interface i.e. have ire_ill set.
 *
 * These routes which were initially created via a routing socket or via the
 * SIOCADDRT ioctl may be gateway routes (RTF_GATEWAY being set) or may be
 * traditional interface routes.  When an ill comes back up after being
 * down, this information will be used to recreate the routes.  These
 * are part of an mblk_t chain that hangs off of the ILL (ill_saved_ire_mp).
 */
typedef struct ifrt_s {
	ushort_t	ifrt_type;		/* Type of IRE */
	in6_addr_t	ifrt_v6addr;		/* Address IRE represents. */
	in6_addr_t	ifrt_v6gateway_addr;	/* Gateway if IRE_OFFLINK */
	in6_addr_t	ifrt_v6setsrc_addr;	/* Src addr if RTF_SETSRC */
	in6_addr_t	ifrt_v6mask;		/* Mask for matching IRE. */
	uint32_t	ifrt_flags;		/* flags related to route */
	iulp_t		ifrt_metrics;		/* Routing socket metrics */
	zoneid_t	ifrt_zoneid;		/* zoneid for route */
} ifrt_t;

#define	ifrt_addr		V4_PART_OF_V6(ifrt_v6addr)
#define	ifrt_gateway_addr	V4_PART_OF_V6(ifrt_v6gateway_addr)
#define	ifrt_mask		V4_PART_OF_V6(ifrt_v6mask)
#define	ifrt_setsrc_addr	V4_PART_OF_V6(ifrt_v6setsrc_addr)

/* Number of IP addresses that can be hosted on a physical interface */
#define	MAX_ADDRS_PER_IF	8192
/*
 * Number of Source addresses to be considered for source address
 * selection. Used by ipif_select_source_v4/v6.
 */
#define	MAX_IPIF_SELECT_SOURCE	50

#ifdef IP_DEBUG
/*
 * Trace refholds and refreles for debugging.
 */
#define	TR_STACK_DEPTH	14
typedef struct tr_buf_s {
	int	tr_depth;
	clock_t	tr_time;
	pc_t	tr_stack[TR_STACK_DEPTH];
} tr_buf_t;

typedef struct th_trace_s {
	int		th_refcnt;
	uint_t		th_trace_lastref;
	kthread_t	*th_id;
#define	TR_BUF_MAX	38
	tr_buf_t	th_trbuf[TR_BUF_MAX];
} th_trace_t;

typedef struct th_hash_s {
	list_node_t	thh_link;
	mod_hash_t	*thh_hash;
	ip_stack_t	*thh_ipst;
} th_hash_t;
#endif

/* The following are ipif_state_flags */
#define	IPIF_CONDEMNED		0x1	/* The ipif is being removed */
#define	IPIF_CHANGING		0x2	/* A critcal ipif field is changing */
#define	IPIF_SET_LINKLOCAL	0x10	/* transient flag during bringup */

/* IP interface structure, one per local address */
typedef struct ipif_s {
	struct	ipif_s	*ipif_next;
	struct	ill_s	*ipif_ill;	/* Back pointer to our ill */
	int	ipif_id;		/* Logical unit number */
	in6_addr_t ipif_v6lcl_addr;	/* Local IP address for this if. */
	in6_addr_t ipif_v6subnet;	/* Subnet prefix for this if. */
	in6_addr_t ipif_v6net_mask;	/* Net mask for this interface. */
	in6_addr_t ipif_v6brd_addr;	/* Broadcast addr for this interface. */
	in6_addr_t ipif_v6pp_dst_addr;	/* Point-to-point dest address. */
	uint64_t ipif_flags;		/* Interface flags. */
	uint_t	ipif_ire_type;		/* IRE_LOCAL or IRE_LOOPBACK */

	/*
	 * The packet count in the ipif contain the sum of the
	 * packet counts in dead IRE_LOCAL/LOOPBACK for this ipif.
	 */
	uint_t	ipif_ib_pkt_count;	/* Inbound packets for our dead IREs */

	/* Exclusive bit fields, protected by ipsq_t */
	unsigned int
		ipif_was_up : 1,	/* ipif was up before */
		ipif_addr_ready : 1,	/* DAD is done */
		ipif_was_dup : 1,	/* DAD had failed */
		ipif_added_nce : 1,	/* nce added for local address */

		ipif_pad_to_31 : 28;

	ilm_t	*ipif_allhosts_ilm;	/* For all-nodes join */
	ilm_t	*ipif_solmulti_ilm;	/* For IPv6 solicited multicast join */

	uint_t	ipif_seqid;		/* unique index across all ills */
	uint_t	ipif_state_flags;	/* See IPIF_* flag defs above */
	uint_t	ipif_refcnt;		/* active consistent reader cnt */

	zoneid_t ipif_zoneid;		/* zone ID number */
	timeout_id_t ipif_recovery_id;	/* Timer for DAD recovery */
	boolean_t ipif_trace_disable;	/* True when alloc fails */
	/*
	 * For an IPMP interface, ipif_bound_ill tracks the ill whose hardware
	 * information this ipif is associated with via ARP/NDP.  We can use
	 * an ill pointer (rather than an index) because only ills that are
	 * part of a group will be pointed to, and an ill cannot disappear
	 * while it's in a group.
	 */
	struct ill_s    *ipif_bound_ill;
	struct ipif_s   *ipif_bound_next; /* bound ipif chain */
	boolean_t	ipif_bound;	/* B_TRUE if we successfully bound */

	struct ire_s	*ipif_ire_local; /* Our IRE_LOCAL or LOOPBACK */
	struct ire_s	*ipif_ire_if;	 /* Our IRE_INTERFACE */
} ipif_t;

/*
 * The following table lists the protection levels of the various members
 * of the ipif_t. The following notation is used.
 *
 * Write once - Written to only once at the time of bringing up
 * the interface and can be safely read after the bringup without any lock.
 *
 * ipsq - Need to execute in the ipsq to perform the indicated access.
 *
 * ill_lock - Need to hold this mutex to perform the indicated access.
 *
 * ill_g_lock - Need to hold this rw lock as reader/writer for read access or
 * write access respectively.
 *
 * down ill - Written to only when the ill is down (i.e all ipifs are down)
 * up ill - Read only when the ill is up (i.e. at least 1 ipif is up)
 *
 *		 Table of ipif_t members and their protection
 *
 * ipif_next		ipsq + ill_lock +	ipsq OR ill_lock OR
 *			ill_g_lock		ill_g_lock
 * ipif_ill		ipsq + down ipif	write once
 * ipif_id		ipsq + down ipif	write once
 * ipif_v6lcl_addr	ipsq + down ipif	up ipif
 * ipif_v6subnet	ipsq + down ipif	up ipif
 * ipif_v6net_mask	ipsq + down ipif	up ipif
 *
 * ipif_v6brd_addr
 * ipif_v6pp_dst_addr
 * ipif_flags		ill_lock		ill_lock
 * ipif_ire_type	ipsq + down ill		up ill
 *
 * ipif_ib_pkt_count	Approx
 *
 * bit fields		ill_lock		ill_lock
 *
 * ipif_allhosts_ilm	ipsq			ipsq
 * ipif_solmulti_ilm	ipsq			ipsq
 *
 * ipif_seqid		ipsq			Write once
 *
 * ipif_state_flags	ill_lock		ill_lock
 * ipif_refcnt		ill_lock		ill_lock
 * ipif_bound_ill	ipsq + ipmp_lock	ipsq OR ipmp_lock
 * ipif_bound_next	ipsq			ipsq
 * ipif_bound		ipsq			ipsq
 *
 * ipif_ire_local	ipsq + ips_ill_g_lock	ipsq OR ips_ill_g_lock
 * ipif_ire_if		ipsq + ips_ill_g_lock	ipsq OR ips_ill_g_lock
 */

/*
 * Return values from ip_laddr_verify_{v4,v6}
 */
typedef enum { IPVL_UNICAST_UP, IPVL_UNICAST_DOWN, IPVL_MCAST, IPVL_BCAST,
	    IPVL_BAD} ip_laddr_t;


#define	IP_TR_HASH(tid)	((((uintptr_t)tid) >> 6) & (IP_TR_HASH_MAX - 1))

#ifdef DEBUG
#define	IPIF_TRACE_REF(ipif)	ipif_trace_ref(ipif)
#define	ILL_TRACE_REF(ill)	ill_trace_ref(ill)
#define	IPIF_UNTRACE_REF(ipif)	ipif_untrace_ref(ipif)
#define	ILL_UNTRACE_REF(ill)	ill_untrace_ref(ill)
#else
#define	IPIF_TRACE_REF(ipif)
#define	ILL_TRACE_REF(ill)
#define	IPIF_UNTRACE_REF(ipif)
#define	ILL_UNTRACE_REF(ill)
#endif

/* IPv4 compatibility macros */
#define	ipif_lcl_addr		V4_PART_OF_V6(ipif_v6lcl_addr)
#define	ipif_subnet		V4_PART_OF_V6(ipif_v6subnet)
#define	ipif_net_mask		V4_PART_OF_V6(ipif_v6net_mask)
#define	ipif_brd_addr		V4_PART_OF_V6(ipif_v6brd_addr)
#define	ipif_pp_dst_addr	V4_PART_OF_V6(ipif_v6pp_dst_addr)

/* Macros for easy backreferences to the ill. */
#define	ipif_isv6		ipif_ill->ill_isv6

#define	SIOCLIFADDR_NDX 112	/* ndx of SIOCLIFADDR in the ndx ioctl table */

/*
 * mode value for ip_ioctl_finish for finishing an ioctl
 */
#define	CONN_CLOSE	1		/* No mi_copy */
#define	COPYOUT		2		/* do an mi_copyout if needed */
#define	NO_COPYOUT	3		/* do an mi_copy_done */
#define	IPI2MODE(ipi)	((ipi)->ipi_flags & IPI_GET_CMD ? COPYOUT : NO_COPYOUT)

/*
 * The IP-MT design revolves around the serialization objects ipsq_t (IPSQ)
 * and ipxop_t (exclusive operation or "xop").  Becoming "writer" on an IPSQ
 * ensures that no other threads can become "writer" on any IPSQs sharing that
 * IPSQ's xop until the writer thread is done.
 *
 * Each phyint points to one IPSQ that remains fixed over the phyint's life.
 * Each IPSQ points to one xop that can change over the IPSQ's life.  If a
 * phyint is *not* in an IPMP group, then its IPSQ will refer to the IPSQ's
 * "own" xop (ipsq_ownxop).  If a phyint *is* part of an IPMP group, then its
 * IPSQ will refer to the "group" xop, which is shorthand for the xop of the
 * IPSQ of the IPMP meta-interface's phyint.  Thus, all phyints that are part
 * of the same IPMP group will have their IPSQ's point to the group xop, and
 * thus becoming "writer" on any phyint in the group will prevent any other
 * writer on any other phyint in the group.  All IPSQs sharing the same xop
 * are chained together through ipsq_next (in the degenerate common case,
 * ipsq_next simply refers to itself).  Note that the group xop is guaranteed
 * to exist at least as long as there are members in the group, since the IPMP
 * meta-interface can only be destroyed if the group is empty.
 *
 * Incoming exclusive operation requests are enqueued on the IPSQ they arrived
 * on rather than the xop.  This makes switching xop's (as would happen when a
 * phyint leaves an IPMP group) simple, because after the phyint leaves the
 * group, any operations enqueued on its IPSQ can be safely processed with
 * respect to its new xop, and any operations enqueued on the IPSQs of its
 * former group can be processed with respect to their existing group xop.
 * Even so, switching xops is a subtle dance; see ipsq_dq() for details.
 *
 * An IPSQ's "own" xop is embedded within the IPSQ itself since they have have
 * identical lifetimes, and because doing so simplifies pointer management.
 * While each phyint and IPSQ point to each other, it is not possible to free
 * the IPSQ when the phyint is freed, since we may still *inside* the IPSQ
 * when the phyint is being freed.  Thus, ipsq_phyint is set to NULL when the
 * phyint is freed, and the IPSQ free is later done in ipsq_exit().
 *
 * ipsq_t synchronization:	read			write
 *
 *	ipsq_xopq_mphead	ipx_lock		ipx_lock
 *	ipsq_xopq_mptail	ipx_lock		ipx_lock
 *	ipsq_xop_switch_mp	ipsq_lock		ipsq_lock
 *	ipsq_phyint		write once		write once
 *	ipsq_next		RW_READER ill_g_lock	RW_WRITER ill_g_lock
 *	ipsq_xop 		ipsq_lock or ipsq	ipsq_lock + ipsq
 *	ipsq_swxop		ipsq			ipsq
 * 	ipsq_ownxop		see ipxop_t		see ipxop_t
 *	ipsq_ipst		write once		write once
 *
 * ipxop_t synchronization:     read			write
 *
 *	ipx_writer  		ipx_lock		ipx_lock
 *	ipx_xop_queued		ipx_lock 		ipx_lock
 *	ipx_mphead		ipx_lock		ipx_lock
 *	ipx_mptail		ipx_lock		ipx_lock
 *	ipx_ipsq		write once		write once
 *	ips_ipsq_queued		ipx_lock		ipx_lock
 *	ipx_waitfor		ipsq or ipx_lock	ipsq + ipx_lock
 *	ipx_reentry_cnt		ipsq or ipx_lock	ipsq + ipx_lock
 *	ipx_current_done	ipsq			ipsq
 *	ipx_current_ioctl	ipsq			ipsq
 *	ipx_current_ipif	ipsq or ipx_lock	ipsq + ipx_lock
 *	ipx_pending_ipif	ipsq or ipx_lock	ipsq + ipx_lock
 *	ipx_pending_mp		ipsq or ipx_lock	ipsq + ipx_lock
 *	ipx_forced		ipsq			ipsq
 *	ipx_depth		ipsq			ipsq
 *	ipx_stack		ipsq			ipsq
 */
typedef struct ipxop_s {
	kmutex_t	ipx_lock;	/* see above */
	kthread_t	*ipx_writer;  	/* current owner */
	mblk_t		*ipx_mphead;	/* messages tied to this op */
	mblk_t		*ipx_mptail;
	struct ipsq_s	*ipx_ipsq;	/* associated ipsq */
	boolean_t	ipx_ipsq_queued; /* ipsq using xop has queued op */
	int		ipx_waitfor;	/* waiting; values encoded below */
	int		ipx_reentry_cnt;
	boolean_t	ipx_current_done;  /* is the current operation done? */
	int		ipx_current_ioctl; /* current ioctl, or 0 if no ioctl */
	ipif_t		*ipx_current_ipif; /* ipif for current op */
	ipif_t		*ipx_pending_ipif; /* ipif for ipx_pending_mp */
	mblk_t 		*ipx_pending_mp;   /* current ioctl mp while waiting */
	boolean_t	ipx_forced; 			/* debugging aid */
#ifdef DEBUG
	int		ipx_depth;			/* debugging aid */
#define	IPX_STACK_DEPTH	15
	pc_t		ipx_stack[IPX_STACK_DEPTH];	/* debugging aid */
#endif
} ipxop_t;

typedef struct ipsq_s {
	kmutex_t ipsq_lock;		/* see above */
	mblk_t	*ipsq_switch_mp;	/* op to handle right after switch */
	mblk_t	*ipsq_xopq_mphead;	/* list of excl ops (mostly ioctls) */
	mblk_t	*ipsq_xopq_mptail;
	struct phyint	*ipsq_phyint;	/* associated phyint */
	struct ipsq_s	*ipsq_next;	/* next ipsq sharing ipsq_xop */
	struct ipxop_s	*ipsq_xop;	/* current xop synchronization info */
	struct ipxop_s	*ipsq_swxop;	/* switch xop to on ipsq_exit() */
	struct ipxop_s	ipsq_ownxop;	/* our own xop (may not be in-use) */
	ip_stack_t	*ipsq_ipst;	/* does not have a netstack_hold */
} ipsq_t;

/*
 * ipx_waitfor values:
 */
enum {
	IPIF_DOWN = 1,	/* ipif_down() waiting for refcnts to drop */
	ILL_DOWN,	/* ill_down() waiting for refcnts to drop */
	IPIF_FREE,	/* ipif_free() waiting for refcnts to drop */
	ILL_FREE	/* ill unplumb waiting for refcnts to drop */
};

/* Operation types for ipsq_try_enter() */
#define	CUR_OP 0	/* request writer within current operation */
#define	NEW_OP 1	/* request writer for a new operation */
#define	SWITCH_OP 2	/* request writer once IPSQ XOP switches */

/*
 * Kstats tracked on each IPMP meta-interface.  Order here must match
 * ipmp_kstats[] in ip/ipmp.c.
 */
enum {
	IPMP_KSTAT_OBYTES,	IPMP_KSTAT_OBYTES64,	IPMP_KSTAT_RBYTES,
	IPMP_KSTAT_RBYTES64,	IPMP_KSTAT_OPACKETS,	IPMP_KSTAT_OPACKETS64,
	IPMP_KSTAT_OERRORS,	IPMP_KSTAT_IPACKETS,	IPMP_KSTAT_IPACKETS64,
	IPMP_KSTAT_IERRORS,	IPMP_KSTAT_MULTIRCV,	IPMP_KSTAT_MULTIXMT,
	IPMP_KSTAT_BRDCSTRCV,	IPMP_KSTAT_BRDCSTXMT,	IPMP_KSTAT_LINK_UP,
	IPMP_KSTAT_MAX		/* keep last */
};

/*
 * phyint represents state that is common to both IPv4 and IPv6 interfaces.
 * There is a separate ill_t representing IPv4 and IPv6 which has a
 * backpointer to the phyint structure for accessing common state.
 */
typedef struct phyint {
	struct ill_s	*phyint_illv4;
	struct ill_s	*phyint_illv6;
	uint_t		phyint_ifindex;		/* SIOCSLIFINDEX */
	uint64_t	phyint_flags;
	avl_node_t	phyint_avl_by_index;	/* avl tree by index */
	avl_node_t	phyint_avl_by_name;	/* avl tree by name */
	kmutex_t	phyint_lock;
	struct ipsq_s	*phyint_ipsq;		/* back pointer to ipsq */
	struct ipmp_grp_s *phyint_grp;		/* associated IPMP group */
	char		phyint_name[LIFNAMSIZ];	/* physical interface name */
	uint64_t	phyint_kstats0[IPMP_KSTAT_MAX];	/* baseline kstats */
} phyint_t;

#define	CACHE_ALIGN_SIZE 64
#define	CACHE_ALIGN(align_struct)	P2ROUNDUP(sizeof (struct align_struct),\
							CACHE_ALIGN_SIZE)
struct _phyint_list_s_ {
	avl_tree_t	phyint_list_avl_by_index;	/* avl tree by index */
	avl_tree_t	phyint_list_avl_by_name;	/* avl tree by name */
};

typedef union phyint_list_u {
	struct	_phyint_list_s_ phyint_list_s;
	char	phyint_list_filler[CACHE_ALIGN(_phyint_list_s_)];
} phyint_list_t;

#define	phyint_list_avl_by_index	phyint_list_s.phyint_list_avl_by_index
#define	phyint_list_avl_by_name		phyint_list_s.phyint_list_avl_by_name

/*
 * Fragmentation hash bucket
 */
typedef struct ipfb_s {
	struct ipf_s	*ipfb_ipf;	/* List of ... */
	size_t		ipfb_count;	/* Count of bytes used by frag(s) */
	kmutex_t	ipfb_lock;	/* Protect all ipf in list */
	uint_t		ipfb_frag_pkts; /* num of distinct fragmented pkts */
} ipfb_t;

/*
 * IRE bucket structure. Usually there is an array of such structures,
 * each pointing to a linked list of ires. irb_refcnt counts the number
 * of walkers of a given hash bucket. Usually the reference count is
 * bumped up if the walker wants no IRES to be DELETED while walking the
 * list. Bumping up does not PREVENT ADDITION. This allows walking a given
 * hash bucket without stumbling up on a free pointer.
 *
 * irb_t structures in ip_ftable are dynamically allocated and freed.
 * In order to identify the irb_t structures that can be safely kmem_free'd
 * we need to ensure that
 *  - the irb_refcnt is quiescent, indicating no other walkers,
 *  - no other threads or ire's are holding references to the irb,
 *	i.e., irb_nire == 0,
 *  - there are no active ire's in the bucket, i.e., irb_ire_cnt == 0
 */
typedef struct irb {
	struct ire_s	*irb_ire;	/* First ire in this bucket */
					/* Should be first in this struct */
	krwlock_t	irb_lock;	/* Protect this bucket */
	uint_t		irb_refcnt;	/* Protected by irb_lock */
	uchar_t		irb_marks;	/* CONDEMNED ires in this bucket ? */
#define	IRB_MARK_CONDEMNED	0x0001	/* Contains some IRE_IS_CONDEMNED */
#define	IRB_MARK_DYNAMIC	0x0002	/* Dynamically allocated */
	/* Once IPv6 uses radix then IRB_MARK_DYNAMIC will be always be set */
	uint_t		irb_ire_cnt;	/* Num of active IRE in this bucket */
	int		irb_nire;	/* Num of ftable ire's that ref irb */
	ip_stack_t	*irb_ipst;	/* Does not have a netstack_hold */
} irb_t;

/*
 * This is the structure used to store the multicast physical addresses
 * that an interface has joined.
 * The refcnt keeps track of the number of multicast IP addresses mapping
 * to a physical multicast address.
 */
typedef struct multiphysaddr_s {
	struct	multiphysaddr_s  *mpa_next;
	char	mpa_addr[IP_MAX_HW_LEN];
	int	mpa_refcnt;
} multiphysaddr_t;

#define	IRB2RT(irb)	(rt_t *)((caddr_t)(irb) - offsetof(rt_t, rt_irb))

/* Forward declarations */
struct dce_s;
typedef struct dce_s dce_t;
struct ire_s;
typedef struct ire_s ire_t;
struct ncec_s;
typedef struct ncec_s ncec_t;
struct nce_s;
typedef struct nce_s nce_t;
struct ip_recv_attr_s;
typedef struct ip_recv_attr_s ip_recv_attr_t;
struct ip_xmit_attr_s;
typedef struct ip_xmit_attr_s ip_xmit_attr_t;

struct tsol_ire_gw_secattr_s;
typedef struct tsol_ire_gw_secattr_s tsol_ire_gw_secattr_t;

/*
 * This is a structure for a one-element route cache that is passed
 * by reference between ip_input and ill_inputfn.
 */
typedef struct {
	ire_t		*rtc_ire;
	ipaddr_t	rtc_ipaddr;
	in6_addr_t	rtc_ip6addr;
} rtc_t;

/*
 * Note: Temporarily use 64 bits, and will probably go back to 32 bits after
 * more cleanup work is done.
 */
typedef uint64_t iaflags_t;

/* The ill input function pointer type */
typedef void (*pfillinput_t)(mblk_t *, void *, void *, ip_recv_attr_t *,
    rtc_t *);

/* The ire receive function pointer type */
typedef void (*pfirerecv_t)(ire_t *, mblk_t *, void *, ip_recv_attr_t *);

/* The ire send and postfrag function pointer types */
typedef int (*pfiresend_t)(ire_t *, mblk_t *, void *,
    ip_xmit_attr_t *, uint32_t *);
typedef int (*pfirepostfrag_t)(mblk_t *, nce_t *, iaflags_t, uint_t, uint32_t,
    zoneid_t, zoneid_t, uintptr_t *);


#define	IP_V4_G_HEAD	0
#define	IP_V6_G_HEAD	1

#define	MAX_G_HEADS	2

/*
 * unpadded ill_if structure
 */
struct 	_ill_if_s_ {
	union ill_if_u	*illif_next;
	union ill_if_u	*illif_prev;
	avl_tree_t	illif_avl_by_ppa;	/* AVL tree sorted on ppa */
	vmem_t		*illif_ppa_arena;	/* ppa index space */
	uint16_t	illif_mcast_v1;		/* hints for		  */
	uint16_t	illif_mcast_v2;		/* [igmp|mld]_slowtimo	  */
	int		illif_name_len;		/* name length */
	char		illif_name[LIFNAMSIZ];	/* name of interface type */
};

/* cache aligned ill_if structure */
typedef union 	ill_if_u {
	struct  _ill_if_s_ ill_if_s;
	char 	illif_filler[CACHE_ALIGN(_ill_if_s_)];
} ill_if_t;

#define	illif_next		ill_if_s.illif_next
#define	illif_prev		ill_if_s.illif_prev
#define	illif_avl_by_ppa	ill_if_s.illif_avl_by_ppa
#define	illif_ppa_arena		ill_if_s.illif_ppa_arena
#define	illif_mcast_v1		ill_if_s.illif_mcast_v1
#define	illif_mcast_v2		ill_if_s.illif_mcast_v2
#define	illif_name		ill_if_s.illif_name
#define	illif_name_len		ill_if_s.illif_name_len

typedef struct ill_walk_context_s {
	int	ctx_current_list; /* current list being searched */
	int	ctx_last_list;	 /* last list to search */
} ill_walk_context_t;

/*
 * ill_g_heads structure, one for IPV4 and one for IPV6
 */
struct _ill_g_head_s_ {
	ill_if_t	*ill_g_list_head;
	ill_if_t	*ill_g_list_tail;
};

typedef union ill_g_head_u {
	struct _ill_g_head_s_ ill_g_head_s;
	char	ill_g_head_filler[CACHE_ALIGN(_ill_g_head_s_)];
} ill_g_head_t;

#define	ill_g_list_head	ill_g_head_s.ill_g_list_head
#define	ill_g_list_tail	ill_g_head_s.ill_g_list_tail

#define	IP_V4_ILL_G_LIST(ipst)	\
	(ipst)->ips_ill_g_heads[IP_V4_G_HEAD].ill_g_list_head
#define	IP_V6_ILL_G_LIST(ipst)	\
	(ipst)->ips_ill_g_heads[IP_V6_G_HEAD].ill_g_list_head
#define	IP_VX_ILL_G_LIST(i, ipst)	\
	(ipst)->ips_ill_g_heads[i].ill_g_list_head

#define	ILL_START_WALK_V4(ctx_ptr, ipst)	\
	ill_first(IP_V4_G_HEAD, IP_V4_G_HEAD, ctx_ptr, ipst)
#define	ILL_START_WALK_V6(ctx_ptr, ipst)	\
	ill_first(IP_V6_G_HEAD, IP_V6_G_HEAD, ctx_ptr, ipst)
#define	ILL_START_WALK_ALL(ctx_ptr, ipst)	\
	ill_first(MAX_G_HEADS, MAX_G_HEADS, ctx_ptr, ipst)

/*
 * Capabilities, possible flags for ill_capabilities.
 */
#define	ILL_CAPAB_LSO		0x04		/* Large Send Offload */
#define	ILL_CAPAB_HCKSUM	0x08		/* Hardware checksumming */
#define	ILL_CAPAB_ZEROCOPY	0x10		/* Zero-copy */
#define	ILL_CAPAB_DLD		0x20		/* DLD capabilities */
#define	ILL_CAPAB_DLD_POLL	0x40		/* Polling */
#define	ILL_CAPAB_DLD_DIRECT	0x80		/* Direct function call */

/*
 * Per-ill Hardware Checksumming capbilities.
 */
typedef struct ill_hcksum_capab_s ill_hcksum_capab_t;

/*
 * Per-ill Zero-copy capabilities.
 */
typedef struct ill_zerocopy_capab_s ill_zerocopy_capab_t;

/*
 * DLD capbilities.
 */
typedef struct ill_dld_capab_s ill_dld_capab_t;

/*
 * Per-ill polling resource map.
 */
typedef struct ill_rx_ring ill_rx_ring_t;

/*
 * Per-ill Large Send Offload capabilities.
 */
typedef struct ill_lso_capab_s ill_lso_capab_t;

/* The following are ill_state_flags */
#define	ILL_LL_SUBNET_PENDING	0x01	/* Waiting for DL_INFO_ACK from drv */
#define	ILL_CONDEMNED		0x02	/* No more new ref's to the ILL */
#define	ILL_DL_UNBIND_IN_PROGRESS	0x04	/* UNBIND_REQ is sent */
/*
 * ILL_DOWN_IN_PROGRESS is set to ensure the following:
 * - no packets are sent to the driver after the DL_UNBIND_REQ is sent,
 * - no longstanding references will be acquired on objects that are being
 *   brought down.
 */
#define	ILL_DOWN_IN_PROGRESS	0x08

/* Is this an ILL whose source address is used by other ILL's ? */
#define	IS_USESRC_ILL(ill)			\
	(((ill)->ill_usesrc_ifindex == 0) &&	\
	((ill)->ill_usesrc_grp_next != NULL))

/* Is this a client/consumer of the usesrc ILL ? */
#define	IS_USESRC_CLI_ILL(ill)			\
	(((ill)->ill_usesrc_ifindex != 0) &&	\
	((ill)->ill_usesrc_grp_next != NULL))

/* Is this an virtual network interface (vni) ILL ? */
#define	IS_VNI(ill)							\
	(((ill)->ill_phyint->phyint_flags & (PHYI_LOOPBACK|PHYI_VIRTUAL)) == \
	PHYI_VIRTUAL)

/* Is this a loopback ILL? */
#define	IS_LOOPBACK(ill) \
	((ill)->ill_phyint->phyint_flags & PHYI_LOOPBACK)

/* Is this an IPMP meta-interface ILL? */
#define	IS_IPMP(ill)							\
	((ill)->ill_phyint->phyint_flags & PHYI_IPMP)

/* Is this ILL under an IPMP meta-interface? (aka "in a group?") */
#define	IS_UNDER_IPMP(ill)						\
	((ill)->ill_grp != NULL && !IS_IPMP(ill))

/* Is ill1 in the same illgrp as ill2? */
#define	IS_IN_SAME_ILLGRP(ill1, ill2)					\
	((ill1)->ill_grp != NULL && ((ill1)->ill_grp == (ill2)->ill_grp))

/* Is ill1 on the same LAN as ill2? */
#define	IS_ON_SAME_LAN(ill1, ill2)					\
	((ill1) == (ill2) || IS_IN_SAME_ILLGRP(ill1, ill2))

#define	ILL_OTHER(ill)							\
	((ill)->ill_isv6 ? (ill)->ill_phyint->phyint_illv4 :		\
	    (ill)->ill_phyint->phyint_illv6)

/*
 * IPMP group ILL state structure -- up to two per IPMP group (V4 and V6).
 * Created when the V4 and/or V6 IPMP meta-interface is I_PLINK'd.  It is
 * guaranteed to persist while there are interfaces of that type in the group.
 * In general, most fields are accessed outside of the IPSQ (e.g., in the
 * datapath), and thus use locks in addition to the IPSQ for protection.
 *
 * synchronization:		read			write
 *
 *	ig_if			ipsq or ill_g_lock	ipsq and ill_g_lock
 *	ig_actif		ipsq or ipmp_lock	ipsq and ipmp_lock
 *	ig_nactif		ipsq or ipmp_lock	ipsq and ipmp_lock
 *	ig_next_ill		ipsq or ipmp_lock	ipsq and ipmp_lock
 *	ig_ipmp_ill		write once		write once
 *	ig_cast_ill		ipsq or ipmp_lock	ipsq and ipmp_lock
 *	ig_arpent		ipsq			ipsq
 *	ig_mtu			ipsq			ipsq
 *	ig_mc_mtu		ipsq			ipsq
 */
typedef struct ipmp_illgrp_s {
	list_t		ig_if; 		/* list of all interfaces */
	list_t		ig_actif;	/* list of active interfaces */
	uint_t		ig_nactif;	/* number of active interfaces */
	struct ill_s	*ig_next_ill;	/* next active interface to use */
	struct ill_s	*ig_ipmp_ill;	/* backpointer to IPMP meta-interface */
	struct ill_s	*ig_cast_ill;	/* nominated ill for multi/broadcast */
	list_t		ig_arpent;	/* list of ARP entries */
	uint_t		ig_mtu;		/* ig_ipmp_ill->ill_mtu */
	uint_t		ig_mc_mtu;	/* ig_ipmp_ill->ill_mc_mtu */
} ipmp_illgrp_t;

/*
 * IPMP group state structure -- one per IPMP group.  Created when the
 * IPMP meta-interface is plumbed; it is guaranteed to persist while there
 * are interfaces in it.
 *
 * ipmp_grp_t synchronization:		read			write
 *
 *	gr_name				ipmp_lock		ipmp_lock
 *	gr_ifname			write once		write once
 *	gr_mactype			ipmp_lock		ipmp_lock
 *	gr_phyint			write once		write once
 *	gr_nif				ipmp_lock		ipmp_lock
 *	gr_nactif			ipsq			ipsq
 *	gr_v4				ipmp_lock		ipmp_lock
 *	gr_v6				ipmp_lock		ipmp_lock
 *	gr_nv4				ipmp_lock		ipmp_lock
 *	gr_nv6				ipmp_lock		ipmp_lock
 *	gr_pendv4			ipmp_lock		ipmp_lock
 *	gr_pendv6			ipmp_lock		ipmp_lock
 *	gr_linkdownmp			ipsq			ipsq
 *	gr_ksp				ipmp_lock		ipmp_lock
 *	gr_kstats0			atomic			atomic
 */
typedef struct ipmp_grp_s {
	char		gr_name[LIFGRNAMSIZ];	/* group name */
	char		gr_ifname[LIFNAMSIZ];	/* interface name */
	t_uscalar_t	gr_mactype;	/* DLPI mactype of group */
	phyint_t	*gr_phyint;	/* IPMP group phyint */
	uint_t		gr_nif;		/* number of interfaces in group */
	uint_t		gr_nactif; 	/* number of active interfaces */
	ipmp_illgrp_t	*gr_v4;		/* V4 group information */
	ipmp_illgrp_t	*gr_v6;		/* V6 group information */
	uint_t		gr_nv4;		/* number of ills in V4 group */
	uint_t		gr_nv6;		/* number of ills in V6 group */
	uint_t		gr_pendv4; 	/* number of pending ills in V4 group */
	uint_t		gr_pendv6; 	/* number of pending ills in V6 group */
	mblk_t		*gr_linkdownmp;	/* message used to bring link down */
	kstat_t		*gr_ksp;	/* group kstat pointer */
	uint64_t	gr_kstats0[IPMP_KSTAT_MAX]; /* baseline group kstats */
} ipmp_grp_t;

/*
 * IPMP ARP entry -- one per SIOCS*ARP entry tied to the group.  Used to keep
 * ARP up-to-date as the active set of interfaces in the group changes.
 */
typedef struct ipmp_arpent_s {
	ipaddr_t	ia_ipaddr; 	/* IP address for this entry */
	boolean_t	ia_proxyarp; 	/* proxy ARP entry? */
	boolean_t	ia_notified; 	/* ARP notified about this entry? */
	list_node_t	ia_node; 	/* next ARP entry in list */
	uint16_t	ia_flags;	/* nce_flags for the address */
	size_t		ia_lladdr_len;
	uchar_t		*ia_lladdr;
} ipmp_arpent_t;

struct arl_s;

/*
 * Per-ill capabilities.
 */
struct ill_hcksum_capab_s {
	uint_t	ill_hcksum_version;	/* interface version */
	uint_t	ill_hcksum_txflags;	/* capabilities on transmit */
};

struct ill_zerocopy_capab_s {
	uint_t	ill_zerocopy_version;	/* interface version */
	uint_t	ill_zerocopy_flags;	/* capabilities */
};

struct ill_lso_capab_s {
	uint_t	ill_lso_flags;		/* capabilities */
	uint_t	ill_lso_max;		/* maximum size of payload */
};

/*
 * IP Lower level Structure.
 * Instance data structure in ip_open when there is a device below us.
 */
typedef struct ill_s {
	pfillinput_t ill_inputfn;	/* Fast input function selector */
	ill_if_t *ill_ifptr;		/* pointer to interface type */
	queue_t	*ill_rq;		/* Read queue. */
	queue_t	*ill_wq;		/* Write queue. */

	int	ill_error;		/* Error value sent up by device. */

	ipif_t	*ill_ipif;		/* Interface chain for this ILL. */

	uint_t	ill_ipif_up_count;	/* Number of IPIFs currently up. */
	uint_t	ill_max_frag;		/* Max IDU from DLPI. */
	uint_t	ill_current_frag;	/* Current IDU from DLPI. */
	uint_t	ill_mtu;		/* User-specified MTU; SIOCSLIFMTU */
	uint_t	ill_mc_mtu;		/* MTU for multi/broadcast */
	uint_t	ill_metric;		/* BSD if metric, for compatibility. */
	char	*ill_name;		/* Our name. */
	uint_t	ill_ipif_dup_count;	/* Number of duplicate addresses. */
	uint_t	ill_name_length;	/* Name length, incl. terminator. */
	uint_t	ill_net_type;		/* IRE_IF_RESOLVER/IRE_IF_NORESOLVER. */
	/*
	 * Physical Point of Attachment num.  If DLPI style 1 provider
	 * then this is derived from the devname.
	 */
	uint_t	ill_ppa;
	t_uscalar_t	ill_sap;
	t_scalar_t	ill_sap_length;	/* Including sign (for position) */
	uint_t	ill_phys_addr_length;	/* Excluding the sap. */
	uint_t	ill_bcast_addr_length;	/* Only set when the DL provider */
					/* supports broadcast. */
	t_uscalar_t	ill_mactype;
	uint8_t	*ill_frag_ptr;		/* Reassembly state. */
	timeout_id_t ill_frag_timer_id; /* timeout id for the frag timer */
	ipfb_t	*ill_frag_hash_tbl;	/* Fragment hash list head. */

	krwlock_t ill_mcast_lock;	/* Protects multicast state */
	kmutex_t ill_mcast_serializer;	/* Serialize across ilg and ilm state */
	ilm_t	*ill_ilm;		/* Multicast membership for ill */
	uint_t	ill_global_timer;	/* for IGMPv3/MLDv2 general queries */
	int	ill_mcast_type;		/* type of router which is querier */
					/* on this interface */
	uint16_t ill_mcast_v1_time;	/* # slow timeouts since last v1 qry */
	uint16_t ill_mcast_v2_time;	/* # slow timeouts since last v2 qry */
	uint8_t	ill_mcast_v1_tset;	/* 1 => timer is set; 0 => not set */
	uint8_t	ill_mcast_v2_tset;	/* 1 => timer is set; 0 => not set */

	uint8_t	ill_mcast_rv;		/* IGMPv3/MLDv2 robustness variable */
	int	ill_mcast_qi;		/* IGMPv3/MLDv2 query interval var */

	/*
	 * All non-NULL cells between 'ill_first_mp_to_free' and
	 * 'ill_last_mp_to_free' are freed in ill_delete.
	 */
#define	ill_first_mp_to_free	ill_bcast_mp
	mblk_t	*ill_bcast_mp;		/* DLPI header for broadcasts. */
	mblk_t	*ill_unbind_mp;		/* unbind mp from ill_dl_up() */
	mblk_t	*ill_promiscoff_mp;	/* for ill_leave_allmulti() */
	mblk_t	*ill_dlpi_deferred;	/* b_next chain of control messages */
	mblk_t	*ill_dest_addr_mp;	/* mblk which holds ill_dest_addr */
	mblk_t	*ill_replumb_mp;	/* replumb mp from ill_replumb() */
	mblk_t	*ill_phys_addr_mp;	/* mblk which holds ill_phys_addr */
	mblk_t	*ill_mcast_deferred;	/* b_next chain of IGMP/MLD packets */
#define	ill_last_mp_to_free	ill_mcast_deferred

	cred_t	*ill_credp;		/* opener's credentials */
	uint8_t	*ill_phys_addr;		/* ill_phys_addr_mp->b_rptr + off */
	uint8_t *ill_dest_addr;		/* ill_dest_addr_mp->b_rptr + off */

	uint_t	ill_state_flags;	/* see ILL_* flags above */

	/* Following bit fields protected by ipsq_t */
	uint_t
		ill_needs_attach : 1,
		ill_reserved : 1,
		ill_isv6 : 1,
		ill_dlpi_style_set : 1,

		ill_ifname_pending : 1,
		ill_logical_down : 1,
		ill_dl_up : 1,
		ill_up_ipifs : 1,

		ill_note_link : 1,	/* supports link-up notification */
		ill_capab_reneg : 1, /* capability renegotiation to be done */
		ill_dld_capab_inprog : 1, /* direct dld capab call in prog */
		ill_need_recover_multicast : 1,

		ill_replumbing : 1,
		ill_arl_dlpi_pending : 1,
		ill_grp_pending : 1,

		ill_pad_to_bit_31 : 17;

	/* Following bit fields protected by ill_lock */
	uint_t
		ill_fragtimer_executing : 1,
		ill_fragtimer_needrestart : 1,
		ill_manual_token : 1,	/* system won't override ill_token */
		/*
		 * ill_manual_linklocal : system will not change the
		 * linklocal whenever ill_token changes.
		 */
		ill_manual_linklocal : 1,

		ill_manual_dst_linklocal : 1, /* same for pt-pt dst linklocal */

		ill_pad_bit_31 : 27;

	/*
	 * Used in SIOCSIFMUXID and SIOCGIFMUXID for 'ifconfig unplumb'.
	 */
	int	ill_muxid;		/* muxid returned from plink */

	/* Used for IP frag reassembly throttling on a per ILL basis.  */
	uint_t	ill_ipf_gen;		/* Generation of next fragment queue */
	uint_t	ill_frag_count;		/* Count of all reassembly mblk bytes */
	uint_t	ill_frag_free_num_pkts;	 /* num of fragmented packets to free */
	clock_t	ill_last_frag_clean_time; /* time when frag's were pruned */
	int	ill_type;		/* From <net/if_types.h> */
	uint_t	ill_dlpi_multicast_state;	/* See below IDS_* */
	uint_t	ill_dlpi_fastpath_state;	/* See below IDS_* */

	/*
	 * Capabilities related fields.
	 */
	uint_t  ill_dlpi_capab_state;	/* State of capability query, IDCS_* */
	uint_t	ill_capab_pending_cnt;
	uint64_t ill_capabilities;	/* Enabled capabilities, ILL_CAPAB_* */
	ill_hcksum_capab_t *ill_hcksum_capab; /* H/W cksumming capabilities */
	ill_zerocopy_capab_t *ill_zerocopy_capab; /* Zero-copy capabilities */
	ill_dld_capab_t *ill_dld_capab; /* DLD capabilities */
	ill_lso_capab_t	*ill_lso_capab;	/* Large Segment Offload capabilities */
	mblk_t	*ill_capab_reset_mp;	/* Preallocated mblk for capab reset */

	uint8_t	ill_max_hops;	/* Maximum hops for any logical interface */
	uint_t	ill_user_mtu;	/* User-specified MTU via SIOCSLIFLNKINFO */
	uint32_t ill_reachable_time;	/* Value for ND algorithm in msec */
	uint32_t ill_reachable_retrans_time; /* Value for ND algorithm msec */
	uint_t	ill_max_buf;		/* Max # of req to buffer for ND */
	in6_addr_t	ill_token;	/* IPv6 interface id */
	in6_addr_t	ill_dest_token;	/* Destination IPv6 interface id */
	uint_t		ill_token_length;
	uint32_t	ill_xmit_count;		/* ndp max multicast xmits */
	mib2_ipIfStatsEntry_t	*ill_ip_mib;	/* ver indep. interface mib */
	mib2_ipv6IfIcmpEntry_t	*ill_icmp6_mib;	/* Per interface mib */

	phyint_t		*ill_phyint;
	uint64_t		ill_flags;

	kmutex_t	ill_lock;	/* Please see table below */
	/*
	 * The ill_nd_lla* fields handle the link layer address option
	 * from neighbor discovery. This is used for external IPv6
	 * address resolution.
	 */
	mblk_t		*ill_nd_lla_mp;	/* mblk which holds ill_nd_lla */
	uint8_t		*ill_nd_lla;	/* Link Layer Address */
	uint_t		ill_nd_lla_len;	/* Link Layer Address length */
	/*
	 * We have 4 phys_addr_req's sent down. This field keeps track
	 * of which one is pending.
	 */
	t_uscalar_t	ill_phys_addr_pend; /* which dl_phys_addr_req pending */
	/*
	 * Used to save errors that occur during plumbing
	 */
	uint_t		ill_ifname_pending_err;
	avl_node_t	ill_avl_byppa; /* avl node based on ppa */
	list_t		ill_nce; /* pointer to nce_s list */
	uint_t		ill_refcnt;	/* active refcnt by threads */
	uint_t		ill_ire_cnt;	/* ires associated with this ill */
	kcondvar_t	ill_cv;
	uint_t		ill_ncec_cnt;	/* ncecs associated with this ill */
	uint_t		ill_nce_cnt;	/* nces associated with this ill */
	uint_t		ill_waiters;	/* threads waiting in ipsq_enter */
	/*
	 * Contains the upper read queue pointer of the module immediately
	 * beneath IP.  This field allows IP to validate sub-capability
	 * acknowledgments coming up from downstream.
	 */
	queue_t		*ill_lmod_rq;	/* read queue pointer of module below */
	uint_t		ill_lmod_cnt;	/* number of modules beneath IP */
	ip_m_t		*ill_media;	/* media specific params/functions */
	t_uscalar_t	ill_dlpi_pending; /* Last DLPI primitive issued */
	uint_t		ill_usesrc_ifindex; /* use src addr from this ILL */
	struct ill_s	*ill_usesrc_grp_next; /* Next ILL in the usesrc group */
	boolean_t	ill_trace_disable;	/* True when alloc fails */
	zoneid_t	ill_zoneid;
	ip_stack_t	*ill_ipst;	/* Corresponds to a netstack_hold */
	uint32_t	ill_dhcpinit;	/* IP_DHCPINIT_IFs for ill */
	void		*ill_flownotify_mh; /* Tx flow ctl, mac cb handle */
	uint_t		ill_ilm_cnt;    /* ilms referencing this ill */
	uint_t		ill_ipallmulti_cnt; /* ip_join_allmulti() calls */
	ilm_t		*ill_ipallmulti_ilm;

	mblk_t		*ill_saved_ire_mp; /* Allocated for each extra IRE */
					/* with ire_ill set so they can */
					/* survive the ill going down and up. */
	kmutex_t	ill_saved_ire_lock; /* Protects ill_saved_ire_mp, cnt */
	uint_t		ill_saved_ire_cnt;	/* # entries */
	struct arl_ill_common_s    *ill_common;
	ire_t		*ill_ire_multicast; /* IRE_MULTICAST for ill */
	clock_t		ill_defend_start;   /* start of 1 hour period */
	uint_t		ill_defend_count;   /* # of announce/defends per ill */
	/*
	 * IPMP fields.
	 */
	ipmp_illgrp_t	*ill_grp;	/* IPMP group information */
	list_node_t	ill_actnode; 	/* next active ill in group */
	list_node_t	ill_grpnode;	/* next ill in group */
	ipif_t		*ill_src_ipif;	/* source address selection rotor */
	ipif_t		*ill_move_ipif;	/* ipif awaiting move to new ill */
	boolean_t	ill_nom_cast;	/* nominated for mcast/bcast */
	uint_t		ill_bound_cnt;	/* # of data addresses bound to ill */
	ipif_t		*ill_bound_ipif; /* ipif chain bound to ill */
	timeout_id_t	ill_refresh_tid; /* ill refresh retry timeout id */

	uint32_t	ill_mrouter_cnt; /* mrouter allmulti joins */
	uint32_t	ill_allowed_ips_cnt;
	in6_addr_t	*ill_allowed_ips;

	/* list of multicast physical addresses joined on this ill */
	multiphysaddr_t *ill_mphysaddr_list;
} ill_t;

/*
 * ILL_FREE_OK() means that there are no incoming pointer references
 * to the ill.
 */
#define	ILL_FREE_OK(ill)					\
	((ill)->ill_ire_cnt == 0 && (ill)->ill_ilm_cnt == 0 &&	\
	(ill)->ill_ncec_cnt == 0 && (ill)->ill_nce_cnt == 0)

/*
 * An ipif/ill can be marked down only when the ire and ncec references
 * to that ipif/ill goes to zero. ILL_DOWN_OK() is a necessary condition
 * quiescence checks. See comments above IPIF_DOWN_OK for details
 * on why ires and nces are selectively considered for this macro.
 */
#define	ILL_DOWN_OK(ill)					\
	(ill->ill_ire_cnt == 0 && ill->ill_ncec_cnt == 0 &&	\
	ill->ill_nce_cnt == 0)

/*
 * The following table lists the protection levels of the various members
 * of the ill_t. Same notation as that used for ipif_t above is used.
 *
 *				Write			Read
 *
 * ill_ifptr			ill_g_lock + s		Write once
 * ill_rq			ipsq			Write once
 * ill_wq			ipsq			Write once
 *
 * ill_error			ipsq			None
 * ill_ipif			ill_g_lock + ipsq	ill_g_lock OR ipsq
 * ill_ipif_up_count		ill_lock + ipsq		ill_lock OR ipsq
 * ill_max_frag			ill_lock		ill_lock
 * ill_current_frag		ill_lock		ill_lock
 *
 * ill_name			ill_g_lock + ipsq	Write once
 * ill_name_length		ill_g_lock + ipsq	Write once
 * ill_ndd_name			ipsq			Write once
 * ill_net_type			ipsq			Write once
 * ill_ppa			ill_g_lock + ipsq	Write once
 * ill_sap			ipsq + down ill		Write once
 * ill_sap_length		ipsq + down ill		Write once
 * ill_phys_addr_length		ipsq + down ill		Write once
 *
 * ill_bcast_addr_length	ipsq			ipsq
 * ill_mactype			ipsq			ipsq
 * ill_frag_ptr			ipsq			ipsq
 *
 * ill_frag_timer_id		ill_lock		ill_lock
 * ill_frag_hash_tbl		ipsq			up ill
 * ill_ilm			ill_mcast_lock(WRITER)	ill_mcast_lock(READER)
 * ill_global_timer		ill_mcast_lock(WRITER)	ill_mcast_lock(READER)
 * ill_mcast_type		ill_mcast_lock(WRITER)	ill_mcast_lock(READER)
 * ill_mcast_v1_time		ill_mcast_lock(WRITER)	ill_mcast_lock(READER)
 * ill_mcast_v2_time		ill_mcast_lock(WRITER)	ill_mcast_lock(READER)
 * ill_mcast_v1_tset		ill_mcast_lock(WRITER)	ill_mcast_lock(READER)
 * ill_mcast_v2_tset		ill_mcast_lock(WRITER)	ill_mcast_lock(READER)
 * ill_mcast_rv			ill_mcast_lock(WRITER)	ill_mcast_lock(READER)
 * ill_mcast_qi			ill_mcast_lock(WRITER)	ill_mcast_lock(READER)
 *
 * ill_down_mp			ipsq			ipsq
 * ill_dlpi_deferred		ill_lock		ill_lock
 * ill_dlpi_pending		ipsq + ill_lock		ipsq or ill_lock or
 *							absence of ipsq writer.
 * ill_phys_addr_mp		ipsq + down ill		only when ill is up
 * ill_mcast_deferred		ill_lock		ill_lock
 * ill_phys_addr		ipsq + down ill		only when ill is up
 * ill_dest_addr_mp		ipsq + down ill		only when ill is up
 * ill_dest_addr		ipsq + down ill		only when ill is up
 *
 * ill_state_flags		ill_lock		ill_lock
 * exclusive bit flags		ipsq_t			ipsq_t
 * shared bit flags		ill_lock		ill_lock
 *
 * ill_muxid			ipsq			Not atomic
 *
 * ill_ipf_gen			Not atomic
 * ill_frag_count		atomics			atomics
 * ill_type			ipsq + down ill		only when ill is up
 * ill_dlpi_multicast_state	ill_lock		ill_lock
 * ill_dlpi_fastpath_state	ill_lock		ill_lock
 * ill_dlpi_capab_state		ipsq			ipsq
 * ill_max_hops			ipsq			Not atomic
 *
 * ill_mtu			ill_lock		None
 * ill_mc_mtu			ill_lock		None
 *
 * ill_user_mtu			ipsq + ill_lock		ill_lock
 * ill_reachable_time		ipsq + ill_lock		ill_lock
 * ill_reachable_retrans_time	ipsq + ill_lock		ill_lock
 * ill_max_buf			ipsq + ill_lock		ill_lock
 *
 * Next 2 fields need ill_lock because of the get ioctls. They should not
 * report partially updated results without executing in the ipsq.
 * ill_token			ipsq + ill_lock		ill_lock
 * ill_token_length		ipsq + ill_lock		ill_lock
 * ill_dest_token		ipsq + down ill		only when ill is up
 * ill_xmit_count		ipsq + down ill		write once
 * ill_ip6_mib			ipsq + down ill		only when ill is up
 * ill_icmp6_mib		ipsq + down ill		only when ill is up
 *
 * ill_phyint			ipsq, ill_g_lock, ill_lock	Any of them
 * ill_flags			ill_lock		ill_lock
 * ill_nd_lla_mp		ipsq + down ill		only when ill is up
 * ill_nd_lla			ipsq + down ill		only when ill is up
 * ill_nd_lla_len		ipsq + down ill		only when ill is up
 * ill_phys_addr_pend		ipsq + down ill		only when ill is up
 * ill_ifname_pending_err	ipsq			ipsq
 * ill_avl_byppa		ipsq, ill_g_lock	write once
 *
 * ill_fastpath_list		ill_lock		ill_lock
 * ill_refcnt			ill_lock		ill_lock
 * ill_ire_cnt			ill_lock		ill_lock
 * ill_cv			ill_lock		ill_lock
 * ill_ncec_cnt			ill_lock		ill_lock
 * ill_nce_cnt			ill_lock		ill_lock
 * ill_ilm_cnt			ill_lock		ill_lock
 * ill_src_ipif			ill_g_lock		ill_g_lock
 * ill_trace			ill_lock		ill_lock
 * ill_usesrc_grp_next		ill_g_usesrc_lock	ill_g_usesrc_lock
 * ill_dhcpinit			atomics			atomics
 * ill_flownotify_mh		write once		write once
 * ill_capab_pending_cnt	ipsq			ipsq
 * ill_ipallmulti_cnt		ill_lock		ill_lock
 * ill_ipallmulti_ilm		ill_lock		ill_lock
 * ill_saved_ire_mp		ill_saved_ire_lock	ill_saved_ire_lock
 * ill_saved_ire_cnt		ill_saved_ire_lock	ill_saved_ire_lock
 * ill_arl			???			???
 * ill_ire_multicast		ipsq + quiescent	none
 * ill_bound_ipif		ipsq			ipsq
 * ill_actnode			ipsq + ipmp_lock	ipsq OR ipmp_lock
 * ill_grpnode			ipsq + ill_g_lock	ipsq OR ill_g_lock
 * ill_src_ipif			ill_g_lock		ill_g_lock
 * ill_move_ipif		ipsq			ipsq
 * ill_nom_cast			ipsq			ipsq OR advisory
 * ill_refresh_tid		ill_lock		ill_lock
 * ill_grp (for IPMP ill)	write once		write once
 * ill_grp (for underlying ill)	ipsq + ill_g_lock	ipsq OR ill_g_lock
 * ill_grp_pending		ill_mcast_serializer	ill_mcast_serializer
 * ill_mrouter_cnt		atomics			atomics
 * ill_mphysaddr_list	ill_lock		ill_lock
 *
 * NOTE: It's OK to make heuristic decisions on an underlying interface
 *	 by using IS_UNDER_IPMP() or comparing ill_grp's raw pointer value.
 */

/*
 * For ioctl restart mechanism see ip_reprocess_ioctl()
 */
struct ip_ioctl_cmd_s;

typedef	int (*ifunc_t)(ipif_t *, struct sockaddr_in *, queue_t *, mblk_t *,
    struct ip_ioctl_cmd_s *, void *);

typedef struct ip_ioctl_cmd_s {
	int	ipi_cmd;
	size_t	ipi_copyin_size;
	uint_t	ipi_flags;
	uint_t	ipi_cmd_type;
	ifunc_t	ipi_func;
	ifunc_t	ipi_func_restart;
} ip_ioctl_cmd_t;

/*
 * ipi_cmd_type:
 *
 * IF_CMD		1	old style ifreq cmd
 * LIF_CMD		2	new style lifreq cmd
 * ARP_CMD		3	arpreq cmd
 * XARP_CMD		4	xarpreq cmd
 * MSFILT_CMD		5	multicast source filter cmd
 * MISC_CMD		6	misc cmd (not a more specific one above)
 */

enum { IF_CMD = 1, LIF_CMD, ARP_CMD, XARP_CMD, MSFILT_CMD, MISC_CMD };

#define	IPI_DONTCARE	0	/* For ioctl encoded values that don't matter */

/* Flag values in ipi_flags */
#define	IPI_PRIV	0x1	/* Root only command */
#define	IPI_MODOK	0x2	/* Permitted on mod instance of IP */
#define	IPI_WR		0x4	/* Need to grab writer access */
#define	IPI_GET_CMD	0x8	/* branch to mi_copyout on success */
/*	unused		0x10	*/
#define	IPI_NULL_BCONT	0x20	/* ioctl has not data and hence no b_cont */

extern ip_ioctl_cmd_t	ip_ndx_ioctl_table[];
extern ip_ioctl_cmd_t	ip_misc_ioctl_table[];
extern int ip_ndx_ioctl_count;
extern int ip_misc_ioctl_count;

/* Passed down by ARP to IP during I_PLINK/I_PUNLINK */
typedef struct ipmx_s {
	char	ipmx_name[LIFNAMSIZ];		/* if name */
	uint_t
		ipmx_arpdev_stream : 1,		/* This is the arp stream */
		ipmx_notused : 31;
} ipmx_t;

/*
 * State for detecting if a driver supports certain features.
 * Support for DL_ENABMULTI_REQ uses ill_dlpi_multicast_state.
 * Support for DLPI M_DATA fastpath uses ill_dlpi_fastpath_state.
 */
#define	IDS_UNKNOWN	0	/* No DLPI request sent */
#define	IDS_INPROGRESS	1	/* DLPI request sent */
#define	IDS_OK		2	/* DLPI request completed successfully */
#define	IDS_FAILED	3	/* DLPI request failed */

/* Support for DL_CAPABILITY_REQ uses ill_dlpi_capab_state. */
enum {
	IDCS_UNKNOWN,
	IDCS_PROBE_SENT,
	IDCS_OK,
	IDCS_RESET_SENT,
	IDCS_RENEG,
	IDCS_FAILED
};

/* Extended NDP Management Structure */
typedef struct ipndp_s {
	ndgetf_t	ip_ndp_getf;
	ndsetf_t	ip_ndp_setf;
	caddr_t		ip_ndp_data;
	char		*ip_ndp_name;
} ipndp_t;

/* IXA Notification types */
typedef enum {
	IXAN_LSO,	/* LSO capability change */
	IXAN_PMTU,	/* PMTU change */
	IXAN_ZCOPY	/* ZEROCOPY capability change */
} ixa_notify_type_t;

typedef uint_t ixa_notify_arg_t;

typedef	void	(*ixa_notify_t)(void *, ip_xmit_attr_t *ixa, ixa_notify_type_t,
    ixa_notify_arg_t);

/*
 * Attribute flags that are common to the transmit and receive attributes
 */
#define	IAF_IS_IPV4		0x80000000	/* ipsec_*_v4 */
#define	IAF_TRUSTED_ICMP	0x40000000	/* ipsec_*_icmp_loopback */
#define	IAF_NO_LOOP_ZONEID_SET	0x20000000	/* Zone that shouldn't have */
						/* a copy */
#define	IAF_LOOPBACK_COPY	0x10000000	/* For multi and broadcast */

#define	IAF_MASK		0xf0000000	/* Flags that are common */

/*
 * Transmit side attributes used between the transport protocols and IP as
 * well as inside IP. It is also used to cache information in the conn_t i.e.
 * replaces conn_ire and the IPsec caching in the conn_t.
 */
struct ip_xmit_attr_s {
	iaflags_t	ixa_flags;	/* IXAF_*. See below */

	uint32_t	ixa_free_flags;	/* IXA_FREE_*. See below */
	uint32_t	ixa_refcnt;	/* Using atomics */

	/*
	 * Always initialized independently of ixa_flags settings.
	 * Used by ip_xmit so we keep them up front for cache locality.
	 */
	uint32_t	ixa_xmit_hint;	/* For ECMP and GLD TX ring fanout */
	uint_t		ixa_pktlen;	/* Always set. For frag and stats */
	zoneid_t	ixa_zoneid;	/* Assumed always set */

	/* Always set for conn_ip_output(); might be stale */
	/*
	 * Since TCP keeps the conn_t around past the process going away
	 * we need to use the "notr" (e.g, ire_refhold_notr) for ixa_ire,
	 * ixa_nce, and ixa_dce.
	 */
	ire_t		*ixa_ire;	/* Forwarding table entry */
	uint_t		ixa_ire_generation;
	nce_t		*ixa_nce;	/* Neighbor cache entry */
	dce_t		*ixa_dce;	/* Destination cache entry */
	uint_t		ixa_dce_generation;
	uint_t		ixa_src_generation;	/* If IXAF_VERIFY_SOURCE */

	uint32_t	ixa_src_preferences;	/* prefs for src addr select */
	uint32_t	ixa_pmtu;		/* IXAF_VERIFY_PMTU */

	/* Set by ULP if IXAF_VERIFY_PMTU; otherwise set by IP */
	uint32_t	ixa_fragsize;

	int8_t		ixa_use_min_mtu;	/* IXAF_USE_MIN_MTU values */

	pfirepostfrag_t	ixa_postfragfn;		/* Set internally in IP */

	in6_addr_t	ixa_nexthop_v6;		/* IXAF_NEXTHOP_SET */
#define	ixa_nexthop_v4	V4_PART_OF_V6(ixa_nexthop_v6)

	zoneid_t	ixa_no_loop_zoneid;	/* IXAF_NO_LOOP_ZONEID_SET */

	uint_t		ixa_scopeid;		/* For IPv6 link-locals */

	uint_t		ixa_broadcast_ttl;	/* IXAF_BROACAST_TTL_SET */

	uint_t		ixa_multicast_ttl;	/* Assumed set for multicast */
	uint_t		ixa_multicast_ifindex;	/* Assumed set for multicast */
	ipaddr_t	ixa_multicast_ifaddr;	/* Assumed set for multicast */

	int		ixa_raw_cksum_offset;	/* If IXAF_SET_RAW_CKSUM */

	uint32_t	ixa_ident;		/* For IPv6 fragment header */

	uint64_t	ixa_conn_id;		/* Used by DTrace */
	/*
	 * Cached LSO information.
	 */
	ill_lso_capab_t	ixa_lso_capab;		/* Valid when IXAF_LSO_CAPAB */

	uint64_t	ixa_ipsec_policy_gen;	/* Generation from iph_gen */
	/*
	 * The following IPsec fields are only initialized when
	 * IXAF_IPSEC_SECURE is set. Otherwise they contain garbage.
	 */
	ipsec_latch_t	*ixa_ipsec_latch;	/* Just the ids */
	struct ipsa_s 	*ixa_ipsec_ah_sa;	/* Hard reference SA for AH */
	struct ipsa_s 	*ixa_ipsec_esp_sa;	/* Hard reference SA for ESP */
	struct ipsec_policy_s 	*ixa_ipsec_policy; /* why are we here? */
	struct ipsec_action_s	*ixa_ipsec_action; /* For reflected packets */
	ipsa_ref_t	ixa_ipsec_ref[2];	/* Soft reference to SA */
						/* 0: ESP, 1: AH */

	/*
	 * The selectors here are potentially different than the SPD rule's
	 * selectors, and we need to have both available for IKEv2.
	 *
	 * NOTE: "Source" and "Dest" are w.r.t. outbound datagrams.  Ports can
	 *	 be zero, and the protocol number is needed to make the ports
	 *	 significant.
	 */
	uint16_t ixa_ipsec_src_port;	/* Source port number of d-gram. */
	uint16_t ixa_ipsec_dst_port;	/* Destination port number of d-gram. */
	uint8_t  ixa_ipsec_icmp_type;	/* ICMP type of d-gram */
	uint8_t  ixa_ipsec_icmp_code;	/* ICMP code of d-gram */

	sa_family_t ixa_ipsec_inaf;	/* Inner address family */
#define	IXA_MAX_ADDRLEN 4	/* Max addr len. (in 32-bit words) */
	uint32_t ixa_ipsec_insrc[IXA_MAX_ADDRLEN];	/* Inner src address */
	uint32_t ixa_ipsec_indst[IXA_MAX_ADDRLEN];	/* Inner dest address */
	uint8_t  ixa_ipsec_insrcpfx;	/* Inner source prefix */
	uint8_t  ixa_ipsec_indstpfx;	/* Inner destination prefix */

	uint8_t ixa_ipsec_proto;	/* IP protocol number for d-gram. */

	/* Always initialized independently of ixa_flags settings */
	uint_t		ixa_ifindex;	/* Assumed always set */
	uint16_t	ixa_ip_hdr_length; /* Points to ULP header */
	uint8_t		ixa_protocol;	/* Protocol number for ULP cksum */
	ts_label_t	*ixa_tsl;	/* Always set. NULL if not TX */
	ip_stack_t	*ixa_ipst;	/* Always set */
	uint32_t	ixa_extra_ident; /* Set if LSO */
	cred_t		*ixa_cred;	/* For getpeerucred */
	pid_t		ixa_cpid;	/* For getpeerucred */

#ifdef DEBUG
	kthread_t	*ixa_curthread;	/* For serialization assert */
#endif
	squeue_t	*ixa_sqp;	/* Set from conn_sqp as a hint */
	uintptr_t	ixa_cookie;	/* cookie to use for tx flow control */

	/*
	 * Must be set by ULP if any of IXAF_VERIFY_LSO, IXAF_VERIFY_PMTU,
	 * or IXAF_VERIFY_ZCOPY is set.
	 */
	ixa_notify_t	ixa_notify;	/* Registered upcall notify function */
	void		*ixa_notify_cookie; /* ULP cookie for ixa_notify */

	uint_t		ixa_tcpcleanup;	/* Used by conn_ixa_cleanup */
};

/*
 * Flags to indicate which transmit attributes are set.
 * Split into "xxx_SET" ones which indicate that the "xxx" field it set, and
 * single flags.
 */
#define	IXAF_REACH_CONF		0x00000001	/* Reachability confirmation */
#define	IXAF_BROADCAST_TTL_SET	0x00000002	/* ixa_broadcast_ttl valid */
#define	IXAF_SET_SOURCE		0x00000004	/* Replace if broadcast */
#define	IXAF_USE_MIN_MTU	0x00000008	/* IPV6_USE_MIN_MTU */

#define	IXAF_DONTFRAG		0x00000010	/* IP*_DONTFRAG */
#define	IXAF_VERIFY_PMTU	0x00000020	/* ixa_pmtu/ixa_fragsize set */
#define	IXAF_PMTU_DISCOVERY	0x00000040	/* Create/use PMTU state */
#define	IXAF_MULTICAST_LOOP	0x00000080	/* IP_MULTICAST_LOOP */

#define	IXAF_IPSEC_SECURE	0x00000100	/* Need IPsec processing */
#define	IXAF_UCRED_TSL		0x00000200	/* ixa_tsl from SCM_UCRED */
#define	IXAF_DONTROUTE		0x00000400	/* SO_DONTROUTE */
#define	IXAF_NO_IPSEC		0x00000800	/* Ignore policy */

#define	IXAF_PMTU_TOO_SMALL	0x00001000	/* PMTU too small */
#define	IXAF_SET_ULP_CKSUM	0x00002000	/* Calculate ULP checksum */
#define	IXAF_VERIFY_SOURCE	0x00004000	/* Check that source is ok */
#define	IXAF_NEXTHOP_SET	0x00008000	/* ixa_nexthop set */

#define	IXAF_PMTU_IPV4_DF	0x00010000	/* Set IPv4 DF */
#define	IXAF_NO_DEV_FLOW_CTL	0x00020000	/* Protocol needs no flow ctl */
#define	IXAF_NO_TTL_CHANGE	0x00040000	/* Internal to IP */
#define	IXAF_IPV6_ADD_FRAGHDR	0x00080000	/* Add fragment header */

#define	IXAF_IPSEC_TUNNEL	0x00100000	/* Tunnel mode */
#define	IXAF_NO_PFHOOK		0x00200000	/* Skip xmit pfhook */
#define	IXAF_NO_TRACE		0x00400000	/* When back from ARP/ND */
#define	IXAF_SCOPEID_SET	0x00800000	/* ixa_scopeid set */

#define	IXAF_MULTIRT_MULTICAST	0x01000000	/* MULTIRT for multicast */
#define	IXAF_NO_HW_CKSUM	0x02000000	/* Force software cksum */
#define	IXAF_SET_RAW_CKSUM	0x04000000	/* Use ixa_raw_cksum_offset */
#define	IXAF_IPSEC_GLOBAL_POLICY 0x08000000	/* Policy came from global */

/* Note the following uses bits 0x10000000 through 0x80000000 */
#define	IXAF_IS_IPV4		IAF_IS_IPV4
#define	IXAF_TRUSTED_ICMP	IAF_TRUSTED_ICMP
#define	IXAF_NO_LOOP_ZONEID_SET	IAF_NO_LOOP_ZONEID_SET
#define	IXAF_LOOPBACK_COPY	IAF_LOOPBACK_COPY

/* Note: use the upper 32 bits */
#define	IXAF_VERIFY_LSO		0x100000000	/* Check LSO capability */
#define	IXAF_LSO_CAPAB		0x200000000	/* Capable of LSO */
#define	IXAF_VERIFY_ZCOPY	0x400000000	/* Check Zero Copy capability */
#define	IXAF_ZCOPY_CAPAB	0x800000000	/* Capable of ZEROCOPY */

/*
 * The normal flags for sending packets e.g., icmp errors
 */
#define	IXAF_BASIC_SIMPLE_V4	\
	(IXAF_SET_ULP_CKSUM | IXAF_IS_IPV4 | IXAF_VERIFY_SOURCE)
#define	IXAF_BASIC_SIMPLE_V6	(IXAF_SET_ULP_CKSUM | IXAF_VERIFY_SOURCE)

/*
 * Normally these fields do not have a hold. But in some cases they do, for
 * instance when we've gone through ip_*_attr_to/from_mblk.
 * We use ixa_free_flags to indicate that they have a hold and need to be
 * released on cleanup.
 */
#define	IXA_FREE_CRED		0x00000001	/* ixa_cred needs to be rele */
#define	IXA_FREE_TSL		0x00000002	/* ixa_tsl needs to be rele */

/*
 * Trivial state machine used to synchronize IXA cleanup for TCP connections.
 * See conn_ixa_cleanup().
 */
#define	IXATC_IDLE		0x00000000
#define	IXATC_INPROGRESS	0x00000001
#define	IXATC_COMPLETE		0x00000002

/*
 * Simplistic way to set the ixa_xmit_hint for locally generated traffic
 * and forwarded traffic. The shift amount are based on the size of the
 * structs to discard the low order bits which don't have much if any variation
 * (coloring in kmem_cache_alloc might provide some variation).
 *
 * Basing the locally generated hint on the address of the conn_t means that
 * the packets from the same socket/connection do not get reordered.
 * Basing the hint for forwarded traffic on the ill_ring_t means that
 * packets from the same NIC+ring are likely to use the same outbound ring
 * hence we get low contention on the ring in the transmitting driver.
 */
#define	CONN_TO_XMIT_HINT(connp)	((uint32_t)(((uintptr_t)connp) >> 11))
#define	ILL_RING_TO_XMIT_HINT(ring)	((uint32_t)(((uintptr_t)ring) >> 7))

/*
 * IP set Destination Flags used by function ip_set_destination,
 * ip_attr_connect, and conn_connect.
 */
#define	IPDF_ALLOW_MCBC		0x1	/* Allow multi/broadcast */
#define	IPDF_VERIFY_DST		0x2	/* Verify destination addr */
#define	IPDF_SELECT_SRC		0x4	/* Select source address */
#define	IPDF_LSO		0x8	/* Try LSO */
#define	IPDF_IPSEC		0x10	/* Set IPsec policy */
#define	IPDF_ZONE_IS_GLOBAL	0x20	/* From conn_zone_is_global */
#define	IPDF_ZCOPY		0x40	/* Try ZEROCOPY */
#define	IPDF_UNIQUE_DCE		0x80	/* Get a per-destination DCE */

/*
 * Receive side attributes used between the transport protocols and IP as
 * well as inside IP.
 */
struct ip_recv_attr_s {
	iaflags_t	ira_flags;	/* See below */

	uint32_t	ira_free_flags;	/* IRA_FREE_*. See below */

	/*
	 * This is a hint for TCP SYN packets.
	 * Always initialized independently of ira_flags settings
	 */
	squeue_t	*ira_sqp;
	ill_rx_ring_t	*ira_ring;	/* Internal to IP */

	/* For ip_accept_tcp when IRAF_TARGET_SQP is set */
	squeue_t	*ira_target_sqp;
	mblk_t		*ira_target_sqp_mp;

	/* Always initialized independently of ira_flags settings */
	uint32_t	ira_xmit_hint;	/* For ECMP and GLD TX ring fanout */
	zoneid_t	ira_zoneid;	/* ALL_ZONES unless local delivery */
	uint_t		ira_pktlen;	/* Always set. For frag and stats */
	uint16_t	ira_ip_hdr_length; /* Points to ULP header */
	uint8_t		ira_protocol;	/* Protocol number for ULP cksum */
	uint_t		ira_rifindex;	/* Received ifindex */
	uint_t		ira_ruifindex;	/* Received upper ifindex */
	ts_label_t	*ira_tsl;	/* Always set. NULL if not TX */
	/*
	 * ira_rill and ira_ill is set inside IP, but not when conn_recv is
	 * called; ULPs should use ira_ruifindex instead.
	 */
	ill_t		*ira_rill;	/* ill where packet came */
	ill_t		*ira_ill;	/* ill where IP address hosted */
	cred_t		*ira_cred;	/* For getpeerucred */
	pid_t		ira_cpid;	/* For getpeerucred */

	/* Used when IRAF_VERIFIED_SRC is set; this source was ok */
	ipaddr_t	ira_verified_src;

	/*
	 * The following IPsec fields are only initialized when
	 * IRAF_IPSEC_SECURE is set. Otherwise they contain garbage.
	 */
	struct ipsec_action_s *ira_ipsec_action; /* how we made it in.. */
	struct ipsa_s 	*ira_ipsec_ah_sa;	/* SA for AH */
	struct ipsa_s 	*ira_ipsec_esp_sa;	/* SA for ESP */

	ipaddr_t	ira_mroute_tunnel;	/* IRAF_MROUTE_TUNNEL_SET */

	zoneid_t	ira_no_loop_zoneid;	/* IRAF_NO_LOOP_ZONEID_SET */

	uint32_t	ira_esp_udp_ports;	/* IRAF_ESP_UDP_PORTS */

	/*
	 * For IP_RECVSLLA and ip_ndp_conflict/find_solicitation.
	 * Same size as max for sockaddr_dl
	 */
#define	IRA_L2SRC_SIZE	244
	uint8_t		ira_l2src[IRA_L2SRC_SIZE];	/* If IRAF_L2SRC_SET */

	/*
	 * Local handle that we use to do lazy setting of ira_l2src.
	 * We defer setting l2src until needed but we do before any
	 * ip_input pullupmsg or copymsg.
	 */
	struct mac_header_info_s *ira_mhip;	/* Could be NULL */
};

/*
 * Flags to indicate which receive attributes are set.
 */
#define	IRAF_SYSTEM_LABELED	0x00000001	/* is_system_labeled() */
#define	IRAF_IPV4_OPTIONS	0x00000002	/* Performance */
#define	IRAF_MULTICAST		0x00000004	/* Was multicast at L3 */
#define	IRAF_BROADCAST		0x00000008	/* Was broadcast at L3 */
#define	IRAF_MULTIBROADCAST	(IRAF_MULTICAST|IRAF_BROADCAST)

#define	IRAF_LOOPBACK		0x00000010	/* Looped back by IP */
#define	IRAF_VERIFY_IP_CKSUM	0x00000020	/* Need to verify IP */
#define	IRAF_VERIFY_ULP_CKSUM	0x00000040	/* Need to verify TCP,UDP,etc */
#define	IRAF_SCTP_CSUM_ERR	0x00000080	/* sctp pkt has failed chksum */

#define	IRAF_IPSEC_SECURE	0x00000100	/* Passed AH and/or ESP */
#define	IRAF_DHCP_UNICAST	0x00000200
#define	IRAF_IPSEC_DECAPS	0x00000400	/* Was packet decapsulated */
					/* from a matching inner packet? */
#define	IRAF_TARGET_SQP		0x00000800	/* ira_target_sqp is set */
#define	IRAF_VERIFIED_SRC	0x00001000	/* ira_verified_src set */
#define	IRAF_RSVP		0x00002000	/* RSVP packet for rsvpd */
#define	IRAF_MROUTE_TUNNEL_SET	0x00004000	/* From ip_mroute_decap */
#define	IRAF_PIM_REGISTER	0x00008000	/* From register_mforward */

#define	IRAF_TX_MAC_EXEMPTABLE	0x00010000	/* Allow MAC_EXEMPT readdown */
#define	IRAF_TX_SHARED_ADDR	0x00020000	/* Arrived on ALL_ZONES addr */
#define	IRAF_ESP_UDP_PORTS	0x00040000	/* NAT-traversal packet */
#define	IRAF_NO_HW_CKSUM	0x00080000	/* Force software cksum */

#define	IRAF_ICMP_ERROR		0x00100000	/* Send to conn_recvicmp */
#define	IRAF_ROUTER_ALERT	0x00200000	/* IPv6 router alert */
#define	IRAF_L2SRC_SET		0x00400000	/* ira_l2src has been set */
#define	IRAF_L2SRC_LOOPBACK	0x00800000	/* Came from us */

#define	IRAF_L2DST_MULTICAST	0x01000000	/* Multicast at L2 */
#define	IRAF_L2DST_BROADCAST	0x02000000	/* Broadcast at L2 */
/* Unused 0x04000000 */
/* Unused 0x08000000 */

/* Below starts with 0x10000000 */
#define	IRAF_IS_IPV4		IAF_IS_IPV4
#define	IRAF_TRUSTED_ICMP	IAF_TRUSTED_ICMP
#define	IRAF_NO_LOOP_ZONEID_SET	IAF_NO_LOOP_ZONEID_SET
#define	IRAF_LOOPBACK_COPY	IAF_LOOPBACK_COPY

/*
 * Normally these fields do not have a hold. But in some cases they do, for
 * instance when we've gone through ip_*_attr_to/from_mblk.
 * We use ira_free_flags to indicate that they have a hold and need to be
 * released on cleanup.
 */
#define	IRA_FREE_CRED		0x00000001	/* ira_cred needs to be rele */
#define	IRA_FREE_TSL		0x00000002	/* ira_tsl needs to be rele */

/*
 * Optional destination cache entry for path MTU information,
 * and ULP metrics.
 */
struct dce_s {
	uint_t		dce_generation;	/* Changed since cached? */
	uint_t		dce_flags;	/* See below */
	uint_t		dce_ipversion;	/* IPv4/IPv6 version */
	uint32_t	dce_pmtu;	/* Path MTU if DCEF_PMTU */
	uint32_t	dce_ident;	/* Per destination IP ident. */
	iulp_t		dce_uinfo;	/* Metrics if DCEF_UINFO */

	struct dce_s	*dce_next;
	struct dce_s	**dce_ptpn;
	struct dcb_s	*dce_bucket;

	union {
		in6_addr_t	dceu_v6addr;
		ipaddr_t	dceu_v4addr;
	} dce_u;
#define	dce_v4addr	dce_u.dceu_v4addr
#define	dce_v6addr	dce_u.dceu_v6addr
	/* Note that for IPv6+IPMP we use the ifindex for the upper interface */
	uint_t		dce_ifindex;	/* For IPv6 link-locals */

	kmutex_t	dce_lock;
	uint_t		dce_refcnt;
	uint64_t	dce_last_change_time;	/* Path MTU. In seconds */

	ip_stack_t	*dce_ipst;	/* Does not have a netstack_hold */
};

/*
 * Values for dce_generation.
 *
 * If a DCE has DCE_GENERATION_CONDEMNED, the last dce_refrele should delete
 * it.
 *
 * DCE_GENERATION_VERIFY is never stored in dce_generation but it is
 * stored in places that cache DCE (such as ixa_dce_generation).
 * It is used as a signal that the cache is stale and needs to be reverified.
 */
#define	DCE_GENERATION_CONDEMNED	0
#define	DCE_GENERATION_VERIFY		1
#define	DCE_GENERATION_INITIAL		2
#define	DCE_IS_CONDEMNED(dce) \
	((dce)->dce_generation == DCE_GENERATION_CONDEMNED)


/*
 * Values for ips_src_generation.
 *
 * SRC_GENERATION_VERIFY is never stored in ips_src_generation but it is
 * stored in places that cache IREs (ixa_src_generation). It is used as a
 * signal that the cache is stale and needs to be reverified.
 */
#define	SRC_GENERATION_VERIFY		0
#define	SRC_GENERATION_INITIAL		1

/*
 * The kernel stores security attributes of all gateways in a database made
 * up of one or more tsol_gcdb_t elements.  Each tsol_gcdb_t contains the
 * security-related credentials of the gateway.  More than one gateways may
 * share entries in the database.
 *
 * The tsol_gc_t structure represents the gateway to credential association,
 * and refers to an entry in the database.  One or more tsol_gc_t entities are
 * grouped together to form one or more tsol_gcgrp_t, each representing the
 * list of security attributes specific to the gateway.  A gateway may be
 * associated with at most one credentials group.
 */
struct tsol_gcgrp_s;

extern uchar_t	ip6opt_ls;	/* TX IPv6 enabler */

/*
 * Gateway security credential record.
 */
typedef struct tsol_gcdb_s {
	uint_t		gcdb_refcnt;	/* reference count */
	struct rtsa_s	gcdb_attr;	/* security attributes */
#define	gcdb_mask	gcdb_attr.rtsa_mask
#define	gcdb_doi	gcdb_attr.rtsa_doi
#define	gcdb_slrange	gcdb_attr.rtsa_slrange
} tsol_gcdb_t;

/*
 * Gateway to credential association.
 */
typedef struct tsol_gc_s {
	uint_t		gc_refcnt;	/* reference count */
	struct tsol_gcgrp_s *gc_grp;	/* pointer to group */
	struct tsol_gc_s *gc_prev;	/* previous in list */
	struct tsol_gc_s *gc_next;	/* next in list */
	tsol_gcdb_t	*gc_db;		/* pointer to actual credentials */
} tsol_gc_t;

/*
 * Gateway credentials group address.
 */
typedef struct tsol_gcgrp_addr_s {
	int		ga_af;		/* address family */
	in6_addr_t	ga_addr;	/* IPv4 mapped or IPv6 address */
} tsol_gcgrp_addr_t;

/*
 * Gateway credentials group.
 */
typedef struct tsol_gcgrp_s {
	uint_t		gcgrp_refcnt;	/* reference count */
	krwlock_t	gcgrp_rwlock;	/* lock to protect following */
	uint_t		gcgrp_count;	/* number of credentials */
	tsol_gc_t	*gcgrp_head;	/* first credential in list */
	tsol_gc_t	*gcgrp_tail;	/* last credential in list */
	tsol_gcgrp_addr_t gcgrp_addr;	/* next-hop gateway address */
} tsol_gcgrp_t;

extern kmutex_t gcgrp_lock;

#define	GC_REFRELE(p) {				\
	ASSERT((p)->gc_grp != NULL);		\
	rw_enter(&(p)->gc_grp->gcgrp_rwlock, RW_WRITER); \
	ASSERT((p)->gc_refcnt > 0);		\
	if (--((p)->gc_refcnt) == 0)		\
		gc_inactive(p);			\
	else					\
		rw_exit(&(p)->gc_grp->gcgrp_rwlock); \
}

#define	GCGRP_REFHOLD(p) {			\
	mutex_enter(&gcgrp_lock);		\
	++((p)->gcgrp_refcnt);			\
	ASSERT((p)->gcgrp_refcnt != 0);		\
	mutex_exit(&gcgrp_lock);		\
}

#define	GCGRP_REFRELE(p) {			\
	mutex_enter(&gcgrp_lock);		\
	ASSERT((p)->gcgrp_refcnt > 0);		\
	if (--((p)->gcgrp_refcnt) == 0)		\
		gcgrp_inactive(p);		\
	ASSERT(MUTEX_HELD(&gcgrp_lock));	\
	mutex_exit(&gcgrp_lock);		\
}

/*
 * IRE gateway security attributes structure, pointed to by tsol_ire_gw_secattr
 */
struct tsol_tnrhc;

struct tsol_ire_gw_secattr_s {
	kmutex_t	igsa_lock;	/* lock to protect following */
	struct tsol_tnrhc *igsa_rhc;	/* host entry for gateway */
	tsol_gc_t	*igsa_gc;	/* for prefix IREs */
};

void irb_refrele_ftable(irb_t *);

extern struct kmem_cache *rt_entry_cache;

typedef struct ire4 {
	ipaddr_t ire4_mask;		/* Mask for matching this IRE. */
	ipaddr_t ire4_addr;		/* Address this IRE represents. */
	ipaddr_t ire4_gateway_addr;	/* Gateway including for IRE_ONLINK */
	ipaddr_t ire4_setsrc_addr;	/* RTF_SETSRC */
} ire4_t;

typedef struct ire6 {
	in6_addr_t ire6_mask;		/* Mask for matching this IRE. */
	in6_addr_t ire6_addr;		/* Address this IRE represents. */
	in6_addr_t ire6_gateway_addr;	/* Gateway including for IRE_ONLINK */
	in6_addr_t ire6_setsrc_addr;	/* RTF_SETSRC */
} ire6_t;

typedef union ire_addr {
	ire6_t	ire6_u;
	ire4_t	ire4_u;
} ire_addr_u_t;

/*
 * Internet Routing Entry
 * When we have multiple identical IREs we logically add them by manipulating
 * ire_identical_ref and ire_delete first decrements
 * that and when it reaches 1 we know it is the last IRE.
 * "identical" is defined as being the same for:
 * ire_addr, ire_netmask, ire_gateway, ire_ill, ire_zoneid, and ire_type
 * For instance, multiple IRE_BROADCASTs for the same subnet number are
 * viewed as identical, and so are the IRE_INTERFACEs when there are
 * multiple logical interfaces (on the same ill) with the same subnet prefix.
 */
struct ire_s {
	struct	ire_s	*ire_next;	/* The hash chain must be first. */
	struct	ire_s	**ire_ptpn;	/* Pointer to previous next. */
	uint32_t	ire_refcnt;	/* Number of references */
	ill_t		*ire_ill;
	uint32_t	ire_identical_ref; /* IRE_INTERFACE, IRE_BROADCAST */
	uchar_t		ire_ipversion;	/* IPv4/IPv6 version */
	ushort_t	ire_type;	/* Type of IRE */
	uint_t		ire_generation;	/* Generation including CONDEMNED */
	uint_t	ire_ib_pkt_count;	/* Inbound packets for ire_addr */
	uint_t	ire_ob_pkt_count;	/* Outbound packets to ire_addr */
	time_t	ire_create_time;	/* Time (in secs) IRE was created. */
	uint32_t	ire_flags;	/* flags related to route (RTF_*) */
	/*
	 * ire_testhidden is TRUE for INTERFACE IREs of IS_UNDER_IPMP(ill)
	 * interfaces
	 */
	boolean_t	ire_testhidden;
	pfirerecv_t	ire_recvfn;	/* Receive side handling */
	pfiresend_t	ire_sendfn;	/* Send side handling */
	pfirepostfrag_t	ire_postfragfn;	/* Bottom end of send handling */

	uint_t		ire_masklen;	/* # bits in ire_mask{,_v6} */
	ire_addr_u_t	ire_u;		/* IPv4/IPv6 address info. */

	irb_t		*ire_bucket;	/* Hash bucket when ire_ptphn is set */
	kmutex_t	ire_lock;
	clock_t		ire_last_used_time;	/* For IRE_LOCAL reception */
	tsol_ire_gw_secattr_t *ire_gw_secattr; /* gateway security attributes */
	zoneid_t	ire_zoneid;

	/*
	 * Cached information of where to send packets that match this route.
	 * The ire_dep_* information is used to determine when ire_nce_cache
	 * needs to be updated.
	 * ire_nce_cache is the fastpath for the Neighbor Cache Entry
	 * for IPv6; arp info for IPv4
	 * Since this is a cache setup and torn down independently of
	 * applications we need to use nce_ref{rele,hold}_notr for it.
	 */
	nce_t		*ire_nce_cache;

	/*
	 * Quick check whether the ire_type and ire_masklen indicates
	 * that the IRE can have ire_nce_cache set i.e., whether it is
	 * IRE_ONLINK and for a single destination.
	 */
	boolean_t	ire_nce_capable;

	/*
	 * Dependency tracking so we can safely cache IRE and NCE pointers
	 * in offlink and onlink IREs.
	 * These are locked under the ips_ire_dep_lock rwlock. Write held
	 * when modifying the linkage.
	 * ire_dep_parent (Also chain towards IRE for nexthop)
	 * ire_dep_parent_generation: ire_generation of ire_dep_parent
	 * ire_dep_children (From parent to first child)
	 * ire_dep_sib_next (linked list of siblings)
	 * ire_dep_sib_ptpn (linked list of siblings)
	 *
	 * The parent has a ire_refhold on each child, and each child has
	 * an ire_refhold on its parent.
	 * Since ire_dep_parent is a cache setup and torn down independently of
	 * applications we need to use ire_ref{rele,hold}_notr for it.
	 */
	ire_t		*ire_dep_parent;
	ire_t		*ire_dep_children;
	ire_t		*ire_dep_sib_next;
	ire_t		**ire_dep_sib_ptpn;	/* Pointer to previous next */
	uint_t		ire_dep_parent_generation;

	uint_t		ire_badcnt;	/* Number of times ND_UNREACHABLE */
	uint64_t	ire_last_badcnt;	/* In seconds */

	/* ire_defense* and ire_last_used_time are only used on IRE_LOCALs */
	uint_t		ire_defense_count;	/* number of ARP conflicts */
	uint_t		ire_defense_time;	/* last time defended (secs) */

	boolean_t	ire_trace_disable;	/* True when alloc fails */
	ip_stack_t	*ire_ipst;	/* Does not have a netstack_hold */
	iulp_t		ire_metrics;
	/*
	 * default and prefix routes that are added without explicitly
	 * specifying the interface are termed "unbound" routes, and will
	 * have ire_unbound set to true.
	 */
	boolean_t	ire_unbound;
};

/* IPv4 compatibility macros */
#define	ire_mask		ire_u.ire4_u.ire4_mask
#define	ire_addr		ire_u.ire4_u.ire4_addr
#define	ire_gateway_addr	ire_u.ire4_u.ire4_gateway_addr
#define	ire_setsrc_addr		ire_u.ire4_u.ire4_setsrc_addr

#define	ire_mask_v6		ire_u.ire6_u.ire6_mask
#define	ire_addr_v6		ire_u.ire6_u.ire6_addr
#define	ire_gateway_addr_v6	ire_u.ire6_u.ire6_gateway_addr
#define	ire_setsrc_addr_v6	ire_u.ire6_u.ire6_setsrc_addr

/*
 * Values for ire_generation.
 *
 * If an IRE is marked with IRE_IS_CONDEMNED, the last walker of
 * the bucket should delete this IRE from this bucket.
 *
 * IRE_GENERATION_VERIFY is never stored in ire_generation but it is
 * stored in places that cache IREs (such as ixa_ire_generation and
 * ire_dep_parent_generation). It is used as a signal that the cache is
 * stale and needs to be reverified.
 */
#define	IRE_GENERATION_CONDEMNED	0
#define	IRE_GENERATION_VERIFY		1
#define	IRE_GENERATION_INITIAL		2
#define	IRE_IS_CONDEMNED(ire) \
	((ire)->ire_generation == IRE_GENERATION_CONDEMNED)

/* Convenient typedefs for sockaddrs */
typedef	struct sockaddr_in	sin_t;
typedef	struct sockaddr_in6	sin6_t;

/* Name/Value Descriptor. */
typedef struct nv_s {
	uint64_t nv_value;
	char	*nv_name;
} nv_t;

#define	ILL_FRAG_HASH(s, i) \
	((ntohl(s) ^ ((i) ^ ((i) >> 8))) % ILL_FRAG_HASH_TBL_COUNT)

/*
 * The MAX number of allowed fragmented packets per hash bucket
 * calculation is based on the most common mtu size of 1500. This limit
 * will work well for other mtu sizes as well.
 */
#define	COMMON_IP_MTU 1500
#define	MAX_FRAG_MIN 10
#define	MAX_FRAG_PKTS(ipst)	\
	MAX(MAX_FRAG_MIN, (2 * (ipst->ips_ip_reass_queue_bytes / \
	    (COMMON_IP_MTU * ILL_FRAG_HASH_TBL_COUNT))))

/*
 * Maximum dups allowed per packet.
 */
extern uint_t ip_max_frag_dups;

/*
 * Per-packet information for received packets and transmitted.
 * Used by the transport protocols when converting between the packet
 * and ancillary data and socket options.
 *
 * Note: This private data structure and related IPPF_* constant
 * definitions are exposed to enable compilation of some debugging tools
 * like lsof which use struct tcp_t in <inet/tcp.h>. This is intended to be
 * a temporary hack and long term alternate interfaces should be defined
 * to support the needs of such tools and private definitions moved to
 * private headers.
 */
struct ip_pkt_s {
	uint_t		ipp_fields;		/* Which fields are valid */
	in6_addr_t	ipp_addr;		/* pktinfo src/dst addr */
#define	ipp_addr_v4	V4_PART_OF_V6(ipp_addr)
	uint_t		ipp_unicast_hops;	/* IPV6_UNICAST_HOPS, IP_TTL */
	uint_t		ipp_hoplimit;		/* IPV6_HOPLIMIT */
	uint_t		ipp_hopoptslen;
	uint_t		ipp_rthdrdstoptslen;
	uint_t		ipp_rthdrlen;
	uint_t		ipp_dstoptslen;
	uint_t		ipp_fraghdrlen;
	ip6_hbh_t	*ipp_hopopts;
	ip6_dest_t	*ipp_rthdrdstopts;
	ip6_rthdr_t	*ipp_rthdr;
	ip6_dest_t	*ipp_dstopts;
	ip6_frag_t	*ipp_fraghdr;
	uint8_t		ipp_tclass;		/* IPV6_TCLASS */
	uint8_t		ipp_type_of_service;	/* IP_TOS */
	uint_t		ipp_ipv4_options_len;	/* Len of IPv4 options */
	uint8_t		*ipp_ipv4_options;	/* Ptr to IPv4 options */
	uint_t		ipp_label_len_v4;	/* Len of TX label for IPv4 */
	uint8_t		*ipp_label_v4;		/* TX label for IPv4 */
	uint_t		ipp_label_len_v6;	/* Len of TX label for IPv6 */
	uint8_t		*ipp_label_v6;		/* TX label for IPv6 */
};
typedef struct ip_pkt_s ip_pkt_t;

extern void ip_pkt_free(ip_pkt_t *);	/* free storage inside ip_pkt_t */
extern ipaddr_t ip_pkt_source_route_v4(const ip_pkt_t *);
extern in6_addr_t *ip_pkt_source_route_v6(const ip_pkt_t *);
extern int ip_pkt_copy(ip_pkt_t *, ip_pkt_t *, int);
extern void ip_pkt_source_route_reverse_v4(ip_pkt_t *);

/* ipp_fields values */
#define	IPPF_ADDR		0x0001	/* Part of in6_pktinfo: src/dst addr */
#define	IPPF_HOPLIMIT		0x0002	/* Overrides unicast and multicast */
#define	IPPF_TCLASS		0x0004	/* Overrides class in sin6_flowinfo */

#define	IPPF_HOPOPTS		0x0010	/* ipp_hopopts set */
#define	IPPF_RTHDR		0x0020	/* ipp_rthdr set */
#define	IPPF_RTHDRDSTOPTS	0x0040	/* ipp_rthdrdstopts set */
#define	IPPF_DSTOPTS		0x0080	/* ipp_dstopts set */

#define	IPPF_IPV4_OPTIONS	0x0100	/* ipp_ipv4_options set */
#define	IPPF_LABEL_V4		0x0200	/* ipp_label_v4 set */
#define	IPPF_LABEL_V6		0x0400	/* ipp_label_v6 set */

#define	IPPF_FRAGHDR		0x0800	/* Used for IPsec receive side */

/*
 * Data structure which is passed to conn_opt_get/set.
 * The conn_t is included even though it can be inferred from queue_t.
 * setsockopt and getsockopt use conn_ixa and conn_xmit_ipp. However,
 * when handling ancillary data we use separate ixa and ipps.
 */
typedef struct conn_opt_arg_s {
	conn_t		*coa_connp;
	ip_xmit_attr_t	*coa_ixa;
	ip_pkt_t	*coa_ipp;
	boolean_t	coa_ancillary;	/* Ancillary data and not setsockopt */
	uint_t		coa_changed;	/* See below */
} conn_opt_arg_t;

/*
 * Flags for what changed.
 * If we want to be more efficient in the future we can have more fine
 * grained flags e.g., a flag for just IP_TOS changing.
 * For now we either call ip_set_destination (for "route changed")
 * and/or conn_build_hdr_template/conn_prepend_hdr (for "header changed").
 */
#define	COA_HEADER_CHANGED	0x0001
#define	COA_ROUTE_CHANGED	0x0002
#define	COA_RCVBUF_CHANGED	0x0004	/* SO_RCVBUF */
#define	COA_SNDBUF_CHANGED	0x0008	/* SO_SNDBUF */
#define	COA_WROFF_CHANGED	0x0010	/* Header size changed */
#define	COA_ICMP_BIND_NEEDED	0x0020
#define	COA_OOBINLINE_CHANGED	0x0040

#define	TCP_PORTS_OFFSET	0
#define	UDP_PORTS_OFFSET	0

/*
 * lookups return the ill/ipif only if the flags are clear OR Iam writer.
 * ill / ipif lookup functions increment the refcnt on the ill / ipif only
 * after calling these macros. This ensures that the refcnt on the ipif or
 * ill will eventually drop down to zero.
 */
#define	ILL_LOOKUP_FAILED	1	/* Used as error code */
#define	IPIF_LOOKUP_FAILED	2	/* Used as error code */

#define	ILL_CAN_LOOKUP(ill)						\
	(!((ill)->ill_state_flags & ILL_CONDEMNED) ||			\
	IAM_WRITER_ILL(ill))

#define	ILL_IS_CONDEMNED(ill)	\
	((ill)->ill_state_flags & ILL_CONDEMNED)

#define	IPIF_CAN_LOOKUP(ipif)	\
	(!((ipif)->ipif_state_flags & IPIF_CONDEMNED) || \
	IAM_WRITER_IPIF(ipif))

#define	IPIF_IS_CONDEMNED(ipif)	\
	((ipif)->ipif_state_flags & IPIF_CONDEMNED)

#define	IPIF_IS_CHANGING(ipif)	\
	((ipif)->ipif_state_flags & IPIF_CHANGING)

/* Macros used to assert that this thread is a writer */
#define	IAM_WRITER_IPSQ(ipsq)	((ipsq)->ipsq_xop->ipx_writer == curthread)
#define	IAM_WRITER_ILL(ill)	IAM_WRITER_IPSQ((ill)->ill_phyint->phyint_ipsq)
#define	IAM_WRITER_IPIF(ipif)	IAM_WRITER_ILL((ipif)->ipif_ill)

/*
 * Grab ill locks in the proper order. The order is highest addressed
 * ill is locked first.
 */
#define	GRAB_ILL_LOCKS(ill_1, ill_2)				\
{								\
	if ((ill_1) > (ill_2)) {				\
		if (ill_1 != NULL)				\
			mutex_enter(&(ill_1)->ill_lock);	\
		if (ill_2 != NULL)				\
			mutex_enter(&(ill_2)->ill_lock);	\
	} else {						\
		if (ill_2 != NULL)				\
			mutex_enter(&(ill_2)->ill_lock);	\
		if (ill_1 != NULL && ill_1 != ill_2)		\
			mutex_enter(&(ill_1)->ill_lock);	\
	}							\
}

#define	RELEASE_ILL_LOCKS(ill_1, ill_2)		\
{						\
	if (ill_1 != NULL)			\
		mutex_exit(&(ill_1)->ill_lock);	\
	if (ill_2 != NULL && ill_2 != ill_1)	\
		mutex_exit(&(ill_2)->ill_lock);	\
}

/* Get the other protocol instance ill */
#define	ILL_OTHER(ill)						\
	((ill)->ill_isv6 ? (ill)->ill_phyint->phyint_illv4 :	\
	    (ill)->ill_phyint->phyint_illv6)

/* ioctl command info: Ioctl properties extracted and stored in here */
typedef struct cmd_info_s
{
	ipif_t  *ci_ipif;	/* ipif associated with [l]ifreq ioctl's */
	sin_t	*ci_sin;	/* the sin struct passed down */
	sin6_t	*ci_sin6;	/* the sin6_t struct passed down */
	struct lifreq *ci_lifr;	/* the lifreq struct passed down */
} cmd_info_t;

extern struct kmem_cache *ire_cache;

extern ipaddr_t	ip_g_all_ones;

extern uint_t	ip_loopback_mtu;	/* /etc/system */
extern uint_t	ip_loopback_mtuplus;
extern uint_t	ip_loopback_mtu_v6plus;

extern vmem_t *ip_minor_arena_sa;
extern vmem_t *ip_minor_arena_la;

/*
 * ip_g_forward controls IP forwarding.  It takes two values:
 *	0: IP_FORWARD_NEVER	Don't forward packets ever.
 *	1: IP_FORWARD_ALWAYS	Forward packets for elsewhere.
 *
 * RFC1122 says there must be a configuration switch to control forwarding,
 * but that the default MUST be to not forward packets ever.  Implicit
 * control based on configuration of multiple interfaces MUST NOT be
 * implemented (Section 3.1).  SunOS 4.1 did provide the "automatic" capability
 * and, in fact, it was the default.  That capability is now provided in the
 * /etc/rc2.d/S69inet script.
 */

#define	ips_ip_resp_to_addr_mask_bcast	ips_propinfo_tbl[0].prop_cur_bval
#define	ips_ip_g_resp_to_echo_bcast	ips_propinfo_tbl[1].prop_cur_bval
#define	ips_ip_g_resp_to_echo_mcast	ips_propinfo_tbl[2].prop_cur_bval
#define	ips_ip_g_resp_to_timestamp	ips_propinfo_tbl[3].prop_cur_bval
#define	ips_ip_g_resp_to_timestamp_bcast ips_propinfo_tbl[4].prop_cur_bval
#define	ips_ip_g_send_redirects		ips_propinfo_tbl[5].prop_cur_bval
#define	ips_ip_g_forward_directed_bcast	ips_propinfo_tbl[6].prop_cur_bval
#define	ips_ip_mrtdebug			ips_propinfo_tbl[7].prop_cur_uval
#define	ips_ip_ire_reclaim_fraction	ips_propinfo_tbl[8].prop_cur_uval
#define	ips_ip_nce_reclaim_fraction	ips_propinfo_tbl[9].prop_cur_uval
#define	ips_ip_dce_reclaim_fraction	ips_propinfo_tbl[10].prop_cur_uval
#define	ips_ip_def_ttl			ips_propinfo_tbl[11].prop_cur_uval
#define	ips_ip_forward_src_routed	ips_propinfo_tbl[12].prop_cur_bval
#define	ips_ip_wroff_extra		ips_propinfo_tbl[13].prop_cur_uval
#define	ips_ip_pathmtu_interval		ips_propinfo_tbl[14].prop_cur_uval
#define	ips_ip_icmp_return		ips_propinfo_tbl[15].prop_cur_uval
#define	ips_ip_path_mtu_discovery	ips_propinfo_tbl[16].prop_cur_bval
#define	ips_ip_pmtu_min			ips_propinfo_tbl[17].prop_cur_uval
#define	ips_ip_ignore_redirect		ips_propinfo_tbl[18].prop_cur_bval
#define	ips_ip_arp_icmp_error		ips_propinfo_tbl[19].prop_cur_bval
#define	ips_ip_broadcast_ttl		ips_propinfo_tbl[20].prop_cur_uval
#define	ips_ip_icmp_err_interval	ips_propinfo_tbl[21].prop_cur_uval
#define	ips_ip_icmp_err_burst		ips_propinfo_tbl[22].prop_cur_uval
#define	ips_ip_reass_queue_bytes	ips_propinfo_tbl[23].prop_cur_uval
#define	ips_ip_strict_dst_multihoming	ips_propinfo_tbl[24].prop_cur_uval
#define	ips_ip_addrs_per_if		ips_propinfo_tbl[25].prop_cur_uval
#define	ips_ipsec_override_persocket_policy ips_propinfo_tbl[26].prop_cur_bval
#define	ips_icmp_accept_clear_messages	ips_propinfo_tbl[27].prop_cur_bval
#define	ips_igmp_accept_clear_messages	ips_propinfo_tbl[28].prop_cur_bval

/* IPv6 configuration knobs */
#define	ips_delay_first_probe_time	ips_propinfo_tbl[29].prop_cur_uval
#define	ips_max_unicast_solicit		ips_propinfo_tbl[30].prop_cur_uval
#define	ips_ipv6_def_hops		ips_propinfo_tbl[31].prop_cur_uval
#define	ips_ipv6_icmp_return		ips_propinfo_tbl[32].prop_cur_uval
#define	ips_ipv6_forward_src_routed	ips_propinfo_tbl[33].prop_cur_bval
#define	ips_ipv6_resp_echo_mcast	ips_propinfo_tbl[34].prop_cur_bval
#define	ips_ipv6_send_redirects		ips_propinfo_tbl[35].prop_cur_bval
#define	ips_ipv6_ignore_redirect	ips_propinfo_tbl[36].prop_cur_bval
#define	ips_ipv6_strict_dst_multihoming	ips_propinfo_tbl[37].prop_cur_uval
#define	ips_src_check			ips_propinfo_tbl[38].prop_cur_uval
#define	ips_ipsec_policy_log_interval	ips_propinfo_tbl[39].prop_cur_uval
#define	ips_pim_accept_clear_messages	ips_propinfo_tbl[40].prop_cur_bval
#define	ips_ip_ndp_unsolicit_interval	ips_propinfo_tbl[41].prop_cur_uval
#define	ips_ip_ndp_unsolicit_count	ips_propinfo_tbl[42].prop_cur_uval
#define	ips_ipv6_ignore_home_address_opt ips_propinfo_tbl[43].prop_cur_bval

/* Misc IP configuration knobs */
#define	ips_ip_policy_mask		ips_propinfo_tbl[44].prop_cur_uval
#define	ips_ip_ecmp_behavior		ips_propinfo_tbl[45].prop_cur_uval
#define	ips_ip_multirt_ttl  		ips_propinfo_tbl[46].prop_cur_uval
#define	ips_ip_ire_badcnt_lifetime	ips_propinfo_tbl[47].prop_cur_uval
#define	ips_ip_max_temp_idle		ips_propinfo_tbl[48].prop_cur_uval
#define	ips_ip_max_temp_defend		ips_propinfo_tbl[49].prop_cur_uval
#define	ips_ip_max_defend		ips_propinfo_tbl[50].prop_cur_uval
#define	ips_ip_defend_interval		ips_propinfo_tbl[51].prop_cur_uval
#define	ips_ip_dup_recovery		ips_propinfo_tbl[52].prop_cur_uval
#define	ips_ip_restrict_interzone_loopback ips_propinfo_tbl[53].prop_cur_bval
#define	ips_ip_lso_outbound		ips_propinfo_tbl[54].prop_cur_bval
#define	ips_igmp_max_version		ips_propinfo_tbl[55].prop_cur_uval
#define	ips_mld_max_version		ips_propinfo_tbl[56].prop_cur_uval
#define	ips_ip_forwarding		ips_propinfo_tbl[57].prop_cur_bval
#define	ips_ipv6_forwarding		ips_propinfo_tbl[58].prop_cur_bval
#define	ips_ip_reassembly_timeout	ips_propinfo_tbl[59].prop_cur_uval
#define	ips_ipv6_reassembly_timeout	ips_propinfo_tbl[60].prop_cur_uval
#define	ips_ip_cgtp_filter		ips_propinfo_tbl[61].prop_cur_bval
#define	ips_arp_probe_delay		ips_propinfo_tbl[62].prop_cur_uval
#define	ips_arp_fastprobe_delay		ips_propinfo_tbl[63].prop_cur_uval
#define	ips_arp_probe_interval		ips_propinfo_tbl[64].prop_cur_uval
#define	ips_arp_fastprobe_interval	ips_propinfo_tbl[65].prop_cur_uval
#define	ips_arp_probe_count		ips_propinfo_tbl[66].prop_cur_uval
#define	ips_arp_fastprobe_count		ips_propinfo_tbl[67].prop_cur_uval
#define	ips_ipv4_dad_announce_interval	ips_propinfo_tbl[68].prop_cur_uval
#define	ips_ipv6_dad_announce_interval	ips_propinfo_tbl[69].prop_cur_uval
#define	ips_arp_defend_interval		ips_propinfo_tbl[70].prop_cur_uval
#define	ips_arp_defend_rate		ips_propinfo_tbl[71].prop_cur_uval
#define	ips_ndp_defend_interval		ips_propinfo_tbl[72].prop_cur_uval
#define	ips_ndp_defend_rate		ips_propinfo_tbl[73].prop_cur_uval
#define	ips_arp_defend_period		ips_propinfo_tbl[74].prop_cur_uval
#define	ips_ndp_defend_period		ips_propinfo_tbl[75].prop_cur_uval
#define	ips_ipv4_icmp_return_pmtu	ips_propinfo_tbl[76].prop_cur_bval
#define	ips_ipv6_icmp_return_pmtu	ips_propinfo_tbl[77].prop_cur_bval
#define	ips_ip_arp_publish_count	ips_propinfo_tbl[78].prop_cur_uval
#define	ips_ip_arp_publish_interval	ips_propinfo_tbl[79].prop_cur_uval
#define	ips_ip_strict_src_multihoming	ips_propinfo_tbl[80].prop_cur_uval
#define	ips_ipv6_strict_src_multihoming	ips_propinfo_tbl[81].prop_cur_uval
#define	ips_ipv6_drop_inbound_icmpv6	ips_propinfo_tbl[82].prop_cur_bval
#define	ips_ip_dce_reclaim_threshold	ips_propinfo_tbl[83].prop_cur_uval
#define	ips_ip_accept_src_routed	ips_propinfo_tbl[84].prop_cur_bval
#define	ips_ip_send_src_routed		ips_propinfo_tbl[85].prop_cur_bval
#define	ips_ip_resp_to_addr_mask	ips_propinfo_tbl[86].prop_cur_bval

extern int	dohwcksum;	/* use h/w cksum if supported by the h/w */
#ifdef ZC_TEST
extern int	noswcksum;
#endif

extern char	ipif_loopback_name[];

extern nv_t	*ire_nv_tbl;

extern struct module_info ip_mod_info;

#define	HOOKS4_INTERESTED_PHYSICAL_IN(ipst)	\
	((ipst)->ips_ip4_physical_in_event.he_interested)
#define	HOOKS6_INTERESTED_PHYSICAL_IN(ipst)	\
	((ipst)->ips_ip6_physical_in_event.he_interested)
#define	HOOKS4_INTERESTED_PHYSICAL_OUT(ipst)	\
	((ipst)->ips_ip4_physical_out_event.he_interested)
#define	HOOKS6_INTERESTED_PHYSICAL_OUT(ipst)	\
	((ipst)->ips_ip6_physical_out_event.he_interested)
#define	HOOKS4_INTERESTED_FORWARDING(ipst)	\
	((ipst)->ips_ip4_forwarding_event.he_interested)
#define	HOOKS6_INTERESTED_FORWARDING(ipst)	\
	((ipst)->ips_ip6_forwarding_event.he_interested)
#define	HOOKS4_INTERESTED_LOOPBACK_IN(ipst)	\
	((ipst)->ips_ip4_loopback_in_event.he_interested)
#define	HOOKS6_INTERESTED_LOOPBACK_IN(ipst)	\
	((ipst)->ips_ip6_loopback_in_event.he_interested)
#define	HOOKS4_INTERESTED_LOOPBACK_OUT(ipst)	\
	((ipst)->ips_ip4_loopback_out_event.he_interested)
#define	HOOKS6_INTERESTED_LOOPBACK_OUT(ipst)	\
	((ipst)->ips_ip6_loopback_out_event.he_interested)
/*
 * Hooks marcos used inside of ip
 * The callers use the above INTERESTED macros first, hence
 * the he_interested check is superflous.
 */
#define	FW_HOOKS(_hook, _event, _ilp, _olp, _iph, _fm, _m, _llm, ipst, _err) \
	if ((_hook).he_interested) {					\
		hook_pkt_event_t info;					\
									\
		_NOTE(CONSTCOND)					\
		ASSERT((_ilp != NULL) || (_olp != NULL));		\
									\
		FW_SET_ILL_INDEX(info.hpe_ifp, (ill_t *)_ilp);		\
		FW_SET_ILL_INDEX(info.hpe_ofp, (ill_t *)_olp);		\
		info.hpe_protocol = ipst->ips_ipv4_net_data;		\
		info.hpe_hdr = _iph;					\
		info.hpe_mp = &(_fm);					\
		info.hpe_mb = _m;					\
		info.hpe_flags = _llm;					\
		_err = hook_run(ipst->ips_ipv4_net_data->netd_hooks,	\
		    _event, (hook_data_t)&info);			\
		if (_err != 0) {					\
			ip2dbg(("%s hook dropped mblk chain %p hdr %p\n",\
			    (_hook).he_name, (void *)_fm, (void *)_m));	\
			if (_fm != NULL) {				\
				freemsg(_fm);				\
				_fm = NULL;				\
			}						\
			_iph = NULL;					\
			_m = NULL;					\
		} else {						\
			_iph = info.hpe_hdr;				\
			_m = info.hpe_mb;				\
		}							\
	}

#define	FW_HOOKS6(_hook, _event, _ilp, _olp, _iph, _fm, _m, _llm, ipst, _err) \
	if ((_hook).he_interested) {					\
		hook_pkt_event_t info;					\
									\
		_NOTE(CONSTCOND)					\
		ASSERT((_ilp != NULL) || (_olp != NULL));		\
									\
		FW_SET_ILL_INDEX(info.hpe_ifp, (ill_t *)_ilp);		\
		FW_SET_ILL_INDEX(info.hpe_ofp, (ill_t *)_olp);		\
		info.hpe_protocol = ipst->ips_ipv6_net_data;		\
		info.hpe_hdr = _iph;					\
		info.hpe_mp = &(_fm);					\
		info.hpe_mb = _m;					\
		info.hpe_flags = _llm;					\
		_err = hook_run(ipst->ips_ipv6_net_data->netd_hooks,	\
		    _event, (hook_data_t)&info);			\
		if (_err != 0) {					\
			ip2dbg(("%s hook dropped mblk chain %p hdr %p\n",\
			    (_hook).he_name, (void *)_fm, (void *)_m));	\
			if (_fm != NULL) {				\
				freemsg(_fm);				\
				_fm = NULL;				\
			}						\
			_iph = NULL;					\
			_m = NULL;					\
		} else {						\
			_iph = info.hpe_hdr;				\
			_m = info.hpe_mb;				\
		}							\
	}

#define	FW_SET_ILL_INDEX(fp, ill)					\
	_NOTE(CONSTCOND)						\
	if ((ill) == NULL || (ill)->ill_phyint == NULL) {		\
		(fp) = 0;						\
		_NOTE(CONSTCOND)					\
	} else if (IS_UNDER_IPMP(ill)) {				\
		(fp) = ipmp_ill_get_ipmp_ifindex(ill);			\
	} else {							\
		(fp) = (ill)->ill_phyint->phyint_ifindex;		\
	}

/*
 * Network byte order macros
 */
#ifdef	_BIG_ENDIAN
#define	N_IN_CLASSA_NET		IN_CLASSA_NET
#define	N_IN_CLASSD_NET		IN_CLASSD_NET
#define	N_INADDR_UNSPEC_GROUP	INADDR_UNSPEC_GROUP
#define	N_IN_LOOPBACK_NET	(ipaddr_t)0x7f000000U
#else /* _BIG_ENDIAN */
#define	N_IN_CLASSA_NET		(ipaddr_t)0x000000ffU
#define	N_IN_CLASSD_NET		(ipaddr_t)0x000000f0U
#define	N_INADDR_UNSPEC_GROUP	(ipaddr_t)0x000000e0U
#define	N_IN_LOOPBACK_NET	(ipaddr_t)0x0000007fU
#endif /* _BIG_ENDIAN */
#define	CLASSD(addr)	(((addr) & N_IN_CLASSD_NET) == N_INADDR_UNSPEC_GROUP)
#define	CLASSE(addr)	(((addr) & N_IN_CLASSD_NET) == N_IN_CLASSD_NET)
#define	IP_LOOPBACK_ADDR(addr)			\
	(((addr) & N_IN_CLASSA_NET == N_IN_LOOPBACK_NET))

extern int	ip_debug;
extern uint_t	ip_thread_data;
extern krwlock_t ip_thread_rwlock;
extern list_t	ip_thread_list;

#ifdef IP_DEBUG
#include <sys/debug.h>
#include <sys/promif.h>

#define	ip0dbg(a)	printf a
#define	ip1dbg(a)	if (ip_debug > 2) printf a
#define	ip2dbg(a)	if (ip_debug > 3) printf a
#define	ip3dbg(a)	if (ip_debug > 4) printf a
#else
#define	ip0dbg(a)	/* */
#define	ip1dbg(a)	/* */
#define	ip2dbg(a)	/* */
#define	ip3dbg(a)	/* */
#endif	/* IP_DEBUG */

/* Default MAC-layer address string length for mac_colon_addr */
#define	MAC_STR_LEN	128

struct	mac_header_info_s;

extern void	ill_frag_timer(void *);
extern ill_t	*ill_first(int, int, ill_walk_context_t *, ip_stack_t *);
extern ill_t	*ill_next(ill_walk_context_t *, ill_t *);
extern void	ill_frag_timer_start(ill_t *);
extern void	ill_nic_event_dispatch(ill_t *, lif_if_t, nic_event_t,
    nic_event_data_t, size_t);
extern mblk_t	*ip_carve_mp(mblk_t **, ssize_t);
extern mblk_t	*ip_dlpi_alloc(size_t, t_uscalar_t);
extern mblk_t	*ip_dlnotify_alloc(uint_t, uint_t);
extern mblk_t	*ip_dlnotify_alloc2(uint_t, uint_t, uint_t);
extern char	*ip_dot_addr(ipaddr_t, char *);
extern const char *mac_colon_addr(const uint8_t *, size_t, char *, size_t);
extern void	ip_lwput(queue_t *, mblk_t *);
extern boolean_t icmp_err_rate_limit(ip_stack_t *);
extern void	icmp_frag_needed(mblk_t *, int, ip_recv_attr_t *);
extern mblk_t	*icmp_inbound_v4(mblk_t *, ip_recv_attr_t *);
extern void	icmp_time_exceeded(mblk_t *, uint8_t, ip_recv_attr_t *);
extern void	icmp_unreachable(mblk_t *, uint8_t, ip_recv_attr_t *);
extern boolean_t ip_ipsec_policy_inherit(conn_t *, conn_t *, ip_recv_attr_t *);
extern void	*ip_pullup(mblk_t *, ssize_t, ip_recv_attr_t *);
extern void	ip_setl2src(mblk_t *, ip_recv_attr_t *, ill_t *);
extern mblk_t	*ip_check_and_align_header(mblk_t *, uint_t, ip_recv_attr_t *);
extern mblk_t	*ip_check_length(mblk_t *, uchar_t *, ssize_t, uint_t, uint_t,
    ip_recv_attr_t *);
extern mblk_t	*ip_check_optlen(mblk_t *, ipha_t *, uint_t, uint_t,
    ip_recv_attr_t *);
extern mblk_t	*ip_fix_dbref(mblk_t *, ip_recv_attr_t *);
extern uint_t	ip_cksum(mblk_t *, int, uint32_t);
extern int	ip_close(queue_t *, int);
extern uint16_t	ip_csum_hdr(ipha_t *);
extern void	ip_forward_xmit_v4(nce_t *, ill_t *, mblk_t *, ipha_t *,
    ip_recv_attr_t *, uint32_t, uint32_t);
extern boolean_t ip_forward_options(mblk_t *, ipha_t *, ill_t *,
    ip_recv_attr_t *);
extern int	ip_fragment_v4(mblk_t *, nce_t *, iaflags_t, uint_t, uint32_t,
    uint32_t, zoneid_t, zoneid_t, pfirepostfrag_t postfragfn,
    uintptr_t *cookie);
extern void	ip_proto_not_sup(mblk_t *, ip_recv_attr_t *);
extern void	ip_ire_g_fini(void);
extern void	ip_ire_g_init(void);
extern void	ip_ire_fini(ip_stack_t *);
extern void	ip_ire_init(ip_stack_t *);
extern void	ip_mdata_to_mhi(ill_t *, mblk_t *, struct mac_header_info_s *);
extern int	ip_openv4(queue_t *q, dev_t *devp, int flag, int sflag,
		    cred_t *credp);
extern int	ip_openv6(queue_t *q, dev_t *devp, int flag, int sflag,
		    cred_t *credp);
extern int	ip_reassemble(mblk_t *, ipf_t *, uint_t, boolean_t, ill_t *,
    size_t);
extern void	ip_rput(queue_t *, mblk_t *);
extern void	ip_input(ill_t *, ill_rx_ring_t *, mblk_t *,
    struct mac_header_info_s *);
extern void	ip_input_v6(ill_t *, ill_rx_ring_t *, mblk_t *,
    struct mac_header_info_s *);
extern mblk_t	*ip_input_common_v4(ill_t *, ill_rx_ring_t *, mblk_t *,
    struct mac_header_info_s *, squeue_t *, mblk_t **, uint_t *);
extern mblk_t	*ip_input_common_v6(ill_t *, ill_rx_ring_t *, mblk_t *,
    struct mac_header_info_s *, squeue_t *, mblk_t **, uint_t *);
extern void	ill_input_full_v4(mblk_t *, void *, void *,
    ip_recv_attr_t *, rtc_t *);
extern void	ill_input_short_v4(mblk_t *, void *, void *,
    ip_recv_attr_t *, rtc_t *);
extern void	ill_input_full_v6(mblk_t *, void *, void *,
    ip_recv_attr_t *, rtc_t *);
extern void	ill_input_short_v6(mblk_t *, void *, void *,
    ip_recv_attr_t *, rtc_t *);
extern ipaddr_t	ip_input_options(ipha_t *, ipaddr_t, mblk_t *,
    ip_recv_attr_t *, int *);
extern boolean_t ip_input_local_options(mblk_t *, ipha_t *, ip_recv_attr_t *);
extern mblk_t	*ip_input_fragment(mblk_t *, ipha_t *, ip_recv_attr_t *);
extern mblk_t	*ip_input_fragment_v6(mblk_t *, ip6_t *, ip6_frag_t *, uint_t,
    ip_recv_attr_t *);
extern void	ip_input_post_ipsec(mblk_t *, ip_recv_attr_t *);
extern void	ip_fanout_v4(mblk_t *, ipha_t *, ip_recv_attr_t *);
extern void	ip_fanout_v6(mblk_t *, ip6_t *, ip_recv_attr_t *);
extern void	ip_fanout_proto_conn(conn_t *, mblk_t *, ipha_t *, ip6_t *,
    ip_recv_attr_t *);
extern void	ip_fanout_proto_v4(mblk_t *, ipha_t *, ip_recv_attr_t *);
extern void	ip_fanout_send_icmp_v4(mblk_t *, uint_t, uint_t,
    ip_recv_attr_t *);
extern void	ip_fanout_udp_conn(conn_t *, mblk_t *, ipha_t *, ip6_t *,
    ip_recv_attr_t *);
extern void	ip_fanout_udp_multi_v4(mblk_t *, ipha_t *, uint16_t, uint16_t,
    ip_recv_attr_t *);
extern mblk_t	*zero_spi_check(mblk_t *, ip_recv_attr_t *);
extern void	ip_build_hdrs_v4(uchar_t *, uint_t, const ip_pkt_t *, uint8_t);
extern int	ip_find_hdr_v4(ipha_t *, ip_pkt_t *, boolean_t);
extern int	ip_total_hdrs_len_v4(const ip_pkt_t *);

extern mblk_t	*ip_accept_tcp(ill_t *, ill_rx_ring_t *, squeue_t *,
    mblk_t *, mblk_t **, uint_t *cnt);
extern void	ip_rput_dlpi(ill_t *, mblk_t *);
extern void	ip_rput_notdata(ill_t *, mblk_t *);

extern void	ip_mib2_add_ip_stats(mib2_ipIfStatsEntry_t *,
		    mib2_ipIfStatsEntry_t *);
extern void	ip_mib2_add_icmp6_stats(mib2_ipv6IfIcmpEntry_t *,
		    mib2_ipv6IfIcmpEntry_t *);
extern void	ip_rput_other(ipsq_t *, queue_t *, mblk_t *, void *);
extern ire_t	*ip_check_multihome(void *, ire_t *, ill_t *);
extern void	ip_send_potential_redirect_v4(mblk_t *, ipha_t *, ire_t *,
    ip_recv_attr_t *);
extern int	ip_set_destination_v4(ipaddr_t *, ipaddr_t, ipaddr_t,
    ip_xmit_attr_t *, iulp_t *, uint32_t, uint_t);
extern int	ip_set_destination_v6(in6_addr_t *, const in6_addr_t *,
    const in6_addr_t *, ip_xmit_attr_t *, iulp_t *, uint32_t, uint_t);

extern int	ip_output_simple(mblk_t *, ip_xmit_attr_t *);
extern int	ip_output_simple_v4(mblk_t *, ip_xmit_attr_t *);
extern int	ip_output_simple_v6(mblk_t *, ip_xmit_attr_t *);
extern int	ip_output_options(mblk_t *, ipha_t *, ip_xmit_attr_t *,
    ill_t *);
extern void	ip_output_local_options(ipha_t *, ip_stack_t *);

extern ip_xmit_attr_t *conn_get_ixa(conn_t *, boolean_t);
extern ip_xmit_attr_t *conn_get_ixa_tryhard(conn_t *, boolean_t);
extern ip_xmit_attr_t *conn_replace_ixa(conn_t *, ip_xmit_attr_t *);
extern ip_xmit_attr_t *conn_get_ixa_exclusive(conn_t *);
extern ip_xmit_attr_t *ip_xmit_attr_duplicate(ip_xmit_attr_t *);
extern void	ip_xmit_attr_replace_tsl(ip_xmit_attr_t *, ts_label_t *);
extern void	ip_xmit_attr_restore_tsl(ip_xmit_attr_t *, cred_t *);
boolean_t	ip_recv_attr_replace_label(ip_recv_attr_t *, ts_label_t *);
extern void	ixa_inactive(ip_xmit_attr_t *);
extern void	ixa_refrele(ip_xmit_attr_t *);
extern boolean_t ixa_check_drain_insert(conn_t *, ip_xmit_attr_t *);
extern void	ixa_cleanup(ip_xmit_attr_t *);
extern void	ira_cleanup(ip_recv_attr_t *, boolean_t);
extern void	ixa_safe_copy(ip_xmit_attr_t *, ip_xmit_attr_t *);

extern int	conn_ip_output(mblk_t *, ip_xmit_attr_t *);
extern boolean_t ip_output_verify_local(ip_xmit_attr_t *);
extern mblk_t	*ip_output_process_local(mblk_t *, ip_xmit_attr_t *, boolean_t,
    boolean_t, conn_t *);

extern int	conn_opt_get(conn_opt_arg_t *, t_scalar_t, t_scalar_t,
    uchar_t *);
extern int	conn_opt_set(conn_opt_arg_t *, t_scalar_t, t_scalar_t, uint_t,
    uchar_t *, boolean_t, cred_t *);
extern boolean_t	conn_same_as_last_v4(conn_t *, sin_t *);
extern boolean_t	conn_same_as_last_v6(conn_t *, sin6_t *);
extern int	conn_update_label(const conn_t *, const ip_xmit_attr_t *,
    const in6_addr_t *, ip_pkt_t *);

extern int	ip_opt_set_multicast_group(conn_t *, t_scalar_t,
    uchar_t *, boolean_t, boolean_t);
extern int	ip_opt_set_multicast_sources(conn_t *, t_scalar_t,
    uchar_t *, boolean_t, boolean_t);
extern int	conn_getsockname(conn_t *, struct sockaddr *, uint_t *);
extern int	conn_getpeername(conn_t *, struct sockaddr *, uint_t *);

extern int	conn_build_hdr_template(conn_t *, uint_t, uint_t,
    const in6_addr_t *, const in6_addr_t *, uint32_t);
extern mblk_t	*conn_prepend_hdr(ip_xmit_attr_t *, const ip_pkt_t *,
    const in6_addr_t *, const in6_addr_t *, uint8_t, uint32_t, uint_t,
    mblk_t *, uint_t, uint_t, uint32_t *, int *);
extern void	ip_attr_newdst(ip_xmit_attr_t *);
extern void	ip_attr_nexthop(const ip_pkt_t *, const ip_xmit_attr_t *,
    const in6_addr_t *, in6_addr_t *);
extern int	conn_connect(conn_t *, iulp_t *, uint32_t);
extern int	ip_attr_connect(const conn_t *, ip_xmit_attr_t *,
    const in6_addr_t *, const in6_addr_t *, const in6_addr_t *, in_port_t,
    in6_addr_t *, iulp_t *, uint32_t);
extern int	conn_inherit_parent(conn_t *, conn_t *);

extern void	conn_ixa_cleanup(conn_t *connp, void *arg);

extern boolean_t conn_wantpacket(conn_t *, ip_recv_attr_t *, ipha_t *);
extern uint_t	ip_type_v4(ipaddr_t, ip_stack_t *);
extern uint_t	ip_type_v6(const in6_addr_t *, ip_stack_t *);

extern void	ip_wput_nondata(queue_t *, mblk_t *);
extern void	ip_wsrv(queue_t *);
extern char	*ip_nv_lookup(nv_t *, int);
extern boolean_t ip_local_addr_ok_v6(const in6_addr_t *, const in6_addr_t *);
extern boolean_t ip_remote_addr_ok_v6(const in6_addr_t *, const in6_addr_t *);
extern ipaddr_t ip_massage_options(ipha_t *, netstack_t *);
extern ipaddr_t ip_net_mask(ipaddr_t);
extern void	arp_bringup_done(ill_t *, int);
extern void	arp_replumb_done(ill_t *, int);

extern struct qinit iprinitv6;

extern void	ipmp_init(ip_stack_t *);
extern void	ipmp_destroy(ip_stack_t *);
extern ipmp_grp_t *ipmp_grp_create(const char *, phyint_t *);
extern void	ipmp_grp_destroy(ipmp_grp_t *);
extern void	ipmp_grp_info(const ipmp_grp_t *, lifgroupinfo_t *);
extern int	ipmp_grp_rename(ipmp_grp_t *, const char *);
extern ipmp_grp_t *ipmp_grp_lookup(const char *, ip_stack_t *);
extern int	ipmp_grp_vet_phyint(ipmp_grp_t *, phyint_t *);
extern ipmp_illgrp_t *ipmp_illgrp_create(ill_t *);
extern void	ipmp_illgrp_destroy(ipmp_illgrp_t *);
extern ill_t	*ipmp_illgrp_add_ipif(ipmp_illgrp_t *, ipif_t *);
extern void	ipmp_illgrp_del_ipif(ipmp_illgrp_t *, ipif_t *);
extern ill_t	*ipmp_illgrp_next_ill(ipmp_illgrp_t *);
extern ill_t	*ipmp_illgrp_hold_next_ill(ipmp_illgrp_t *);
extern ill_t	*ipmp_illgrp_hold_cast_ill(ipmp_illgrp_t *);
extern ill_t	*ipmp_illgrp_ipmp_ill(ipmp_illgrp_t *);
extern void	ipmp_illgrp_refresh_mtu(ipmp_illgrp_t *);
extern ipmp_arpent_t *ipmp_illgrp_create_arpent(ipmp_illgrp_t *,
    boolean_t, ipaddr_t, uchar_t *, size_t, uint16_t);
extern void	ipmp_illgrp_destroy_arpent(ipmp_illgrp_t *, ipmp_arpent_t *);
extern ipmp_arpent_t *ipmp_illgrp_lookup_arpent(ipmp_illgrp_t *, ipaddr_t *);
extern void	ipmp_illgrp_refresh_arpent(ipmp_illgrp_t *);
extern void	ipmp_illgrp_mark_arpent(ipmp_illgrp_t *, ipmp_arpent_t *);
extern ill_t	*ipmp_illgrp_find_ill(ipmp_illgrp_t *, uchar_t *, uint_t);
extern void	ipmp_illgrp_link_grp(ipmp_illgrp_t *, ipmp_grp_t *);
extern int	ipmp_illgrp_unlink_grp(ipmp_illgrp_t *);
extern uint_t	ipmp_ill_get_ipmp_ifindex(const ill_t *);
extern void	ipmp_ill_join_illgrp(ill_t *, ipmp_illgrp_t *);
extern void	ipmp_ill_leave_illgrp(ill_t *);
extern ill_t	*ipmp_ill_hold_ipmp_ill(ill_t *);
extern ill_t	*ipmp_ill_hold_xmit_ill(ill_t *, boolean_t);
extern boolean_t ipmp_ill_is_active(ill_t *);
extern void	ipmp_ill_refresh_active(ill_t *);
extern void	ipmp_phyint_join_grp(phyint_t *, ipmp_grp_t *);
extern void	ipmp_phyint_leave_grp(phyint_t *);
extern void	ipmp_phyint_refresh_active(phyint_t *);
extern ill_t	*ipmp_ipif_bound_ill(const ipif_t *);
extern ill_t	*ipmp_ipif_hold_bound_ill(const ipif_t *);
extern boolean_t ipmp_ipif_is_dataaddr(const ipif_t *);
extern boolean_t ipmp_ipif_is_stubaddr(const ipif_t *);
extern boolean_t ipmp_packet_is_probe(mblk_t *, ill_t *);
extern void	ipmp_ncec_delete_nce(ncec_t *);
extern void	ipmp_ncec_refresh_nce(ncec_t *);

extern void	conn_drain_insert(conn_t *, idl_tx_list_t *);
extern void	conn_setqfull(conn_t *, boolean_t *);
extern void	conn_clrqfull(conn_t *, boolean_t *);
extern int	conn_ipsec_length(conn_t *);
extern ipaddr_t	ip_get_dst(ipha_t *);
extern uint_t	ip_get_pmtu(ip_xmit_attr_t *);
extern uint_t	ip_get_base_mtu(ill_t *, ire_t *);
extern mblk_t *ip_output_attach_policy(mblk_t *, ipha_t *, ip6_t *,
    const conn_t *, ip_xmit_attr_t *);
extern int	ipsec_out_extra_length(ip_xmit_attr_t *);
extern int	ipsec_out_process(mblk_t *, ip_xmit_attr_t *);
extern int	ip_output_post_ipsec(mblk_t *, ip_xmit_attr_t *);
extern void	ipsec_out_to_in(ip_xmit_attr_t *, ill_t *ill,
    ip_recv_attr_t *);

extern void	ire_cleanup(ire_t *);
extern void	ire_inactive(ire_t *);
extern boolean_t irb_inactive(irb_t *);
extern ire_t	*ire_unlink(irb_t *);

#ifdef DEBUG
extern	boolean_t th_trace_ref(const void *, ip_stack_t *);
extern	void	th_trace_unref(const void *);
extern	void	th_trace_cleanup(const void *, boolean_t);
extern	void	ire_trace_ref(ire_t *);
extern	void	ire_untrace_ref(ire_t *);
#endif

extern int	ip_srcid_insert(const in6_addr_t *, zoneid_t, ip_stack_t *);
extern int	ip_srcid_remove(const in6_addr_t *, zoneid_t, ip_stack_t *);
extern boolean_t ip_srcid_find_id(uint_t, in6_addr_t *, zoneid_t, boolean_t,
    netstack_t *);
extern uint_t	ip_srcid_find_addr(const in6_addr_t *, zoneid_t, netstack_t *);

extern uint8_t	ipoptp_next(ipoptp_t *);
extern uint8_t	ipoptp_first(ipoptp_t *, ipha_t *);
extern int	ip_opt_get_user(conn_t *, uchar_t *);
extern int	ipsec_req_from_conn(conn_t *, ipsec_req_t *, int);
extern int	ip_snmp_get(queue_t *q, mblk_t *mctl, int level, boolean_t);
extern int	ip_snmp_set(queue_t *q, int, int, uchar_t *, int);
extern void	ip_process_ioctl(ipsq_t *, queue_t *, mblk_t *, void *);
extern void	ip_quiesce_conn(conn_t *);
extern  void    ip_reprocess_ioctl(ipsq_t *, queue_t *, mblk_t *, void *);
extern void	ip_ioctl_finish(queue_t *, mblk_t *, int, int, ipsq_t *);

extern boolean_t ip_cmpbuf(const void *, uint_t, boolean_t, const void *,
    uint_t);
extern boolean_t ip_allocbuf(void **, uint_t *, boolean_t, const void *,
    uint_t);
extern void	ip_savebuf(void **, uint_t *, boolean_t, const void *, uint_t);

extern boolean_t	ipsq_pending_mp_cleanup(ill_t *, conn_t *);
extern void	conn_ioctl_cleanup(conn_t *);

extern void	ip_unbind(conn_t *);

extern void tnet_init(void);
extern void tnet_fini(void);

/*
 * Hook functions to enable cluster networking
 * On non-clustered systems these vectors must always be NULL.
 */
extern int (*cl_inet_isclusterwide)(netstackid_t stack_id, uint8_t protocol,
    sa_family_t addr_family, uint8_t *laddrp, void *args);
extern uint32_t (*cl_inet_ipident)(netstackid_t stack_id, uint8_t protocol,
    sa_family_t addr_family, uint8_t *laddrp, uint8_t *faddrp,
    void *args);
extern int (*cl_inet_connect2)(netstackid_t stack_id, uint8_t protocol,
    boolean_t is_outgoing, sa_family_t addr_family, uint8_t *laddrp,
    in_port_t lport, uint8_t *faddrp, in_port_t fport, void *args);
extern void (*cl_inet_getspi)(netstackid_t, uint8_t, uint8_t *, size_t,
    void *);
extern void (*cl_inet_getspi)(netstackid_t stack_id, uint8_t protocol,
    uint8_t *ptr, size_t len, void *args);
extern int (*cl_inet_checkspi)(netstackid_t stack_id, uint8_t protocol,
    uint32_t spi, void *args);
extern void (*cl_inet_deletespi)(netstackid_t stack_id, uint8_t protocol,
    uint32_t spi, void *args);
extern void (*cl_inet_idlesa)(netstackid_t, uint8_t, uint32_t,
    sa_family_t, in6_addr_t, in6_addr_t, void *);


/* Hooks for CGTP (multirt routes) filtering module */
#define	CGTP_FILTER_REV_1	1
#define	CGTP_FILTER_REV_2	2
#define	CGTP_FILTER_REV_3	3
#define	CGTP_FILTER_REV		CGTP_FILTER_REV_3

/* cfo_filter and cfo_filter_v6 hooks return values */
#define	CGTP_IP_PKT_NOT_CGTP	0
#define	CGTP_IP_PKT_PREMIUM	1
#define	CGTP_IP_PKT_DUPLICATE	2

/* Version 3 of the filter interface */
typedef struct cgtp_filter_ops {
	int	cfo_filter_rev;			/* CGTP_FILTER_REV_3 */
	int	(*cfo_change_state)(netstackid_t, int);
	int	(*cfo_add_dest_v4)(netstackid_t, ipaddr_t, ipaddr_t,
		    ipaddr_t, ipaddr_t);
	int	(*cfo_del_dest_v4)(netstackid_t, ipaddr_t, ipaddr_t);
	int	(*cfo_add_dest_v6)(netstackid_t, in6_addr_t *, in6_addr_t *,
		    in6_addr_t *, in6_addr_t *);
	int	(*cfo_del_dest_v6)(netstackid_t, in6_addr_t *, in6_addr_t *);
	int	(*cfo_filter)(netstackid_t, uint_t, mblk_t *);
	int	(*cfo_filter_v6)(netstackid_t, uint_t, ip6_t *,
		    ip6_frag_t *);
} cgtp_filter_ops_t;

#define	CGTP_MCAST_SUCCESS	1

/*
 * The separate CGTP module needs this global symbol so that it
 * can check the version and determine whether to use the old or the new
 * version of the filtering interface.
 */
extern int	ip_cgtp_filter_rev;

extern int	ip_cgtp_filter_supported(void);
extern int	ip_cgtp_filter_register(netstackid_t, cgtp_filter_ops_t *);
extern int	ip_cgtp_filter_unregister(netstackid_t);
extern int	ip_cgtp_filter_is_registered(netstackid_t);

/*
 * rr_ring_state cycles in the order shown below from RR_FREE through
 * RR_FREE_IN_PROG and  back to RR_FREE.
 */
typedef enum {
	RR_FREE,			/* Free slot */
	RR_SQUEUE_UNBOUND,		/* Ring's squeue is unbound */
	RR_SQUEUE_BIND_INPROG,		/* Ring's squeue bind in progress */
	RR_SQUEUE_BOUND,		/* Ring's squeue bound to cpu */
	RR_FREE_INPROG			/* Ring is being freed */
} ip_ring_state_t;

#define	ILL_MAX_RINGS		256	/* Max num of rx rings we can manage */
#define	ILL_POLLING		0x01	/* Polling in use */

/*
 * These functions pointer types are exported by the mac/dls layer.
 * we need to duplicate the definitions here because we cannot
 * include mac/dls header files here.
 */
typedef boolean_t		(*ip_mac_intr_disable_t)(void *);
typedef void			(*ip_mac_intr_enable_t)(void *);
typedef ip_mac_tx_cookie_t	(*ip_dld_tx_t)(void *, mblk_t *,
    uint64_t, uint16_t);
typedef	void			(*ip_flow_enable_t)(void *, ip_mac_tx_cookie_t);
typedef void			*(*ip_dld_callb_t)(void *,
    ip_flow_enable_t, void *);
typedef boolean_t		(*ip_dld_fctl_t)(void *, ip_mac_tx_cookie_t);
typedef int			(*ip_capab_func_t)(void *, uint_t,
    void *, uint_t);

/*
 * POLLING README
 * sq_get_pkts() is called to pick packets from softring in poll mode. It
 * calls rr_rx to get the chain and process it with rr_ip_accept.
 * rr_rx = mac_soft_ring_poll() to pick packets
 * rr_ip_accept = ip_accept_tcp() to process packets
 */

/*
 * XXX: With protocol, service specific squeues, they will have
 * specific acceptor functions.
 */
typedef	mblk_t *(*ip_mac_rx_t)(void *, size_t);
typedef mblk_t *(*ip_accept_t)(ill_t *, ill_rx_ring_t *,
    squeue_t *, mblk_t *, mblk_t **, uint_t *);

/*
 * rr_intr_enable, rr_intr_disable, rr_rx_handle, rr_rx:
 * May be accessed while in the squeue AND after checking that SQS_POLL_CAPAB
 * is set.
 *
 * rr_ring_state: Protected by ill_lock.
 */
struct ill_rx_ring {
	ip_mac_intr_disable_t	rr_intr_disable; /* Interrupt disabling func */
	ip_mac_intr_enable_t	rr_intr_enable;	/* Interrupt enabling func */
	void			*rr_intr_handle; /* Handle interrupt funcs */
	ip_mac_rx_t		rr_rx;		/* Driver receive function */
	ip_accept_t		rr_ip_accept;	/* IP accept function */
	void			*rr_rx_handle;	/* Handle for Rx ring */
	squeue_t		*rr_sqp; /* Squeue the ring is bound to */
	ill_t			*rr_ill;	/* back pointer to ill */
	ip_ring_state_t		rr_ring_state;	/* State of this ring */
};

/*
 * IP - DLD direct function call capability
 * Suffixes, df - dld function, dh - dld handle,
 * cf - client (IP) function, ch - client handle
 */
typedef struct ill_dld_direct_s {		/* DLD provided driver Tx */
	ip_dld_tx_t		idd_tx_df;	/* str_mdata_fastpath_put */
	void			*idd_tx_dh;	/* dld_str_t *dsp */
	ip_dld_callb_t		idd_tx_cb_df;	/* mac_tx_srs_notify */
	void			*idd_tx_cb_dh;	/* mac_client_handle_t *mch */
	ip_dld_fctl_t		idd_tx_fctl_df;	/* mac_tx_is_flow_blocked */
	void			*idd_tx_fctl_dh;	/* mac_client_handle */
} ill_dld_direct_t;

/* IP - DLD polling capability */
typedef struct ill_dld_poll_s {
	ill_rx_ring_t		idp_ring_tbl[ILL_MAX_RINGS];
} ill_dld_poll_t;

/* Describes ill->ill_dld_capab */
struct ill_dld_capab_s {
	ip_capab_func_t		idc_capab_df;	/* dld_capab_func */
	void			*idc_capab_dh;	/* dld_str_t *dsp */
	ill_dld_direct_t	idc_direct;
	ill_dld_poll_t		idc_poll;
};

/*
 * IP squeues exports
 */
extern boolean_t 	ip_squeue_fanout;

#define	IP_SQUEUE_GET(hint) ip_squeue_random(hint)

extern void ip_squeue_init(void (*)(squeue_t *));
extern squeue_t	*ip_squeue_random(uint_t);
extern squeue_t *ip_squeue_get(ill_rx_ring_t *);
extern squeue_t *ip_squeue_getfree(pri_t);
extern int ip_squeue_cpu_move(squeue_t *, processorid_t);
extern void *ip_squeue_add_ring(ill_t *, void *);
extern void ip_squeue_bind_ring(ill_t *, ill_rx_ring_t *, processorid_t);
extern void ip_squeue_clean_ring(ill_t *, ill_rx_ring_t *);
extern void ip_squeue_quiesce_ring(ill_t *, ill_rx_ring_t *);
extern void ip_squeue_restart_ring(ill_t *, ill_rx_ring_t *);
extern void ip_squeue_clean_all(ill_t *);
extern boolean_t	ip_source_routed(ipha_t *, ip_stack_t *);

extern void tcp_wput(queue_t *, mblk_t *);

extern int	ip_fill_mtuinfo(conn_t *, ip_xmit_attr_t *,
    struct ip6_mtuinfo *);
extern hook_t *ipobs_register_hook(netstack_t *, pfv_t);
extern void ipobs_unregister_hook(netstack_t *, hook_t *);
extern void ipobs_hook(mblk_t *, int, zoneid_t, zoneid_t, const ill_t *,
    ip_stack_t *);
typedef void    (*ipsq_func_t)(ipsq_t *, queue_t *, mblk_t *, void *);

extern void	dce_g_init(void);
extern void	dce_g_destroy(void);
extern void	dce_stack_init(ip_stack_t *);
extern void	dce_stack_destroy(ip_stack_t *);
extern void	dce_cleanup(uint_t, ip_stack_t *);
extern dce_t	*dce_get_default(ip_stack_t *);
extern dce_t	*dce_lookup_pkt(mblk_t *, ip_xmit_attr_t *, uint_t *);
extern dce_t	*dce_lookup_v4(ipaddr_t, ip_stack_t *, uint_t *);
extern dce_t	*dce_lookup_v6(const in6_addr_t *, uint_t, ip_stack_t *,
    uint_t *);
extern dce_t	*dce_lookup_and_add_v4(ipaddr_t, ip_stack_t *);
extern dce_t	*dce_lookup_and_add_v6(const in6_addr_t *, uint_t,
    ip_stack_t *);
extern int	dce_update_uinfo_v4(ipaddr_t, iulp_t *, ip_stack_t *);
extern int	dce_update_uinfo_v6(const in6_addr_t *, uint_t, iulp_t *,
    ip_stack_t *);
extern int	dce_update_uinfo(const in6_addr_t *, uint_t, iulp_t *,
    ip_stack_t *);
extern void	dce_increment_generation(dce_t *);
extern void	dce_increment_all_generations(boolean_t, ip_stack_t *);
extern void	dce_refrele(dce_t *);
extern void	dce_refhold(dce_t *);
extern void	dce_refrele_notr(dce_t *);
extern void	dce_refhold_notr(dce_t *);
mblk_t		*ip_snmp_get_mib2_ip_dce(queue_t *, mblk_t *, ip_stack_t *ipst);

extern ip_laddr_t ip_laddr_verify_v4(ipaddr_t, zoneid_t,
    ip_stack_t *, boolean_t);
extern ip_laddr_t ip_laddr_verify_v6(const in6_addr_t *, zoneid_t,
    ip_stack_t *, boolean_t, uint_t);
extern int	ip_laddr_fanout_insert(conn_t *);

extern boolean_t ip_verify_src(mblk_t *, ip_xmit_attr_t *, uint_t *);
extern int	ip_verify_ire(mblk_t *, ip_xmit_attr_t *);

extern mblk_t	*ip_xmit_attr_to_mblk(ip_xmit_attr_t *);
extern boolean_t ip_xmit_attr_from_mblk(mblk_t *, ip_xmit_attr_t *);
extern mblk_t	*ip_xmit_attr_free_mblk(mblk_t *);
extern mblk_t	*ip_recv_attr_to_mblk(ip_recv_attr_t *);
extern boolean_t ip_recv_attr_from_mblk(mblk_t *, ip_recv_attr_t *);
extern mblk_t	*ip_recv_attr_free_mblk(mblk_t *);
extern boolean_t ip_recv_attr_is_mblk(mblk_t *);

#ifdef __PRAGMA_REDEFINE_EXTNAME
#pragma redefine_extname inet_pton _inet_pton
#else /* __PRAGMA_REDEFINE_EXTNAME */
#define	inet_pton _inet_pton
#endif /* __PRAGMA_REDEFINE_EXTNAME */

extern char	*inet_ntop(int, const void *, char *, int);
extern int	inet_pton(int, char *, void *);

/*
 * Squeue tags. Tags only need to be unique when the callback function is the
 * same to distinguish between different calls, but we use unique tags for
 * convenience anyway.
 */
#define	SQTAG_IP_INPUT			1
#define	SQTAG_TCP_INPUT_ICMP_ERR	2
#define	SQTAG_TCP6_INPUT_ICMP_ERR	3
#define	SQTAG_IP_TCP_INPUT		4
#define	SQTAG_IP6_TCP_INPUT		5
#define	SQTAG_IP_TCP_CLOSE		6
#define	SQTAG_TCP_OUTPUT		7
#define	SQTAG_TCP_TIMER			8
#define	SQTAG_TCP_TIMEWAIT		9
#define	SQTAG_TCP_ACCEPT_FINISH		10
#define	SQTAG_TCP_ACCEPT_FINISH_Q0	11
#define	SQTAG_TCP_ACCEPT_PENDING	12
#define	SQTAG_TCP_LISTEN_DISCON		13
#define	SQTAG_TCP_CONN_REQ_1		14
#define	SQTAG_TCP_EAGER_BLOWOFF		15
#define	SQTAG_TCP_EAGER_CLEANUP		16
#define	SQTAG_TCP_EAGER_CLEANUP_Q0	17
#define	SQTAG_TCP_CONN_IND		18
#define	SQTAG_TCP_RSRV			19
#define	SQTAG_TCP_ABORT_BUCKET		20
#define	SQTAG_TCP_REINPUT		21
#define	SQTAG_TCP_REINPUT_EAGER		22
#define	SQTAG_TCP_INPUT_MCTL		23
#define	SQTAG_TCP_RPUTOTHER		24
#define	SQTAG_IP_PROTO_AGAIN		25
#define	SQTAG_IP_FANOUT_TCP		26
#define	SQTAG_IPSQ_CLEAN_RING		27
#define	SQTAG_TCP_WPUT_OTHER		28
#define	SQTAG_TCP_CONN_REQ_UNBOUND	29
#define	SQTAG_TCP_SEND_PENDING		30
#define	SQTAG_BIND_RETRY		31
#define	SQTAG_UDP_FANOUT		32
#define	SQTAG_UDP_INPUT			33
#define	SQTAG_UDP_WPUT			34
#define	SQTAG_UDP_OUTPUT		35
#define	SQTAG_TCP_KSSL_INPUT		36
#define	SQTAG_TCP_DROP_Q0		37
#define	SQTAG_TCP_CONN_REQ_2		38
#define	SQTAG_IP_INPUT_RX_RING		39
#define	SQTAG_SQUEUE_CHANGE		40
#define	SQTAG_CONNECT_FINISH		41
#define	SQTAG_SYNCHRONOUS_OP		42
#define	SQTAG_TCP_SHUTDOWN_OUTPUT	43
#define	SQTAG_TCP_IXA_CLEANUP		44
#define	SQTAG_TCP_SEND_SYNACK		45

extern sin_t	sin_null;	/* Zero address for quick clears */
extern sin6_t	sin6_null;	/* Zero address for quick clears */

#endif	/* _KERNEL */

#ifdef	__cplusplus
}
#endif

#endif	/* _INET_IP_H */<|MERGE_RESOLUTION|>--- conflicted
+++ resolved
@@ -24,12 +24,8 @@
  * Copyright (c) 1991, 2010, Oracle and/or its affiliates. All rights reserved.
  * Copyright (c) 2012, Joyent, Inc. All rights reserved.
  * Copyright 2014 Nexenta Systems, Inc.  All rights reserved.
-<<<<<<< HEAD
  * Copyright (c) 2014, 2016 by Delphix. All rights reserved.
- * Copyright 2014, OmniTI Computer Consulting, Inc. All rights reserved.
-=======
  * Copyright 2017 OmniTI Computer Consulting, Inc. All rights reserved.
->>>>>>> c0591a0c
  */
 
 #ifndef	_INET_IP_H
