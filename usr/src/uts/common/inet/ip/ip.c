--- conflicted
+++ resolved
@@ -23,11 +23,8 @@
  * Copyright (c) 1991, 2010, Oracle and/or its affiliates. All rights reserved.
  * Copyright (c) 1990 Mentat Inc.
  * Copyright (c) 2012 Joyent, Inc. All rights reserved.
-<<<<<<< HEAD
+ * Copyright (c) 2014, OmniTI Computer Consulting, Inc. All rights reserved.
  * Copyright (c) 2013 by Delphix. All rights reserved.
-=======
- * Copyright (c) 2014, OmniTI Computer Consulting, Inc. All rights reserved.
->>>>>>> 197c9523
  */
 
 #include <sys/types.h>
