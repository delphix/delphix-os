--- conflicted
+++ resolved
@@ -21,11 +21,8 @@
 
 /*
  * Copyright (c) 1988, 2010, Oracle and/or its affiliates. All rights reserved.
-<<<<<<< HEAD
+ * Copyright (c) 2013, Joyent, Inc. All rights reserved.
  * Copyright (c) 2011, Delphix. All rights reserved.
-=======
- * Copyright (c) 2013, Joyent, Inc. All rights reserved.
->>>>>>> 197c9523
  */
 
 /*	Copyright (c) 1983, 1984, 1985, 1986, 1987, 1988, 1989 AT&T	*/
