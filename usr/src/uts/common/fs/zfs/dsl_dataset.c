--- conflicted
+++ resolved
@@ -82,15 +82,13 @@
 
 extern inline dsl_dataset_phys_t *dsl_dataset_phys(dsl_dataset_t *ds);
 
-<<<<<<< HEAD
 static void dsl_dataset_set_remap_deadlist_object(dsl_dataset_t *ds,
     uint64_t obj, dmu_tx_t *tx);
 static void dsl_dataset_unset_remap_deadlist_object(dsl_dataset_t *ds,
     dmu_tx_t *tx);
 static void unload_zfeature(dsl_dataset_t *ds, spa_feature_t f);
-=======
+
 extern int spa_asize_inflation;
->>>>>>> 5f7a8e6d
 
 /*
  * Figure out how much of this delta should be propagated to the dsl_dir
