/*
 * CDDL HEADER START
 *
 * The contents of this file are subject to the terms of the
 * Common Development and Distribution License (the "License").
 * You may not use this file except in compliance with the License.
 *
 * You can obtain a copy of the license at usr/src/OPENSOLARIS.LICENSE
 * or http://www.opensolaris.org/os/licensing.
 * See the License for the specific language governing permissions
 * and limitations under the License.
 *
 * When distributing Covered Code, include this CDDL HEADER in each
 * file and include the License file at usr/src/OPENSOLARIS.LICENSE.
 * If applicable, add the following below this CDDL HEADER, with the
 * fields enclosed by brackets "[]" replaced with your own identifying
 * information: Portions Copyright [yyyy] [name of copyright owner]
 *
 * CDDL HEADER END
 */

/*
 * Copyright (c) 2005, 2010, Oracle and/or its affiliates. All rights reserved.
 * Copyright (c) 2011, 2018 by Delphix. All rights reserved.
 * Copyright (c) 2014, Joyent, Inc. All rights reserved.
 * Copyright (c) 2014 RackTop Systems.
 * Copyright (c) 2014 Spectra Logic Corporation, All rights reserved.
 * Copyright (c) 2014 Integros [integros.com]
 * Copyright 2016, OmniTI Computer Consulting, Inc. All rights reserved.
 * Copyright 2017 Nexenta Systems, Inc.
 */

#include <sys/dmu_objset.h>
#include <sys/dsl_dataset.h>
#include <sys/dsl_dir.h>
#include <sys/dsl_prop.h>
#include <sys/dsl_synctask.h>
#include <sys/dmu_traverse.h>
#include <sys/dmu_impl.h>
#include <sys/dmu_tx.h>
#include <sys/arc.h>
#include <sys/zio.h>
#include <sys/zap.h>
#include <sys/zfeature.h>
#include <sys/unique.h>
#include <sys/zfs_context.h>
#include <sys/zfs_ioctl.h>
#include <sys/spa.h>
#include <sys/spa_impl.h>
#include <sys/vdev.h>
#include <sys/zfs_znode.h>
#include <sys/zfs_onexit.h>
#include <sys/zvol.h>
#include <sys/dsl_scan.h>
#include <sys/dsl_deadlist.h>
#include <sys/dsl_destroy.h>
#include <sys/dsl_userhold.h>
#include <sys/dsl_bookmark.h>
#include <sys/dmu_send.h>
#include <sys/dmu_recv.h>
#include <sys/zio_compress.h>
#include <sys/zio_checksum.h>
#include <zfs_fletcher.h>

/*
 * The SPA supports block sizes up to 16MB.  However, very large blocks
 * can have an impact on i/o latency (e.g. tying up a spinning disk for
 * ~300ms), and also potentially on the memory allocator.  Therefore,
 * we do not allow the recordsize to be set larger than zfs_max_recordsize
 * (default 1MB).  Larger blocks can be created by changing this tunable,
 * and pools with larger blocks can always be imported and used, regardless
 * of this setting.
 */
int zfs_max_recordsize = 1 * 1024 * 1024;
boolean_t zfs_allow_redacted_dataset_mount = B_FALSE;

#define	SWITCH64(x, y) \
	{ \
		uint64_t __tmp = (x); \
		(x) = (y); \
		(y) = __tmp; \
	}

#define	DS_REF_MAX	(1ULL << 62)

extern inline dsl_dataset_phys_t *dsl_dataset_phys(dsl_dataset_t *ds);

static void dsl_dataset_set_remap_deadlist_object(dsl_dataset_t *ds,
    uint64_t obj, dmu_tx_t *tx);
static void dsl_dataset_unset_remap_deadlist_object(dsl_dataset_t *ds,
    dmu_tx_t *tx);
static void unload_zfeature(dsl_dataset_t *ds, spa_feature_t f);

extern int spa_asize_inflation;

static zil_header_t zero_zil;

/*
 * Figure out how much of this delta should be propagated to the dsl_dir
 * layer.  If there's a refreservation, that space has already been
 * partially accounted for in our ancestors.
 */
static int64_t
parent_delta(dsl_dataset_t *ds, int64_t delta)
{
	dsl_dataset_phys_t *ds_phys;
	uint64_t old_bytes, new_bytes;

	if (ds->ds_reserved == 0)
		return (delta);

	ds_phys = dsl_dataset_phys(ds);
	old_bytes = MAX(ds_phys->ds_unique_bytes, ds->ds_reserved);
	new_bytes = MAX(ds_phys->ds_unique_bytes + delta, ds->ds_reserved);

	ASSERT3U(ABS((int64_t)(new_bytes - old_bytes)), <=, ABS(delta));
	return (new_bytes - old_bytes);
}

void
dsl_dataset_block_born(dsl_dataset_t *ds, const blkptr_t *bp, dmu_tx_t *tx)
{
	int used = bp_get_dsize_sync(tx->tx_pool->dp_spa, bp);
	int compressed = BP_GET_PSIZE(bp);
	int uncompressed = BP_GET_UCSIZE(bp);
	spa_t *spa = dmu_tx_pool(tx)->dp_spa;
	int64_t delta;

	dprintf_bp(bp, "ds=%p", ds);

	ASSERT(dmu_tx_is_syncing(tx));
	/* It could have been compressed away to nothing */
	if (BP_IS_HOLE(bp) || BP_IS_REDACTED(bp))
		return;
	ASSERT(BP_GET_TYPE(bp) != DMU_OT_NONE);
	ASSERT(DMU_OT_IS_VALID(BP_GET_TYPE(bp)));
	if (ds == NULL) {
		dsl_pool_mos_diduse_space(tx->tx_pool,
		    used, compressed, uncompressed);
		return;
	}

	ASSERT3U(bp->blk_birth, >, dsl_dataset_phys(ds)->ds_prev_snap_txg);
	dmu_buf_will_dirty(ds->ds_dbuf, tx);
	mutex_enter(&ds->ds_lock);
	delta = parent_delta(ds, used);
	dsl_dataset_phys(ds)->ds_referenced_bytes += used;
	dsl_dataset_phys(ds)->ds_compressed_bytes += compressed;
	dsl_dataset_phys(ds)->ds_uncompressed_bytes += uncompressed;
	dsl_dataset_phys(ds)->ds_unique_bytes += used;

	if (BP_GET_LSIZE(bp) > SPA_OLD_MAXBLOCKSIZE) {
		ds->ds_feature_activation[SPA_FEATURE_LARGE_BLOCKS] =
		    (void *)B_TRUE;
	}

	spa_feature_t f = zio_checksum_to_feature(BP_GET_CHECKSUM(bp));
	if (f != SPA_FEATURE_NONE) {
		ASSERT3S(spa_feature_table[f].fi_type, ==,
		    ZFEATURE_TYPE_BOOLEAN);
		ds->ds_feature_activation[f] = (void *)B_TRUE;
	}

	/*
	 * Track block for livelist, but ignore embedded blocks because
	 * they do not need to be freed.
	 */
	if (dsl_deadlist_is_open(&ds->ds_dir->dd_livelist) &&
	    bp->blk_birth > ds->ds_dir->dd_origin_txg &&
	    !(BP_IS_EMBEDDED(bp))) {
		ASSERT(dsl_dir_is_clone(ds->ds_dir));
		ASSERT(spa_feature_is_enabled(spa,
		    SPA_FEATURE_LIVELIST));
		bplist_append(&ds->ds_dir->dd_pending_allocs, bp);
	}

	mutex_exit(&ds->ds_lock);
	dsl_dir_diduse_space(ds->ds_dir, DD_USED_HEAD, delta,
	    compressed, uncompressed, tx);
	dsl_dir_transfer_space(ds->ds_dir, used - delta,
	    DD_USED_REFRSRV, DD_USED_HEAD, tx);
}

/*
 * Called when the specified segment has been remapped, and is thus no
 * longer referenced in the head dataset.  The vdev must be indirect.
 *
 * If the segment is referenced by a snapshot, put it on the remap deadlist.
 * Otherwise, add this segment to the obsolete spacemap.
 */
void
dsl_dataset_block_remapped(dsl_dataset_t *ds, uint64_t vdev, uint64_t offset,
    uint64_t size, uint64_t birth, dmu_tx_t *tx)
{
	spa_t *spa = ds->ds_dir->dd_pool->dp_spa;

	ASSERT(dmu_tx_is_syncing(tx));
	ASSERT(birth <= tx->tx_txg);
	ASSERT(!ds->ds_is_snapshot);

	if (birth > dsl_dataset_phys(ds)->ds_prev_snap_txg) {
		spa_vdev_indirect_mark_obsolete(spa, vdev, offset, size, tx);
	} else {
		blkptr_t fakebp;
		dva_t *dva = &fakebp.blk_dva[0];

		ASSERT(ds != NULL);

		mutex_enter(&ds->ds_remap_deadlist_lock);
		if (!dsl_dataset_remap_deadlist_exists(ds)) {
			dsl_dataset_create_remap_deadlist(ds, tx);
		}
		mutex_exit(&ds->ds_remap_deadlist_lock);

		BP_ZERO(&fakebp);
		fakebp.blk_birth = birth;
		DVA_SET_VDEV(dva, vdev);
		DVA_SET_OFFSET(dva, offset);
		DVA_SET_ASIZE(dva, size);
		dsl_deadlist_insert(&ds->ds_remap_deadlist, &fakebp, B_FALSE,
		    tx);
	}
}

int
dsl_dataset_block_kill(dsl_dataset_t *ds, const blkptr_t *bp, dmu_tx_t *tx,
    boolean_t async)
{
	spa_t *spa = dmu_tx_pool(tx)->dp_spa;

	int used = bp_get_dsize_sync(spa, bp);
	int compressed = BP_GET_PSIZE(bp);
	int uncompressed = BP_GET_UCSIZE(bp);

	if (BP_IS_HOLE(bp) || BP_IS_REDACTED(bp))
		return (0);

	ASSERT(dmu_tx_is_syncing(tx));
	ASSERT(bp->blk_birth <= tx->tx_txg);

	if (ds == NULL) {
		dsl_free(tx->tx_pool, tx->tx_txg, bp);
		dsl_pool_mos_diduse_space(tx->tx_pool,
		    -used, -compressed, -uncompressed);
		return (used);
	}
	ASSERT3P(tx->tx_pool, ==, ds->ds_dir->dd_pool);

	ASSERT(!ds->ds_is_snapshot);
	dmu_buf_will_dirty(ds->ds_dbuf, tx);

	/*
	 * Track block for livelist, but ignore embedded blocks because
	 * they do not need to be freed.
	 */
	if (dsl_deadlist_is_open(&ds->ds_dir->dd_livelist) &&
	    bp->blk_birth > ds->ds_dir->dd_origin_txg &&
	    !(BP_IS_EMBEDDED(bp))) {
		ASSERT(dsl_dir_is_clone(ds->ds_dir));
		ASSERT(spa_feature_is_enabled(spa,
		    SPA_FEATURE_LIVELIST));
		bplist_append(&ds->ds_dir->dd_pending_frees, bp);
	}

	if (bp->blk_birth > dsl_dataset_phys(ds)->ds_prev_snap_txg) {
		int64_t delta;

		dprintf_bp(bp, "freeing ds=%llu", ds->ds_object);
		dsl_free(tx->tx_pool, tx->tx_txg, bp);

		mutex_enter(&ds->ds_lock);
		ASSERT(dsl_dataset_phys(ds)->ds_unique_bytes >= used ||
		    !DS_UNIQUE_IS_ACCURATE(ds));
		delta = parent_delta(ds, -used);
		dsl_dataset_phys(ds)->ds_unique_bytes -= used;
		mutex_exit(&ds->ds_lock);
		dsl_dir_diduse_space(ds->ds_dir, DD_USED_HEAD,
		    delta, -compressed, -uncompressed, tx);
		dsl_dir_transfer_space(ds->ds_dir, -used - delta,
		    DD_USED_REFRSRV, DD_USED_HEAD, tx);
	} else {
		dprintf_bp(bp, "putting on dead list: %s", "");
		if (async) {
			/*
			 * We are here as part of zio's write done callback,
			 * which means we're a zio interrupt thread.  We can't
			 * call dsl_deadlist_insert() now because it may block
			 * waiting for I/O.  Instead, put bp on the deferred
			 * queue and let dsl_pool_sync() finish the job.
			 */
			bplist_append(&ds->ds_pending_deadlist, bp);
		} else {
			dsl_deadlist_insert(&ds->ds_deadlist, bp, B_FALSE, tx);
		}
		ASSERT3U(ds->ds_prev->ds_object, ==,
		    dsl_dataset_phys(ds)->ds_prev_snap_obj);
		ASSERT(dsl_dataset_phys(ds->ds_prev)->ds_num_children > 0);
		/* if (bp->blk_birth > prev prev snap txg) prev unique += bs */
		if (dsl_dataset_phys(ds->ds_prev)->ds_next_snap_obj ==
		    ds->ds_object && bp->blk_birth >
		    dsl_dataset_phys(ds->ds_prev)->ds_prev_snap_txg) {
			dmu_buf_will_dirty(ds->ds_prev->ds_dbuf, tx);
			mutex_enter(&ds->ds_prev->ds_lock);
			dsl_dataset_phys(ds->ds_prev)->ds_unique_bytes += used;
			mutex_exit(&ds->ds_prev->ds_lock);
		}
		if (bp->blk_birth > ds->ds_dir->dd_origin_txg) {
			dsl_dir_transfer_space(ds->ds_dir, used,
			    DD_USED_HEAD, DD_USED_SNAP, tx);
		}
	}

	dsl_bookmark_block_killed(ds, bp, tx);

	mutex_enter(&ds->ds_lock);
	ASSERT3U(dsl_dataset_phys(ds)->ds_referenced_bytes, >=, used);
	dsl_dataset_phys(ds)->ds_referenced_bytes -= used;
	ASSERT3U(dsl_dataset_phys(ds)->ds_compressed_bytes, >=, compressed);
	dsl_dataset_phys(ds)->ds_compressed_bytes -= compressed;
	ASSERT3U(dsl_dataset_phys(ds)->ds_uncompressed_bytes, >=, uncompressed);
	dsl_dataset_phys(ds)->ds_uncompressed_bytes -= uncompressed;
	mutex_exit(&ds->ds_lock);

	return (used);
}

struct feature_type_uint64_array_arg {
	uint64_t length;
	uint64_t *array;
};

static void
unload_zfeature(dsl_dataset_t *ds, spa_feature_t f)
{
	switch (spa_feature_table[f].fi_type) {
	case ZFEATURE_TYPE_BOOLEAN:
		break;
	case ZFEATURE_TYPE_UINT64_ARRAY:
	{
		struct feature_type_uint64_array_arg *ftuaa = ds->ds_feature[f];
		kmem_free(ftuaa->array, ftuaa->length * sizeof (uint64_t));
		kmem_free(ftuaa, sizeof (*ftuaa));
		break;
	}
	default:
		panic("Invalid zfeature type!");
	}
}

static int
load_zfeature(objset_t *mos, dsl_dataset_t *ds, spa_feature_t f)
{
	int err = 0;
	switch (spa_feature_table[f].fi_type) {
	case ZFEATURE_TYPE_BOOLEAN:
		err = zap_contains(mos, ds->ds_object,
		    spa_feature_table[f].fi_guid);
		if (err == 0) {
			ds->ds_feature[f] = (void *)B_TRUE;
		} else {
			ASSERT3U(err, ==, ENOENT);
			err = 0;
		}
		break;
	case ZFEATURE_TYPE_UINT64_ARRAY:
	{
		uint64_t int_size, num_int;
		uint64_t *data;
		err = zap_length(mos, ds->ds_object,
		    spa_feature_table[f].fi_guid, &int_size, &num_int);
		if (err != 0) {
			ASSERT3U(err, ==, ENOENT);
			err = 0;
			break;
		}
		ASSERT3U(int_size, ==, sizeof (uint64_t));
		data = kmem_alloc(int_size * num_int, KM_SLEEP);
		VERIFY0(zap_lookup(mos, ds->ds_object,
		    spa_feature_table[f].fi_guid, int_size, num_int, data));
		struct feature_type_uint64_array_arg *ftuaa =
		    kmem_alloc(sizeof (*ftuaa), KM_SLEEP);
		ftuaa->length = num_int;
		ftuaa->array = data;
		ds->ds_feature[f] = ftuaa;
		break;
	}
	default:
		panic("Invalid zfeature type!");
	}
	return (err);
}

/*
 * We have to release the fsid syncronously or we risk that a subsequent
 * mount of the same dataset will fail to unique_insert the fsid.  This
 * failure would manifest itself as the fsid of this dataset changing
 * between mounts which makes NFS clients quite unhappy.
 */
static void
dsl_dataset_evict_sync(void *dbu)
{
	dsl_dataset_t *ds = dbu;

	ASSERT(ds->ds_owner == NULL);

	unique_remove(ds->ds_fsid_guid);
}

static void
dsl_dataset_evict_async(void *dbu)
{
	dsl_dataset_t *ds = dbu;

	ASSERT(ds->ds_owner == NULL);

	ds->ds_dbuf = NULL;

	if (ds->ds_objset != NULL)
		dmu_objset_evict(ds->ds_objset);

	if (ds->ds_prev) {
		dsl_dataset_rele(ds->ds_prev, ds);
		ds->ds_prev = NULL;
	}

	dsl_bookmark_fini_ds(ds);

	bplist_destroy(&ds->ds_pending_deadlist);
	if (dsl_deadlist_is_open(&ds->ds_deadlist))
		dsl_deadlist_close(&ds->ds_deadlist);
	if (dsl_deadlist_is_open(&ds->ds_remap_deadlist))
		dsl_deadlist_close(&ds->ds_remap_deadlist);
	if (ds->ds_dir)
		dsl_dir_async_rele(ds->ds_dir, ds);

	ASSERT(!list_link_active(&ds->ds_synced_link));

	for (spa_feature_t f = 0; f < SPA_FEATURES; f++) {
		if (dsl_dataset_feature_is_active(ds, f))
			unload_zfeature(ds, f);
	}

	list_destroy(&ds->ds_prop_cbs);
	mutex_destroy(&ds->ds_lock);
	mutex_destroy(&ds->ds_opening_lock);
	mutex_destroy(&ds->ds_sendstream_lock);
	mutex_destroy(&ds->ds_remap_deadlist_lock);
	refcount_destroy(&ds->ds_longholds);
	rrw_destroy(&ds->ds_bp_rwlock);

	kmem_free(ds, sizeof (dsl_dataset_t));
}

int
dsl_dataset_get_snapname(dsl_dataset_t *ds)
{
	dsl_dataset_phys_t *headphys;
	int err;
	dmu_buf_t *headdbuf;
	dsl_pool_t *dp = ds->ds_dir->dd_pool;
	objset_t *mos = dp->dp_meta_objset;

	if (ds->ds_snapname[0])
		return (0);
	if (dsl_dataset_phys(ds)->ds_next_snap_obj == 0)
		return (0);

	err = dmu_bonus_hold(mos, dsl_dir_phys(ds->ds_dir)->dd_head_dataset_obj,
	    FTAG, &headdbuf);
	if (err != 0)
		return (err);
	headphys = headdbuf->db_data;
	err = zap_value_search(dp->dp_meta_objset,
	    headphys->ds_snapnames_zapobj, ds->ds_object, 0, ds->ds_snapname);
	dmu_buf_rele(headdbuf, FTAG);
	return (err);
}

int
dsl_dataset_snap_lookup(dsl_dataset_t *ds, const char *name, uint64_t *value)
{
	objset_t *mos = ds->ds_dir->dd_pool->dp_meta_objset;
	uint64_t snapobj = dsl_dataset_phys(ds)->ds_snapnames_zapobj;
	matchtype_t mt = 0;
	int err;

	if (dsl_dataset_phys(ds)->ds_flags & DS_FLAG_CI_DATASET)
		mt = MT_NORMALIZE;

	err = zap_lookup_norm(mos, snapobj, name, 8, 1,
	    value, mt, NULL, 0, NULL);
	if (err == ENOTSUP && (mt & MT_NORMALIZE))
		err = zap_lookup(mos, snapobj, name, 8, 1, value);
	return (err);
}

int
dsl_dataset_snap_remove(dsl_dataset_t *ds, const char *name, dmu_tx_t *tx,
    boolean_t adj_cnt)
{
	objset_t *mos = ds->ds_dir->dd_pool->dp_meta_objset;
	uint64_t snapobj = dsl_dataset_phys(ds)->ds_snapnames_zapobj;
	matchtype_t mt = 0;
	int err;

	dsl_dir_snap_cmtime_update(ds->ds_dir);

	if (dsl_dataset_phys(ds)->ds_flags & DS_FLAG_CI_DATASET)
		mt = MT_NORMALIZE;

	err = zap_remove_norm(mos, snapobj, name, mt, tx);
	if (err == ENOTSUP && (mt & MT_NORMALIZE))
		err = zap_remove(mos, snapobj, name, tx);

	if (err == 0 && adj_cnt)
		dsl_fs_ss_count_adjust(ds->ds_dir, -1,
		    DD_FIELD_SNAPSHOT_COUNT, tx);

	return (err);
}

boolean_t
dsl_dataset_try_add_ref(dsl_pool_t *dp, dsl_dataset_t *ds, void *tag)
{
	dmu_buf_t *dbuf = ds->ds_dbuf;
	boolean_t result = B_FALSE;

	if (dbuf != NULL && dmu_buf_try_add_ref(dbuf, dp->dp_meta_objset,
	    ds->ds_object, DMU_BONUS_BLKID, tag)) {

		if (ds == dmu_buf_get_user(dbuf))
			result = B_TRUE;
		else
			dmu_buf_rele(dbuf, tag);
	}

	return (result);
}

int
dsl_dataset_hold_obj(dsl_pool_t *dp, uint64_t dsobj, void *tag,
    dsl_dataset_t **dsp)
{
	objset_t *mos = dp->dp_meta_objset;
	dmu_buf_t *dbuf;
	dsl_dataset_t *ds;
	int err;
	dmu_object_info_t doi;

	ASSERT(dsl_pool_config_held(dp));

	err = dmu_bonus_hold(mos, dsobj, tag, &dbuf);
	if (err != 0)
		return (err);

	/* Make sure dsobj has the correct object type. */
	dmu_object_info_from_db(dbuf, &doi);
	if (doi.doi_bonus_type != DMU_OT_DSL_DATASET) {
		dmu_buf_rele(dbuf, tag);
		return (SET_ERROR(EINVAL));
	}

	ds = dmu_buf_get_user(dbuf);
	if (ds == NULL) {
		dsl_dataset_t *winner = NULL;

		ds = kmem_zalloc(sizeof (dsl_dataset_t), KM_SLEEP);
		ds->ds_dbuf = dbuf;
		ds->ds_object = dsobj;
		ds->ds_is_snapshot = dsl_dataset_phys(ds)->ds_num_children != 0;

		err = dsl_dir_hold_obj(dp, dsl_dataset_phys(ds)->ds_dir_obj,
		    NULL, ds, &ds->ds_dir);
		if (err != 0) {
			kmem_free(ds, sizeof (dsl_dataset_t));
			dmu_buf_rele(dbuf, tag);
			return (err);
		}

		mutex_init(&ds->ds_lock, NULL, MUTEX_DEFAULT, NULL);
		mutex_init(&ds->ds_opening_lock, NULL, MUTEX_DEFAULT, NULL);
		mutex_init(&ds->ds_sendstream_lock, NULL, MUTEX_DEFAULT, NULL);
		mutex_init(&ds->ds_remap_deadlist_lock,
		    NULL, MUTEX_DEFAULT, NULL);
		rrw_init(&ds->ds_bp_rwlock, B_FALSE);
		refcount_create(&ds->ds_longholds);

		bplist_create(&ds->ds_pending_deadlist);

		list_create(&ds->ds_sendstreams, sizeof (dmu_sendstatus_t),
		    offsetof(dmu_sendstatus_t, dss_link));

		list_create(&ds->ds_prop_cbs, sizeof (dsl_prop_cb_record_t),
		    offsetof(dsl_prop_cb_record_t, cbr_ds_node));

		if (doi.doi_type == DMU_OTN_ZAP_METADATA) {
			for (spa_feature_t f = 0; f < SPA_FEATURES; f++) {
				if (!(spa_feature_table[f].fi_flags &
				    ZFEATURE_FLAG_PER_DATASET))
					continue;
				err = load_zfeature(mos, ds, f);
			}
		}

		if (!ds->ds_is_snapshot) {
			ds->ds_snapname[0] = '\0';
			if (dsl_dataset_phys(ds)->ds_prev_snap_obj != 0) {
				err = dsl_dataset_hold_obj(dp,
				    dsl_dataset_phys(ds)->ds_prev_snap_obj,
				    ds, &ds->ds_prev);
			}
			err = dsl_bookmark_init_ds(ds);
		} else {
			if (zfs_flags & ZFS_DEBUG_SNAPNAMES)
				err = dsl_dataset_get_snapname(ds);
			if (err == 0 &&
			    dsl_dataset_phys(ds)->ds_userrefs_obj != 0) {
				err = zap_count(
				    ds->ds_dir->dd_pool->dp_meta_objset,
				    dsl_dataset_phys(ds)->ds_userrefs_obj,
				    &ds->ds_userrefs);
			}
		}

		if (err == 0 && !ds->ds_is_snapshot) {
			err = dsl_prop_get_int_ds(ds,
			    zfs_prop_to_name(ZFS_PROP_REFRESERVATION),
			    &ds->ds_reserved);
			if (err == 0) {
				err = dsl_prop_get_int_ds(ds,
				    zfs_prop_to_name(ZFS_PROP_REFQUOTA),
				    &ds->ds_quota);
			}
		} else {
			ds->ds_reserved = ds->ds_quota = 0;
		}

		dsl_deadlist_open(&ds->ds_deadlist,
		    mos, dsl_dataset_phys(ds)->ds_deadlist_obj);
		uint64_t remap_deadlist_obj =
		    dsl_dataset_get_remap_deadlist_object(ds);
		if (remap_deadlist_obj != 0) {
			dsl_deadlist_open(&ds->ds_remap_deadlist, mos,
			    remap_deadlist_obj);
		}

		dmu_buf_init_user(&ds->ds_dbu, dsl_dataset_evict_sync,
		    dsl_dataset_evict_async, &ds->ds_dbuf);
		if (err == 0)
			winner = dmu_buf_set_user_ie(dbuf, &ds->ds_dbu);

		if (err != 0 || winner != NULL) {
			bplist_destroy(&ds->ds_pending_deadlist);
			dsl_deadlist_close(&ds->ds_deadlist);
			if (dsl_deadlist_is_open(&ds->ds_remap_deadlist))
				dsl_deadlist_close(&ds->ds_remap_deadlist);
			if (ds->ds_prev)
				dsl_dataset_rele(ds->ds_prev, ds);
			dsl_dir_rele(ds->ds_dir, ds);
			mutex_destroy(&ds->ds_lock);
			mutex_destroy(&ds->ds_opening_lock);
			mutex_destroy(&ds->ds_sendstream_lock);
			refcount_destroy(&ds->ds_longholds);
			kmem_free(ds, sizeof (dsl_dataset_t));
			if (err != 0) {
				dmu_buf_rele(dbuf, tag);
				return (err);
			}
			ds = winner;
		} else {
			ds->ds_fsid_guid =
			    unique_insert(dsl_dataset_phys(ds)->ds_fsid_guid);
			if (ds->ds_fsid_guid !=
			    dsl_dataset_phys(ds)->ds_fsid_guid) {
				zfs_dbgmsg("ds_fsid_guid changed from "
				    "%llx to %llx for pool %s dataset id %llu",
				    (long long)
				    dsl_dataset_phys(ds)->ds_fsid_guid,
				    (long long)ds->ds_fsid_guid,
				    spa_name(dp->dp_spa),
				    dsobj);
			}
		}
	}
	ASSERT3P(ds->ds_dbuf, ==, dbuf);
	ASSERT3P(dsl_dataset_phys(ds), ==, dbuf->db_data);
	ASSERT(dsl_dataset_phys(ds)->ds_prev_snap_obj != 0 ||
	    spa_version(dp->dp_spa) < SPA_VERSION_ORIGIN ||
	    dp->dp_origin_snap == NULL || ds == dp->dp_origin_snap);
	*dsp = ds;
	return (0);
}

int
dsl_dataset_hold(dsl_pool_t *dp, const char *name,
    void *tag, dsl_dataset_t **dsp)
{
	dsl_dir_t *dd;
	const char *snapname;
	uint64_t obj;
	int err = 0;
	dsl_dataset_t *ds;

	err = dsl_dir_hold(dp, name, FTAG, &dd, &snapname);
	if (err != 0)
		return (err);

	ASSERT(dsl_pool_config_held(dp));
	obj = dsl_dir_phys(dd)->dd_head_dataset_obj;
	if (obj != 0)
		err = dsl_dataset_hold_obj(dp, obj, tag, &ds);
	else
		err = SET_ERROR(ENOENT);

	/* we may be looking for a snapshot */
	if (err == 0 && snapname != NULL) {
		dsl_dataset_t *snap_ds;

		if (*snapname++ != '@') {
			dsl_dataset_rele(ds, tag);
			dsl_dir_rele(dd, FTAG);
			return (SET_ERROR(ENOENT));
		}

		dprintf("looking for snapshot '%s'\n", snapname);
		err = dsl_dataset_snap_lookup(ds, snapname, &obj);
		if (err == 0)
			err = dsl_dataset_hold_obj(dp, obj, tag, &snap_ds);
		dsl_dataset_rele(ds, tag);

		if (err == 0) {
			mutex_enter(&snap_ds->ds_lock);
			if (snap_ds->ds_snapname[0] == 0)
				(void) strlcpy(snap_ds->ds_snapname, snapname,
				    sizeof (snap_ds->ds_snapname));
			mutex_exit(&snap_ds->ds_lock);
			ds = snap_ds;
		}
	}
	if (err == 0)
		*dsp = ds;
	dsl_dir_rele(dd, FTAG);
	return (err);
}

static int
dsl_dataset_own_obj_impl(dsl_pool_t *dp, uint64_t dsobj,
    void *tag, boolean_t override, dsl_dataset_t **dsp)
{
	int err = dsl_dataset_hold_obj(dp, dsobj, tag, dsp);
	if (err != 0)
		return (err);
	if (!dsl_dataset_tryown(*dsp, tag, override)) {
		dsl_dataset_rele(*dsp, tag);
		*dsp = NULL;
		return (SET_ERROR(EBUSY));
	}
	return (0);
}

int
dsl_dataset_own_obj(dsl_pool_t *dp, uint64_t dsobj,
    void *tag, dsl_dataset_t **dsp)
{
	return (dsl_dataset_own_obj_impl(dp, dsobj, tag, B_FALSE, dsp));
}

int
dsl_dataset_own_obj_force(dsl_pool_t *dp, uint64_t dsobj,
    void *tag, dsl_dataset_t **dsp)
{
	return (dsl_dataset_own_obj_impl(dp, dsobj, tag, B_TRUE, dsp));
}

static int
dsl_dataset_own_impl(dsl_pool_t *dp, const char *name,
    void *tag, boolean_t override, dsl_dataset_t **dsp)
{
	int err = dsl_dataset_hold(dp, name, tag, dsp);
	if (err != 0)
		return (err);
	if (!dsl_dataset_tryown(*dsp, tag, override)) {
		dsl_dataset_rele(*dsp, tag);
		return (SET_ERROR(EBUSY));
	}
	return (0);
}

int
dsl_dataset_own_force(dsl_pool_t *dp, const char *name, void *tag,
    dsl_dataset_t **dsp)
{
	return (dsl_dataset_own_impl(dp, name, tag, B_TRUE, dsp));
}

int
dsl_dataset_own(dsl_pool_t *dp, const char *name, void *tag,
    dsl_dataset_t **dsp)
{
	return (dsl_dataset_own_impl(dp, name, tag, B_FALSE, dsp));
}

/*
 * See the comment above dsl_pool_hold() for details.  In summary, a long
 * hold is used to prevent destruction of a dataset while the pool hold
 * is dropped, allowing other concurrent operations (e.g. spa_sync()).
 *
 * The dataset and pool must be held when this function is called.  After it
 * is called, the pool hold may be released while the dataset is still held
 * and accessed.
 */
void
dsl_dataset_long_hold(dsl_dataset_t *ds, void *tag)
{
	ASSERT(dsl_pool_config_held(ds->ds_dir->dd_pool));
	(void) refcount_add(&ds->ds_longholds, tag);
}

void
dsl_dataset_long_rele(dsl_dataset_t *ds, void *tag)
{
	(void) refcount_remove(&ds->ds_longholds, tag);
}

/* Return B_TRUE if there are any long holds on this dataset. */
boolean_t
dsl_dataset_long_held(dsl_dataset_t *ds)
{
	return (!refcount_is_zero(&ds->ds_longholds));
}

void
dsl_dataset_name(dsl_dataset_t *ds, char *name)
{
	if (ds == NULL) {
		(void) strcpy(name, "mos");
	} else {
		dsl_dir_name(ds->ds_dir, name);
		VERIFY0(dsl_dataset_get_snapname(ds));
		if (ds->ds_snapname[0]) {
			VERIFY3U(strlcat(name, "@", ZFS_MAX_DATASET_NAME_LEN),
			    <, ZFS_MAX_DATASET_NAME_LEN);
			/*
			 * We use a "recursive" mutex so that we
			 * can call dprintf_ds() with ds_lock held.
			 */
			if (!MUTEX_HELD(&ds->ds_lock)) {
				mutex_enter(&ds->ds_lock);
				VERIFY3U(strlcat(name, ds->ds_snapname,
				    ZFS_MAX_DATASET_NAME_LEN), <,
				    ZFS_MAX_DATASET_NAME_LEN);
				mutex_exit(&ds->ds_lock);
			} else {
				VERIFY3U(strlcat(name, ds->ds_snapname,
				    ZFS_MAX_DATASET_NAME_LEN), <,
				    ZFS_MAX_DATASET_NAME_LEN);
			}
		}
	}
}

int
dsl_dataset_namelen(dsl_dataset_t *ds)
{
	VERIFY0(dsl_dataset_get_snapname(ds));
	mutex_enter(&ds->ds_lock);
	int len = dsl_dir_namelen(ds->ds_dir) + 1 + strlen(ds->ds_snapname);
	mutex_exit(&ds->ds_lock);
	return (len);
}

void
dsl_dataset_rele(dsl_dataset_t *ds, void *tag)
{
	dmu_buf_rele(ds->ds_dbuf, tag);
}

void
dsl_dataset_disown(dsl_dataset_t *ds, void *tag)
{
	ASSERT3P(ds->ds_owner, ==, tag);
	ASSERT(ds->ds_dbuf != NULL);

	mutex_enter(&ds->ds_lock);
	ds->ds_owner = NULL;
	mutex_exit(&ds->ds_lock);
	dsl_dataset_long_rele(ds, tag);
	dsl_dataset_rele(ds, tag);
}

boolean_t
dsl_dataset_tryown(dsl_dataset_t *ds, void *tag, boolean_t override)
{
	boolean_t gotit = FALSE;

	ASSERT(dsl_pool_config_held(ds->ds_dir->dd_pool));
	mutex_enter(&ds->ds_lock);
	if (ds->ds_owner == NULL && (override || !(DS_IS_INCONSISTENT(ds) ||
	    (dsl_dataset_feature_is_active(ds,
	    SPA_FEATURE_REDACTED_DATASETS) &&
	    !zfs_allow_redacted_dataset_mount)))) {
		ds->ds_owner = tag;
		dsl_dataset_long_hold(ds, tag);
		gotit = TRUE;
	}
	mutex_exit(&ds->ds_lock);
	return (gotit);
}

boolean_t
dsl_dataset_has_owner(dsl_dataset_t *ds)
{
	boolean_t rv;
	mutex_enter(&ds->ds_lock);
	rv = (ds->ds_owner != NULL);
	mutex_exit(&ds->ds_lock);
	return (rv);
}

static boolean_t
zfeature_active(spa_feature_t f, void *arg)
{
	switch (spa_feature_table[f].fi_type) {
	case ZFEATURE_TYPE_BOOLEAN: {
		boolean_t val = (boolean_t)arg;
		ASSERT(val == B_FALSE || val == B_TRUE);
		return (val);
	}
	case ZFEATURE_TYPE_UINT64_ARRAY:
		/*
		 * In this case, arg is a uint64_t array.  The feature is active
		 * if the array is non-null.
		 */
		return (arg != NULL);
	default:
		panic("Invalid zfeature type!");
		return (B_FALSE);
	}
}

boolean_t
dsl_dataset_feature_is_active(dsl_dataset_t *ds, spa_feature_t f)
{
	return (zfeature_active(f, ds->ds_feature[f]));
}

/*
 * The buffers passed out by this function are references to internal buffers;
 * they should not be freed by callers of this function, and they should not be
 * used after the dataset has been released.
 */
boolean_t
dsl_dataset_get_uint64_array_feature(dsl_dataset_t *ds, spa_feature_t f,
    uint64_t *outlength, uint64_t **outp)
{
	VERIFY(spa_feature_table[f].fi_type & ZFEATURE_TYPE_UINT64_ARRAY);
	if (!dsl_dataset_feature_is_active(ds, f)) {
		return (B_FALSE);
	}
	struct feature_type_uint64_array_arg *ftuaa = ds->ds_feature[f];
	*outp = ftuaa->array;
	*outlength = ftuaa->length;
	return (B_TRUE);
}

static void
dsl_dataset_activate_feature(uint64_t dsobj, spa_feature_t f, void *arg,
    dmu_tx_t *tx)
{
	spa_t *spa = dmu_tx_pool(tx)->dp_spa;
	objset_t *mos = dmu_tx_pool(tx)->dp_meta_objset;
	uint64_t zero = 0;

	VERIFY(spa_feature_table[f].fi_flags & ZFEATURE_FLAG_PER_DATASET);

	spa_feature_incr(spa, f, tx);
	dmu_object_zapify(mos, dsobj, DMU_OT_DSL_DATASET, tx);
	switch (spa_feature_table[f].fi_type) {
	case ZFEATURE_TYPE_BOOLEAN:
		ASSERT3S((boolean_t)arg, ==, B_TRUE);
		VERIFY0(zap_add(mos, dsobj, spa_feature_table[f].fi_guid,
		    sizeof (zero), 1, &zero, tx));
		break;
	case ZFEATURE_TYPE_UINT64_ARRAY:
	{
		struct feature_type_uint64_array_arg *ftuaa = arg;
		VERIFY0(zap_add(mos, dsobj, spa_feature_table[f].fi_guid,
		    sizeof (uint64_t), ftuaa->length, ftuaa->array, tx));
		break;
	}
	default:
		panic("Invalid zfeature type!");
	}
}

static void
dsl_dataset_deactivate_feature_impl(dsl_dataset_t *ds, spa_feature_t f,
    dmu_tx_t *tx)
{
	spa_t *spa = dmu_tx_pool(tx)->dp_spa;
	objset_t *mos = dmu_tx_pool(tx)->dp_meta_objset;
	uint64_t dsobj = ds->ds_object;

	VERIFY(spa_feature_table[f].fi_flags & ZFEATURE_FLAG_PER_DATASET);

	VERIFY0(zap_remove(mos, dsobj, spa_feature_table[f].fi_guid, tx));
	spa_feature_decr(spa, f, tx);
	ds->ds_feature[f] = NULL;
}

void
dsl_dataset_deactivate_feature(dsl_dataset_t *ds, spa_feature_t f, dmu_tx_t *tx)
{
	unload_zfeature(ds, f);
	dsl_dataset_deactivate_feature_impl(ds, f, tx);
}

uint64_t
dsl_dataset_create_sync_dd(dsl_dir_t *dd, dsl_dataset_t *origin,
    uint64_t flags, dmu_tx_t *tx)
{
	dsl_pool_t *dp = dd->dd_pool;
	dmu_buf_t *dbuf;
	dsl_dataset_phys_t *dsphys;
	uint64_t dsobj;
	objset_t *mos = dp->dp_meta_objset;

	if (origin == NULL)
		origin = dp->dp_origin_snap;

	ASSERT(origin == NULL || origin->ds_dir->dd_pool == dp);
	ASSERT(origin == NULL || dsl_dataset_phys(origin)->ds_num_children > 0);
	ASSERT(dmu_tx_is_syncing(tx));
	ASSERT(dsl_dir_phys(dd)->dd_head_dataset_obj == 0);

	dsobj = dmu_object_alloc(mos, DMU_OT_DSL_DATASET, 0,
	    DMU_OT_DSL_DATASET, sizeof (dsl_dataset_phys_t), tx);
	VERIFY0(dmu_bonus_hold(mos, dsobj, FTAG, &dbuf));
	dmu_buf_will_dirty(dbuf, tx);
	dsphys = dbuf->db_data;
	bzero(dsphys, sizeof (dsl_dataset_phys_t));
	dsphys->ds_dir_obj = dd->dd_object;
	dsphys->ds_flags = flags;
	dsphys->ds_fsid_guid = unique_create();
	(void) random_get_pseudo_bytes((void*)&dsphys->ds_guid,
	    sizeof (dsphys->ds_guid));
	dsphys->ds_snapnames_zapobj =
	    zap_create_norm(mos, U8_TEXTPREP_TOUPPER, DMU_OT_DSL_DS_SNAP_MAP,
	    DMU_OT_NONE, 0, tx);
	dsphys->ds_creation_time = gethrestime_sec();
	dsphys->ds_creation_txg = tx->tx_txg == TXG_INITIAL ? 1 : tx->tx_txg;

	if (origin == NULL) {
		dsphys->ds_deadlist_obj = dsl_deadlist_alloc(mos, tx);
	} else {
		dsl_dataset_t *ohds; /* head of the origin snapshot */

		dsphys->ds_prev_snap_obj = origin->ds_object;
		dsphys->ds_prev_snap_txg =
		    dsl_dataset_phys(origin)->ds_creation_txg;
		dsphys->ds_referenced_bytes =
		    dsl_dataset_phys(origin)->ds_referenced_bytes;
		dsphys->ds_compressed_bytes =
		    dsl_dataset_phys(origin)->ds_compressed_bytes;
		dsphys->ds_uncompressed_bytes =
		    dsl_dataset_phys(origin)->ds_uncompressed_bytes;
		rrw_enter(&origin->ds_bp_rwlock, RW_READER, FTAG);
		dsphys->ds_bp = dsl_dataset_phys(origin)->ds_bp;
		rrw_exit(&origin->ds_bp_rwlock, FTAG);

		/*
		 * Inherit flags that describe the dataset's contents
		 * (INCONSISTENT) or properties (Case Insensitive).
		 */
		dsphys->ds_flags |= dsl_dataset_phys(origin)->ds_flags &
		    (DS_FLAG_INCONSISTENT | DS_FLAG_CI_DATASET);

		for (spa_feature_t f = 0; f < SPA_FEATURES; f++) {
			if (zfeature_active(f, origin->ds_feature[f])) {
				dsl_dataset_activate_feature(dsobj, f,
				    origin->ds_feature[f], tx);
			}
		}

		dmu_buf_will_dirty(origin->ds_dbuf, tx);
		dsl_dataset_phys(origin)->ds_num_children++;

		VERIFY0(dsl_dataset_hold_obj(dp,
		    dsl_dir_phys(origin->ds_dir)->dd_head_dataset_obj,
		    FTAG, &ohds));
		dsphys->ds_deadlist_obj = dsl_deadlist_clone(&ohds->ds_deadlist,
		    dsphys->ds_prev_snap_txg, dsphys->ds_prev_snap_obj, tx);
		dsl_dataset_rele(ohds, FTAG);

		if (spa_version(dp->dp_spa) >= SPA_VERSION_NEXT_CLONES) {
			if (dsl_dataset_phys(origin)->ds_next_clones_obj == 0) {
				dsl_dataset_phys(origin)->ds_next_clones_obj =
				    zap_create(mos,
				    DMU_OT_NEXT_CLONES, DMU_OT_NONE, 0, tx);
			}
			VERIFY0(zap_add_int(mos,
			    dsl_dataset_phys(origin)->ds_next_clones_obj,
			    dsobj, tx));
		}

		dmu_buf_will_dirty(dd->dd_dbuf, tx);
		dsl_dir_phys(dd)->dd_origin_obj = origin->ds_object;
		if (spa_version(dp->dp_spa) >= SPA_VERSION_DIR_CLONES) {
			if (dsl_dir_phys(origin->ds_dir)->dd_clones == 0) {
				dmu_buf_will_dirty(origin->ds_dir->dd_dbuf, tx);
				dsl_dir_phys(origin->ds_dir)->dd_clones =
				    zap_create(mos,
				    DMU_OT_DSL_CLONES, DMU_OT_NONE, 0, tx);
			}
			VERIFY0(zap_add_int(mos,
			    dsl_dir_phys(origin->ds_dir)->dd_clones,
			    dsobj, tx));
		}
	}

	if (spa_version(dp->dp_spa) >= SPA_VERSION_UNIQUE_ACCURATE)
		dsphys->ds_flags |= DS_FLAG_UNIQUE_ACCURATE;

	dmu_buf_rele(dbuf, FTAG);

	dmu_buf_will_dirty(dd->dd_dbuf, tx);
	dsl_dir_phys(dd)->dd_head_dataset_obj = dsobj;

	return (dsobj);
}

static void
dsl_dataset_zero_zil(dsl_dataset_t *ds, dmu_tx_t *tx)
{
	objset_t *os;

	VERIFY0(dmu_objset_from_ds(ds, &os));
	if (bcmp(&os->os_zil_header, &zero_zil, sizeof (zero_zil)) != 0) {
		dsl_pool_t *dp = ds->ds_dir->dd_pool;
		zio_t *zio;

		bzero(&os->os_zil_header, sizeof (os->os_zil_header));

		zio = zio_root(dp->dp_spa, NULL, NULL, ZIO_FLAG_MUSTSUCCEED);
		dsl_dataset_sync(ds, zio, tx);
		VERIFY0(zio_wait(zio));

		/* dsl_dataset_sync_done will drop this reference. */
		dmu_buf_add_ref(ds->ds_dbuf, ds);
		dsl_dataset_sync_done(ds, tx);
	}
}

uint64_t
dsl_dataset_create_sync(dsl_dir_t *pdd, const char *lastname,
    dsl_dataset_t *origin, uint64_t flags, cred_t *cr, dmu_tx_t *tx)
{
	dsl_pool_t *dp = pdd->dd_pool;
	uint64_t dsobj, ddobj;
	dsl_dir_t *dd;

	ASSERT(dmu_tx_is_syncing(tx));
	ASSERT(lastname[0] != '@');

	ddobj = dsl_dir_create_sync(dp, pdd, lastname, tx);
	VERIFY0(dsl_dir_hold_obj(dp, ddobj, lastname, FTAG, &dd));

	dsobj = dsl_dataset_create_sync_dd(dd, origin,
	    flags & ~DS_CREATE_FLAG_NODIRTY, tx);

	dsl_deleg_set_create_perms(dd, tx, cr);

	/*
	 * If we are creating a clone and the livelist feature is enabled,
	 * add the entry DD_FIELD_LIVELIST to ZAP.
	 */
	if (origin != NULL &&
	    spa_feature_is_enabled(dp->dp_spa, SPA_FEATURE_LIVELIST)) {
		/*
		 * Livelists are not created for filesystems based on the
		 * origin snap since they're not actually clones and
		 * wouldn't benefit from using livelists.
		 */
		ASSERT3P(origin, !=, dp->dp_origin_snap);
		objset_t *mos = dd->dd_pool->dp_meta_objset;
		dsl_dir_zapify(dd, tx);
		uint64_t obj = dsl_deadlist_alloc(mos, tx);
		VERIFY0(zap_add(mos, dd->dd_object, DD_FIELD_LIVELIST,
		    sizeof (uint64_t), 1, &obj, tx));
		spa_feature_incr(dp->dp_spa, SPA_FEATURE_LIVELIST, tx);
	}

	/*
	 * Since we're creating a new node we know it's a leaf, so we can
	 * initialize the counts if the limit feature is active.
	 */
	if (spa_feature_is_active(dp->dp_spa, SPA_FEATURE_FS_SS_LIMIT)) {
		uint64_t cnt = 0;
		objset_t *os = dd->dd_pool->dp_meta_objset;

		dsl_dir_zapify(dd, tx);
		VERIFY0(zap_add(os, dd->dd_object, DD_FIELD_FILESYSTEM_COUNT,
		    sizeof (cnt), 1, &cnt, tx));
		VERIFY0(zap_add(os, dd->dd_object, DD_FIELD_SNAPSHOT_COUNT,
		    sizeof (cnt), 1, &cnt, tx));
	}

	dsl_dir_rele(dd, FTAG);

	/*
	 * If we are creating a clone, make sure we zero out any stale
	 * data from the origin snapshots zil header.
	 */
	if (origin != NULL && !(flags & DS_CREATE_FLAG_NODIRTY)) {
		dsl_dataset_t *ds;

		VERIFY0(dsl_dataset_hold_obj(dp, dsobj, FTAG, &ds));
		dsl_dataset_zero_zil(ds, tx);
		dsl_dataset_rele(ds, FTAG);
	}

	return (dsobj);
}

/*
 * The unique space in the head dataset can be calculated by subtracting
 * the space used in the most recent snapshot, that is still being used
 * in this file system, from the space currently in use.  To figure out
 * the space in the most recent snapshot still in use, we need to take
 * the total space used in the snapshot and subtract out the space that
 * has been freed up since the snapshot was taken.
 */
void
dsl_dataset_recalc_head_uniq(dsl_dataset_t *ds)
{
	uint64_t mrs_used;
	uint64_t dlused, dlcomp, dluncomp;

	ASSERT(!ds->ds_is_snapshot);

	if (dsl_dataset_phys(ds)->ds_prev_snap_obj != 0)
		mrs_used = dsl_dataset_phys(ds->ds_prev)->ds_referenced_bytes;
	else
		mrs_used = 0;

	dsl_deadlist_space(&ds->ds_deadlist, &dlused, &dlcomp, &dluncomp);

	ASSERT3U(dlused, <=, mrs_used);
	dsl_dataset_phys(ds)->ds_unique_bytes =
	    dsl_dataset_phys(ds)->ds_referenced_bytes - (mrs_used - dlused);

	if (spa_version(ds->ds_dir->dd_pool->dp_spa) >=
	    SPA_VERSION_UNIQUE_ACCURATE)
		dsl_dataset_phys(ds)->ds_flags |= DS_FLAG_UNIQUE_ACCURATE;
}

void
dsl_dataset_remove_from_next_clones(dsl_dataset_t *ds, uint64_t obj,
    dmu_tx_t *tx)
{
	objset_t *mos = ds->ds_dir->dd_pool->dp_meta_objset;
	uint64_t count;
	int err;

	ASSERT(dsl_dataset_phys(ds)->ds_num_children >= 2);
	err = zap_remove_int(mos, dsl_dataset_phys(ds)->ds_next_clones_obj,
	    obj, tx);
	/*
	 * The err should not be ENOENT, but a bug in a previous version
	 * of the code could cause upgrade_clones_cb() to not set
	 * ds_next_snap_obj when it should, leading to a missing entry.
	 * If we knew that the pool was created after
	 * SPA_VERSION_NEXT_CLONES, we could assert that it isn't
	 * ENOENT.  However, at least we can check that we don't have
	 * too many entries in the next_clones_obj even after failing to
	 * remove this one.
	 */
	if (err != ENOENT)
		VERIFY0(err);
	ASSERT0(zap_count(mos, dsl_dataset_phys(ds)->ds_next_clones_obj,
	    &count));
	ASSERT3U(count, <=, dsl_dataset_phys(ds)->ds_num_children - 2);
}


blkptr_t *
dsl_dataset_get_blkptr(dsl_dataset_t *ds)
{
	return (&dsl_dataset_phys(ds)->ds_bp);
}

spa_t *
dsl_dataset_get_spa(dsl_dataset_t *ds)
{
	return (ds->ds_dir->dd_pool->dp_spa);
}

void
dsl_dataset_dirty(dsl_dataset_t *ds, dmu_tx_t *tx)
{
	dsl_pool_t *dp;

	if (ds == NULL) /* this is the meta-objset */
		return;

	ASSERT(ds->ds_objset != NULL);

	if (dsl_dataset_phys(ds)->ds_next_snap_obj != 0)
		panic("dirtying snapshot!");

	/* Must not dirty a dataset in the same txg where it got snapshotted. */
	ASSERT3U(tx->tx_txg, >, dsl_dataset_phys(ds)->ds_prev_snap_txg);

	dp = ds->ds_dir->dd_pool;
	if (txg_list_add(&dp->dp_dirty_datasets, ds, tx->tx_txg)) {
		/* up the hold count until we can be written out */
		dmu_buf_add_ref(ds->ds_dbuf, ds);
	}
}

boolean_t
dsl_dataset_is_dirty(dsl_dataset_t *ds)
{
	for (int t = 0; t < TXG_SIZE; t++) {
		if (txg_list_member(&ds->ds_dir->dd_pool->dp_dirty_datasets,
		    ds, t))
			return (B_TRUE);
	}
	return (B_FALSE);
}

boolean_t
dsl_dataset_is_clone(dsl_dataset_t *ds, dsl_dataset_t *origin_snap)
{
	uint64_t origin_obj = dsl_dir_phys(ds->ds_dir)->dd_origin_obj;
	return (origin_obj != 0 && (origin_snap == NULL ||
	    origin_obj != origin_snap->ds_object));
}

static int
dsl_dataset_snapshot_reserve_space(dsl_dataset_t *ds, dmu_tx_t *tx)
{
	uint64_t asize;

	if (!dmu_tx_is_syncing(tx))
		return (0);

	/*
	 * If there's an fs-only reservation, any blocks that might become
	 * owned by the snapshot dataset must be accommodated by space
	 * outside of the reservation.
	 */
	ASSERT(ds->ds_reserved == 0 || DS_UNIQUE_IS_ACCURATE(ds));
	asize = MIN(dsl_dataset_phys(ds)->ds_unique_bytes, ds->ds_reserved);
	if (asize > dsl_dir_space_available(ds->ds_dir, NULL, 0, TRUE))
		return (SET_ERROR(ENOSPC));

	/*
	 * Propagate any reserved space for this snapshot to other
	 * snapshot checks in this sync group.
	 */
	if (asize > 0)
		dsl_dir_willuse_space(ds->ds_dir, asize, tx);

	return (0);
}

int
dsl_dataset_snapshot_check_impl(dsl_dataset_t *ds, const char *snapname,
    dmu_tx_t *tx, boolean_t recv, uint64_t cnt, cred_t *cr)
{
	int error;
	uint64_t value;

	ds->ds_trysnap_txg = tx->tx_txg;

	if (!dmu_tx_is_syncing(tx))
		return (0);

	/*
	 * We don't allow multiple snapshots of the same txg.  If there
	 * is already one, try again.
	 */
	if (dsl_dataset_phys(ds)->ds_prev_snap_txg >= tx->tx_txg)
		return (SET_ERROR(EAGAIN));

	/*
	 * Check for conflicting snapshot name.
	 */
	error = dsl_dataset_snap_lookup(ds, snapname, &value);
	if (error == 0)
		return (SET_ERROR(EEXIST));
	if (error != ENOENT)
		return (error);

	/*
	 * We don't allow taking snapshots of inconsistent datasets, such as
	 * those into which we are currently receiving.  However, if we are
	 * creating this snapshot as part of a receive, this check will be
	 * executed atomically with respect to the completion of the receive
	 * itself but prior to the clearing of DS_FLAG_INCONSISTENT; in this
	 * case we ignore this, knowing it will be fixed up for us shortly in
	 * dmu_recv_end_sync().
	 */
	if (!recv && DS_IS_INCONSISTENT(ds))
		return (SET_ERROR(EBUSY));

	/*
	 * Skip the check for temporary snapshots or if we have already checked
	 * the counts in dsl_dataset_snapshot_check. This means we really only
	 * check the count here when we're receiving a stream.
	 */
	if (cnt != 0 && cr != NULL) {
		error = dsl_fs_ss_limit_check(ds->ds_dir, cnt,
		    ZFS_PROP_SNAPSHOT_LIMIT, NULL, cr);
		if (error != 0)
			return (error);
	}

	error = dsl_dataset_snapshot_reserve_space(ds, tx);
	if (error != 0)
		return (error);

	return (0);
}

int
dsl_dataset_snapshot_check(void *arg, dmu_tx_t *tx)
{
	dsl_dataset_snapshot_arg_t *ddsa = arg;
	dsl_pool_t *dp = dmu_tx_pool(tx);
	nvpair_t *pair;
	int rv = 0;

	/*
	 * Pre-compute how many total new snapshots will be created for each
	 * level in the tree and below. This is needed for validating the
	 * snapshot limit when either taking a recursive snapshot or when
	 * taking multiple snapshots.
	 *
	 * The problem is that the counts are not actually adjusted when
	 * we are checking, only when we finally sync. For a single snapshot,
	 * this is easy, the count will increase by 1 at each node up the tree,
	 * but its more complicated for the recursive/multiple snapshot case.
	 *
	 * The dsl_fs_ss_limit_check function does recursively check the count
	 * at each level up the tree but since it is validating each snapshot
	 * independently we need to be sure that we are validating the complete
	 * count for the entire set of snapshots. We do this by rolling up the
	 * counts for each component of the name into an nvlist and then
	 * checking each of those cases with the aggregated count.
	 *
	 * This approach properly handles not only the recursive snapshot
	 * case (where we get all of those on the ddsa_snaps list) but also
	 * the sibling case (e.g. snapshot a/b and a/c so that we will also
	 * validate the limit on 'a' using a count of 2).
	 *
	 * We validate the snapshot names in the third loop and only report
	 * name errors once.
	 */
	if (dmu_tx_is_syncing(tx)) {
		nvlist_t *cnt_track = NULL;
		cnt_track = fnvlist_alloc();

		/* Rollup aggregated counts into the cnt_track list */
		for (pair = nvlist_next_nvpair(ddsa->ddsa_snaps, NULL);
		    pair != NULL;
		    pair = nvlist_next_nvpair(ddsa->ddsa_snaps, pair)) {
			char *pdelim;
			uint64_t val;
			char nm[MAXPATHLEN];

			(void) strlcpy(nm, nvpair_name(pair), sizeof (nm));
			pdelim = strchr(nm, '@');
			if (pdelim == NULL)
				continue;
			*pdelim = '\0';

			do {
				if (nvlist_lookup_uint64(cnt_track, nm,
				    &val) == 0) {
					/* update existing entry */
					fnvlist_add_uint64(cnt_track, nm,
					    val + 1);
				} else {
					/* add to list */
					fnvlist_add_uint64(cnt_track, nm, 1);
				}

				pdelim = strrchr(nm, '/');
				if (pdelim != NULL)
					*pdelim = '\0';
			} while (pdelim != NULL);
		}

		/* Check aggregated counts at each level */
		for (pair = nvlist_next_nvpair(cnt_track, NULL);
		    pair != NULL; pair = nvlist_next_nvpair(cnt_track, pair)) {
			int error = 0;
			char *name;
			uint64_t cnt = 0;
			dsl_dataset_t *ds;

			name = nvpair_name(pair);
			cnt = fnvpair_value_uint64(pair);
			ASSERT(cnt > 0);

			error = dsl_dataset_hold(dp, name, FTAG, &ds);
			if (error == 0) {
				error = dsl_fs_ss_limit_check(ds->ds_dir, cnt,
				    ZFS_PROP_SNAPSHOT_LIMIT, NULL,
				    ddsa->ddsa_cr);
				dsl_dataset_rele(ds, FTAG);
			}

			if (error != 0) {
				if (ddsa->ddsa_errors != NULL)
					fnvlist_add_int32(ddsa->ddsa_errors,
					    name, error);
				rv = error;
				/* only report one error for this check */
				break;
			}
		}
		nvlist_free(cnt_track);
	}

	for (pair = nvlist_next_nvpair(ddsa->ddsa_snaps, NULL);
	    pair != NULL; pair = nvlist_next_nvpair(ddsa->ddsa_snaps, pair)) {
		int error = 0;
		dsl_dataset_t *ds;
		char *name, *atp;
		char dsname[ZFS_MAX_DATASET_NAME_LEN];

		name = nvpair_name(pair);
		if (strlen(name) >= ZFS_MAX_DATASET_NAME_LEN)
			error = SET_ERROR(ENAMETOOLONG);
		if (error == 0) {
			atp = strchr(name, '@');
			if (atp == NULL)
				error = SET_ERROR(EINVAL);
			if (error == 0)
				(void) strlcpy(dsname, name, atp - name + 1);
		}
		if (error == 0)
			error = dsl_dataset_hold(dp, dsname, FTAG, &ds);
		if (error == 0) {
			/* passing 0/NULL skips dsl_fs_ss_limit_check */
			error = dsl_dataset_snapshot_check_impl(ds,
			    atp + 1, tx, B_FALSE, 0, NULL);
			dsl_dataset_rele(ds, FTAG);
		}

		if (error != 0) {
			if (ddsa->ddsa_errors != NULL) {
				fnvlist_add_int32(ddsa->ddsa_errors,
				    name, error);
			}
			rv = error;
		}
	}

	return (rv);
}

void
dsl_dataset_snapshot_sync_impl(dsl_dataset_t *ds, const char *snapname,
    dmu_tx_t *tx)
{
	dsl_pool_t *dp = ds->ds_dir->dd_pool;
	dmu_buf_t *dbuf;
	dsl_dataset_phys_t *dsphys;
	uint64_t dsobj, crtxg;
	objset_t *mos = dp->dp_meta_objset;
	objset_t *os;

	ASSERT(RRW_WRITE_HELD(&dp->dp_config_rwlock));

	/*
	 * If we are on an old pool, the zil must not be active, in which
	 * case it will be zeroed.  Usually zil_suspend() accomplishes this.
	 */
	ASSERT(spa_version(dmu_tx_pool(tx)->dp_spa) >= SPA_VERSION_FAST_SNAP ||
	    dmu_objset_from_ds(ds, &os) != 0 ||
	    bcmp(&os->os_phys->os_zil_header, &zero_zil,
	    sizeof (zero_zil)) == 0);

	/* Should not snapshot a dirty dataset. */
	ASSERT(!txg_list_member(&ds->ds_dir->dd_pool->dp_dirty_datasets,
	    ds, tx->tx_txg));

	dsl_fs_ss_count_adjust(ds->ds_dir, 1, DD_FIELD_SNAPSHOT_COUNT, tx);

	/*
	 * The origin's ds_creation_txg has to be < TXG_INITIAL
	 */
	if (strcmp(snapname, ORIGIN_DIR_NAME) == 0)
		crtxg = 1;
	else
		crtxg = tx->tx_txg;

	dsobj = dmu_object_alloc(mos, DMU_OT_DSL_DATASET, 0,
	    DMU_OT_DSL_DATASET, sizeof (dsl_dataset_phys_t), tx);
	VERIFY0(dmu_bonus_hold(mos, dsobj, FTAG, &dbuf));
	dmu_buf_will_dirty(dbuf, tx);
	dsphys = dbuf->db_data;
	bzero(dsphys, sizeof (dsl_dataset_phys_t));
	dsphys->ds_dir_obj = ds->ds_dir->dd_object;
	dsphys->ds_fsid_guid = unique_create();
	(void) random_get_pseudo_bytes((void*)&dsphys->ds_guid,
	    sizeof (dsphys->ds_guid));
	dsphys->ds_prev_snap_obj = dsl_dataset_phys(ds)->ds_prev_snap_obj;
	dsphys->ds_prev_snap_txg = dsl_dataset_phys(ds)->ds_prev_snap_txg;
	dsphys->ds_next_snap_obj = ds->ds_object;
	dsphys->ds_num_children = 1;
	dsphys->ds_creation_time = gethrestime_sec();
	dsphys->ds_creation_txg = crtxg;
	dsphys->ds_deadlist_obj = dsl_dataset_phys(ds)->ds_deadlist_obj;
	dsphys->ds_referenced_bytes = dsl_dataset_phys(ds)->ds_referenced_bytes;
	dsphys->ds_compressed_bytes = dsl_dataset_phys(ds)->ds_compressed_bytes;
	dsphys->ds_uncompressed_bytes =
	    dsl_dataset_phys(ds)->ds_uncompressed_bytes;
	dsphys->ds_flags = dsl_dataset_phys(ds)->ds_flags;
	rrw_enter(&ds->ds_bp_rwlock, RW_READER, FTAG);
	dsphys->ds_bp = dsl_dataset_phys(ds)->ds_bp;
	rrw_exit(&ds->ds_bp_rwlock, FTAG);
	dmu_buf_rele(dbuf, FTAG);


	for (spa_feature_t f = 0; f < SPA_FEATURES; f++) {
		if (zfeature_active(f, ds->ds_feature[f])) {
			dsl_dataset_activate_feature(dsobj, f,
			    ds->ds_feature[f], tx);
		}
	}

	ASSERT3U(ds->ds_prev != 0, ==,
	    dsl_dataset_phys(ds)->ds_prev_snap_obj != 0);
	if (ds->ds_prev) {
		uint64_t next_clones_obj =
		    dsl_dataset_phys(ds->ds_prev)->ds_next_clones_obj;
		ASSERT(dsl_dataset_phys(ds->ds_prev)->ds_next_snap_obj ==
		    ds->ds_object ||
		    dsl_dataset_phys(ds->ds_prev)->ds_num_children > 1);
		if (dsl_dataset_phys(ds->ds_prev)->ds_next_snap_obj ==
		    ds->ds_object) {
			dmu_buf_will_dirty(ds->ds_prev->ds_dbuf, tx);
			ASSERT3U(dsl_dataset_phys(ds)->ds_prev_snap_txg, ==,
			    dsl_dataset_phys(ds->ds_prev)->ds_creation_txg);
			dsl_dataset_phys(ds->ds_prev)->ds_next_snap_obj = dsobj;
		} else if (next_clones_obj != 0) {
			dsl_dataset_remove_from_next_clones(ds->ds_prev,
			    dsphys->ds_next_snap_obj, tx);
			VERIFY0(zap_add_int(mos,
			    next_clones_obj, dsobj, tx));
		}
	}

	/*
	 * If we have a reference-reservation on this dataset, we will
	 * need to increase the amount of refreservation being charged
	 * since our unique space is going to zero.
	 */
	if (ds->ds_reserved) {
		int64_t delta;
		ASSERT(DS_UNIQUE_IS_ACCURATE(ds));
		delta = MIN(dsl_dataset_phys(ds)->ds_unique_bytes,
		    ds->ds_reserved);
		dsl_dir_diduse_space(ds->ds_dir, DD_USED_REFRSRV,
		    delta, 0, 0, tx);
	}

	dmu_buf_will_dirty(ds->ds_dbuf, tx);
	dsl_dataset_phys(ds)->ds_deadlist_obj =
	    dsl_deadlist_clone(&ds->ds_deadlist, UINT64_MAX,
	    dsl_dataset_phys(ds)->ds_prev_snap_obj, tx);
	dsl_deadlist_close(&ds->ds_deadlist);
	dsl_deadlist_open(&ds->ds_deadlist, mos,
	    dsl_dataset_phys(ds)->ds_deadlist_obj);
	dsl_deadlist_add_key(&ds->ds_deadlist,
	    dsl_dataset_phys(ds)->ds_prev_snap_txg, tx);
	dsl_bookmark_snapshotted(ds, tx);

	if (dsl_dataset_remap_deadlist_exists(ds)) {
		uint64_t remap_deadlist_obj =
		    dsl_dataset_get_remap_deadlist_object(ds);
		/*
		 * Move the remap_deadlist to the snapshot.  The head
		 * will create a new remap deadlist on demand, from
		 * dsl_dataset_block_remapped().
		 */
		dsl_dataset_unset_remap_deadlist_object(ds, tx);
		dsl_deadlist_close(&ds->ds_remap_deadlist);

		dmu_object_zapify(mos, dsobj, DMU_OT_DSL_DATASET, tx);
		VERIFY0(zap_add(mos, dsobj, DS_FIELD_REMAP_DEADLIST,
		    sizeof (remap_deadlist_obj), 1, &remap_deadlist_obj, tx));
	}

	ASSERT3U(dsl_dataset_phys(ds)->ds_prev_snap_txg, <, tx->tx_txg);
	dsl_dataset_phys(ds)->ds_prev_snap_obj = dsobj;
	dsl_dataset_phys(ds)->ds_prev_snap_txg = crtxg;
	dsl_dataset_phys(ds)->ds_unique_bytes = 0;

	if (spa_version(dp->dp_spa) >= SPA_VERSION_UNIQUE_ACCURATE)
		dsl_dataset_phys(ds)->ds_flags |= DS_FLAG_UNIQUE_ACCURATE;

	VERIFY0(zap_add(mos, dsl_dataset_phys(ds)->ds_snapnames_zapobj,
	    snapname, 8, 1, &dsobj, tx));

	if (ds->ds_prev)
		dsl_dataset_rele(ds->ds_prev, ds);
	VERIFY0(dsl_dataset_hold_obj(dp,
	    dsl_dataset_phys(ds)->ds_prev_snap_obj, ds, &ds->ds_prev));

	dsl_scan_ds_snapshotted(ds, tx);

	dsl_dir_snap_cmtime_update(ds->ds_dir);

	spa_history_log_internal_ds(ds->ds_prev, "snapshot", tx, "");
}

void
dsl_dataset_snapshot_sync(void *arg, dmu_tx_t *tx)
{
	dsl_dataset_snapshot_arg_t *ddsa = arg;
	dsl_pool_t *dp = dmu_tx_pool(tx);
	nvpair_t *pair;

	for (pair = nvlist_next_nvpair(ddsa->ddsa_snaps, NULL);
	    pair != NULL; pair = nvlist_next_nvpair(ddsa->ddsa_snaps, pair)) {
		dsl_dataset_t *ds;
		char *name, *atp;
		char dsname[ZFS_MAX_DATASET_NAME_LEN];

		name = nvpair_name(pair);
		atp = strchr(name, '@');
		(void) strlcpy(dsname, name, atp - name + 1);
		VERIFY0(dsl_dataset_hold(dp, dsname, FTAG, &ds));

		dsl_dataset_snapshot_sync_impl(ds, atp + 1, tx);
		if (ddsa->ddsa_props != NULL) {
			dsl_props_set_sync_impl(ds->ds_prev,
			    ZPROP_SRC_LOCAL, ddsa->ddsa_props, tx);
		}
		dsl_dataset_rele(ds, FTAG);
	}
}

/*
 * The snapshots must all be in the same pool.
 * All-or-nothing: if there are any failures, nothing will be modified.
 */
int
dsl_dataset_snapshot(nvlist_t *snaps, nvlist_t *props, nvlist_t *errors)
{
	dsl_dataset_snapshot_arg_t ddsa;
	nvpair_t *pair;
	boolean_t needsuspend;
	int error;
	spa_t *spa;
	char *firstname;
	nvlist_t *suspended = NULL;

	pair = nvlist_next_nvpair(snaps, NULL);
	if (pair == NULL)
		return (0);
	firstname = nvpair_name(pair);

	error = spa_open(firstname, &spa, FTAG);
	if (error != 0)
		return (error);
	needsuspend = (spa_version(spa) < SPA_VERSION_FAST_SNAP);
	spa_close(spa, FTAG);

	if (needsuspend) {
		suspended = fnvlist_alloc();
		for (pair = nvlist_next_nvpair(snaps, NULL); pair != NULL;
		    pair = nvlist_next_nvpair(snaps, pair)) {
			char fsname[ZFS_MAX_DATASET_NAME_LEN];
			char *snapname = nvpair_name(pair);
			char *atp;
			void *cookie;

			atp = strchr(snapname, '@');
			if (atp == NULL) {
				error = SET_ERROR(EINVAL);
				break;
			}
			(void) strlcpy(fsname, snapname, atp - snapname + 1);

			error = zil_suspend(fsname, &cookie);
			if (error != 0)
				break;
			fnvlist_add_uint64(suspended, fsname,
			    (uintptr_t)cookie);
		}
	}

	ddsa.ddsa_snaps = snaps;
	ddsa.ddsa_props = props;
	ddsa.ddsa_errors = errors;
	ddsa.ddsa_cr = CRED();

	if (error == 0) {
		error = dsl_sync_task(firstname, dsl_dataset_snapshot_check,
		    dsl_dataset_snapshot_sync, &ddsa,
		    fnvlist_num_pairs(snaps) * 3, ZFS_SPACE_CHECK_NORMAL);
	}

	if (suspended != NULL) {
		for (pair = nvlist_next_nvpair(suspended, NULL); pair != NULL;
		    pair = nvlist_next_nvpair(suspended, pair)) {
			zil_resume((void *)(uintptr_t)
			    fnvpair_value_uint64(pair));
		}
		fnvlist_free(suspended);
	}

	return (error);
}

typedef struct dsl_dataset_snapshot_tmp_arg {
	const char *ddsta_fsname;
	const char *ddsta_snapname;
	minor_t ddsta_cleanup_minor;
	const char *ddsta_htag;
} dsl_dataset_snapshot_tmp_arg_t;

static int
dsl_dataset_snapshot_tmp_check(void *arg, dmu_tx_t *tx)
{
	dsl_dataset_snapshot_tmp_arg_t *ddsta = arg;
	dsl_pool_t *dp = dmu_tx_pool(tx);
	dsl_dataset_t *ds;
	int error;

	error = dsl_dataset_hold(dp, ddsta->ddsta_fsname, FTAG, &ds);
	if (error != 0)
		return (error);

	/* NULL cred means no limit check for tmp snapshot */
	error = dsl_dataset_snapshot_check_impl(ds, ddsta->ddsta_snapname,
	    tx, B_FALSE, 0, NULL);
	if (error != 0) {
		dsl_dataset_rele(ds, FTAG);
		return (error);
	}

	if (spa_version(dp->dp_spa) < SPA_VERSION_USERREFS) {
		dsl_dataset_rele(ds, FTAG);
		return (SET_ERROR(ENOTSUP));
	}
	error = dsl_dataset_user_hold_check_one(NULL, ddsta->ddsta_htag,
	    B_TRUE, tx);
	if (error != 0) {
		dsl_dataset_rele(ds, FTAG);
		return (error);
	}

	dsl_dataset_rele(ds, FTAG);
	return (0);
}

static void
dsl_dataset_snapshot_tmp_sync(void *arg, dmu_tx_t *tx)
{
	dsl_dataset_snapshot_tmp_arg_t *ddsta = arg;
	dsl_pool_t *dp = dmu_tx_pool(tx);
	dsl_dataset_t *ds;

	VERIFY0(dsl_dataset_hold(dp, ddsta->ddsta_fsname, FTAG, &ds));

	dsl_dataset_snapshot_sync_impl(ds, ddsta->ddsta_snapname, tx);
	dsl_dataset_user_hold_sync_one(ds->ds_prev, ddsta->ddsta_htag,
	    ddsta->ddsta_cleanup_minor, gethrestime_sec(), tx);
	dsl_destroy_snapshot_sync_impl(ds->ds_prev, B_TRUE, tx);

	dsl_dataset_rele(ds, FTAG);
}

int
dsl_dataset_snapshot_tmp(const char *fsname, const char *snapname,
    minor_t cleanup_minor, const char *htag)
{
	dsl_dataset_snapshot_tmp_arg_t ddsta;
	int error;
	spa_t *spa;
	boolean_t needsuspend;
	void *cookie;

	ddsta.ddsta_fsname = fsname;
	ddsta.ddsta_snapname = snapname;
	ddsta.ddsta_cleanup_minor = cleanup_minor;
	ddsta.ddsta_htag = htag;

	error = spa_open(fsname, &spa, FTAG);
	if (error != 0)
		return (error);
	needsuspend = (spa_version(spa) < SPA_VERSION_FAST_SNAP);
	spa_close(spa, FTAG);

	if (needsuspend) {
		error = zil_suspend(fsname, &cookie);
		if (error != 0)
			return (error);
	}

	error = dsl_sync_task(fsname, dsl_dataset_snapshot_tmp_check,
	    dsl_dataset_snapshot_tmp_sync, &ddsta, 3, ZFS_SPACE_CHECK_RESERVED);

	if (needsuspend)
		zil_resume(cookie);
	return (error);
}

void
dsl_dataset_sync(dsl_dataset_t *ds, zio_t *zio, dmu_tx_t *tx)
{
	ASSERT(dmu_tx_is_syncing(tx));
	ASSERT(ds->ds_objset != NULL);
	ASSERT(dsl_dataset_phys(ds)->ds_next_snap_obj == 0);

	/*
	 * in case we had to change ds_fsid_guid when we opened it,
	 * sync it out now.
	 */
	dmu_buf_will_dirty(ds->ds_dbuf, tx);
	dsl_dataset_phys(ds)->ds_fsid_guid = ds->ds_fsid_guid;

	if (ds->ds_resume_bytes[tx->tx_txg & TXG_MASK] != 0) {
		VERIFY0(zap_update(tx->tx_pool->dp_meta_objset,
		    ds->ds_object, DS_FIELD_RESUME_OBJECT, 8, 1,
		    &ds->ds_resume_object[tx->tx_txg & TXG_MASK], tx));
		VERIFY0(zap_update(tx->tx_pool->dp_meta_objset,
		    ds->ds_object, DS_FIELD_RESUME_OFFSET, 8, 1,
		    &ds->ds_resume_offset[tx->tx_txg & TXG_MASK], tx));
		VERIFY0(zap_update(tx->tx_pool->dp_meta_objset,
		    ds->ds_object, DS_FIELD_RESUME_BYTES, 8, 1,
		    &ds->ds_resume_bytes[tx->tx_txg & TXG_MASK], tx));
		ds->ds_resume_object[tx->tx_txg & TXG_MASK] = 0;
		ds->ds_resume_offset[tx->tx_txg & TXG_MASK] = 0;
		ds->ds_resume_bytes[tx->tx_txg & TXG_MASK] = 0;
	}

	dmu_objset_sync(ds->ds_objset, zio, tx);

	for (spa_feature_t f = 0; f < SPA_FEATURES; f++) {
		if (zfeature_active(f, ds->ds_feature_activation[f])) {
			if (zfeature_active(f, ds->ds_feature[f]))
				continue;
			dsl_dataset_activate_feature(ds->ds_object, f,
			    ds->ds_feature_activation[f], tx);
			ds->ds_feature[f] = ds->ds_feature_activation[f];
		}
	}
}

/*
 * Check if the percentage of blocks shared between the clone and the
 * snapshot (as opposed to those that are clone only) is below a certain
 * threshold
 */
boolean_t
dsl_livelist_should_disable(dsl_dataset_t *ds)
{
	uint64_t used, referenced;
	int percent_shared;

	used = dsl_dir_get_usedds(ds->ds_dir);
	referenced = dsl_get_referenced(ds);
	ASSERT3U(referenced, >=, 0);
	ASSERT3U(used, >=, 0);
	if (referenced == 0)
		return (B_FALSE);
	percent_shared = (100 * (referenced - used)) / referenced;
	if (percent_shared <= zfs_livelist_min_percent_shared)
		return (B_TRUE);
	return (B_FALSE);
}

/*
 *  Check if it is possible to combine two livelist entries into one.
 *  This is the case if the combined number of 'live' blkptrs (ALLOCs that
 *  don't have a matching FREE) is under the maximum sublist size.
 *  We check this by subtracting twice the total number of frees from the total
 *  number of blkptrs. FREEs are counted twice because each FREE blkptr
 *  will cancel out an ALLOC blkptr when the livelist is processed.
 */
static boolean_t
dsl_livelist_should_condense(dsl_deadlist_entry_t *first,
    dsl_deadlist_entry_t *next)
{
	uint64_t total_free = first->dle_bpobj.bpo_phys->bpo_num_freed +
	    next->dle_bpobj.bpo_phys->bpo_num_freed;
	uint64_t total_entries = first->dle_bpobj.bpo_phys->bpo_num_blkptrs +
	    next->dle_bpobj.bpo_phys->bpo_num_blkptrs;
	if ((total_entries - (2 * total_free)) < zfs_livelist_max_entries)
		return (B_TRUE);
	return (B_FALSE);
}

typedef struct try_condense_arg {
	spa_t *spa;
	dsl_dataset_t *ds;
} try_condense_arg_t;

/*
 * Iterate over the livelist entries, searching for a pair to condense.
 * A nonzero return value means stop, 0 means keep looking.
 */
static int
dsl_livelist_try_condense(void *arg, dsl_deadlist_entry_t *first)
{
	try_condense_arg_t *tca = arg;
	spa_t *spa = tca->spa;
	dsl_dataset_t *ds = tca->ds;
	dsl_deadlist_t *ll = &ds->ds_dir->dd_livelist;
	dsl_deadlist_entry_t *next;

	/* The condense thread has not yet been created at import */
	if (spa->spa_livelist_condense_zthr == NULL)
		return (1);

	/* A condense is already in progress */
	if (spa->spa_to_condense.ds != NULL)
		return (1);

	next = AVL_NEXT(&ll->dl_tree, &first->dle_node);
	/* The livelist has only one entry - don't condense it */
	if (next == NULL)
		return (1);

	/* Next is the newest entry - don't condense it */
	if (AVL_NEXT(&ll->dl_tree, &next->dle_node) == NULL)
		return (1);

	/* This pair is not ready to condense but keep looking */
	if (!dsl_livelist_should_condense(first, next))
		return (0);

	/*
	 * Add a ref to prevent the dataset from being evicted while
	 * the condense zthr or synctask are running. Ref will be
	 * released at the end of the condense synctask
	 */
	dmu_buf_add_ref(ds->ds_dbuf, spa);

	spa->spa_to_condense.ds = ds;
	spa->spa_to_condense.first = first;
	spa->spa_to_condense.next = next;
	spa->spa_to_condense.syncing = B_FALSE;
	spa->spa_to_condense.cancelled = B_FALSE;

	zthr_wakeup(spa->spa_livelist_condense_zthr);
	return (1);
}

static void
dsl_flush_pending_livelist(dsl_dataset_t *ds, dmu_tx_t *tx)
{
	dsl_dir_t *dd = ds->ds_dir;
	spa_t *spa = ds->ds_dir->dd_pool->dp_spa;
	dsl_deadlist_entry_t *last = dsl_deadlist_last(&dd->dd_livelist);

	/* Check if we need to add a new sub-livelist */
	if (last == NULL) {
		/* The livelist is empty */
		dsl_deadlist_add_key(&dd->dd_livelist,
		    tx->tx_txg - 1, tx);
	} else if (spa_sync_pass(spa) == 1) {
		/*
		 * Check if the newest entry is full. If it is, make a new one.
		 * We only do this once per sync because we could overfill a
		 * sublist in one sync pass and don't want to add another entry
		 * for a txg that is already represented. This ensures that
		 * blkptrs born in the same txg are stored in the same sublist.
		 */
		bpobj_t bpobj = last->dle_bpobj;
		uint64_t all = bpobj.bpo_phys->bpo_num_blkptrs;
		uint64_t free = bpobj.bpo_phys->bpo_num_freed;
		uint64_t alloc = all - free;
		if (alloc > zfs_livelist_max_entries) {
			dsl_deadlist_add_key(&dd->dd_livelist,
			    tx->tx_txg - 1, tx);
		}
	}

	/* Insert each entry into the on-disk livelist */
	bplist_iterate(&dd->dd_pending_allocs,
	    dsl_deadlist_insert_alloc_cb, &dd->dd_livelist, tx);
	bplist_iterate(&dd->dd_pending_frees,
	    dsl_deadlist_insert_free_cb, &dd->dd_livelist, tx);

	/* Attempt to condense every pair of adjacent entries */
	try_condense_arg_t arg = {
	    .spa = spa,
	    .ds = ds
	};
	dsl_deadlist_iterate(&dd->dd_livelist, dsl_livelist_try_condense,
	    &arg);
}

void
dsl_dataset_sync_done(dsl_dataset_t *ds, dmu_tx_t *tx)
{
	objset_t *os = ds->ds_objset;

	bplist_iterate(&ds->ds_pending_deadlist,
	    dsl_deadlist_insert_alloc_cb, &ds->ds_deadlist, tx);

	if (dsl_deadlist_is_open(&ds->ds_dir->dd_livelist)) {
		dsl_flush_pending_livelist(ds, tx);
		if (dsl_livelist_should_disable(ds)) {
			dsl_dir_remove_livelist(ds->ds_dir, tx, B_TRUE);
		}
	}

	dsl_bookmark_sync_done(ds, tx);

	if (os->os_synced_dnodes != NULL) {
		multilist_destroy(os->os_synced_dnodes);
		os->os_synced_dnodes = NULL;
	}

	ASSERT(!dmu_objset_is_dirty(os, dmu_tx_get_txg(tx)));

	dmu_buf_rele(ds->ds_dbuf, ds);
}

int
get_clones_stat_impl(dsl_dataset_t *ds, nvlist_t *val)
{
	uint64_t count = 0;
	objset_t *mos = ds->ds_dir->dd_pool->dp_meta_objset;
	zap_cursor_t zc;
	zap_attribute_t za;

	ASSERT(dsl_pool_config_held(ds->ds_dir->dd_pool));

	/*
	 * There may be missing entries in ds_next_clones_obj
	 * due to a bug in a previous version of the code.
	 * Only trust it if it has the right number of entries.
	 */
	if (dsl_dataset_phys(ds)->ds_next_clones_obj != 0) {
		VERIFY0(zap_count(mos, dsl_dataset_phys(ds)->ds_next_clones_obj,
		    &count));
	}
	if (count != dsl_dataset_phys(ds)->ds_num_children - 1) {
		return (ENOENT);
	}
	for (zap_cursor_init(&zc, mos,
	    dsl_dataset_phys(ds)->ds_next_clones_obj);
	    zap_cursor_retrieve(&zc, &za) == 0;
	    zap_cursor_advance(&zc)) {
		dsl_dataset_t *clone;
		char buf[ZFS_MAX_DATASET_NAME_LEN];
		VERIFY0(dsl_dataset_hold_obj(ds->ds_dir->dd_pool,
		    za.za_first_integer, FTAG, &clone));
		dsl_dir_name(clone->ds_dir, buf);
		fnvlist_add_boolean(val, buf);
		dsl_dataset_rele(clone, FTAG);
	}
	zap_cursor_fini(&zc);
	return (0);
}

void
get_clones_stat(dsl_dataset_t *ds, nvlist_t *nv)
{
	nvlist_t *propval = fnvlist_alloc();
	nvlist_t *val;

	/*
	 * We use nvlist_alloc() instead of fnvlist_alloc() because the
	 * latter would allocate the list with NV_UNIQUE_NAME flag.
	 * As a result, every time a clone name is appended to the list
	 * it would be (linearly) searched for for a duplicate name.
	 * We already know that all clone names must be unique and we
	 * want avoid the quadratic complexity of double-checking that
	 * because we can have a large number of clones.
	 */
	VERIFY0(nvlist_alloc(&val, 0, KM_SLEEP));

	if (get_clones_stat_impl(ds, val) == 0) {
		fnvlist_add_nvlist(propval, ZPROP_VALUE, val);
		fnvlist_add_nvlist(nv, zfs_prop_to_name(ZFS_PROP_CLONES),
		    propval);
	}

	nvlist_free(val);
	nvlist_free(propval);
}

/*
 * Returns a string that represents the receive resume stats token. It should
 * be freed with strfree().
 */
char *
get_receive_resume_stats_impl(dsl_dataset_t *ds)
{
	dsl_pool_t *dp = ds->ds_dir->dd_pool;

	if (dsl_dataset_has_resume_receive_state(ds)) {
		char *str;
		void *packed;
		uint8_t *compressed;
		uint64_t val;
		nvlist_t *token_nv = fnvlist_alloc();
		size_t packed_size, compressed_size;

		if (zap_lookup(dp->dp_meta_objset, ds->ds_object,
		    DS_FIELD_RESUME_FROMGUID, sizeof (val), 1, &val) == 0) {
			fnvlist_add_uint64(token_nv, "fromguid", val);
		}
		if (zap_lookup(dp->dp_meta_objset, ds->ds_object,
		    DS_FIELD_RESUME_OBJECT, sizeof (val), 1, &val) == 0) {
			fnvlist_add_uint64(token_nv, "object", val);
		}
		if (zap_lookup(dp->dp_meta_objset, ds->ds_object,
		    DS_FIELD_RESUME_OFFSET, sizeof (val), 1, &val) == 0) {
			fnvlist_add_uint64(token_nv, "offset", val);
		}
		if (zap_lookup(dp->dp_meta_objset, ds->ds_object,
		    DS_FIELD_RESUME_BYTES, sizeof (val), 1, &val) == 0) {
			fnvlist_add_uint64(token_nv, "bytes", val);
		}
		if (zap_lookup(dp->dp_meta_objset, ds->ds_object,
		    DS_FIELD_RESUME_TOGUID, sizeof (val), 1, &val) == 0) {
			fnvlist_add_uint64(token_nv, "toguid", val);
		}
		char buf[256];
		if (zap_lookup(dp->dp_meta_objset, ds->ds_object,
		    DS_FIELD_RESUME_TONAME, 1, sizeof (buf), buf) == 0) {
			fnvlist_add_string(token_nv, "toname", buf);
		}
		if (zap_contains(dp->dp_meta_objset, ds->ds_object,
		    DS_FIELD_RESUME_LARGEBLOCK) == 0) {
			fnvlist_add_boolean(token_nv, "largeblockok");
		}
		if (zap_contains(dp->dp_meta_objset, ds->ds_object,
		    DS_FIELD_RESUME_EMBEDOK) == 0) {
			fnvlist_add_boolean(token_nv, "embedok");
		}
		if (zap_contains(dp->dp_meta_objset, ds->ds_object,
		    DS_FIELD_RESUME_COMPRESSOK) == 0) {
			fnvlist_add_boolean(token_nv, "compressok");
		}
		if (dsl_dataset_feature_is_active(ds,
		    SPA_FEATURE_REDACTED_DATASETS)) {
			uint64_t num_redact_snaps;
			uint64_t *redact_snaps;
			VERIFY(dsl_dataset_get_uint64_array_feature(ds,
			    SPA_FEATURE_REDACTED_DATASETS, &num_redact_snaps,
			    &redact_snaps));
			fnvlist_add_uint64_array(token_nv, "redact_snaps",
			    redact_snaps, num_redact_snaps);
		}
		if (zap_contains(dp->dp_meta_objset, ds->ds_object,
		    DS_FIELD_RESUME_REDACT_BOOKMARK_SNAPS) == 0) {
			uint64_t num_redact_snaps, int_size;
			uint64_t *redact_snaps;
			VERIFY0(zap_length(dp->dp_meta_objset, ds->ds_object,
			    DS_FIELD_RESUME_REDACT_BOOKMARK_SNAPS, &int_size,
			    &num_redact_snaps));
			ASSERT3U(int_size, ==, sizeof (uint64_t));

			redact_snaps = kmem_alloc(int_size * num_redact_snaps,
			    KM_SLEEP);
			VERIFY0(zap_lookup(dp->dp_meta_objset, ds->ds_object,
			    DS_FIELD_RESUME_REDACT_BOOKMARK_SNAPS, int_size,
			    num_redact_snaps, redact_snaps));
			fnvlist_add_uint64_array(token_nv, "book_redact_snaps",
			    redact_snaps, num_redact_snaps);
			kmem_free(redact_snaps, int_size * num_redact_snaps);
		}
		packed = fnvlist_pack(token_nv, &packed_size);
		fnvlist_free(token_nv);
		compressed = kmem_alloc(packed_size, KM_SLEEP);

		compressed_size = gzip_compress(packed, compressed,
		    packed_size, packed_size, 6);

		zio_cksum_t cksum;
		fletcher_4_native(compressed, compressed_size, NULL, &cksum);

		str = kmem_alloc(compressed_size * 2 + 1, KM_SLEEP);
		for (int i = 0; i < compressed_size; i++) {
			(void) sprintf(str + i * 2, "%02x", compressed[i]);
		}
		str[compressed_size * 2] = '\0';
		char *propval = kmem_asprintf("%u-%llx-%llx-%s",
		    ZFS_SEND_RESUME_TOKEN_VERSION,
		    (longlong_t)cksum.zc_word[0],
		    (longlong_t)packed_size, str);
		kmem_free(packed, packed_size);
		kmem_free(str, compressed_size * 2 + 1);
		kmem_free(compressed, packed_size);
		return (propval);
	}
	return (strdup(""));
}

/*
 * Returns a string that represents the receive resume stats token of the
 * dataset's child. It should be freed with strfree().
 */
char *
get_child_receive_stats(dsl_dataset_t *ds)
{
	char recvname[ZFS_MAX_DATASET_NAME_LEN + 6];
	dsl_dataset_t *recv_ds;
	dsl_dataset_name(ds, recvname);
	if (strlcat(recvname, "/", sizeof (recvname)) <
	    sizeof (recvname) &&
	    strlcat(recvname, recv_clone_name, sizeof (recvname)) <
	    sizeof (recvname) &&
	    dsl_dataset_hold(ds->ds_dir->dd_pool, recvname, FTAG,
	    &recv_ds)  == 0) {
		char *propval = get_receive_resume_stats_impl(recv_ds);
		dsl_dataset_rele(recv_ds, FTAG);
		return (propval);
	}
	return (strdup(""));
}

static void
get_receive_resume_stats(dsl_dataset_t *ds, nvlist_t *nv)
{
	char *propval = get_receive_resume_stats_impl(ds);
	if (strcmp(propval, "") != 0) {
		dsl_prop_nvlist_add_string(nv,
		    ZFS_PROP_RECEIVE_RESUME_TOKEN, propval);
	} else {
		char *childval = get_child_receive_stats(ds);
		if (strcmp(childval, "") != 0) {
			dsl_prop_nvlist_add_string(nv,
			    ZFS_PROP_RECEIVE_RESUME_TOKEN, childval);
		}
		strfree(childval);
	}
	strfree(propval);
}

uint64_t
dsl_get_refratio(dsl_dataset_t *ds)
{
	uint64_t ratio = dsl_dataset_phys(ds)->ds_compressed_bytes == 0 ? 100 :
	    (dsl_dataset_phys(ds)->ds_uncompressed_bytes * 100 /
	    dsl_dataset_phys(ds)->ds_compressed_bytes);
	return (ratio);
}

uint64_t
dsl_get_logicalreferenced(dsl_dataset_t *ds)
{
	return (dsl_dataset_phys(ds)->ds_uncompressed_bytes);
}

uint64_t
dsl_get_compressratio(dsl_dataset_t *ds)
{
	if (ds->ds_is_snapshot) {
		return (dsl_get_refratio(ds));
	} else {
		dsl_dir_t *dd = ds->ds_dir;
		mutex_enter(&dd->dd_lock);
		uint64_t val = dsl_dir_get_compressratio(dd);
		mutex_exit(&dd->dd_lock);
		return (val);
	}
}

uint64_t
dsl_get_used(dsl_dataset_t *ds)
{
	if (ds->ds_is_snapshot) {
		return (dsl_dataset_phys(ds)->ds_unique_bytes);
	} else {
		dsl_dir_t *dd = ds->ds_dir;
		mutex_enter(&dd->dd_lock);
		uint64_t val = dsl_dir_get_used(dd);
		mutex_exit(&dd->dd_lock);
		return (val);
	}
}

uint64_t
dsl_get_creation(dsl_dataset_t *ds)
{
	return (dsl_dataset_phys(ds)->ds_creation_time);
}

uint64_t
dsl_get_creationtxg(dsl_dataset_t *ds)
{
	return (dsl_dataset_phys(ds)->ds_creation_txg);
}

uint64_t
dsl_get_refquota(dsl_dataset_t *ds)
{
	return (ds->ds_quota);
}

uint64_t
dsl_get_refreservation(dsl_dataset_t *ds)
{
	return (ds->ds_reserved);
}

uint64_t
dsl_get_guid(dsl_dataset_t *ds)
{
	return (dsl_dataset_phys(ds)->ds_guid);
}

uint64_t
dsl_get_unique(dsl_dataset_t *ds)
{
	return (dsl_dataset_phys(ds)->ds_unique_bytes);
}

uint64_t
dsl_get_objsetid(dsl_dataset_t *ds)
{
	return (ds->ds_object);
}

uint64_t
dsl_get_userrefs(dsl_dataset_t *ds)
{
	return (ds->ds_userrefs);
}

uint64_t
dsl_get_defer_destroy(dsl_dataset_t *ds)
{
	return (DS_IS_DEFER_DESTROY(ds) ? 1 : 0);
}

uint64_t
dsl_get_mooch_byteswap(dsl_dataset_t *ds)
{
	return (dsl_dataset_feature_is_active(ds, SPA_FEATURE_MOOCH_BYTESWAP) ?
	    1 : 0);

}

uint64_t
dsl_get_referenced(dsl_dataset_t *ds)
{
	return (dsl_dataset_phys(ds)->ds_referenced_bytes);
}

uint64_t
dsl_get_numclones(dsl_dataset_t *ds)
{
	ASSERT(ds->ds_is_snapshot);
	return (dsl_dataset_phys(ds)->ds_num_children - 1);
}

uint64_t
dsl_get_inconsistent(dsl_dataset_t *ds)
{
	return ((dsl_dataset_phys(ds)->ds_flags & DS_FLAG_INCONSISTENT) ?
	    1 : 0);
}

uint64_t
dsl_get_redacted(dsl_dataset_t *ds)
{
	return (dsl_dataset_feature_is_active(ds,
	    SPA_FEATURE_REDACTED_DATASETS));
}

uint64_t
dsl_get_available(dsl_dataset_t *ds)
{
	uint64_t refdbytes = dsl_get_referenced(ds);
	uint64_t availbytes = dsl_dir_space_available(ds->ds_dir,
	    NULL, 0, TRUE);
	if (ds->ds_reserved > dsl_dataset_phys(ds)->ds_unique_bytes) {
		availbytes +=
		    ds->ds_reserved - dsl_dataset_phys(ds)->ds_unique_bytes;
	}
	if (ds->ds_quota != 0) {
		/*
		 * Adjust available bytes according to refquota
		 */
		if (refdbytes < ds->ds_quota) {
			availbytes = MIN(availbytes,
			    ds->ds_quota - refdbytes);
		} else {
			availbytes = 0;
		}
	}
	return (availbytes);
}

int
dsl_get_written(dsl_dataset_t *ds, uint64_t *written)
{
	dsl_pool_t *dp = ds->ds_dir->dd_pool;
	dsl_dataset_t *prev;
	int err = dsl_dataset_hold_obj(dp,
	    dsl_dataset_phys(ds)->ds_prev_snap_obj, FTAG, &prev);
	if (err == 0) {
		uint64_t comp, uncomp;
		err = dsl_dataset_space_written(prev, ds, written,
		    &comp, &uncomp);
		dsl_dataset_rele(prev, FTAG);
	}
	return (err);
}

/*
 * 'snap' should be a buffer of size ZFS_MAX_DATASET_NAME_LEN.
 */
int
dsl_get_prev_snap(dsl_dataset_t *ds, char *snap)
{
	dsl_pool_t *dp = ds->ds_dir->dd_pool;
	if (ds->ds_prev != NULL && ds->ds_prev != dp->dp_origin_snap) {
		dsl_dataset_name(ds->ds_prev, snap);
		return (0);
	} else {
		return (ENOENT);
	}
}

void
dsl_get_redact_snaps(dsl_dataset_t *ds, nvlist_t *propval)
{
	uint64_t nsnaps;
	uint64_t *snaps;
	if (dsl_dataset_get_uint64_array_feature(ds,
	    SPA_FEATURE_REDACTED_DATASETS, &nsnaps, &snaps)) {
		fnvlist_add_uint64_array(propval, ZPROP_VALUE, snaps,
		    nsnaps);
	}
}

/*
 * Returns the mountpoint property and source for the given dataset in the value
 * and source buffers. The value buffer must be at least as large as MAXPATHLEN
 * and the source buffer as least as large a ZFS_MAX_DATASET_NAME_LEN.
 * Returns 0 on success and an error on failure.
 */
int
dsl_get_mountpoint(dsl_dataset_t *ds, const char *dsname, char *value,
    char *source)
{
	int error;
	dsl_pool_t *dp = ds->ds_dir->dd_pool;

	/* Retrieve the mountpoint value stored in the zap opbject */
	error = dsl_prop_get_ds(ds, zfs_prop_to_name(ZFS_PROP_MOUNTPOINT), 1,
	    ZAP_MAXVALUELEN, value, source);
	if (error != 0) {
		return (error);
	}

	/* Process the dsname and source to find the full mountpoint string */
	if (value[0] == '/') {
		char *buf = kmem_alloc(ZAP_MAXVALUELEN, KM_SLEEP);
		char *root = buf;
		const char *relpath;

		/*
		 * If we inherit the mountpoint, even from a dataset
		 * with a received value, the source will be the path of
		 * the dataset we inherit from. If source is
		 * ZPROP_SOURCE_VAL_RECVD, the received value is not
		 * inherited.
		 */
		if (strcmp(source, ZPROP_SOURCE_VAL_RECVD) == 0) {
			relpath = "";
		} else {
			ASSERT0(strncmp(dsname, source, strlen(source)));
			relpath = dsname + strlen(source);
			if (relpath[0] == '/')
				relpath++;
		}

		spa_altroot(dp->dp_spa, root, ZAP_MAXVALUELEN);

		/*
		 * Special case an alternate root of '/'. This will
		 * avoid having multiple leading slashes in the
		 * mountpoint path.
		 */
		if (strcmp(root, "/") == 0)
			root++;

		/*
		 * If the mountpoint is '/' then skip over this
		 * if we are obtaining either an alternate root or
		 * an inherited mountpoint.
		 */
		char *mnt = value;
		if (value[1] == '\0' && (root[0] != '\0' ||
		    relpath[0] != '\0'))
			mnt = value + 1;

		if (relpath[0] == '\0') {
			(void) snprintf(value, ZAP_MAXVALUELEN, "%s%s",
			    root, mnt);
		} else {
			(void) snprintf(value, ZAP_MAXVALUELEN, "%s%s%s%s",
			    root, mnt, relpath[0] == '@' ? "" : "/",
			    relpath);
		}
		kmem_free(buf, ZAP_MAXVALUELEN);
	} else {
		/* 'legacy' or 'none' */
		(void) snprintf(value, ZAP_MAXVALUELEN, "%s", value);
	}
	return (0);
}

void
dsl_dataset_stats(dsl_dataset_t *ds, nvlist_t *nv)
{
	dsl_pool_t *dp = ds->ds_dir->dd_pool;

	ASSERT(dsl_pool_config_held(dp));

	dsl_prop_nvlist_add_uint64(nv, ZFS_PROP_REFRATIO,
	    dsl_get_refratio(ds));
	dsl_prop_nvlist_add_uint64(nv, ZFS_PROP_LOGICALREFERENCED,
	    dsl_get_logicalreferenced(ds));
	dsl_prop_nvlist_add_uint64(nv, ZFS_PROP_COMPRESSRATIO,
	    dsl_get_compressratio(ds));
	dsl_prop_nvlist_add_uint64(nv, ZFS_PROP_USED,
	    dsl_get_used(ds));

	if (ds->ds_is_snapshot) {
		get_clones_stat(ds, nv);
	} else {
		char buf[ZFS_MAX_DATASET_NAME_LEN];
		if (dsl_get_prev_snap(ds, buf) == 0)
			dsl_prop_nvlist_add_string(nv, ZFS_PROP_PREV_SNAP,
			    buf);
		dsl_dir_stats(ds->ds_dir, nv);
	}

	nvlist_t *propval = fnvlist_alloc();
	dsl_get_redact_snaps(ds, propval);
	fnvlist_add_nvlist(nv, zfs_prop_to_name(ZFS_PROP_REDACT_SNAPS),
	    propval);
	nvlist_free(propval);

	dsl_prop_nvlist_add_uint64(nv, ZFS_PROP_AVAILABLE,
	    dsl_get_available(ds));
	dsl_prop_nvlist_add_uint64(nv, ZFS_PROP_REFERENCED,
	    dsl_get_referenced(ds));
	dsl_prop_nvlist_add_uint64(nv, ZFS_PROP_CREATION,
	    dsl_get_creation(ds));
	dsl_prop_nvlist_add_uint64(nv, ZFS_PROP_CREATETXG,
	    dsl_get_creationtxg(ds));
	dsl_prop_nvlist_add_uint64(nv, ZFS_PROP_REFQUOTA,
	    dsl_get_refquota(ds));
	dsl_prop_nvlist_add_uint64(nv, ZFS_PROP_REFRESERVATION,
	    dsl_get_refreservation(ds));
	dsl_prop_nvlist_add_uint64(nv, ZFS_PROP_GUID,
	    dsl_get_guid(ds));
	dsl_prop_nvlist_add_uint64(nv, ZFS_PROP_UNIQUE,
	    dsl_get_unique(ds));
	dsl_prop_nvlist_add_uint64(nv, ZFS_PROP_OBJSETID,
	    dsl_get_objsetid(ds));
	dsl_prop_nvlist_add_uint64(nv, ZFS_PROP_USERREFS,
	    dsl_get_userrefs(ds));
	dsl_prop_nvlist_add_uint64(nv, ZFS_PROP_DEFER_DESTROY,
	    dsl_get_defer_destroy(ds));
	dsl_prop_nvlist_add_uint64(nv, ZFS_PROP_MOOCH_BYTESWAP,
	    dsl_get_mooch_byteswap(ds));

	if (dsl_dataset_phys(ds)->ds_prev_snap_obj != 0) {
		uint64_t written;
		if (dsl_get_written(ds, &written) == 0) {
			dsl_prop_nvlist_add_uint64(nv, ZFS_PROP_WRITTEN,
			    written);
		}
	}

	if (!ds->ds_is_snapshot) {
		/*
		 * A failed "newfs" (e.g. full) resumable receive leaves
		 * the stats set on this dataset.  Check here for the prop.
		 */
		get_receive_resume_stats(ds, nv);

		/*
		 * A failed incremental resumable receive leaves the
		 * stats set on our child named "%recv".  Check the child
		 * for the prop.
		 */
		/* 6 extra bytes for /%recv */
		char recvname[ZFS_MAX_DATASET_NAME_LEN + 6];
		dsl_dataset_t *recv_ds;
		dsl_dataset_name(ds, recvname);
		if (strlcat(recvname, "/", sizeof (recvname)) <
		    sizeof (recvname) &&
		    strlcat(recvname, recv_clone_name, sizeof (recvname)) <
		    sizeof (recvname) &&
		    dsl_dataset_hold(dp, recvname, FTAG, &recv_ds) == 0) {
			get_receive_resume_stats(recv_ds, nv);
			dsl_dataset_rele(recv_ds, FTAG);
		}
	}
}

void
dsl_dataset_fast_stat(dsl_dataset_t *ds, dmu_objset_stats_t *stat)
{
	dsl_pool_t *dp = ds->ds_dir->dd_pool;
	ASSERT(dsl_pool_config_held(dp));

	stat->dds_creation_txg = dsl_get_creationtxg(ds);
	stat->dds_inconsistent = dsl_get_inconsistent(ds);
	stat->dds_guid = dsl_get_guid(ds);
	stat->dds_redacted = dsl_get_redacted(ds);
	stat->dds_origin[0] = '\0';
	if (ds->ds_is_snapshot) {
		stat->dds_is_snapshot = B_TRUE;
		stat->dds_num_clones = dsl_get_numclones(ds);
	} else {
		stat->dds_is_snapshot = B_FALSE;
		stat->dds_num_clones = 0;

		if (dsl_dir_is_clone(ds->ds_dir)) {
			dsl_dir_get_origin(ds->ds_dir, stat->dds_origin);
		}
	}
}

uint64_t
dsl_dataset_fsid_guid(dsl_dataset_t *ds)
{
	return (ds->ds_fsid_guid);
}

void
dsl_dataset_space(dsl_dataset_t *ds,
    uint64_t *refdbytesp, uint64_t *availbytesp,
    uint64_t *usedobjsp, uint64_t *availobjsp)
{
	*refdbytesp = dsl_dataset_phys(ds)->ds_referenced_bytes;
	*availbytesp = dsl_dir_space_available(ds->ds_dir, NULL, 0, TRUE);
	if (ds->ds_reserved > dsl_dataset_phys(ds)->ds_unique_bytes)
		*availbytesp +=
		    ds->ds_reserved - dsl_dataset_phys(ds)->ds_unique_bytes;
	if (ds->ds_quota != 0) {
		/*
		 * Adjust available bytes according to refquota
		 */
		if (*refdbytesp < ds->ds_quota)
			*availbytesp = MIN(*availbytesp,
			    ds->ds_quota - *refdbytesp);
		else
			*availbytesp = 0;
	}
	rrw_enter(&ds->ds_bp_rwlock, RW_READER, FTAG);
	*usedobjsp = BP_GET_FILL(&dsl_dataset_phys(ds)->ds_bp);
	rrw_exit(&ds->ds_bp_rwlock, FTAG);
	*availobjsp = DN_MAX_OBJECT - *usedobjsp;
}

boolean_t
dsl_dataset_modified_since_snap(dsl_dataset_t *ds, dsl_dataset_t *snap)
{
	dsl_pool_t *dp = ds->ds_dir->dd_pool;
	uint64_t birth;

	ASSERT(dsl_pool_config_held(dp));
	if (snap == NULL)
		return (B_FALSE);
	rrw_enter(&ds->ds_bp_rwlock, RW_READER, FTAG);
	birth = dsl_dataset_get_blkptr(ds)->blk_birth;
	rrw_exit(&ds->ds_bp_rwlock, FTAG);
	if (birth > dsl_dataset_phys(snap)->ds_creation_txg) {
		objset_t *os, *os_snap;
		/*
		 * It may be that only the ZIL differs, because it was
		 * reset in the head.  Don't count that as being
		 * modified.
		 */
		if (dmu_objset_from_ds(ds, &os) != 0)
			return (B_TRUE);
		if (dmu_objset_from_ds(snap, &os_snap) != 0)
			return (B_TRUE);
		return (bcmp(&os->os_phys->os_meta_dnode,
		    &os_snap->os_phys->os_meta_dnode,
		    sizeof (os->os_phys->os_meta_dnode)) != 0);
	}
	return (B_FALSE);
}

typedef struct dsl_dataset_rename_snapshot_arg {
	const char *ddrsa_fsname;
	const char *ddrsa_oldsnapname;
	const char *ddrsa_newsnapname;
	boolean_t ddrsa_recursive;
	dmu_tx_t *ddrsa_tx;
} dsl_dataset_rename_snapshot_arg_t;

/* ARGSUSED */
static int
dsl_dataset_rename_snapshot_check_impl(dsl_pool_t *dp,
    dsl_dataset_t *hds, void *arg)
{
	dsl_dataset_rename_snapshot_arg_t *ddrsa = arg;
	int error;
	uint64_t val;

	error = dsl_dataset_snap_lookup(hds, ddrsa->ddrsa_oldsnapname, &val);
	if (error != 0) {
		/* ignore nonexistent snapshots */
		return (error == ENOENT ? 0 : error);
	}

	/* new name should not exist */
	error = dsl_dataset_snap_lookup(hds, ddrsa->ddrsa_newsnapname, &val);
	if (error == 0)
		error = SET_ERROR(EEXIST);
	else if (error == ENOENT)
		error = 0;

	/* dataset name + 1 for the "@" + the new snapshot name must fit */
	if (dsl_dir_namelen(hds->ds_dir) + 1 +
	    strlen(ddrsa->ddrsa_newsnapname) >= ZFS_MAX_DATASET_NAME_LEN)
		error = SET_ERROR(ENAMETOOLONG);

	return (error);
}

static int
dsl_dataset_rename_snapshot_check(void *arg, dmu_tx_t *tx)
{
	dsl_dataset_rename_snapshot_arg_t *ddrsa = arg;
	dsl_pool_t *dp = dmu_tx_pool(tx);
	dsl_dataset_t *hds;
	int error;

	error = dsl_dataset_hold(dp, ddrsa->ddrsa_fsname, FTAG, &hds);
	if (error != 0)
		return (error);

	if (ddrsa->ddrsa_recursive) {
		error = dmu_objset_find_dp(dp, hds->ds_dir->dd_object,
		    dsl_dataset_rename_snapshot_check_impl, ddrsa,
		    DS_FIND_CHILDREN);
	} else {
		error = dsl_dataset_rename_snapshot_check_impl(dp, hds, ddrsa);
	}
	dsl_dataset_rele(hds, FTAG);
	return (error);
}

static int
dsl_dataset_rename_snapshot_sync_impl(dsl_pool_t *dp,
    dsl_dataset_t *hds, void *arg)
{
	dsl_dataset_rename_snapshot_arg_t *ddrsa = arg;
	dsl_dataset_t *ds;
	uint64_t val;
	dmu_tx_t *tx = ddrsa->ddrsa_tx;
	int error;

	error = dsl_dataset_snap_lookup(hds, ddrsa->ddrsa_oldsnapname, &val);
	ASSERT(error == 0 || error == ENOENT);
	if (error == ENOENT) {
		/* ignore nonexistent snapshots */
		return (0);
	}

	VERIFY0(dsl_dataset_hold_obj(dp, val, FTAG, &ds));

	/* log before we change the name */
	spa_history_log_internal_ds(ds, "rename", tx,
	    "-> @%s", ddrsa->ddrsa_newsnapname);

	VERIFY0(dsl_dataset_snap_remove(hds, ddrsa->ddrsa_oldsnapname, tx,
	    B_FALSE));
	mutex_enter(&ds->ds_lock);
	(void) strcpy(ds->ds_snapname, ddrsa->ddrsa_newsnapname);
	mutex_exit(&ds->ds_lock);
	VERIFY0(zap_add(dp->dp_meta_objset,
	    dsl_dataset_phys(hds)->ds_snapnames_zapobj,
	    ds->ds_snapname, 8, 1, &ds->ds_object, tx));

	dsl_dataset_rele(ds, FTAG);
	return (0);
}

static void
dsl_dataset_rename_snapshot_sync(void *arg, dmu_tx_t *tx)
{
	dsl_dataset_rename_snapshot_arg_t *ddrsa = arg;
	dsl_pool_t *dp = dmu_tx_pool(tx);
	dsl_dataset_t *hds;

	VERIFY0(dsl_dataset_hold(dp, ddrsa->ddrsa_fsname, FTAG, &hds));
	ddrsa->ddrsa_tx = tx;
	if (ddrsa->ddrsa_recursive) {
		VERIFY0(dmu_objset_find_dp(dp, hds->ds_dir->dd_object,
		    dsl_dataset_rename_snapshot_sync_impl, ddrsa,
		    DS_FIND_CHILDREN));
	} else {
		VERIFY0(dsl_dataset_rename_snapshot_sync_impl(dp, hds, ddrsa));
	}
	dsl_dataset_rele(hds, FTAG);
}

int
dsl_dataset_rename_snapshot(const char *fsname,
    const char *oldsnapname, const char *newsnapname, boolean_t recursive)
{
	dsl_dataset_rename_snapshot_arg_t ddrsa;

	ddrsa.ddrsa_fsname = fsname;
	ddrsa.ddrsa_oldsnapname = oldsnapname;
	ddrsa.ddrsa_newsnapname = newsnapname;
	ddrsa.ddrsa_recursive = recursive;

	return (dsl_sync_task(fsname, dsl_dataset_rename_snapshot_check,
	    dsl_dataset_rename_snapshot_sync, &ddrsa,
	    1, ZFS_SPACE_CHECK_RESERVED));
}

/*
 * If we're doing an ownership handoff, we need to make sure that there is
 * only one long hold on the dataset.  We're not allowed to change anything here
 * so we don't permanently release the long hold or regular hold here.  We want
 * to do this only when syncing to avoid the dataset unexpectedly going away
 * when we release the long hold.
 */
static int
dsl_dataset_handoff_check(dsl_dataset_t *ds, void *owner, dmu_tx_t *tx)
{
	boolean_t held;

	if (!dmu_tx_is_syncing(tx))
		return (0);

	if (owner != NULL) {
		VERIFY3P(ds->ds_owner, ==, owner);
		dsl_dataset_long_rele(ds, owner);
	}

	held = dsl_dataset_long_held(ds);

	if (owner != NULL)
		dsl_dataset_long_hold(ds, owner);

	if (held)
		return (SET_ERROR(EBUSY));

	return (0);
}

int
dsl_dataset_rollback_check(void *arg, dmu_tx_t *tx)
{
	dsl_dataset_rollback_arg_t *ddra = arg;
	dsl_pool_t *dp = dmu_tx_pool(tx);
	dsl_dataset_t *ds;
	int64_t unused_refres_delta;
	int error;

	error = dsl_dataset_hold(dp, ddra->ddra_fsname, FTAG, &ds);
	if (error != 0)
		return (error);

	/* must not be a snapshot */
	if (ds->ds_is_snapshot) {
		dsl_dataset_rele(ds, FTAG);
		return (SET_ERROR(EINVAL));
	}

	/* must have a most recent snapshot */
	if (dsl_dataset_phys(ds)->ds_prev_snap_txg < TXG_INITIAL) {
		dsl_dataset_rele(ds, FTAG);
		return (SET_ERROR(ESRCH));
	}

	/*
	 * No rollback to a snapshot created in the current txg, because
	 * the rollback may dirty the dataset and create blocks that are
	 * not reachable from the rootbp while having a birth txg that
	 * falls into the snapshot's range.
	 */
	if (dmu_tx_is_syncing(tx) &&
	    dsl_dataset_phys(ds)->ds_prev_snap_txg >= tx->tx_txg) {
		dsl_dataset_rele(ds, FTAG);
		return (SET_ERROR(EAGAIN));
	}

	/*
	 * If the expected target snapshot is specified, then check that
	 * the latest snapshot is it.
	 */
	if (ddra->ddra_tosnap != NULL) {
		dsl_dataset_t *snapds;

		/* Check if the target snapshot exists at all. */
		error = dsl_dataset_hold(dp, ddra->ddra_tosnap, FTAG, &snapds);
		if (error != 0) {
			/*
			 * ESRCH is used to signal that the target snapshot does
			 * not exist, while ENOENT is used to report that
			 * the rolled back dataset does not exist.
			 * ESRCH is also used to cover other cases where the
			 * target snapshot is not related to the dataset being
			 * rolled back such as being in a different pool.
			 */
			if (error == ENOENT || error == EXDEV)
				error = SET_ERROR(ESRCH);
			dsl_dataset_rele(ds, FTAG);
			return (error);
		}
		ASSERT(snapds->ds_is_snapshot);

		/* Check if the snapshot is the latest snapshot indeed. */
		if (snapds != ds->ds_prev) {
			/*
			 * Distinguish between the case where the only problem
			 * is intervening snapshots (EEXIST) vs the snapshot
			 * not being a valid target for rollback (ESRCH).
			 */
			if (snapds->ds_dir == ds->ds_dir ||
			    (dsl_dir_is_clone(ds->ds_dir) &&
			    dsl_dir_phys(ds->ds_dir)->dd_origin_obj ==
			    snapds->ds_object)) {
				error = SET_ERROR(EEXIST);
			} else {
				error = SET_ERROR(ESRCH);
			}
			dsl_dataset_rele(snapds, FTAG);
			dsl_dataset_rele(ds, FTAG);
			return (error);
		}
		dsl_dataset_rele(snapds, FTAG);
	}

	/* must not have any bookmarks after the most recent snapshot */
<<<<<<< HEAD
	if (dsl_bookmark_latest_txg(ds) >
	    dsl_dataset_phys(ds)->ds_prev_snap_txg) {
		dsl_dataset_rele(ds, FTAG);
		return (SET_ERROR(EEXIST));
=======
	nvlist_t *proprequest = fnvlist_alloc();
	fnvlist_add_boolean(proprequest, zfs_prop_to_name(ZFS_PROP_CREATETXG));
	nvlist_t *bookmarks = fnvlist_alloc();
	error = dsl_get_bookmarks_impl(ds, proprequest, bookmarks);
	fnvlist_free(proprequest);
	if (error != 0) {
		dsl_dataset_rele(ds, FTAG);
		return (error);
	}
	for (nvpair_t *pair = nvlist_next_nvpair(bookmarks, NULL);
	    pair != NULL; pair = nvlist_next_nvpair(bookmarks, pair)) {
		nvlist_t *valuenv =
		    fnvlist_lookup_nvlist(fnvpair_value_nvlist(pair),
		    zfs_prop_to_name(ZFS_PROP_CREATETXG));
		uint64_t createtxg = fnvlist_lookup_uint64(valuenv, "value");
		if (createtxg > dsl_dataset_phys(ds)->ds_prev_snap_txg) {
			fnvlist_free(bookmarks);
			dsl_dataset_rele(ds, FTAG);
			return (SET_ERROR(EEXIST));
		}
>>>>>>> a356818e
	}

	error = dsl_dataset_handoff_check(ds, ddra->ddra_owner, tx);
	if (error != 0) {
		dsl_dataset_rele(ds, FTAG);
		return (error);
	}

	/*
	 * Check if the snap we are rolling back to uses more than
	 * the refquota.
	 */
	if (ds->ds_quota != 0 &&
	    dsl_dataset_phys(ds->ds_prev)->ds_referenced_bytes > ds->ds_quota) {
		dsl_dataset_rele(ds, FTAG);
		return (SET_ERROR(EDQUOT));
	}

	/*
	 * When we do the clone swap, we will temporarily use more space
	 * due to the refreservation (the head will no longer have any
	 * unique space, so the entire amount of the refreservation will need
	 * to be free).  We will immediately destroy the clone, freeing
	 * this space, but the freeing happens over many txg's.
	 */
	unused_refres_delta = (int64_t)MIN(ds->ds_reserved,
	    dsl_dataset_phys(ds)->ds_unique_bytes);

	if (unused_refres_delta > 0 &&
	    unused_refres_delta >
	    dsl_dir_space_available(ds->ds_dir, NULL, 0, TRUE)) {
		dsl_dataset_rele(ds, FTAG);
		return (SET_ERROR(ENOSPC));
	}

	dsl_dataset_rele(ds, FTAG);
	return (0);
}

void
dsl_dataset_rollback_sync(void *arg, dmu_tx_t *tx)
{
	dsl_dataset_rollback_arg_t *ddra = arg;
	dsl_pool_t *dp = dmu_tx_pool(tx);
	dsl_dataset_t *ds, *clone;
	uint64_t cloneobj;
	char namebuf[ZFS_MAX_DATASET_NAME_LEN];

	VERIFY0(dsl_dataset_hold(dp, ddra->ddra_fsname, FTAG, &ds));

	dsl_dataset_name(ds->ds_prev, namebuf);
	fnvlist_add_string(ddra->ddra_result, "target", namebuf);

	cloneobj = dsl_dataset_create_sync(ds->ds_dir, "%rollback",
	    ds->ds_prev, DS_CREATE_FLAG_NODIRTY, kcred, tx);

	VERIFY0(dsl_dataset_hold_obj(dp, cloneobj, FTAG, &clone));

	dsl_dataset_clone_swap_sync_impl(clone, ds, tx);
	dsl_dataset_zero_zil(ds, tx);

	dsl_destroy_head_sync_impl(clone, tx);

	dsl_dataset_rele(clone, FTAG);
	dsl_dataset_rele(ds, FTAG);
}

/*
 * Rolls back the given filesystem or volume to the most recent snapshot.
 * The name of the most recent snapshot will be returned under key "target"
 * in the result nvlist.
 *
 * If owner != NULL:
 * - The existing dataset MUST be owned by the specified owner at entry
 * - Upon return, dataset will still be held by the same owner, whether we
 *   succeed or not.
 *
 * This mode is required any time the existing filesystem is mounted.  See
 * notes above zfs_suspend_fs() for further details.
 */
int
dsl_dataset_rollback(const char *fsname, const char *tosnap, void *owner,
    nvlist_t *result)
{
	dsl_dataset_rollback_arg_t ddra;

	ddra.ddra_fsname = fsname;
	ddra.ddra_tosnap = tosnap;
	ddra.ddra_owner = owner;
	ddra.ddra_result = result;

	return (dsl_sync_task(fsname, dsl_dataset_rollback_check,
	    dsl_dataset_rollback_sync, &ddra,
	    1, ZFS_SPACE_CHECK_RESERVED));
}

struct promotenode {
	list_node_t link;
	dsl_dataset_t *ds;
};

static int snaplist_space(list_t *l, uint64_t mintxg, uint64_t *spacep);
static int promote_hold(dsl_dataset_promote_arg_t *ddpa, dsl_pool_t *dp,
    void *tag);
static void promote_rele(dsl_dataset_promote_arg_t *ddpa, void *tag);

int
dsl_dataset_promote_check(void *arg, dmu_tx_t *tx)
{
	dsl_dataset_promote_arg_t *ddpa = arg;
	dsl_pool_t *dp = dmu_tx_pool(tx);
	dsl_dataset_t *hds;
	struct promotenode *snap;
	dsl_dataset_t *origin_ds, *origin_head;
	int err;
	uint64_t unused;
	uint64_t ss_mv_cnt;
	size_t max_snap_len;
	boolean_t conflicting_snaps;

	err = promote_hold(ddpa, dp, FTAG);
	if (err != 0)
		return (err);

	hds = ddpa->ddpa_clone;
	snap = list_head(&ddpa->shared_snaps);
	origin_ds = snap->ds;
	max_snap_len = MAXNAMELEN - strlen(ddpa->ddpa_clonename) - 1;

	snap = list_head(&ddpa->origin_snaps);
	origin_head = snap->ds;

	if (dsl_dataset_phys(hds)->ds_flags & DS_FLAG_NOPROMOTE) {
		promote_rele(ddpa, FTAG);
		return (SET_ERROR(EXDEV));
	}

	/*
	 * Can't promote across the MOOCH_BYTESWAP boundary.
	 */
	if (dsl_dataset_feature_is_active(hds, SPA_FEATURE_MOOCH_BYTESWAP) !=
	    dsl_dataset_feature_is_active(origin_ds,
	    SPA_FEATURE_MOOCH_BYTESWAP)) {
		promote_rele(ddpa, FTAG);
		return (SET_ERROR(EXDEV));
	}

	/*
	 * Compute and check the amount of space to transfer.  Since this is
	 * so expensive, don't do the preliminary check.
	 */
	if (!dmu_tx_is_syncing(tx)) {
		promote_rele(ddpa, FTAG);
		return (0);
	}

	/* compute origin's new unique space */
	snap = list_tail(&ddpa->clone_snaps);
	ASSERT3U(dsl_dataset_phys(snap->ds)->ds_prev_snap_obj, ==,
	    origin_ds->ds_object);
	dsl_deadlist_space_range(&snap->ds->ds_deadlist,
	    dsl_dataset_phys(origin_ds)->ds_prev_snap_txg, UINT64_MAX,
	    &ddpa->unique, &unused, &unused);

	/*
	 * Walk the snapshots that we are moving
	 *
	 * Compute space to transfer.  Consider the incremental changes
	 * to used by each snapshot:
	 * (my used) = (prev's used) + (blocks born) - (blocks killed)
	 * So each snapshot gave birth to:
	 * (blocks born) = (my used) - (prev's used) + (blocks killed)
	 * So a sequence would look like:
	 * (uN - u(N-1) + kN) + ... + (u1 - u0 + k1) + (u0 - 0 + k0)
	 * Which simplifies to:
	 * uN + kN + kN-1 + ... + k1 + k0
	 * Note however, if we stop before we reach the ORIGIN we get:
	 * uN + kN + kN-1 + ... + kM - uM-1
	 */
	conflicting_snaps = B_FALSE;
	ss_mv_cnt = 0;
	ddpa->used = dsl_dataset_phys(origin_ds)->ds_referenced_bytes;
	ddpa->comp = dsl_dataset_phys(origin_ds)->ds_compressed_bytes;
	ddpa->uncomp = dsl_dataset_phys(origin_ds)->ds_uncompressed_bytes;
	for (snap = list_head(&ddpa->shared_snaps); snap;
	    snap = list_next(&ddpa->shared_snaps, snap)) {
		uint64_t val, dlused, dlcomp, dluncomp;
		dsl_dataset_t *ds = snap->ds;

		ss_mv_cnt++;

		/*
		 * If there are long holds, we won't be able to evict
		 * the objset.
		 */
		if (dsl_dataset_long_held(ds)) {
			err = SET_ERROR(EBUSY);
			goto out;
		}

		/* Check that the snapshot name does not conflict */
		VERIFY0(dsl_dataset_get_snapname(ds));
		if (strlen(ds->ds_snapname) >= max_snap_len) {
			err = SET_ERROR(ENAMETOOLONG);
			goto out;
		}
		err = dsl_dataset_snap_lookup(hds, ds->ds_snapname, &val);
		if (err == 0) {
			fnvlist_add_boolean(ddpa->err_ds,
			    snap->ds->ds_snapname);
			conflicting_snaps = B_TRUE;
		} else if (err != ENOENT) {
			goto out;
		}

		/* The very first snapshot does not have a deadlist */
		if (dsl_dataset_phys(ds)->ds_prev_snap_obj == 0)
			continue;

		dsl_deadlist_space(&ds->ds_deadlist,
		    &dlused, &dlcomp, &dluncomp);
		ddpa->used += dlused;
		ddpa->comp += dlcomp;
		ddpa->uncomp += dluncomp;
	}

	/*
	 * Check that bookmarks that are being transferred don't have
	 * name conflicts.
	 */
	for (dsl_bookmark_node_t *dbn = avl_first(&origin_head->ds_bookmarks);
	    dbn != NULL && dbn->dbn_phys.zbm_creation_txg <=
	    dsl_dataset_phys(origin_ds)->ds_creation_txg;
	    dbn = AVL_NEXT(&origin_head->ds_bookmarks, dbn)) {
		if (strlen(dbn->dbn_name) >= max_snap_len) {
			err = SET_ERROR(ENAMETOOLONG);
			goto out;
		}
		zfs_bookmark_phys_t bm;
		err = dsl_bookmark_lookup_impl(ddpa->ddpa_clone,
		    dbn->dbn_name, &bm);

		if (err == 0) {
			fnvlist_add_boolean(ddpa->err_ds, dbn->dbn_name);
			conflicting_snaps = B_TRUE;
		} else if (err == ESRCH) {
			err = 0;
		} else if (err != 0) {
			goto out;
		}
	}

	/*
	 * In order to return the full list of conflicting snapshots, we check
	 * whether there was a conflict after traversing all of them.
	 */
	if (conflicting_snaps) {
		err = SET_ERROR(EEXIST);
		goto out;
	}

	/*
	 * If we are a clone of a clone then we never reached ORIGIN,
	 * so we need to subtract out the clone origin's used space.
	 */
	if (ddpa->origin_origin) {
		ddpa->used -=
		    dsl_dataset_phys(ddpa->origin_origin)->ds_referenced_bytes;
		ddpa->comp -=
		    dsl_dataset_phys(ddpa->origin_origin)->ds_compressed_bytes;
		ddpa->uncomp -=
		    dsl_dataset_phys(ddpa->origin_origin)->
		    ds_uncompressed_bytes;
	}

	/* Check that there is enough space and limit headroom here */
	err = dsl_dir_transfer_possible(origin_ds->ds_dir, hds->ds_dir,
	    0, ss_mv_cnt, ddpa->used, ddpa->cr);
	if (err != 0)
		goto out;

	/*
	 * Compute the amounts of space that will be used by snapshots
	 * after the promotion (for both origin and clone).  For each,
	 * it is the amount of space that will be on all of their
	 * deadlists (that was not born before their new origin).
	 */
	if (dsl_dir_phys(hds->ds_dir)->dd_flags & DD_FLAG_USED_BREAKDOWN) {
		uint64_t space;

		/*
		 * Note, typically this will not be a clone of a clone,
		 * so dd_origin_txg will be < TXG_INITIAL, so
		 * these snaplist_space() -> dsl_deadlist_space_range()
		 * calls will be fast because they do not have to
		 * iterate over all bps.
		 */
		snap = list_head(&ddpa->origin_snaps);
		err = snaplist_space(&ddpa->shared_snaps,
		    snap->ds->ds_dir->dd_origin_txg, &ddpa->cloneusedsnap);
		if (err != 0)
			goto out;

		err = snaplist_space(&ddpa->clone_snaps,
		    snap->ds->ds_dir->dd_origin_txg, &space);
		if (err != 0)
			goto out;
		ddpa->cloneusedsnap += space;
	}
	if (dsl_dir_phys(origin_ds->ds_dir)->dd_flags &
	    DD_FLAG_USED_BREAKDOWN) {
		err = snaplist_space(&ddpa->origin_snaps,
		    dsl_dataset_phys(origin_ds)->ds_creation_txg,
		    &ddpa->originusedsnap);
		if (err != 0)
			goto out;
	}

out:
	promote_rele(ddpa, FTAG);
	return (err);
}

void
dsl_dataset_promote_sync(void *arg, dmu_tx_t *tx)
{
	dsl_dataset_promote_arg_t *ddpa = arg;
	dsl_pool_t *dp = dmu_tx_pool(tx);
	dsl_dataset_t *hds;
	struct promotenode *snap;
	dsl_dataset_t *origin_ds;
	dsl_dataset_t *origin_head;
	dsl_dir_t *dd;
	dsl_dir_t *odd = NULL;
	uint64_t oldnext_obj;
	int64_t delta;

	ASSERT(nvlist_empty(ddpa->err_ds));

	VERIFY0(promote_hold(ddpa, dp, FTAG));
	hds = ddpa->ddpa_clone;

	ASSERT0(dsl_dataset_phys(hds)->ds_flags & DS_FLAG_NOPROMOTE);

	snap = list_head(&ddpa->shared_snaps);
	origin_ds = snap->ds;
	dd = hds->ds_dir;

	snap = list_head(&ddpa->origin_snaps);
	origin_head = snap->ds;

	/*
	 * We need to explicitly open odd, since origin_ds's dd will be
	 * changing.
	 */
	VERIFY0(dsl_dir_hold_obj(dp, origin_ds->ds_dir->dd_object,
	    NULL, FTAG, &odd));

	/* change origin's next snap */
	dmu_buf_will_dirty(origin_ds->ds_dbuf, tx);
	oldnext_obj = dsl_dataset_phys(origin_ds)->ds_next_snap_obj;
	snap = list_tail(&ddpa->clone_snaps);
	ASSERT3U(dsl_dataset_phys(snap->ds)->ds_prev_snap_obj, ==,
	    origin_ds->ds_object);
	dsl_dataset_phys(origin_ds)->ds_next_snap_obj = snap->ds->ds_object;

	/* change the origin's next clone */
	if (dsl_dataset_phys(origin_ds)->ds_next_clones_obj) {
		dsl_dataset_remove_from_next_clones(origin_ds,
		    snap->ds->ds_object, tx);
		VERIFY0(zap_add_int(dp->dp_meta_objset,
		    dsl_dataset_phys(origin_ds)->ds_next_clones_obj,
		    oldnext_obj, tx));
	}

	/* change origin */
	dmu_buf_will_dirty(dd->dd_dbuf, tx);
	ASSERT3U(dsl_dir_phys(dd)->dd_origin_obj, ==, origin_ds->ds_object);
	dsl_dir_phys(dd)->dd_origin_obj = dsl_dir_phys(odd)->dd_origin_obj;
	dd->dd_origin_txg = origin_head->ds_dir->dd_origin_txg;
	dmu_buf_will_dirty(odd->dd_dbuf, tx);
	dsl_dir_phys(odd)->dd_origin_obj = origin_ds->ds_object;
	origin_head->ds_dir->dd_origin_txg =
	    dsl_dataset_phys(origin_ds)->ds_creation_txg;

	/* change dd_clone entries */
	if (spa_version(dp->dp_spa) >= SPA_VERSION_DIR_CLONES) {
		VERIFY0(zap_remove_int(dp->dp_meta_objset,
		    dsl_dir_phys(odd)->dd_clones, hds->ds_object, tx));
		VERIFY0(zap_add_int(dp->dp_meta_objset,
		    dsl_dir_phys(ddpa->origin_origin->ds_dir)->dd_clones,
		    hds->ds_object, tx));

		VERIFY0(zap_remove_int(dp->dp_meta_objset,
		    dsl_dir_phys(ddpa->origin_origin->ds_dir)->dd_clones,
		    origin_head->ds_object, tx));
		if (dsl_dir_phys(dd)->dd_clones == 0) {
			dsl_dir_phys(dd)->dd_clones =
			    zap_create(dp->dp_meta_objset, DMU_OT_DSL_CLONES,
			    DMU_OT_NONE, 0, tx);
		}
		VERIFY0(zap_add_int(dp->dp_meta_objset,
		    dsl_dir_phys(dd)->dd_clones, origin_head->ds_object, tx));
	}

	/*
	 * Move bookmarks to this dir.
	 */
	dsl_bookmark_node_t *dbn_next;
	for (dsl_bookmark_node_t *dbn = avl_first(&origin_head->ds_bookmarks);
	    dbn != NULL && dbn->dbn_phys.zbm_creation_txg <=
	    dsl_dataset_phys(origin_ds)->ds_creation_txg;
	    dbn = dbn_next) {
		dbn_next = AVL_NEXT(&origin_head->ds_bookmarks, dbn);

		avl_remove(&origin_head->ds_bookmarks, dbn);
		VERIFY0(zap_remove(dp->dp_meta_objset,
		    origin_head->ds_bookmarks_obj, dbn->dbn_name, tx));

		dsl_bookmark_node_add(hds, dbn, tx);
	}

	dsl_bookmark_next_changed(hds, origin_ds, tx);

	/* move snapshots to this dir */
	for (snap = list_head(&ddpa->shared_snaps); snap;
	    snap = list_next(&ddpa->shared_snaps, snap)) {
		dsl_dataset_t *ds = snap->ds;

		/*
		 * Property callbacks are registered to a particular
		 * dsl_dir.  Since ours is changing, evict the objset
		 * so that they will be unregistered from the old dsl_dir.
		 */
		if (ds->ds_objset) {
			dmu_objset_evict(ds->ds_objset);
			ds->ds_objset = NULL;
		}

		/* move snap name entry */
		VERIFY0(dsl_dataset_get_snapname(ds));
		VERIFY0(dsl_dataset_snap_remove(origin_head,
		    ds->ds_snapname, tx, B_TRUE));
		VERIFY0(zap_add(dp->dp_meta_objset,
		    dsl_dataset_phys(hds)->ds_snapnames_zapobj, ds->ds_snapname,
		    8, 1, &ds->ds_object, tx));
		dsl_fs_ss_count_adjust(hds->ds_dir, 1,
		    DD_FIELD_SNAPSHOT_COUNT, tx);

		/* change containing dsl_dir */
		dmu_buf_will_dirty(ds->ds_dbuf, tx);
		ASSERT3U(dsl_dataset_phys(ds)->ds_dir_obj, ==, odd->dd_object);
		dsl_dataset_phys(ds)->ds_dir_obj = dd->dd_object;
		ASSERT3P(ds->ds_dir, ==, odd);
		dsl_dir_rele(ds->ds_dir, ds);
		VERIFY0(dsl_dir_hold_obj(dp, dd->dd_object,
		    NULL, ds, &ds->ds_dir));

		/* move any clone references */
		if (dsl_dataset_phys(ds)->ds_next_clones_obj &&
		    spa_version(dp->dp_spa) >= SPA_VERSION_DIR_CLONES) {
			zap_cursor_t zc;
			zap_attribute_t za;

			for (zap_cursor_init(&zc, dp->dp_meta_objset,
			    dsl_dataset_phys(ds)->ds_next_clones_obj);
			    zap_cursor_retrieve(&zc, &za) == 0;
			    zap_cursor_advance(&zc)) {
				dsl_dataset_t *cnds;
				uint64_t o;

				if (za.za_first_integer == oldnext_obj) {
					/*
					 * We've already moved the
					 * origin's reference.
					 */
					continue;
				}

				VERIFY0(dsl_dataset_hold_obj(dp,
				    za.za_first_integer, FTAG, &cnds));
				o = dsl_dir_phys(cnds->ds_dir)->
				    dd_head_dataset_obj;

				VERIFY0(zap_remove_int(dp->dp_meta_objset,
				    dsl_dir_phys(odd)->dd_clones, o, tx));
				VERIFY0(zap_add_int(dp->dp_meta_objset,
				    dsl_dir_phys(dd)->dd_clones, o, tx));
				dsl_dataset_rele(cnds, FTAG);
			}
			zap_cursor_fini(&zc);
		}

		ASSERT(!dsl_prop_hascb(ds));
	}

	/*
	 * Change space accounting.
	 * Note, pa->*usedsnap and dd_used_breakdown[SNAP] will either
	 * both be valid, or both be 0 (resulting in delta == 0).  This
	 * is true for each of {clone,origin} independently.
	 */

	delta = ddpa->cloneusedsnap -
	    dsl_dir_phys(dd)->dd_used_breakdown[DD_USED_SNAP];
	ASSERT3S(delta, >=, 0);
	ASSERT3U(ddpa->used, >=, delta);
	dsl_dir_diduse_space(dd, DD_USED_SNAP, delta, 0, 0, tx);
	dsl_dir_diduse_space(dd, DD_USED_HEAD,
	    ddpa->used - delta, ddpa->comp, ddpa->uncomp, tx);

	delta = ddpa->originusedsnap -
	    dsl_dir_phys(odd)->dd_used_breakdown[DD_USED_SNAP];
	ASSERT3S(delta, <=, 0);
	ASSERT3U(ddpa->used, >=, -delta);
	dsl_dir_diduse_space(odd, DD_USED_SNAP, delta, 0, 0, tx);
	dsl_dir_diduse_space(odd, DD_USED_HEAD,
	    -ddpa->used - delta, -ddpa->comp, -ddpa->uncomp, tx);

	dsl_dataset_phys(origin_ds)->ds_unique_bytes = ddpa->unique;

	/*
	 * Since livelists are specific to a clone's origin txg, they
	 * are no longer accurate. Destroy the livelist from the clone being
	 * promoted. If the origin dataset is a clone, destroy its livelist
	 * as well.
	 */
	dsl_dir_remove_livelist(dd, tx, B_TRUE);
	dsl_dir_remove_livelist(origin_ds->ds_dir, tx, B_TRUE);

	/* log history record */
	spa_history_log_internal_ds(hds, "promote", tx, "");

	dsl_dir_rele(odd, FTAG);
	promote_rele(ddpa, FTAG);
}

/*
 * Make a list of dsl_dataset_t's for the snapshots between first_obj
 * (exclusive) and last_obj (inclusive).  The list will be in reverse
 * order (last_obj will be the list_head()).  If first_obj == 0, do all
 * snapshots back to this dataset's origin.
 */
static int
snaplist_make(dsl_pool_t *dp,
    uint64_t first_obj, uint64_t last_obj, list_t *l, void *tag)
{
	uint64_t obj = last_obj;

	list_create(l, sizeof (struct promotenode),
	    offsetof(struct promotenode, link));

	while (obj != first_obj) {
		dsl_dataset_t *ds;
		struct promotenode *snap;
		int err;

		err = dsl_dataset_hold_obj(dp, obj, tag, &ds);
		ASSERT(err != ENOENT);
		if (err != 0)
			return (err);

		if (first_obj == 0)
			first_obj = dsl_dir_phys(ds->ds_dir)->dd_origin_obj;

		snap = kmem_alloc(sizeof (*snap), KM_SLEEP);
		snap->ds = ds;
		list_insert_tail(l, snap);
		obj = dsl_dataset_phys(ds)->ds_prev_snap_obj;
	}

	return (0);
}

static int
snaplist_space(list_t *l, uint64_t mintxg, uint64_t *spacep)
{
	struct promotenode *snap;

	*spacep = 0;
	for (snap = list_head(l); snap; snap = list_next(l, snap)) {
		uint64_t used, comp, uncomp;
		dsl_deadlist_space_range(&snap->ds->ds_deadlist,
		    mintxg, UINT64_MAX, &used, &comp, &uncomp);
		*spacep += used;
	}
	return (0);
}

static void
snaplist_destroy(list_t *l, void *tag)
{
	struct promotenode *snap;

	if (l == NULL || !list_link_active(&l->list_head))
		return;

	while ((snap = list_tail(l)) != NULL) {
		list_remove(l, snap);
		dsl_dataset_rele(snap->ds, tag);
		kmem_free(snap, sizeof (*snap));
	}
	list_destroy(l);
}

static int
promote_hold(dsl_dataset_promote_arg_t *ddpa, dsl_pool_t *dp, void *tag)
{
	int error;
	dsl_dir_t *dd;
	struct promotenode *snap;

	error = dsl_dataset_hold(dp, ddpa->ddpa_clonename, tag,
	    &ddpa->ddpa_clone);
	if (error != 0)
		return (error);
	dd = ddpa->ddpa_clone->ds_dir;

	if (ddpa->ddpa_clone->ds_is_snapshot ||
	    !dsl_dir_is_clone(dd)) {
		dsl_dataset_rele(ddpa->ddpa_clone, tag);
		return (SET_ERROR(EINVAL));
	}

	error = snaplist_make(dp, 0, dsl_dir_phys(dd)->dd_origin_obj,
	    &ddpa->shared_snaps, tag);
	if (error != 0)
		goto out;

	error = snaplist_make(dp, 0, ddpa->ddpa_clone->ds_object,
	    &ddpa->clone_snaps, tag);
	if (error != 0)
		goto out;

	snap = list_head(&ddpa->shared_snaps);
	ASSERT3U(snap->ds->ds_object, ==, dsl_dir_phys(dd)->dd_origin_obj);
	error = snaplist_make(dp, dsl_dir_phys(dd)->dd_origin_obj,
	    dsl_dir_phys(snap->ds->ds_dir)->dd_head_dataset_obj,
	    &ddpa->origin_snaps, tag);
	if (error != 0)
		goto out;

	if (dsl_dir_phys(snap->ds->ds_dir)->dd_origin_obj != 0) {
		error = dsl_dataset_hold_obj(dp,
		    dsl_dir_phys(snap->ds->ds_dir)->dd_origin_obj,
		    tag, &ddpa->origin_origin);
		if (error != 0)
			goto out;
	}
out:
	if (error != 0)
		promote_rele(ddpa, tag);
	return (error);
}

static void
promote_rele(dsl_dataset_promote_arg_t *ddpa, void *tag)
{
	snaplist_destroy(&ddpa->shared_snaps, tag);
	snaplist_destroy(&ddpa->clone_snaps, tag);
	snaplist_destroy(&ddpa->origin_snaps, tag);
	if (ddpa->origin_origin != NULL)
		dsl_dataset_rele(ddpa->origin_origin, tag);
	dsl_dataset_rele(ddpa->ddpa_clone, tag);
}

/*
 * Promote a clone.
 *
 * If it fails due to a conflicting snapshot name, "conflsnap" will be filled
 * in with the name.  (It must be at least ZFS_MAX_DATASET_NAME_LEN bytes long.)
 */
int
dsl_dataset_promote(const char *name, char *conflsnap)
{
	dsl_dataset_promote_arg_t ddpa = { 0 };
	uint64_t numsnaps;
	int error;
	nvpair_t *snap_pair;
	objset_t *os;

	/*
	 * We will modify space proportional to the number of
	 * snapshots.  Compute numsnaps.
	 */
	error = dmu_objset_hold(name, FTAG, &os);
	if (error != 0)
		return (error);
	error = zap_count(dmu_objset_pool(os)->dp_meta_objset,
	    dsl_dataset_phys(dmu_objset_ds(os))->ds_snapnames_zapobj,
	    &numsnaps);
	dmu_objset_rele(os, FTAG);
	if (error != 0)
		return (error);

	ddpa.ddpa_clonename = name;
	ddpa.err_ds = fnvlist_alloc();
	ddpa.cr = CRED();

	error = dsl_sync_task(name, dsl_dataset_promote_check,
	    dsl_dataset_promote_sync, &ddpa,
	    2 + numsnaps, ZFS_SPACE_CHECK_RESERVED);

	/*
	 * Return the first conflicting snapshot found.
	 */
	snap_pair = nvlist_next_nvpair(ddpa.err_ds, NULL);
	if (snap_pair != NULL && conflsnap != NULL)
		(void) strcpy(conflsnap, nvpair_name(snap_pair));

	fnvlist_free(ddpa.err_ds);
	return (error);
}

int
dsl_dataset_clone_swap_check_impl(dsl_dataset_t *clone,
    dsl_dataset_t *origin_head, boolean_t force, void *owner, dmu_tx_t *tx)
{
	/*
	 * "slack" factor for received datasets with refquota set on them.
	 * See the bottom of this function for details on its use.
	 */
	uint64_t refquota_slack = DMU_MAX_ACCESS * spa_asize_inflation;
	int64_t unused_refres_delta;

	/* they should both be heads */
	if (clone->ds_is_snapshot ||
	    origin_head->ds_is_snapshot)
		return (SET_ERROR(EINVAL));

	/* if we are not forcing, the branch point should be just before them */
	if (!force && clone->ds_prev != origin_head->ds_prev)
		return (SET_ERROR(EINVAL));

	/* clone should be the clone (unless they are unrelated) */
	if (clone->ds_prev != NULL &&
	    clone->ds_prev != clone->ds_dir->dd_pool->dp_origin_snap &&
	    origin_head->ds_dir != clone->ds_prev->ds_dir)
		return (SET_ERROR(EINVAL));

	/* the clone should be a child of the origin */
	if (clone->ds_dir->dd_parent != origin_head->ds_dir)
		return (SET_ERROR(EINVAL));

	/* origin_head shouldn't be modified unless 'force' */
	if (!force &&
	    dsl_dataset_modified_since_snap(origin_head, origin_head->ds_prev))
		return (SET_ERROR(ETXTBSY));

	/* origin_head should have no long holds (e.g. is not mounted) */
	if (dsl_dataset_handoff_check(origin_head, owner, tx))
		return (SET_ERROR(EBUSY));

	/* check amount of any unconsumed refreservation */
	unused_refres_delta =
	    (int64_t)MIN(origin_head->ds_reserved,
	    dsl_dataset_phys(origin_head)->ds_unique_bytes) -
	    (int64_t)MIN(origin_head->ds_reserved,
	    dsl_dataset_phys(clone)->ds_unique_bytes);

	if (unused_refres_delta > 0 &&
	    unused_refres_delta >
	    dsl_dir_space_available(origin_head->ds_dir, NULL, 0, TRUE))
		return (SET_ERROR(ENOSPC));

	/*
	 * The clone can't be too much over the head's refquota.
	 *
	 * To ensure that the entire refquota can be used, we allow one
	 * transaction to exceed the the refquota.  Therefore, this check
	 * needs to also allow for the space referenced to be more than the
	 * refquota.  The maximum amount of space that one transaction can use
	 * on disk is DMU_MAX_ACCESS * spa_asize_inflation.  Allowing this
	 * overage ensures that we are able to receive a filesystem that
	 * exceeds the refquota on the source system.
	 *
	 * So that overage is the refquota_slack we use below.
	 */
	if (origin_head->ds_quota != 0 &&
	    dsl_dataset_phys(clone)->ds_referenced_bytes >
	    origin_head->ds_quota + refquota_slack)
		return (SET_ERROR(EDQUOT));

	return (0);
}

static void
dsl_dataset_swap_remap_deadlists(dsl_dataset_t *clone,
    dsl_dataset_t *origin, dmu_tx_t *tx)
{
	uint64_t clone_remap_dl_obj, origin_remap_dl_obj;
	dsl_pool_t *dp = dmu_tx_pool(tx);

	ASSERT(dsl_pool_sync_context(dp));

	clone_remap_dl_obj = dsl_dataset_get_remap_deadlist_object(clone);
	origin_remap_dl_obj = dsl_dataset_get_remap_deadlist_object(origin);

	if (clone_remap_dl_obj != 0) {
		dsl_deadlist_close(&clone->ds_remap_deadlist);
		dsl_dataset_unset_remap_deadlist_object(clone, tx);
	}
	if (origin_remap_dl_obj != 0) {
		dsl_deadlist_close(&origin->ds_remap_deadlist);
		dsl_dataset_unset_remap_deadlist_object(origin, tx);
	}

	if (clone_remap_dl_obj != 0) {
		dsl_dataset_set_remap_deadlist_object(origin,
		    clone_remap_dl_obj, tx);
		dsl_deadlist_open(&origin->ds_remap_deadlist,
		    dp->dp_meta_objset, clone_remap_dl_obj);
	}
	if (origin_remap_dl_obj != 0) {
		dsl_dataset_set_remap_deadlist_object(clone,
		    origin_remap_dl_obj, tx);
		dsl_deadlist_open(&clone->ds_remap_deadlist,
		    dp->dp_meta_objset, origin_remap_dl_obj);
	}
}

void
dsl_dataset_clone_swap_sync_impl(dsl_dataset_t *clone,
    dsl_dataset_t *origin_head, dmu_tx_t *tx)
{
	dsl_pool_t *dp = dmu_tx_pool(tx);
	int64_t unused_refres_delta;

	ASSERT(clone->ds_reserved == 0);
	/*
	 * NOTE: On DEBUG kernels there could be a race between this and
	 * the check function if spa_asize_inflation is adjusted...
	 */
	ASSERT(origin_head->ds_quota == 0 ||
	    dsl_dataset_phys(clone)->ds_unique_bytes <= origin_head->ds_quota +
	    DMU_MAX_ACCESS * spa_asize_inflation);
	ASSERT3P(clone->ds_prev, ==, origin_head->ds_prev);

	/*
	 * Note: It may be that one of the clone and origin_head is
	 * doing mooch_byteswap, and the other is not.  This is a
	 * delicate transition, because the dmu_objset_mooch_origin() is
	 * defined in terms of whether the origin is doing
	 * mooch_byteswap.
	 *
	 * Given that the mooch_byteswap flag can not be directly
	 * cleared, the only ways this can happen are:
	 *  - receiving an incremental send stream that enables mooching
	 *  - rolling back to a snapshot which is not mooching
	 *
	 * In both of these cases, the transition is safe:
	 *  - If we're receiving, any mooching blocks are already
	 *    assuming they are mooching from the origin_head's
	 *    mooch_origin(), and we don't read any of these mooching
	 *    blocks until the clone_swap completes (which is enforced
	 *    by dmu_objset_mooch_origin()).
	 *  - If we're rolling back, the clone will be destroyed
	 *    immediately after this, so we can't read its mooching
	 *    blocks and get confused about the mooch_origin.
	 */

	/*
	 * Swap per-dataset feature flags.
	 */
	for (spa_feature_t f = 0; f < SPA_FEATURES; f++) {
		if (!(spa_feature_table[f].fi_flags &
		    ZFEATURE_FLAG_PER_DATASET)) {
			ASSERT(!dsl_dataset_feature_is_active(clone, f));
			ASSERT(!dsl_dataset_feature_is_active(origin_head, f));
			continue;
		}

		boolean_t clone_inuse = dsl_dataset_feature_is_active(clone, f);
		void *clone_feature = clone->ds_feature[f];
		boolean_t origin_head_inuse =
		    dsl_dataset_feature_is_active(origin_head, f);
		void *origin_head_feature = origin_head->ds_feature[f];

		if (clone_inuse)
			dsl_dataset_deactivate_feature_impl(clone, f, tx);
		if (origin_head_inuse)
			dsl_dataset_deactivate_feature_impl(origin_head, f, tx);

		if (clone_inuse) {
			dsl_dataset_activate_feature(origin_head->ds_object, f,
			    clone_feature, tx);
			origin_head->ds_feature[f] = clone_feature;
		}
		if (origin_head_inuse) {
			dsl_dataset_activate_feature(clone->ds_object, f,
			    origin_head_feature, tx);
			clone->ds_feature[f] = origin_head_feature;
		}
	}

	dmu_buf_will_dirty(clone->ds_dbuf, tx);
	dmu_buf_will_dirty(origin_head->ds_dbuf, tx);

	if (clone->ds_objset != NULL) {
		dmu_objset_evict(clone->ds_objset);
		clone->ds_objset = NULL;
	}

	if (origin_head->ds_objset != NULL) {
		dmu_objset_evict(origin_head->ds_objset);
		origin_head->ds_objset = NULL;
	}

	unused_refres_delta =
	    (int64_t)MIN(origin_head->ds_reserved,
	    dsl_dataset_phys(origin_head)->ds_unique_bytes) -
	    (int64_t)MIN(origin_head->ds_reserved,
	    dsl_dataset_phys(clone)->ds_unique_bytes);

	/*
	 * Reset origin's unique bytes.
	 */
	{
		dsl_dataset_t *origin = clone->ds_prev;
		uint64_t comp, uncomp;

		dmu_buf_will_dirty(origin->ds_dbuf, tx);
		dsl_deadlist_space_range(&clone->ds_deadlist,
		    dsl_dataset_phys(origin)->ds_prev_snap_txg, UINT64_MAX,
		    &dsl_dataset_phys(origin)->ds_unique_bytes, &comp, &uncomp);
	}

	/* swap blkptrs */
	{
		rrw_enter(&clone->ds_bp_rwlock, RW_WRITER, FTAG);
		rrw_enter(&origin_head->ds_bp_rwlock, RW_WRITER, FTAG);
		blkptr_t tmp;
		tmp = dsl_dataset_phys(origin_head)->ds_bp;
		dsl_dataset_phys(origin_head)->ds_bp =
		    dsl_dataset_phys(clone)->ds_bp;
		dsl_dataset_phys(clone)->ds_bp = tmp;
		rrw_exit(&origin_head->ds_bp_rwlock, FTAG);
		rrw_exit(&clone->ds_bp_rwlock, FTAG);
	}

	/* set dd_*_bytes */
	{
		int64_t dused, dcomp, duncomp;
		uint64_t cdl_used, cdl_comp, cdl_uncomp;
		uint64_t odl_used, odl_comp, odl_uncomp;

		ASSERT3U(dsl_dir_phys(clone->ds_dir)->
		    dd_used_breakdown[DD_USED_SNAP], ==, 0);

		dsl_deadlist_space(&clone->ds_deadlist,
		    &cdl_used, &cdl_comp, &cdl_uncomp);
		dsl_deadlist_space(&origin_head->ds_deadlist,
		    &odl_used, &odl_comp, &odl_uncomp);

		dused = dsl_dataset_phys(clone)->ds_referenced_bytes +
		    cdl_used -
		    (dsl_dataset_phys(origin_head)->ds_referenced_bytes +
		    odl_used);
		dcomp = dsl_dataset_phys(clone)->ds_compressed_bytes +
		    cdl_comp -
		    (dsl_dataset_phys(origin_head)->ds_compressed_bytes +
		    odl_comp);
		duncomp = dsl_dataset_phys(clone)->ds_uncompressed_bytes +
		    cdl_uncomp -
		    (dsl_dataset_phys(origin_head)->ds_uncompressed_bytes +
		    odl_uncomp);

		dsl_dir_diduse_space(origin_head->ds_dir, DD_USED_HEAD,
		    dused, dcomp, duncomp, tx);
		dsl_dir_diduse_space(clone->ds_dir, DD_USED_HEAD,
		    -dused, -dcomp, -duncomp, tx);

		/*
		 * The difference in the space used by snapshots is the
		 * difference in snapshot space due to the head's
		 * deadlist (since that's the only thing that's
		 * changing that affects the snapused).
		 */
		dsl_deadlist_space_range(&clone->ds_deadlist,
		    origin_head->ds_dir->dd_origin_txg, UINT64_MAX,
		    &cdl_used, &cdl_comp, &cdl_uncomp);
		dsl_deadlist_space_range(&origin_head->ds_deadlist,
		    origin_head->ds_dir->dd_origin_txg, UINT64_MAX,
		    &odl_used, &odl_comp, &odl_uncomp);
		dsl_dir_transfer_space(origin_head->ds_dir, cdl_used - odl_used,
		    DD_USED_HEAD, DD_USED_SNAP, tx);
	}

	/* swap ds_*_bytes */
	SWITCH64(dsl_dataset_phys(origin_head)->ds_referenced_bytes,
	    dsl_dataset_phys(clone)->ds_referenced_bytes);
	SWITCH64(dsl_dataset_phys(origin_head)->ds_compressed_bytes,
	    dsl_dataset_phys(clone)->ds_compressed_bytes);
	SWITCH64(dsl_dataset_phys(origin_head)->ds_uncompressed_bytes,
	    dsl_dataset_phys(clone)->ds_uncompressed_bytes);
	SWITCH64(dsl_dataset_phys(origin_head)->ds_unique_bytes,
	    dsl_dataset_phys(clone)->ds_unique_bytes);

	/* apply any parent delta for change in unconsumed refreservation */
	dsl_dir_diduse_space(origin_head->ds_dir, DD_USED_REFRSRV,
	    unused_refres_delta, 0, 0, tx);

	/*
	 * Swap deadlists.
	 */
	dsl_deadlist_close(&clone->ds_deadlist);
	dsl_deadlist_close(&origin_head->ds_deadlist);
	SWITCH64(dsl_dataset_phys(origin_head)->ds_deadlist_obj,
	    dsl_dataset_phys(clone)->ds_deadlist_obj);
	dsl_deadlist_open(&clone->ds_deadlist, dp->dp_meta_objset,
	    dsl_dataset_phys(clone)->ds_deadlist_obj);
	dsl_deadlist_open(&origin_head->ds_deadlist, dp->dp_meta_objset,
	    dsl_dataset_phys(origin_head)->ds_deadlist_obj);
	dsl_dataset_swap_remap_deadlists(clone, origin_head, tx);

	/*
	 * If there is a bookmark at the origin, its "next dataset" is
	 * changing, so we need to reset its FBN.
	 */
	dsl_bookmark_next_changed(origin_head, origin_head->ds_prev, tx);

	dsl_scan_ds_clone_swapped(origin_head, clone, tx);

	/*
	 * Destroy any livelists associated with the clone or the origin,
	 * since after the swap the corresponding livelists are no longer
	 * valid.
	 */
	dsl_dir_remove_livelist(clone->ds_dir, tx, B_TRUE);
	dsl_dir_remove_livelist(origin_head->ds_dir, tx, B_TRUE);

	spa_history_log_internal_ds(clone, "clone swap", tx,
	    "parent=%s", origin_head->ds_dir->dd_myname);
}

/*
 * Given a pool name and a dataset object number in that pool,
 * return the name of that dataset.
 */
int
dsl_dsobj_to_dsname(char *pname, uint64_t obj, char *buf)
{
	dsl_pool_t *dp;
	dsl_dataset_t *ds;
	int error;

	error = dsl_pool_hold(pname, FTAG, &dp);
	if (error != 0)
		return (error);

	error = dsl_dataset_hold_obj(dp, obj, FTAG, &ds);
	if (error == 0) {
		dsl_dataset_name(ds, buf);
		dsl_dataset_rele(ds, FTAG);
	}
	dsl_pool_rele(dp, FTAG);

	return (error);
}

int
dsl_dataset_check_quota(dsl_dataset_t *ds, boolean_t check_quota,
    uint64_t asize, uint64_t inflight, uint64_t *used, uint64_t *ref_rsrv)
{
	int error = 0;

	ASSERT3S(asize, >, 0);

	/*
	 * *ref_rsrv is the portion of asize that will come from any
	 * unconsumed refreservation space.
	 */
	*ref_rsrv = 0;

	mutex_enter(&ds->ds_lock);
	/*
	 * Make a space adjustment for reserved bytes.
	 */
	if (ds->ds_reserved > dsl_dataset_phys(ds)->ds_unique_bytes) {
		ASSERT3U(*used, >=,
		    ds->ds_reserved - dsl_dataset_phys(ds)->ds_unique_bytes);
		*used -=
		    (ds->ds_reserved - dsl_dataset_phys(ds)->ds_unique_bytes);
		*ref_rsrv =
		    asize - MIN(asize, parent_delta(ds, asize + inflight));
	}

	if (!check_quota || ds->ds_quota == 0) {
		mutex_exit(&ds->ds_lock);
		return (0);
	}
	/*
	 * If they are requesting more space, and our current estimate
	 * is over quota, they get to try again unless the actual
	 * on-disk is over quota and there are no pending changes (which
	 * may free up space for us).
	 */
	if (dsl_dataset_phys(ds)->ds_referenced_bytes + inflight >=
	    ds->ds_quota) {
		if (inflight > 0 ||
		    dsl_dataset_phys(ds)->ds_referenced_bytes < ds->ds_quota)
			error = SET_ERROR(ERESTART);
		else
			error = SET_ERROR(EDQUOT);
	}
	mutex_exit(&ds->ds_lock);

	return (error);
}

typedef struct dsl_dataset_set_qr_arg {
	const char *ddsqra_name;
	zprop_source_t ddsqra_source;
	uint64_t ddsqra_value;
} dsl_dataset_set_qr_arg_t;


/* ARGSUSED */
static int
dsl_dataset_set_refquota_check(void *arg, dmu_tx_t *tx)
{
	dsl_dataset_set_qr_arg_t *ddsqra = arg;
	dsl_pool_t *dp = dmu_tx_pool(tx);
	dsl_dataset_t *ds;
	int error;
	uint64_t newval;

	if (spa_version(dp->dp_spa) < SPA_VERSION_REFQUOTA)
		return (SET_ERROR(ENOTSUP));

	error = dsl_dataset_hold(dp, ddsqra->ddsqra_name, FTAG, &ds);
	if (error != 0)
		return (error);

	if (ds->ds_is_snapshot) {
		dsl_dataset_rele(ds, FTAG);
		return (SET_ERROR(EINVAL));
	}

	error = dsl_prop_predict(ds->ds_dir,
	    zfs_prop_to_name(ZFS_PROP_REFQUOTA),
	    ddsqra->ddsqra_source, ddsqra->ddsqra_value, &newval);
	if (error != 0) {
		dsl_dataset_rele(ds, FTAG);
		return (error);
	}

	if (newval == 0) {
		dsl_dataset_rele(ds, FTAG);
		return (0);
	}

	if (newval < dsl_dataset_phys(ds)->ds_referenced_bytes ||
	    newval < ds->ds_reserved) {
		dsl_dataset_rele(ds, FTAG);
		return (SET_ERROR(ENOSPC));
	}

	dsl_dataset_rele(ds, FTAG);
	return (0);
}

static void
dsl_dataset_set_refquota_sync(void *arg, dmu_tx_t *tx)
{
	dsl_dataset_set_qr_arg_t *ddsqra = arg;
	dsl_pool_t *dp = dmu_tx_pool(tx);
	dsl_dataset_t *ds;
	uint64_t newval;

	VERIFY0(dsl_dataset_hold(dp, ddsqra->ddsqra_name, FTAG, &ds));

	dsl_prop_set_sync_impl(ds,
	    zfs_prop_to_name(ZFS_PROP_REFQUOTA),
	    ddsqra->ddsqra_source, sizeof (ddsqra->ddsqra_value), 1,
	    &ddsqra->ddsqra_value, tx);

	VERIFY0(dsl_prop_get_int_ds(ds,
	    zfs_prop_to_name(ZFS_PROP_REFQUOTA), &newval));

	if (ds->ds_quota != newval) {
		dmu_buf_will_dirty(ds->ds_dbuf, tx);
		ds->ds_quota = newval;
	}
	dsl_dataset_rele(ds, FTAG);
}

int
dsl_dataset_set_refquota(const char *dsname, zprop_source_t source,
    uint64_t refquota)
{
	dsl_dataset_set_qr_arg_t ddsqra;

	ddsqra.ddsqra_name = dsname;
	ddsqra.ddsqra_source = source;
	ddsqra.ddsqra_value = refquota;

	return (dsl_sync_task(dsname, dsl_dataset_set_refquota_check,
	    dsl_dataset_set_refquota_sync, &ddsqra, 0,
	    ZFS_SPACE_CHECK_EXTRA_RESERVED));
}

static int
dsl_dataset_set_refreservation_check(void *arg, dmu_tx_t *tx)
{
	dsl_dataset_set_qr_arg_t *ddsqra = arg;
	dsl_pool_t *dp = dmu_tx_pool(tx);
	dsl_dataset_t *ds;
	int error;
	uint64_t newval, unique;

	if (spa_version(dp->dp_spa) < SPA_VERSION_REFRESERVATION)
		return (SET_ERROR(ENOTSUP));

	error = dsl_dataset_hold(dp, ddsqra->ddsqra_name, FTAG, &ds);
	if (error != 0)
		return (error);

	if (ds->ds_is_snapshot) {
		dsl_dataset_rele(ds, FTAG);
		return (SET_ERROR(EINVAL));
	}

	error = dsl_prop_predict(ds->ds_dir,
	    zfs_prop_to_name(ZFS_PROP_REFRESERVATION),
	    ddsqra->ddsqra_source, ddsqra->ddsqra_value, &newval);
	if (error != 0) {
		dsl_dataset_rele(ds, FTAG);
		return (error);
	}

	/*
	 * If we are doing the preliminary check in open context, the
	 * space estimates may be inaccurate.
	 */
	if (!dmu_tx_is_syncing(tx)) {
		dsl_dataset_rele(ds, FTAG);
		return (0);
	}

	mutex_enter(&ds->ds_lock);
	if (!DS_UNIQUE_IS_ACCURATE(ds))
		dsl_dataset_recalc_head_uniq(ds);
	unique = dsl_dataset_phys(ds)->ds_unique_bytes;
	mutex_exit(&ds->ds_lock);

	if (MAX(unique, newval) > MAX(unique, ds->ds_reserved)) {
		uint64_t delta = MAX(unique, newval) -
		    MAX(unique, ds->ds_reserved);

		if (delta >
		    dsl_dir_space_available(ds->ds_dir, NULL, 0, B_TRUE) ||
		    (ds->ds_quota > 0 && newval > ds->ds_quota)) {
			dsl_dataset_rele(ds, FTAG);
			return (SET_ERROR(ENOSPC));
		}
	}

	dsl_dataset_rele(ds, FTAG);
	return (0);
}

void
dsl_dataset_set_refreservation_sync_impl(dsl_dataset_t *ds,
    zprop_source_t source, uint64_t value, dmu_tx_t *tx)
{
	uint64_t newval;
	uint64_t unique;
	int64_t delta;

	dsl_prop_set_sync_impl(ds, zfs_prop_to_name(ZFS_PROP_REFRESERVATION),
	    source, sizeof (value), 1, &value, tx);

	VERIFY0(dsl_prop_get_int_ds(ds,
	    zfs_prop_to_name(ZFS_PROP_REFRESERVATION), &newval));

	dmu_buf_will_dirty(ds->ds_dbuf, tx);
	mutex_enter(&ds->ds_dir->dd_lock);
	mutex_enter(&ds->ds_lock);
	ASSERT(DS_UNIQUE_IS_ACCURATE(ds));
	unique = dsl_dataset_phys(ds)->ds_unique_bytes;
	delta = MAX(0, (int64_t)(newval - unique)) -
	    MAX(0, (int64_t)(ds->ds_reserved - unique));
	ds->ds_reserved = newval;
	mutex_exit(&ds->ds_lock);

	dsl_dir_diduse_space(ds->ds_dir, DD_USED_REFRSRV, delta, 0, 0, tx);
	mutex_exit(&ds->ds_dir->dd_lock);
}

static void
dsl_dataset_set_refreservation_sync(void *arg, dmu_tx_t *tx)
{
	dsl_dataset_set_qr_arg_t *ddsqra = arg;
	dsl_pool_t *dp = dmu_tx_pool(tx);
	dsl_dataset_t *ds;

	VERIFY0(dsl_dataset_hold(dp, ddsqra->ddsqra_name, FTAG, &ds));
	dsl_dataset_set_refreservation_sync_impl(ds,
	    ddsqra->ddsqra_source, ddsqra->ddsqra_value, tx);
	dsl_dataset_rele(ds, FTAG);
}

int
dsl_dataset_set_refreservation(const char *dsname, zprop_source_t source,
    uint64_t refreservation)
{
	dsl_dataset_set_qr_arg_t ddsqra;

	ddsqra.ddsqra_name = dsname;
	ddsqra.ddsqra_source = source;
	ddsqra.ddsqra_value = refreservation;

	return (dsl_sync_task(dsname, dsl_dataset_set_refreservation_check,
	    dsl_dataset_set_refreservation_sync, &ddsqra, 0,
	    ZFS_SPACE_CHECK_EXTRA_RESERVED));
}

/*
 * Return (in *usedp) the amount of space referenced by "new" that was not
 * referenced at the time the bookmark corresponds to.  "New" may be a
 * snapshot or a head.  The bookmark must be before new, in
 * new's filesystem (or its origin) -- caller verifies this.
 *
 * The written space is calculated by considering two components:  First, we
 * ignore any freed space, and calculate the written as new's used space
 * minus old's used space.  Next, we add in the amount of space that was freed
 * between the two time points, thus reducing new's used space relative to
 * old's. Specifically, this is the space that was born before
 * zbm_creation_txg, and freed before new (ie. on new's deadlist or a
 * previous deadlist).
 *
 * space freed                         [---------------------]
 * snapshots                       ---O-------O--------O-------O------
 *                                         bookmark           new
 *
 * Note, the bookmark's zbm_*_bytes_refd must be valid, but if the HAS_FBN
 * flag is not set, we will calculate the freed_before_next based on the
 * next snapshot's deadlist, rather than using zbm_*_freed_before_next_snap.
 */
static int
dsl_dataset_space_written_impl(zfs_bookmark_phys_t *bmp,
    dsl_dataset_t *new, uint64_t *usedp, uint64_t *compp, uint64_t *uncompp)
{
	int err = 0;
	dsl_pool_t *dp = new->ds_dir->dd_pool;

	ASSERT(dsl_pool_config_held(dp));
	if (dsl_dataset_is_snapshot(new)) {
		ASSERT3U(bmp->zbm_creation_txg, <,
		    dsl_dataset_phys(new)->ds_creation_txg);
	}

	*usedp = 0;
	*usedp += dsl_dataset_phys(new)->ds_referenced_bytes;
	*usedp -= bmp->zbm_referenced_bytes_refd;

	*compp = 0;
	*compp += dsl_dataset_phys(new)->ds_compressed_bytes;
	*compp -= bmp->zbm_compressed_bytes_refd;

	*uncompp = 0;
	*uncompp += dsl_dataset_phys(new)->ds_uncompressed_bytes;
	*uncompp -= bmp->zbm_uncompressed_bytes_refd;

	dsl_dataset_t *snap = new;

	while (dsl_dataset_phys(snap)->ds_prev_snap_txg >
	    bmp->zbm_creation_txg) {
		uint64_t used, comp, uncomp;

		dsl_deadlist_space_range(&snap->ds_deadlist,
		    0, bmp->zbm_creation_txg,
		    &used, &comp, &uncomp);
		*usedp += used;
		*compp += comp;
		*uncompp += uncomp;

		uint64_t snapobj = dsl_dataset_phys(snap)->ds_prev_snap_obj;
		if (snap != new)
			dsl_dataset_rele(snap, FTAG);
		err = dsl_dataset_hold_obj(dp, snapobj, FTAG, &snap);
		if (err != 0)
			break;
	}

	/*
	 * We might not have the FBN if we are calculating written from
	 * a snapshot (because we didn't know the correct "next" snapshot
	 * until now).
	 */
	if (bmp->zbm_flags & ZBM_FLAG_HAS_FBN) {
		*usedp += bmp->zbm_referenced_freed_before_next_snap;
		*compp += bmp->zbm_compressed_freed_before_next_snap;
		*uncompp += bmp->zbm_uncompressed_freed_before_next_snap;
	} else {
		ASSERT3U(dsl_dataset_phys(snap)->ds_prev_snap_txg, ==,
		    bmp->zbm_creation_txg);
		uint64_t used, comp, uncomp;
		dsl_deadlist_space(&snap->ds_deadlist, &used, &comp, &uncomp);
		*usedp += used;
		*compp += comp;
		*uncompp += uncomp;
	}
	if (snap != new)
		dsl_dataset_rele(snap, FTAG);
	return (err);
}

/*
 * Return (in *usedp) the amount of space written in new that was not
 * present at the time the bookmark corresponds to.  New may be a
 * snapshot or the head.  Old must be a bookmark before new, in
 * new's filesystem (or its origin) -- caller verifies this.
 */
int
dsl_dataset_space_written_bookmark(zfs_bookmark_phys_t *bmp,
    dsl_dataset_t *new, uint64_t *usedp, uint64_t *compp, uint64_t *uncompp)
{
	if (!(bmp->zbm_flags & ZBM_FLAG_HAS_FBN))
		return (ENOTSUP);
	return (dsl_dataset_space_written_impl(bmp, new,
	    usedp, compp, uncompp));
}

/*
 * Return (in *usedp) the amount of space written in new that is not
 * present in oldsnap.  New may be a snapshot or the head.  Old must be
 * a snapshot before new, in new's filesystem (or its origin).  If not then
 * fail and return EINVAL.
 */
int
dsl_dataset_space_written(dsl_dataset_t *oldsnap, dsl_dataset_t *new,
    uint64_t *usedp, uint64_t *compp, uint64_t *uncompp)
{
	if (!dsl_dataset_is_before(new, oldsnap, 0))
		return (SET_ERROR(EINVAL));

	zfs_bookmark_phys_t zbm = { 0 };
	dsl_dataset_phys_t *dsp = dsl_dataset_phys(oldsnap);
	zbm.zbm_guid = dsp->ds_guid;
	zbm.zbm_creation_txg = dsp->ds_creation_txg;
	zbm.zbm_creation_time = dsp->ds_creation_time;
	zbm.zbm_referenced_bytes_refd = dsp->ds_referenced_bytes;
	zbm.zbm_compressed_bytes_refd = dsp->ds_compressed_bytes;
	zbm.zbm_uncompressed_bytes_refd = dsp->ds_uncompressed_bytes;

	/*
	 * If oldsnap is the origin (or origin's origin, ...) of new,
	 * we can't easily calculate the effective FBN.  Therefore,
	 * we do not set ZBM_FLAG_HAS_FBN, so that the _impl will calculate
	 * it relative to the correct "next": the next snapshot towards "new",
	 * rather than the next snapshot in oldsnap's dsl_dir.
	 */
	return (dsl_dataset_space_written_impl(&zbm, new,
	    usedp, compp, uncompp));
}

/*
 * Return (in *usedp) the amount of space that will be reclaimed if firstsnap,
 * lastsnap, and all snapshots in between are deleted.
 *
 * blocks that would be freed            [---------------------------]
 * snapshots                       ---O-------O--------O-------O--------O
 *                                        firstsnap        lastsnap
 *
 * This is the set of blocks that were born after the snap before firstsnap,
 * (birth > firstsnap->prev_snap_txg) and died before the snap after the
 * last snap (ie, is on lastsnap->ds_next->ds_deadlist or an earlier deadlist).
 * We calculate this by iterating over the relevant deadlists (from the snap
 * after lastsnap, backward to the snap after firstsnap), summing up the
 * space on the deadlist that was born after the snap before firstsnap.
 */
int
dsl_dataset_space_wouldfree(dsl_dataset_t *firstsnap,
    dsl_dataset_t *lastsnap,
    uint64_t *usedp, uint64_t *compp, uint64_t *uncompp)
{
	int err = 0;
	uint64_t snapobj;
	dsl_pool_t *dp = firstsnap->ds_dir->dd_pool;

	ASSERT(firstsnap->ds_is_snapshot);
	ASSERT(lastsnap->ds_is_snapshot);

	/*
	 * Check that the snapshots are in the same dsl_dir, and firstsnap
	 * is before lastsnap.
	 */
	if (firstsnap->ds_dir != lastsnap->ds_dir ||
	    dsl_dataset_phys(firstsnap)->ds_creation_txg >
	    dsl_dataset_phys(lastsnap)->ds_creation_txg)
		return (SET_ERROR(EINVAL));

	*usedp = *compp = *uncompp = 0;

	snapobj = dsl_dataset_phys(lastsnap)->ds_next_snap_obj;
	while (snapobj != firstsnap->ds_object) {
		dsl_dataset_t *ds;
		uint64_t used, comp, uncomp;

		err = dsl_dataset_hold_obj(dp, snapobj, FTAG, &ds);
		if (err != 0)
			break;

		dsl_deadlist_space_range(&ds->ds_deadlist,
		    dsl_dataset_phys(firstsnap)->ds_prev_snap_txg, UINT64_MAX,
		    &used, &comp, &uncomp);
		*usedp += used;
		*compp += comp;
		*uncompp += uncomp;

		snapobj = dsl_dataset_phys(ds)->ds_prev_snap_obj;
		ASSERT3U(snapobj, !=, 0);
		dsl_dataset_rele(ds, FTAG);
	}
	return (err);
}

static int
dsl_dataset_activate_mooch_byteswap_check(void *arg, dmu_tx_t *tx)
{
	dsl_dataset_t *ds = arg;
	dsl_pool_t *dp = dmu_tx_pool(tx);

	if (!spa_feature_is_enabled(dp->dp_spa, SPA_FEATURE_MOOCH_BYTESWAP))
		return (SET_ERROR(ENOTSUP));

	ASSERT(spa_feature_is_enabled(dp->dp_spa,
	    SPA_FEATURE_EXTENSIBLE_DATASET));

	if (dsl_dataset_feature_is_active(ds, SPA_FEATURE_MOOCH_BYTESWAP))
		return (EALREADY);

	if (!dsl_dir_is_clone(ds->ds_dir)) {
		return (EINVAL);
	}

	return (0);
}

void
dsl_dataset_activate_mooch_byteswap_sync(void *arg, dmu_tx_t *tx)
{
	dsl_dataset_t *ds = arg;

	dsl_dataset_activate_feature(ds->ds_object,
	    SPA_FEATURE_MOOCH_BYTESWAP, (void *)B_TRUE, tx);
	ASSERT(!dsl_dataset_feature_is_active(ds, SPA_FEATURE_MOOCH_BYTESWAP));
	ds->ds_feature[SPA_FEATURE_MOOCH_BYTESWAP] = (void *)B_TRUE;
}

/*
 * The objset must be long-held, because this will do a synctask
 */
int
dsl_dataset_activate_mooch_byteswap(objset_t *os)
{
	int error;

	error = dsl_sync_task(spa_name(dmu_objset_spa(os)),
	    dsl_dataset_activate_mooch_byteswap_check,
	    dsl_dataset_activate_mooch_byteswap_sync, os->os_dsl_dataset,
	    1, ZFS_SPACE_CHECK_NORMAL);

	/*
	 * EALREADY here indicates that this dataset is already mooching.
	 */
	if (error == EALREADY)
		error = 0;
	return (error);
}

/*
 * Return TRUE if 'earlier' is an earlier snapshot in 'later's timeline.
 * For example, they could both be snapshots of the same filesystem, and
 * 'earlier' is before 'later'.  Or 'earlier' could be the origin of
 * 'later's filesystem.  Or 'earlier' could be an older snapshot in the origin's
 * filesystem.  Or 'earlier' could be the origin's origin.
 *
 * If non-zero, earlier_txg is used instead of earlier's ds_creation_txg.
 */
boolean_t
dsl_dataset_is_before(dsl_dataset_t *later, dsl_dataset_t *earlier,
    uint64_t earlier_txg)
{
	dsl_pool_t *dp = later->ds_dir->dd_pool;
	int error;
	boolean_t ret;

	ASSERT(dsl_pool_config_held(dp));
	ASSERT(earlier->ds_is_snapshot || earlier_txg != 0);

	if (earlier_txg == 0)
		earlier_txg = dsl_dataset_phys(earlier)->ds_creation_txg;

	if (later->ds_is_snapshot &&
	    earlier_txg >= dsl_dataset_phys(later)->ds_creation_txg)
		return (B_FALSE);

	if (later->ds_dir == earlier->ds_dir)
		return (B_TRUE);

	/*
	 * We check dd_origin_obj explicitly here rather than using
	 * dsl_dir_is_clone() so that we will return TRUE if "earlier"
	 * is $ORIGIN@$ORIGIN.  dsl_dataset_space_written() depends on
	 * this behavior.
	 */
	if (dsl_dir_phys(later->ds_dir)->dd_origin_obj == 0)
		return (B_FALSE);

	dsl_dataset_t *origin;
	error = dsl_dataset_hold_obj(dp,
	    dsl_dir_phys(later->ds_dir)->dd_origin_obj, FTAG, &origin);
	if (error != 0)
		return (B_FALSE);
	if (dsl_dataset_phys(origin)->ds_creation_txg == earlier_txg &&
	    origin->ds_dir == earlier->ds_dir) {
		dsl_dataset_rele(origin, FTAG);
		return (B_TRUE);
	}
	ret = dsl_dataset_is_before(origin, earlier, earlier_txg);
	dsl_dataset_rele(origin, FTAG);
	return (ret);
}


void
dsl_dataset_zapify(dsl_dataset_t *ds, dmu_tx_t *tx)
{
	objset_t *mos = ds->ds_dir->dd_pool->dp_meta_objset;
	dmu_object_zapify(mos, ds->ds_object, DMU_OT_DSL_DATASET, tx);
}

boolean_t
dsl_dataset_is_zapified(dsl_dataset_t *ds)
{
	dmu_object_info_t doi;

	dmu_object_info_from_db(ds->ds_dbuf, &doi);
	return (doi.doi_type == DMU_OTN_ZAP_METADATA);
}

boolean_t
dsl_dataset_has_resume_receive_state(dsl_dataset_t *ds)
{
	return (dsl_dataset_is_zapified(ds) &&
	    zap_contains(ds->ds_dir->dd_pool->dp_meta_objset,
	    ds->ds_object, DS_FIELD_RESUME_TOGUID) == 0);
}

uint64_t
dsl_dataset_get_remap_deadlist_object(dsl_dataset_t *ds)
{
	uint64_t remap_deadlist_obj;
	int err;

	if (!dsl_dataset_is_zapified(ds))
		return (0);

	err = zap_lookup(ds->ds_dir->dd_pool->dp_meta_objset, ds->ds_object,
	    DS_FIELD_REMAP_DEADLIST, sizeof (remap_deadlist_obj), 1,
	    &remap_deadlist_obj);

	if (err != 0) {
		VERIFY3S(err, ==, ENOENT);
		return (0);
	}

	ASSERT(remap_deadlist_obj != 0);
	return (remap_deadlist_obj);
}

boolean_t
dsl_dataset_remap_deadlist_exists(dsl_dataset_t *ds)
{
	EQUIV(dsl_deadlist_is_open(&ds->ds_remap_deadlist),
	    dsl_dataset_get_remap_deadlist_object(ds) != 0);
	return (dsl_deadlist_is_open(&ds->ds_remap_deadlist));
}

static void
dsl_dataset_set_remap_deadlist_object(dsl_dataset_t *ds, uint64_t obj,
    dmu_tx_t *tx)
{
	ASSERT(obj != 0);
	dsl_dataset_zapify(ds, tx);
	VERIFY0(zap_add(ds->ds_dir->dd_pool->dp_meta_objset, ds->ds_object,
	    DS_FIELD_REMAP_DEADLIST, sizeof (obj), 1, &obj, tx));
}

static void
dsl_dataset_unset_remap_deadlist_object(dsl_dataset_t *ds, dmu_tx_t *tx)
{
	VERIFY0(zap_remove(ds->ds_dir->dd_pool->dp_meta_objset,
	    ds->ds_object, DS_FIELD_REMAP_DEADLIST, tx));
}

void
dsl_dataset_destroy_remap_deadlist(dsl_dataset_t *ds, dmu_tx_t *tx)
{
	uint64_t remap_deadlist_object;
	spa_t *spa = ds->ds_dir->dd_pool->dp_spa;

	ASSERT(dmu_tx_is_syncing(tx));
	ASSERT(dsl_dataset_remap_deadlist_exists(ds));

	remap_deadlist_object = ds->ds_remap_deadlist.dl_object;
	dsl_deadlist_close(&ds->ds_remap_deadlist);
	dsl_deadlist_free(spa_meta_objset(spa), remap_deadlist_object, tx);
	dsl_dataset_unset_remap_deadlist_object(ds, tx);
	spa_feature_decr(spa, SPA_FEATURE_OBSOLETE_COUNTS, tx);
}

void
dsl_dataset_create_remap_deadlist(dsl_dataset_t *ds, dmu_tx_t *tx)
{
	uint64_t remap_deadlist_obj;
	spa_t *spa = ds->ds_dir->dd_pool->dp_spa;

	ASSERT(dmu_tx_is_syncing(tx));
	ASSERT(MUTEX_HELD(&ds->ds_remap_deadlist_lock));
	/*
	 * Currently we only create remap deadlists when there are indirect
	 * vdevs with referenced mappings.
	 */
	ASSERT(spa_feature_is_active(spa, SPA_FEATURE_DEVICE_REMOVAL));

	remap_deadlist_obj = dsl_deadlist_clone(
	    &ds->ds_deadlist, UINT64_MAX,
	    dsl_dataset_phys(ds)->ds_prev_snap_obj, tx);
	dsl_dataset_set_remap_deadlist_object(ds,
	    remap_deadlist_obj, tx);
	dsl_deadlist_open(&ds->ds_remap_deadlist, spa_meta_objset(spa),
	    remap_deadlist_obj);
	spa_feature_incr(spa, SPA_FEATURE_OBSOLETE_COUNTS, tx);
}

void
dsl_dataset_activate_redaction(dsl_dataset_t *ds, uint64_t *redact_snaps,
    uint64_t num_redact_snaps, dmu_tx_t *tx)
{
	uint64_t dsobj = ds->ds_object;
	struct feature_type_uint64_array_arg *ftuaa =
	    kmem_zalloc(sizeof (*ftuaa), KM_SLEEP);
	ftuaa->length = (int64_t)num_redact_snaps;
	if (num_redact_snaps > 0) {
		ftuaa->array = kmem_alloc(num_redact_snaps * sizeof (uint64_t),
		    KM_SLEEP);
		bcopy(redact_snaps, ftuaa->array, num_redact_snaps *
		    sizeof (uint64_t));
	}
	dsl_dataset_activate_feature(dsobj, SPA_FEATURE_REDACTED_DATASETS,
	    ftuaa, tx);
	ds->ds_feature[SPA_FEATURE_REDACTED_DATASETS] = ftuaa;
}<|MERGE_RESOLUTION|>--- conflicted
+++ resolved
@@ -3046,33 +3046,10 @@
 	}
 
 	/* must not have any bookmarks after the most recent snapshot */
-<<<<<<< HEAD
 	if (dsl_bookmark_latest_txg(ds) >
 	    dsl_dataset_phys(ds)->ds_prev_snap_txg) {
 		dsl_dataset_rele(ds, FTAG);
 		return (SET_ERROR(EEXIST));
-=======
-	nvlist_t *proprequest = fnvlist_alloc();
-	fnvlist_add_boolean(proprequest, zfs_prop_to_name(ZFS_PROP_CREATETXG));
-	nvlist_t *bookmarks = fnvlist_alloc();
-	error = dsl_get_bookmarks_impl(ds, proprequest, bookmarks);
-	fnvlist_free(proprequest);
-	if (error != 0) {
-		dsl_dataset_rele(ds, FTAG);
-		return (error);
-	}
-	for (nvpair_t *pair = nvlist_next_nvpair(bookmarks, NULL);
-	    pair != NULL; pair = nvlist_next_nvpair(bookmarks, pair)) {
-		nvlist_t *valuenv =
-		    fnvlist_lookup_nvlist(fnvpair_value_nvlist(pair),
-		    zfs_prop_to_name(ZFS_PROP_CREATETXG));
-		uint64_t createtxg = fnvlist_lookup_uint64(valuenv, "value");
-		if (createtxg > dsl_dataset_phys(ds)->ds_prev_snap_txg) {
-			fnvlist_free(bookmarks);
-			dsl_dataset_rele(ds, FTAG);
-			return (SET_ERROR(EEXIST));
-		}
->>>>>>> a356818e
 	}
 
 	error = dsl_dataset_handoff_check(ds, ddra->ddra_owner, tx);
