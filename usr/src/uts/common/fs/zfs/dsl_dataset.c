/*
 * CDDL HEADER START
 *
 * The contents of this file are subject to the terms of the
 * Common Development and Distribution License (the "License").
 * You may not use this file except in compliance with the License.
 *
 * You can obtain a copy of the license at usr/src/OPENSOLARIS.LICENSE
 * or http://www.opensolaris.org/os/licensing.
 * See the License for the specific language governing permissions
 * and limitations under the License.
 *
 * When distributing Covered Code, include this CDDL HEADER in each
 * file and include the License file at usr/src/OPENSOLARIS.LICENSE.
 * If applicable, add the following below this CDDL HEADER, with the
 * fields enclosed by brackets "[]" replaced with your own identifying
 * information: Portions Copyright [yyyy] [name of copyright owner]
 *
 * CDDL HEADER END
 */

/*
 * Copyright (c) 2005, 2010, Oracle and/or its affiliates. All rights reserved.
 * Copyright (c) 2011, 2017 by Delphix. All rights reserved.
 * Copyright (c) 2014, Joyent, Inc. All rights reserved.
 * Copyright (c) 2014 RackTop Systems.
 * Copyright (c) 2014 Spectra Logic Corporation, All rights reserved.
 * Copyright (c) 2014 Integros [integros.com]
 * Copyright 2016, OmniTI Computer Consulting, Inc. All rights reserved.
 * Copyright 2017 Nexenta Systems, Inc.
 */

#include <sys/dmu_objset.h>
#include <sys/dsl_dataset.h>
#include <sys/dsl_dir.h>
#include <sys/dsl_prop.h>
#include <sys/dsl_synctask.h>
#include <sys/dmu_traverse.h>
#include <sys/dmu_impl.h>
#include <sys/dmu_tx.h>
#include <sys/arc.h>
#include <sys/zio.h>
#include <sys/zap.h>
#include <sys/zfeature.h>
#include <sys/unique.h>
#include <sys/zfs_context.h>
#include <sys/zfs_ioctl.h>
#include <sys/spa.h>
#include <sys/vdev.h>
#include <sys/zfs_znode.h>
#include <sys/zfs_onexit.h>
#include <sys/zvol.h>
#include <sys/dsl_scan.h>
#include <sys/dsl_deadlist.h>
#include <sys/dsl_destroy.h>
#include <sys/dsl_userhold.h>
#include <sys/dsl_bookmark.h>
#include <sys/dmu_send.h>
#include <sys/dmu_recv.h>
#include <sys/zio_compress.h>
#include <sys/zio_checksum.h>
#include <zfs_fletcher.h>

/*
 * The SPA supports block sizes up to 16MB.  However, very large blocks
 * can have an impact on i/o latency (e.g. tying up a spinning disk for
 * ~300ms), and also potentially on the memory allocator.  Therefore,
 * we do not allow the recordsize to be set larger than zfs_max_recordsize
 * (default 1MB).  Larger blocks can be created by changing this tunable,
 * and pools with larger blocks can always be imported and used, regardless
 * of this setting.
 */
int zfs_max_recordsize = 1 * 1024 * 1024;
boolean_t zfs_allow_redacted_dataset_mount = B_FALSE;

#define	SWITCH64(x, y) \
	{ \
		uint64_t __tmp = (x); \
		(x) = (y); \
		(y) = __tmp; \
	}

#define	DS_REF_MAX	(1ULL << 62)

extern inline dsl_dataset_phys_t *dsl_dataset_phys(dsl_dataset_t *ds);

static void dsl_dataset_set_remap_deadlist_object(dsl_dataset_t *ds,
    uint64_t obj, dmu_tx_t *tx);
static void dsl_dataset_unset_remap_deadlist_object(dsl_dataset_t *ds,
    dmu_tx_t *tx);
static void unload_zfeature(dsl_dataset_t *ds, spa_feature_t f);

extern int spa_asize_inflation;

static zil_header_t zero_zil;

/*
 * Figure out how much of this delta should be propagated to the dsl_dir
 * layer.  If there's a refreservation, that space has already been
 * partially accounted for in our ancestors.
 */
static int64_t
parent_delta(dsl_dataset_t *ds, int64_t delta)
{
	dsl_dataset_phys_t *ds_phys;
	uint64_t old_bytes, new_bytes;

	if (ds->ds_reserved == 0)
		return (delta);

	ds_phys = dsl_dataset_phys(ds);
	old_bytes = MAX(ds_phys->ds_unique_bytes, ds->ds_reserved);
	new_bytes = MAX(ds_phys->ds_unique_bytes + delta, ds->ds_reserved);

	ASSERT3U(ABS((int64_t)(new_bytes - old_bytes)), <=, ABS(delta));
	return (new_bytes - old_bytes);
}

void
dsl_dataset_block_born(dsl_dataset_t *ds, const blkptr_t *bp, dmu_tx_t *tx)
{
	int used = bp_get_dsize_sync(tx->tx_pool->dp_spa, bp);
	int compressed = BP_GET_PSIZE(bp);
	int uncompressed = BP_GET_UCSIZE(bp);
	int64_t delta;

	dprintf_bp(bp, "ds=%p", ds);

	ASSERT(dmu_tx_is_syncing(tx));
	/* It could have been compressed away to nothing */
	if (BP_IS_HOLE(bp) || BP_IS_REDACTED(bp))
		return;
	ASSERT(BP_GET_TYPE(bp) != DMU_OT_NONE);
	ASSERT(DMU_OT_IS_VALID(BP_GET_TYPE(bp)));
	if (ds == NULL) {
		dsl_pool_mos_diduse_space(tx->tx_pool,
		    used, compressed, uncompressed);
		return;
	}

	ASSERT3U(bp->blk_birth, >, dsl_dataset_phys(ds)->ds_prev_snap_txg);
	dmu_buf_will_dirty(ds->ds_dbuf, tx);
	mutex_enter(&ds->ds_lock);
	delta = parent_delta(ds, used);
	dsl_dataset_phys(ds)->ds_referenced_bytes += used;
	dsl_dataset_phys(ds)->ds_compressed_bytes += compressed;
	dsl_dataset_phys(ds)->ds_uncompressed_bytes += uncompressed;
	dsl_dataset_phys(ds)->ds_unique_bytes += used;

	if (BP_GET_LSIZE(bp) > SPA_OLD_MAXBLOCKSIZE) {
		ds->ds_feature_activation[SPA_FEATURE_LARGE_BLOCKS] =
		    (void *)B_TRUE;
	}

	spa_feature_t f = zio_checksum_to_feature(BP_GET_CHECKSUM(bp));
	if (f != SPA_FEATURE_NONE) {
		ASSERT3S(spa_feature_table[f].fi_type, ==,
		    ZFEATURE_TYPE_BOOLEAN);
		ds->ds_feature_activation[f] = (void *)B_TRUE;
	}

	mutex_exit(&ds->ds_lock);
	dsl_dir_diduse_space(ds->ds_dir, DD_USED_HEAD, delta,
	    compressed, uncompressed, tx);
	dsl_dir_transfer_space(ds->ds_dir, used - delta,
	    DD_USED_REFRSRV, DD_USED_HEAD, tx);
}

/*
 * Called when the specified segment has been remapped, and is thus no
 * longer referenced in the head dataset.  The vdev must be indirect.
 *
 * If the segment is referenced by a snapshot, put it on the remap deadlist.
 * Otherwise, add this segment to the obsolete spacemap.
 */
void
dsl_dataset_block_remapped(dsl_dataset_t *ds, uint64_t vdev, uint64_t offset,
    uint64_t size, uint64_t birth, dmu_tx_t *tx)
{
	spa_t *spa = ds->ds_dir->dd_pool->dp_spa;

	ASSERT(dmu_tx_is_syncing(tx));
	ASSERT(birth <= tx->tx_txg);
	ASSERT(!ds->ds_is_snapshot);

	if (birth > dsl_dataset_phys(ds)->ds_prev_snap_txg) {
		spa_vdev_indirect_mark_obsolete(spa, vdev, offset, size, tx);
	} else {
		blkptr_t fakebp;
		dva_t *dva = &fakebp.blk_dva[0];

		ASSERT(ds != NULL);

		if (!dsl_dataset_remap_deadlist_exists(ds)) {
			dsl_dataset_create_remap_deadlist(ds, tx);
		}

		BP_ZERO(&fakebp);
		fakebp.blk_birth = birth;
		DVA_SET_VDEV(dva, vdev);
		DVA_SET_OFFSET(dva, offset);
		DVA_SET_ASIZE(dva, size);

		dsl_deadlist_insert(&ds->ds_remap_deadlist, &fakebp, tx);
	}
}

int
dsl_dataset_block_kill(dsl_dataset_t *ds, const blkptr_t *bp, dmu_tx_t *tx,
    boolean_t async)
{
	int used = bp_get_dsize_sync(tx->tx_pool->dp_spa, bp);
	int compressed = BP_GET_PSIZE(bp);
	int uncompressed = BP_GET_UCSIZE(bp);

	if (BP_IS_HOLE(bp) || BP_IS_REDACTED(bp))
		return (0);

	ASSERT(dmu_tx_is_syncing(tx));
	ASSERT(bp->blk_birth <= tx->tx_txg);

	if (ds == NULL) {
		dsl_free(tx->tx_pool, tx->tx_txg, bp);
		dsl_pool_mos_diduse_space(tx->tx_pool,
		    -used, -compressed, -uncompressed);
		return (used);
	}
	ASSERT3P(tx->tx_pool, ==, ds->ds_dir->dd_pool);

	ASSERT(!ds->ds_is_snapshot);
	dmu_buf_will_dirty(ds->ds_dbuf, tx);

	if (bp->blk_birth > dsl_dataset_phys(ds)->ds_prev_snap_txg) {
		int64_t delta;

		dprintf_bp(bp, "freeing ds=%llu", ds->ds_object);
		dsl_free(tx->tx_pool, tx->tx_txg, bp);

		mutex_enter(&ds->ds_lock);
		ASSERT(dsl_dataset_phys(ds)->ds_unique_bytes >= used ||
		    !DS_UNIQUE_IS_ACCURATE(ds));
		delta = parent_delta(ds, -used);
		dsl_dataset_phys(ds)->ds_unique_bytes -= used;
		mutex_exit(&ds->ds_lock);
		dsl_dir_diduse_space(ds->ds_dir, DD_USED_HEAD,
		    delta, -compressed, -uncompressed, tx);
		dsl_dir_transfer_space(ds->ds_dir, -used - delta,
		    DD_USED_REFRSRV, DD_USED_HEAD, tx);
	} else {
		dprintf_bp(bp, "putting on dead list: %s", "");
		if (async) {
			/*
			 * We are here as part of zio's write done callback,
			 * which means we're a zio interrupt thread.  We can't
			 * call dsl_deadlist_insert() now because it may block
			 * waiting for I/O.  Instead, put bp on the deferred
			 * queue and let dsl_pool_sync() finish the job.
			 */
			bplist_append(&ds->ds_pending_deadlist, bp);
		} else {
			dsl_deadlist_insert(&ds->ds_deadlist, bp, tx);
		}
		ASSERT3U(ds->ds_prev->ds_object, ==,
		    dsl_dataset_phys(ds)->ds_prev_snap_obj);
		ASSERT(dsl_dataset_phys(ds->ds_prev)->ds_num_children > 0);
		/* if (bp->blk_birth > prev prev snap txg) prev unique += bs */
		if (dsl_dataset_phys(ds->ds_prev)->ds_next_snap_obj ==
		    ds->ds_object && bp->blk_birth >
		    dsl_dataset_phys(ds->ds_prev)->ds_prev_snap_txg) {
			dmu_buf_will_dirty(ds->ds_prev->ds_dbuf, tx);
			mutex_enter(&ds->ds_prev->ds_lock);
			dsl_dataset_phys(ds->ds_prev)->ds_unique_bytes += used;
			mutex_exit(&ds->ds_prev->ds_lock);
		}
		if (bp->blk_birth > ds->ds_dir->dd_origin_txg) {
			dsl_dir_transfer_space(ds->ds_dir, used,
			    DD_USED_HEAD, DD_USED_SNAP, tx);
		}
	}

	dsl_bookmark_block_killed(ds, bp, tx);

	mutex_enter(&ds->ds_lock);
	ASSERT3U(dsl_dataset_phys(ds)->ds_referenced_bytes, >=, used);
	dsl_dataset_phys(ds)->ds_referenced_bytes -= used;
	ASSERT3U(dsl_dataset_phys(ds)->ds_compressed_bytes, >=, compressed);
	dsl_dataset_phys(ds)->ds_compressed_bytes -= compressed;
	ASSERT3U(dsl_dataset_phys(ds)->ds_uncompressed_bytes, >=, uncompressed);
	dsl_dataset_phys(ds)->ds_uncompressed_bytes -= uncompressed;
	mutex_exit(&ds->ds_lock);

	return (used);
}

<<<<<<< HEAD
struct feature_type_uint64_array_arg {
	uint64_t length;
	uint64_t *array;
};

static void
unload_zfeature(dsl_dataset_t *ds, spa_feature_t f)
{
	switch (spa_feature_table[f].fi_type) {
	case ZFEATURE_TYPE_BOOLEAN:
		break;
	case ZFEATURE_TYPE_UINT64_ARRAY:
	{
		struct feature_type_uint64_array_arg *ftuaa = ds->ds_feature[f];
		kmem_free(ftuaa->array, ftuaa->length * sizeof (uint64_t));
		kmem_free(ftuaa, sizeof (*ftuaa));
		break;
	}
	default:
		panic("Invalid zfeature type!");
	}
}

static int
load_zfeature(objset_t *mos, dsl_dataset_t *ds, spa_feature_t f)
{
	int err = 0;
	switch (spa_feature_table[f].fi_type) {
	case ZFEATURE_TYPE_BOOLEAN:
		err = zap_contains(mos, ds->ds_object,
		    spa_feature_table[f].fi_guid);
		if (err == 0) {
			ds->ds_feature[f] = (void *)B_TRUE;
		} else {
			ASSERT3U(err, ==, ENOENT);
			err = 0;
		}
		break;
	case ZFEATURE_TYPE_UINT64_ARRAY:
	{
		uint64_t int_size, num_int;
		uint64_t *data;
		err = zap_length(mos, ds->ds_object,
		    spa_feature_table[f].fi_guid, &int_size, &num_int);
		if (err != 0) {
			ASSERT3U(err, ==, ENOENT);
			err = 0;
			break;
		}
		ASSERT3U(int_size, ==, sizeof (uint64_t));
		data = kmem_alloc(int_size * num_int, KM_SLEEP);
		VERIFY0(zap_lookup(mos, ds->ds_object,
		    spa_feature_table[f].fi_guid, int_size, num_int, data));
		struct feature_type_uint64_array_arg *ftuaa =
		    kmem_alloc(sizeof (*ftuaa), KM_SLEEP);
		ftuaa->length = num_int;
		ftuaa->array = data;
		ds->ds_feature[f] = ftuaa;
		break;
	}
	default:
		panic("Invalid zfeature type!");
	}
	return (err);
}

=======
>>>>>>> 3d75a287
/*
 * We have to release the fsid syncronously or we risk that a subsequent
 * mount of the same dataset will fail to unique_insert the fsid.  This
 * failure would manifest itself as the fsid of this dataset changing
 * between mounts which makes NFS clients quite unhappy.
 */
static void
dsl_dataset_evict_sync(void *dbu)
{
	dsl_dataset_t *ds = dbu;

	ASSERT(ds->ds_owner == NULL);

	unique_remove(ds->ds_fsid_guid);
}

static void
dsl_dataset_evict_async(void *dbu)
{
	dsl_dataset_t *ds = dbu;

	ASSERT(ds->ds_owner == NULL);

	ds->ds_dbuf = NULL;

	if (ds->ds_objset != NULL)
		dmu_objset_evict(ds->ds_objset);

	if (ds->ds_prev) {
		dsl_dataset_rele(ds->ds_prev, ds);
		ds->ds_prev = NULL;
	}

	dsl_bookmark_fini_ds(ds);

	bplist_destroy(&ds->ds_pending_deadlist);
	if (dsl_deadlist_is_open(&ds->ds_deadlist))
		dsl_deadlist_close(&ds->ds_deadlist);
	if (dsl_deadlist_is_open(&ds->ds_remap_deadlist))
		dsl_deadlist_close(&ds->ds_remap_deadlist);
	if (ds->ds_dir)
		dsl_dir_async_rele(ds->ds_dir, ds);

	ASSERT(!list_link_active(&ds->ds_synced_link));

	for (spa_feature_t f = 0; f < SPA_FEATURES; f++) {
		if (dsl_dataset_feature_is_active(ds, f))
			unload_zfeature(ds, f);
	}

	list_destroy(&ds->ds_prop_cbs);
	mutex_destroy(&ds->ds_lock);
	mutex_destroy(&ds->ds_opening_lock);
	mutex_destroy(&ds->ds_sendstream_lock);
	refcount_destroy(&ds->ds_longholds);
	rrw_destroy(&ds->ds_bp_rwlock);

	kmem_free(ds, sizeof (dsl_dataset_t));
}

int
dsl_dataset_get_snapname(dsl_dataset_t *ds)
{
	dsl_dataset_phys_t *headphys;
	int err;
	dmu_buf_t *headdbuf;
	dsl_pool_t *dp = ds->ds_dir->dd_pool;
	objset_t *mos = dp->dp_meta_objset;

	if (ds->ds_snapname[0])
		return (0);
	if (dsl_dataset_phys(ds)->ds_next_snap_obj == 0)
		return (0);

	err = dmu_bonus_hold(mos, dsl_dir_phys(ds->ds_dir)->dd_head_dataset_obj,
	    FTAG, &headdbuf);
	if (err != 0)
		return (err);
	headphys = headdbuf->db_data;
	err = zap_value_search(dp->dp_meta_objset,
	    headphys->ds_snapnames_zapobj, ds->ds_object, 0, ds->ds_snapname);
	dmu_buf_rele(headdbuf, FTAG);
	return (err);
}

int
dsl_dataset_snap_lookup(dsl_dataset_t *ds, const char *name, uint64_t *value)
{
	objset_t *mos = ds->ds_dir->dd_pool->dp_meta_objset;
	uint64_t snapobj = dsl_dataset_phys(ds)->ds_snapnames_zapobj;
	matchtype_t mt = 0;
	int err;

	if (dsl_dataset_phys(ds)->ds_flags & DS_FLAG_CI_DATASET)
		mt = MT_NORMALIZE;

	err = zap_lookup_norm(mos, snapobj, name, 8, 1,
	    value, mt, NULL, 0, NULL);
	if (err == ENOTSUP && (mt & MT_NORMALIZE))
		err = zap_lookup(mos, snapobj, name, 8, 1, value);
	return (err);
}

int
dsl_dataset_snap_remove(dsl_dataset_t *ds, const char *name, dmu_tx_t *tx,
    boolean_t adj_cnt)
{
	objset_t *mos = ds->ds_dir->dd_pool->dp_meta_objset;
	uint64_t snapobj = dsl_dataset_phys(ds)->ds_snapnames_zapobj;
	matchtype_t mt = 0;
	int err;

	dsl_dir_snap_cmtime_update(ds->ds_dir);

	if (dsl_dataset_phys(ds)->ds_flags & DS_FLAG_CI_DATASET)
		mt = MT_NORMALIZE;

	err = zap_remove_norm(mos, snapobj, name, mt, tx);
	if (err == ENOTSUP && (mt & MT_NORMALIZE))
		err = zap_remove(mos, snapobj, name, tx);

	if (err == 0 && adj_cnt)
		dsl_fs_ss_count_adjust(ds->ds_dir, -1,
		    DD_FIELD_SNAPSHOT_COUNT, tx);

	return (err);
}

boolean_t
dsl_dataset_try_add_ref(dsl_pool_t *dp, dsl_dataset_t *ds, void *tag)
{
	dmu_buf_t *dbuf = ds->ds_dbuf;
	boolean_t result = B_FALSE;

	if (dbuf != NULL && dmu_buf_try_add_ref(dbuf, dp->dp_meta_objset,
	    ds->ds_object, DMU_BONUS_BLKID, tag)) {

		if (ds == dmu_buf_get_user(dbuf))
			result = B_TRUE;
		else
			dmu_buf_rele(dbuf, tag);
	}

	return (result);
}

int
dsl_dataset_hold_obj(dsl_pool_t *dp, uint64_t dsobj, void *tag,
    dsl_dataset_t **dsp)
{
	objset_t *mos = dp->dp_meta_objset;
	dmu_buf_t *dbuf;
	dsl_dataset_t *ds;
	int err;
	dmu_object_info_t doi;

	ASSERT(dsl_pool_config_held(dp));

	err = dmu_bonus_hold(mos, dsobj, tag, &dbuf);
	if (err != 0)
		return (err);

	/* Make sure dsobj has the correct object type. */
	dmu_object_info_from_db(dbuf, &doi);
	if (doi.doi_bonus_type != DMU_OT_DSL_DATASET) {
		dmu_buf_rele(dbuf, tag);
		return (SET_ERROR(EINVAL));
	}

	ds = dmu_buf_get_user(dbuf);
	if (ds == NULL) {
		dsl_dataset_t *winner = NULL;

		ds = kmem_zalloc(sizeof (dsl_dataset_t), KM_SLEEP);
		ds->ds_dbuf = dbuf;
		ds->ds_object = dsobj;
		ds->ds_is_snapshot = dsl_dataset_phys(ds)->ds_num_children != 0;

		err = dsl_dir_hold_obj(dp, dsl_dataset_phys(ds)->ds_dir_obj,
		    NULL, ds, &ds->ds_dir);
		if (err != 0) {
			kmem_free(ds, sizeof (dsl_dataset_t));
			dmu_buf_rele(dbuf, tag);
			return (err);
		}

		mutex_init(&ds->ds_lock, NULL, MUTEX_DEFAULT, NULL);
		mutex_init(&ds->ds_opening_lock, NULL, MUTEX_DEFAULT, NULL);
		mutex_init(&ds->ds_sendstream_lock, NULL, MUTEX_DEFAULT, NULL);
		rrw_init(&ds->ds_bp_rwlock, B_FALSE);
		refcount_create(&ds->ds_longholds);

		bplist_create(&ds->ds_pending_deadlist);

		list_create(&ds->ds_sendstreams, sizeof (dmu_sendstatus_t),
		    offsetof(dmu_sendstatus_t, dss_link));

		list_create(&ds->ds_prop_cbs, sizeof (dsl_prop_cb_record_t),
		    offsetof(dsl_prop_cb_record_t, cbr_ds_node));

		if (doi.doi_type == DMU_OTN_ZAP_METADATA) {
			for (spa_feature_t f = 0; f < SPA_FEATURES; f++) {
				if (!(spa_feature_table[f].fi_flags &
				    ZFEATURE_FLAG_PER_DATASET))
					continue;
				err = load_zfeature(mos, ds, f);
			}
		}

		if (!ds->ds_is_snapshot) {
			ds->ds_snapname[0] = '\0';
			if (dsl_dataset_phys(ds)->ds_prev_snap_obj != 0) {
				err = dsl_dataset_hold_obj(dp,
				    dsl_dataset_phys(ds)->ds_prev_snap_obj,
				    ds, &ds->ds_prev);
			}
			err = dsl_bookmark_init_ds(ds);
		} else {
			if (zfs_flags & ZFS_DEBUG_SNAPNAMES)
				err = dsl_dataset_get_snapname(ds);
			if (err == 0 &&
			    dsl_dataset_phys(ds)->ds_userrefs_obj != 0) {
				err = zap_count(
				    ds->ds_dir->dd_pool->dp_meta_objset,
				    dsl_dataset_phys(ds)->ds_userrefs_obj,
				    &ds->ds_userrefs);
			}
		}

		if (err == 0 && !ds->ds_is_snapshot) {
			err = dsl_prop_get_int_ds(ds,
			    zfs_prop_to_name(ZFS_PROP_REFRESERVATION),
			    &ds->ds_reserved);
			if (err == 0) {
				err = dsl_prop_get_int_ds(ds,
				    zfs_prop_to_name(ZFS_PROP_REFQUOTA),
				    &ds->ds_quota);
			}
		} else {
			ds->ds_reserved = ds->ds_quota = 0;
		}

		dsl_deadlist_open(&ds->ds_deadlist,
		    mos, dsl_dataset_phys(ds)->ds_deadlist_obj);
		uint64_t remap_deadlist_obj =
		    dsl_dataset_get_remap_deadlist_object(ds);
		if (remap_deadlist_obj != 0) {
			dsl_deadlist_open(&ds->ds_remap_deadlist, mos,
			    remap_deadlist_obj);
		}

		dmu_buf_init_user(&ds->ds_dbu, dsl_dataset_evict_sync,
		    dsl_dataset_evict_async, &ds->ds_dbuf);
		if (err == 0)
			winner = dmu_buf_set_user_ie(dbuf, &ds->ds_dbu);

		if (err != 0 || winner != NULL) {
			bplist_destroy(&ds->ds_pending_deadlist);
			dsl_deadlist_close(&ds->ds_deadlist);
			if (dsl_deadlist_is_open(&ds->ds_remap_deadlist))
				dsl_deadlist_close(&ds->ds_remap_deadlist);
			if (ds->ds_prev)
				dsl_dataset_rele(ds->ds_prev, ds);
			dsl_dir_rele(ds->ds_dir, ds);
			mutex_destroy(&ds->ds_lock);
			mutex_destroy(&ds->ds_opening_lock);
			mutex_destroy(&ds->ds_sendstream_lock);
			refcount_destroy(&ds->ds_longholds);
			kmem_free(ds, sizeof (dsl_dataset_t));
			if (err != 0) {
				dmu_buf_rele(dbuf, tag);
				return (err);
			}
			ds = winner;
		} else {
			ds->ds_fsid_guid =
			    unique_insert(dsl_dataset_phys(ds)->ds_fsid_guid);
			if (ds->ds_fsid_guid !=
			    dsl_dataset_phys(ds)->ds_fsid_guid) {
				zfs_dbgmsg("ds_fsid_guid changed from "
				    "%llx to %llx for pool %s dataset id %llu",
				    (long long)
				    dsl_dataset_phys(ds)->ds_fsid_guid,
				    (long long)ds->ds_fsid_guid,
				    spa_name(dp->dp_spa),
				    dsobj);
			}
		}
	}
	ASSERT3P(ds->ds_dbuf, ==, dbuf);
	ASSERT3P(dsl_dataset_phys(ds), ==, dbuf->db_data);
	ASSERT(dsl_dataset_phys(ds)->ds_prev_snap_obj != 0 ||
	    spa_version(dp->dp_spa) < SPA_VERSION_ORIGIN ||
	    dp->dp_origin_snap == NULL || ds == dp->dp_origin_snap);
	*dsp = ds;
	return (0);
}

int
dsl_dataset_hold(dsl_pool_t *dp, const char *name,
    void *tag, dsl_dataset_t **dsp)
{
	dsl_dir_t *dd;
	const char *snapname;
	uint64_t obj;
	int err = 0;
	dsl_dataset_t *ds;

	err = dsl_dir_hold(dp, name, FTAG, &dd, &snapname);
	if (err != 0)
		return (err);

	ASSERT(dsl_pool_config_held(dp));
	obj = dsl_dir_phys(dd)->dd_head_dataset_obj;
	if (obj != 0)
		err = dsl_dataset_hold_obj(dp, obj, tag, &ds);
	else
		err = SET_ERROR(ENOENT);

	/* we may be looking for a snapshot */
	if (err == 0 && snapname != NULL) {
		dsl_dataset_t *snap_ds;

		if (*snapname++ != '@') {
			dsl_dataset_rele(ds, tag);
			dsl_dir_rele(dd, FTAG);
			return (SET_ERROR(ENOENT));
		}

		dprintf("looking for snapshot '%s'\n", snapname);
		err = dsl_dataset_snap_lookup(ds, snapname, &obj);
		if (err == 0)
			err = dsl_dataset_hold_obj(dp, obj, tag, &snap_ds);
		dsl_dataset_rele(ds, tag);

		if (err == 0) {
			mutex_enter(&snap_ds->ds_lock);
			if (snap_ds->ds_snapname[0] == 0)
				(void) strlcpy(snap_ds->ds_snapname, snapname,
				    sizeof (snap_ds->ds_snapname));
			mutex_exit(&snap_ds->ds_lock);
			ds = snap_ds;
		}
	}
	if (err == 0)
		*dsp = ds;
	dsl_dir_rele(dd, FTAG);
	return (err);
}

static int
dsl_dataset_own_obj_impl(dsl_pool_t *dp, uint64_t dsobj,
    void *tag, boolean_t override, dsl_dataset_t **dsp)
{
	int err = dsl_dataset_hold_obj(dp, dsobj, tag, dsp);
	if (err != 0)
		return (err);
	if (!dsl_dataset_tryown(*dsp, tag, override)) {
		dsl_dataset_rele(*dsp, tag);
		*dsp = NULL;
		return (SET_ERROR(EBUSY));
	}
	return (0);
}

int
dsl_dataset_own_obj(dsl_pool_t *dp, uint64_t dsobj,
    void *tag, dsl_dataset_t **dsp)
{
	return (dsl_dataset_own_obj_impl(dp, dsobj, tag, B_FALSE, dsp));
}

int
dsl_dataset_own_obj_force(dsl_pool_t *dp, uint64_t dsobj,
    void *tag, dsl_dataset_t **dsp)
{
	return (dsl_dataset_own_obj_impl(dp, dsobj, tag, B_TRUE, dsp));
}

static int
dsl_dataset_own_impl(dsl_pool_t *dp, const char *name,
    void *tag, boolean_t override, dsl_dataset_t **dsp)
{
	int err = dsl_dataset_hold(dp, name, tag, dsp);
	if (err != 0)
		return (err);
	if (!dsl_dataset_tryown(*dsp, tag, override)) {
		dsl_dataset_rele(*dsp, tag);
		return (SET_ERROR(EBUSY));
	}
	return (0);
}

int
dsl_dataset_own_force(dsl_pool_t *dp, const char *name, void *tag,
    dsl_dataset_t **dsp)
{
	return (dsl_dataset_own_impl(dp, name, tag, B_TRUE, dsp));
}

int
dsl_dataset_own(dsl_pool_t *dp, const char *name, void *tag,
    dsl_dataset_t **dsp)
{
	return (dsl_dataset_own_impl(dp, name, tag, B_FALSE, dsp));
}

/*
 * See the comment above dsl_pool_hold() for details.  In summary, a long
 * hold is used to prevent destruction of a dataset while the pool hold
 * is dropped, allowing other concurrent operations (e.g. spa_sync()).
 *
 * The dataset and pool must be held when this function is called.  After it
 * is called, the pool hold may be released while the dataset is still held
 * and accessed.
 */
void
dsl_dataset_long_hold(dsl_dataset_t *ds, void *tag)
{
	ASSERT(dsl_pool_config_held(ds->ds_dir->dd_pool));
	(void) refcount_add(&ds->ds_longholds, tag);
}

void
dsl_dataset_long_rele(dsl_dataset_t *ds, void *tag)
{
	(void) refcount_remove(&ds->ds_longholds, tag);
}

/* Return B_TRUE if there are any long holds on this dataset. */
boolean_t
dsl_dataset_long_held(dsl_dataset_t *ds)
{
	return (!refcount_is_zero(&ds->ds_longholds));
}

void
dsl_dataset_name(dsl_dataset_t *ds, char *name)
{
	if (ds == NULL) {
		(void) strcpy(name, "mos");
	} else {
		dsl_dir_name(ds->ds_dir, name);
		VERIFY0(dsl_dataset_get_snapname(ds));
		if (ds->ds_snapname[0]) {
			VERIFY3U(strlcat(name, "@", ZFS_MAX_DATASET_NAME_LEN),
			    <, ZFS_MAX_DATASET_NAME_LEN);
			/*
			 * We use a "recursive" mutex so that we
			 * can call dprintf_ds() with ds_lock held.
			 */
			if (!MUTEX_HELD(&ds->ds_lock)) {
				mutex_enter(&ds->ds_lock);
				VERIFY3U(strlcat(name, ds->ds_snapname,
				    ZFS_MAX_DATASET_NAME_LEN), <,
				    ZFS_MAX_DATASET_NAME_LEN);
				mutex_exit(&ds->ds_lock);
			} else {
				VERIFY3U(strlcat(name, ds->ds_snapname,
				    ZFS_MAX_DATASET_NAME_LEN), <,
				    ZFS_MAX_DATASET_NAME_LEN);
			}
		}
	}
}

int
dsl_dataset_namelen(dsl_dataset_t *ds)
{
	VERIFY0(dsl_dataset_get_snapname(ds));
	mutex_enter(&ds->ds_lock);
	int len = dsl_dir_namelen(ds->ds_dir) + 1 + strlen(ds->ds_snapname);
	mutex_exit(&ds->ds_lock);
	return (len);
}

void
dsl_dataset_rele(dsl_dataset_t *ds, void *tag)
{
	dmu_buf_rele(ds->ds_dbuf, tag);
}

void
dsl_dataset_disown(dsl_dataset_t *ds, void *tag)
{
	ASSERT3P(ds->ds_owner, ==, tag);
	ASSERT(ds->ds_dbuf != NULL);

	mutex_enter(&ds->ds_lock);
	ds->ds_owner = NULL;
	mutex_exit(&ds->ds_lock);
	dsl_dataset_long_rele(ds, tag);
	dsl_dataset_rele(ds, tag);
}

boolean_t
dsl_dataset_tryown(dsl_dataset_t *ds, void *tag, boolean_t override)
{
	boolean_t gotit = FALSE;

	ASSERT(dsl_pool_config_held(ds->ds_dir->dd_pool));
	mutex_enter(&ds->ds_lock);
	if (ds->ds_owner == NULL && (override || !(DS_IS_INCONSISTENT(ds) ||
	    (dsl_dataset_feature_is_active(ds,
	    SPA_FEATURE_REDACTED_DATASETS) &&
	    !zfs_allow_redacted_dataset_mount)))) {
		ds->ds_owner = tag;
		dsl_dataset_long_hold(ds, tag);
		gotit = TRUE;
	}
	mutex_exit(&ds->ds_lock);
	return (gotit);
}

boolean_t
dsl_dataset_has_owner(dsl_dataset_t *ds)
{
	boolean_t rv;
	mutex_enter(&ds->ds_lock);
	rv = (ds->ds_owner != NULL);
	mutex_exit(&ds->ds_lock);
	return (rv);
}

static boolean_t
zfeature_active(spa_feature_t f, void *arg)
{
	switch (spa_feature_table[f].fi_type) {
	case ZFEATURE_TYPE_BOOLEAN: {
		boolean_t val = (boolean_t)arg;
		ASSERT(val == B_FALSE || val == B_TRUE);
		return (val);
	}
	case ZFEATURE_TYPE_UINT64_ARRAY:
		/*
		 * In this case, arg is a uint64_t array.  The feature is active
		 * if the array is non-null.
		 */
		return (arg != NULL);
	default:
		panic("Invalid zfeature type!");
		return (B_FALSE);
	}
}

boolean_t
dsl_dataset_feature_is_active(dsl_dataset_t *ds, spa_feature_t f)
{
	return (zfeature_active(f, ds->ds_feature[f]));
}

/*
 * The buffers passed out by this function are references to internal buffers;
 * they should not be freed by callers of this function, and they should not be
 * used after the dataset has been released.
 */
boolean_t
dsl_dataset_get_uint64_array_feature(dsl_dataset_t *ds, spa_feature_t f,
    uint64_t *outlength, uint64_t **outp)
{
	VERIFY(spa_feature_table[f].fi_type & ZFEATURE_TYPE_UINT64_ARRAY);
	if (!dsl_dataset_feature_is_active(ds, f)) {
		return (B_FALSE);
	}
	struct feature_type_uint64_array_arg *ftuaa = ds->ds_feature[f];
	*outp = ftuaa->array;
	*outlength = ftuaa->length;
	return (B_TRUE);
}

static void
dsl_dataset_activate_feature(uint64_t dsobj, spa_feature_t f, void *arg,
    dmu_tx_t *tx)
{
	spa_t *spa = dmu_tx_pool(tx)->dp_spa;
	objset_t *mos = dmu_tx_pool(tx)->dp_meta_objset;
	uint64_t zero = 0;

	VERIFY(spa_feature_table[f].fi_flags & ZFEATURE_FLAG_PER_DATASET);

	spa_feature_incr(spa, f, tx);
	dmu_object_zapify(mos, dsobj, DMU_OT_DSL_DATASET, tx);
	switch (spa_feature_table[f].fi_type) {
	case ZFEATURE_TYPE_BOOLEAN:
		ASSERT3S((boolean_t)arg, ==, B_TRUE);
		VERIFY0(zap_add(mos, dsobj, spa_feature_table[f].fi_guid,
		    sizeof (zero), 1, &zero, tx));
		break;
	case ZFEATURE_TYPE_UINT64_ARRAY:
	{
		struct feature_type_uint64_array_arg *ftuaa = arg;
		VERIFY0(zap_add(mos, dsobj, spa_feature_table[f].fi_guid,
		    sizeof (uint64_t), ftuaa->length, ftuaa->array, tx));
		break;
	}
	default:
		panic("Invalid zfeature type!");
	}
}

static void
dsl_dataset_deactivate_feature_impl(dsl_dataset_t *ds, spa_feature_t f,
    dmu_tx_t *tx)
{
	spa_t *spa = dmu_tx_pool(tx)->dp_spa;
	objset_t *mos = dmu_tx_pool(tx)->dp_meta_objset;
	uint64_t dsobj = ds->ds_object;

	VERIFY(spa_feature_table[f].fi_flags & ZFEATURE_FLAG_PER_DATASET);

	VERIFY0(zap_remove(mos, dsobj, spa_feature_table[f].fi_guid, tx));
	spa_feature_decr(spa, f, tx);
	ds->ds_feature[f] = NULL;
}

void
dsl_dataset_deactivate_feature(dsl_dataset_t *ds, spa_feature_t f, dmu_tx_t *tx)
{
	unload_zfeature(ds, f);
	dsl_dataset_deactivate_feature_impl(ds, f, tx);
}

uint64_t
dsl_dataset_create_sync_dd(dsl_dir_t *dd, dsl_dataset_t *origin,
    uint64_t flags, dmu_tx_t *tx)
{
	dsl_pool_t *dp = dd->dd_pool;
	dmu_buf_t *dbuf;
	dsl_dataset_phys_t *dsphys;
	uint64_t dsobj;
	objset_t *mos = dp->dp_meta_objset;

	if (origin == NULL)
		origin = dp->dp_origin_snap;

	ASSERT(origin == NULL || origin->ds_dir->dd_pool == dp);
	ASSERT(origin == NULL || dsl_dataset_phys(origin)->ds_num_children > 0);
	ASSERT(dmu_tx_is_syncing(tx));
	ASSERT(dsl_dir_phys(dd)->dd_head_dataset_obj == 0);

	dsobj = dmu_object_alloc(mos, DMU_OT_DSL_DATASET, 0,
	    DMU_OT_DSL_DATASET, sizeof (dsl_dataset_phys_t), tx);
	VERIFY0(dmu_bonus_hold(mos, dsobj, FTAG, &dbuf));
	dmu_buf_will_dirty(dbuf, tx);
	dsphys = dbuf->db_data;
	bzero(dsphys, sizeof (dsl_dataset_phys_t));
	dsphys->ds_dir_obj = dd->dd_object;
	dsphys->ds_flags = flags;
	dsphys->ds_fsid_guid = unique_create();
	(void) random_get_pseudo_bytes((void*)&dsphys->ds_guid,
	    sizeof (dsphys->ds_guid));
	dsphys->ds_snapnames_zapobj =
	    zap_create_norm(mos, U8_TEXTPREP_TOUPPER, DMU_OT_DSL_DS_SNAP_MAP,
	    DMU_OT_NONE, 0, tx);
	dsphys->ds_creation_time = gethrestime_sec();
	dsphys->ds_creation_txg = tx->tx_txg == TXG_INITIAL ? 1 : tx->tx_txg;

	if (origin == NULL) {
		dsphys->ds_deadlist_obj = dsl_deadlist_alloc(mos, tx);
	} else {
		dsl_dataset_t *ohds; /* head of the origin snapshot */

		dsphys->ds_prev_snap_obj = origin->ds_object;
		dsphys->ds_prev_snap_txg =
		    dsl_dataset_phys(origin)->ds_creation_txg;
		dsphys->ds_referenced_bytes =
		    dsl_dataset_phys(origin)->ds_referenced_bytes;
		dsphys->ds_compressed_bytes =
		    dsl_dataset_phys(origin)->ds_compressed_bytes;
		dsphys->ds_uncompressed_bytes =
		    dsl_dataset_phys(origin)->ds_uncompressed_bytes;
		rrw_enter(&origin->ds_bp_rwlock, RW_READER, FTAG);
		dsphys->ds_bp = dsl_dataset_phys(origin)->ds_bp;
		rrw_exit(&origin->ds_bp_rwlock, FTAG);

		/*
		 * Inherit flags that describe the dataset's contents
		 * (INCONSISTENT) or properties (Case Insensitive).
		 */
		dsphys->ds_flags |= dsl_dataset_phys(origin)->ds_flags &
		    (DS_FLAG_INCONSISTENT | DS_FLAG_CI_DATASET);

		for (spa_feature_t f = 0; f < SPA_FEATURES; f++) {
			if (zfeature_active(f, origin->ds_feature[f])) {
				dsl_dataset_activate_feature(dsobj, f,
				    origin->ds_feature[f], tx);
			}
		}

		dmu_buf_will_dirty(origin->ds_dbuf, tx);
		dsl_dataset_phys(origin)->ds_num_children++;

		VERIFY0(dsl_dataset_hold_obj(dp,
		    dsl_dir_phys(origin->ds_dir)->dd_head_dataset_obj,
		    FTAG, &ohds));
		dsphys->ds_deadlist_obj = dsl_deadlist_clone(&ohds->ds_deadlist,
		    dsphys->ds_prev_snap_txg, dsphys->ds_prev_snap_obj, tx);
		dsl_dataset_rele(ohds, FTAG);

		if (spa_version(dp->dp_spa) >= SPA_VERSION_NEXT_CLONES) {
			if (dsl_dataset_phys(origin)->ds_next_clones_obj == 0) {
				dsl_dataset_phys(origin)->ds_next_clones_obj =
				    zap_create(mos,
				    DMU_OT_NEXT_CLONES, DMU_OT_NONE, 0, tx);
			}
			VERIFY0(zap_add_int(mos,
			    dsl_dataset_phys(origin)->ds_next_clones_obj,
			    dsobj, tx));
		}

		dmu_buf_will_dirty(dd->dd_dbuf, tx);
		dsl_dir_phys(dd)->dd_origin_obj = origin->ds_object;
		if (spa_version(dp->dp_spa) >= SPA_VERSION_DIR_CLONES) {
			if (dsl_dir_phys(origin->ds_dir)->dd_clones == 0) {
				dmu_buf_will_dirty(origin->ds_dir->dd_dbuf, tx);
				dsl_dir_phys(origin->ds_dir)->dd_clones =
				    zap_create(mos,
				    DMU_OT_DSL_CLONES, DMU_OT_NONE, 0, tx);
			}
			VERIFY0(zap_add_int(mos,
			    dsl_dir_phys(origin->ds_dir)->dd_clones,
			    dsobj, tx));
		}
	}

	if (spa_version(dp->dp_spa) >= SPA_VERSION_UNIQUE_ACCURATE)
		dsphys->ds_flags |= DS_FLAG_UNIQUE_ACCURATE;

	dmu_buf_rele(dbuf, FTAG);

	dmu_buf_will_dirty(dd->dd_dbuf, tx);
	dsl_dir_phys(dd)->dd_head_dataset_obj = dsobj;

	return (dsobj);
}

static void
dsl_dataset_zero_zil(dsl_dataset_t *ds, dmu_tx_t *tx)
{
	objset_t *os;

	VERIFY0(dmu_objset_from_ds(ds, &os));
	if (bcmp(&os->os_zil_header, &zero_zil, sizeof (zero_zil)) != 0) {
		dsl_pool_t *dp = ds->ds_dir->dd_pool;
		zio_t *zio;

		bzero(&os->os_zil_header, sizeof (os->os_zil_header));

		zio = zio_root(dp->dp_spa, NULL, NULL, ZIO_FLAG_MUSTSUCCEED);
		dsl_dataset_sync(ds, zio, tx);
		VERIFY0(zio_wait(zio));

		/* dsl_dataset_sync_done will drop this reference. */
		dmu_buf_add_ref(ds->ds_dbuf, ds);
		dsl_dataset_sync_done(ds, tx);
	}
}

uint64_t
dsl_dataset_create_sync(dsl_dir_t *pdd, const char *lastname,
    dsl_dataset_t *origin, uint64_t flags, cred_t *cr, dmu_tx_t *tx)
{
	dsl_pool_t *dp = pdd->dd_pool;
	uint64_t dsobj, ddobj;
	dsl_dir_t *dd;

	ASSERT(dmu_tx_is_syncing(tx));
	ASSERT(lastname[0] != '@');

	ddobj = dsl_dir_create_sync(dp, pdd, lastname, tx);
	VERIFY0(dsl_dir_hold_obj(dp, ddobj, lastname, FTAG, &dd));

	dsobj = dsl_dataset_create_sync_dd(dd, origin,
	    flags & ~DS_CREATE_FLAG_NODIRTY, tx);

	dsl_deleg_set_create_perms(dd, tx, cr);

	/*
	 * Since we're creating a new node we know it's a leaf, so we can
	 * initialize the counts if the limit feature is active.
	 */
	if (spa_feature_is_active(dp->dp_spa, SPA_FEATURE_FS_SS_LIMIT)) {
		uint64_t cnt = 0;
		objset_t *os = dd->dd_pool->dp_meta_objset;

		dsl_dir_zapify(dd, tx);
		VERIFY0(zap_add(os, dd->dd_object, DD_FIELD_FILESYSTEM_COUNT,
		    sizeof (cnt), 1, &cnt, tx));
		VERIFY0(zap_add(os, dd->dd_object, DD_FIELD_SNAPSHOT_COUNT,
		    sizeof (cnt), 1, &cnt, tx));
	}

	dsl_dir_rele(dd, FTAG);

	/*
	 * If we are creating a clone, make sure we zero out any stale
	 * data from the origin snapshots zil header.
	 */
	if (origin != NULL && !(flags & DS_CREATE_FLAG_NODIRTY)) {
		dsl_dataset_t *ds;

		VERIFY0(dsl_dataset_hold_obj(dp, dsobj, FTAG, &ds));
		dsl_dataset_zero_zil(ds, tx);
		dsl_dataset_rele(ds, FTAG);
	}

	return (dsobj);
}

/*
 * The unique space in the head dataset can be calculated by subtracting
 * the space used in the most recent snapshot, that is still being used
 * in this file system, from the space currently in use.  To figure out
 * the space in the most recent snapshot still in use, we need to take
 * the total space used in the snapshot and subtract out the space that
 * has been freed up since the snapshot was taken.
 */
void
dsl_dataset_recalc_head_uniq(dsl_dataset_t *ds)
{
	uint64_t mrs_used;
	uint64_t dlused, dlcomp, dluncomp;

	ASSERT(!ds->ds_is_snapshot);

	if (dsl_dataset_phys(ds)->ds_prev_snap_obj != 0)
		mrs_used = dsl_dataset_phys(ds->ds_prev)->ds_referenced_bytes;
	else
		mrs_used = 0;

	dsl_deadlist_space(&ds->ds_deadlist, &dlused, &dlcomp, &dluncomp);

	ASSERT3U(dlused, <=, mrs_used);
	dsl_dataset_phys(ds)->ds_unique_bytes =
	    dsl_dataset_phys(ds)->ds_referenced_bytes - (mrs_used - dlused);

	if (spa_version(ds->ds_dir->dd_pool->dp_spa) >=
	    SPA_VERSION_UNIQUE_ACCURATE)
		dsl_dataset_phys(ds)->ds_flags |= DS_FLAG_UNIQUE_ACCURATE;
}

void
dsl_dataset_remove_from_next_clones(dsl_dataset_t *ds, uint64_t obj,
    dmu_tx_t *tx)
{
	objset_t *mos = ds->ds_dir->dd_pool->dp_meta_objset;
	uint64_t count;
	int err;

	ASSERT(dsl_dataset_phys(ds)->ds_num_children >= 2);
	err = zap_remove_int(mos, dsl_dataset_phys(ds)->ds_next_clones_obj,
	    obj, tx);
	/*
	 * The err should not be ENOENT, but a bug in a previous version
	 * of the code could cause upgrade_clones_cb() to not set
	 * ds_next_snap_obj when it should, leading to a missing entry.
	 * If we knew that the pool was created after
	 * SPA_VERSION_NEXT_CLONES, we could assert that it isn't
	 * ENOENT.  However, at least we can check that we don't have
	 * too many entries in the next_clones_obj even after failing to
	 * remove this one.
	 */
	if (err != ENOENT)
		VERIFY0(err);
	ASSERT0(zap_count(mos, dsl_dataset_phys(ds)->ds_next_clones_obj,
	    &count));
	ASSERT3U(count, <=, dsl_dataset_phys(ds)->ds_num_children - 2);
}


blkptr_t *
dsl_dataset_get_blkptr(dsl_dataset_t *ds)
{
	return (&dsl_dataset_phys(ds)->ds_bp);
}

spa_t *
dsl_dataset_get_spa(dsl_dataset_t *ds)
{
	return (ds->ds_dir->dd_pool->dp_spa);
}

void
dsl_dataset_dirty(dsl_dataset_t *ds, dmu_tx_t *tx)
{
	dsl_pool_t *dp;

	if (ds == NULL) /* this is the meta-objset */
		return;

	ASSERT(ds->ds_objset != NULL);

	if (dsl_dataset_phys(ds)->ds_next_snap_obj != 0)
		panic("dirtying snapshot!");

	/* Must not dirty a dataset in the same txg where it got snapshotted. */
	ASSERT3U(tx->tx_txg, >, dsl_dataset_phys(ds)->ds_prev_snap_txg);

	dp = ds->ds_dir->dd_pool;
	if (txg_list_add(&dp->dp_dirty_datasets, ds, tx->tx_txg)) {
		/* up the hold count until we can be written out */
		dmu_buf_add_ref(ds->ds_dbuf, ds);
	}
}

boolean_t
dsl_dataset_is_dirty(dsl_dataset_t *ds)
{
	for (int t = 0; t < TXG_SIZE; t++) {
		if (txg_list_member(&ds->ds_dir->dd_pool->dp_dirty_datasets,
		    ds, t))
			return (B_TRUE);
	}
	return (B_FALSE);
}

boolean_t
dsl_dataset_is_clone(dsl_dataset_t *ds, dsl_dataset_t *origin_snap)
{
	uint64_t origin_obj = dsl_dir_phys(ds->ds_dir)->dd_origin_obj;
	return (origin_obj != 0 && (origin_snap == NULL ||
	    origin_obj != origin_snap->ds_object));
}

static int
dsl_dataset_snapshot_reserve_space(dsl_dataset_t *ds, dmu_tx_t *tx)
{
	uint64_t asize;

	if (!dmu_tx_is_syncing(tx))
		return (0);

	/*
	 * If there's an fs-only reservation, any blocks that might become
	 * owned by the snapshot dataset must be accommodated by space
	 * outside of the reservation.
	 */
	ASSERT(ds->ds_reserved == 0 || DS_UNIQUE_IS_ACCURATE(ds));
	asize = MIN(dsl_dataset_phys(ds)->ds_unique_bytes, ds->ds_reserved);
	if (asize > dsl_dir_space_available(ds->ds_dir, NULL, 0, TRUE))
		return (SET_ERROR(ENOSPC));

	/*
	 * Propagate any reserved space for this snapshot to other
	 * snapshot checks in this sync group.
	 */
	if (asize > 0)
		dsl_dir_willuse_space(ds->ds_dir, asize, tx);

	return (0);
}

int
dsl_dataset_snapshot_check_impl(dsl_dataset_t *ds, const char *snapname,
    dmu_tx_t *tx, boolean_t recv, uint64_t cnt, cred_t *cr)
{
	int error;
	uint64_t value;

	ds->ds_trysnap_txg = tx->tx_txg;

	if (!dmu_tx_is_syncing(tx))
		return (0);

	/*
	 * We don't allow multiple snapshots of the same txg.  If there
	 * is already one, try again.
	 */
	if (dsl_dataset_phys(ds)->ds_prev_snap_txg >= tx->tx_txg)
		return (SET_ERROR(EAGAIN));

	/*
	 * Check for conflicting snapshot name.
	 */
	error = dsl_dataset_snap_lookup(ds, snapname, &value);
	if (error == 0)
		return (SET_ERROR(EEXIST));
	if (error != ENOENT)
		return (error);

	/*
	 * We don't allow taking snapshots of inconsistent datasets, such as
	 * those into which we are currently receiving.  However, if we are
	 * creating this snapshot as part of a receive, this check will be
	 * executed atomically with respect to the completion of the receive
	 * itself but prior to the clearing of DS_FLAG_INCONSISTENT; in this
	 * case we ignore this, knowing it will be fixed up for us shortly in
	 * dmu_recv_end_sync().
	 */
	if (!recv && DS_IS_INCONSISTENT(ds))
		return (SET_ERROR(EBUSY));

	/*
	 * Skip the check for temporary snapshots or if we have already checked
	 * the counts in dsl_dataset_snapshot_check. This means we really only
	 * check the count here when we're receiving a stream.
	 */
	if (cnt != 0 && cr != NULL) {
		error = dsl_fs_ss_limit_check(ds->ds_dir, cnt,
		    ZFS_PROP_SNAPSHOT_LIMIT, NULL, cr);
		if (error != 0)
			return (error);
	}

	error = dsl_dataset_snapshot_reserve_space(ds, tx);
	if (error != 0)
		return (error);

	return (0);
}

int
dsl_dataset_snapshot_check(void *arg, dmu_tx_t *tx)
{
	dsl_dataset_snapshot_arg_t *ddsa = arg;
	dsl_pool_t *dp = dmu_tx_pool(tx);
	nvpair_t *pair;
	int rv = 0;

	/*
	 * Pre-compute how many total new snapshots will be created for each
	 * level in the tree and below. This is needed for validating the
	 * snapshot limit when either taking a recursive snapshot or when
	 * taking multiple snapshots.
	 *
	 * The problem is that the counts are not actually adjusted when
	 * we are checking, only when we finally sync. For a single snapshot,
	 * this is easy, the count will increase by 1 at each node up the tree,
	 * but its more complicated for the recursive/multiple snapshot case.
	 *
	 * The dsl_fs_ss_limit_check function does recursively check the count
	 * at each level up the tree but since it is validating each snapshot
	 * independently we need to be sure that we are validating the complete
	 * count for the entire set of snapshots. We do this by rolling up the
	 * counts for each component of the name into an nvlist and then
	 * checking each of those cases with the aggregated count.
	 *
	 * This approach properly handles not only the recursive snapshot
	 * case (where we get all of those on the ddsa_snaps list) but also
	 * the sibling case (e.g. snapshot a/b and a/c so that we will also
	 * validate the limit on 'a' using a count of 2).
	 *
	 * We validate the snapshot names in the third loop and only report
	 * name errors once.
	 */
	if (dmu_tx_is_syncing(tx)) {
		nvlist_t *cnt_track = NULL;
		cnt_track = fnvlist_alloc();

		/* Rollup aggregated counts into the cnt_track list */
		for (pair = nvlist_next_nvpair(ddsa->ddsa_snaps, NULL);
		    pair != NULL;
		    pair = nvlist_next_nvpair(ddsa->ddsa_snaps, pair)) {
			char *pdelim;
			uint64_t val;
			char nm[MAXPATHLEN];

			(void) strlcpy(nm, nvpair_name(pair), sizeof (nm));
			pdelim = strchr(nm, '@');
			if (pdelim == NULL)
				continue;
			*pdelim = '\0';

			do {
				if (nvlist_lookup_uint64(cnt_track, nm,
				    &val) == 0) {
					/* update existing entry */
					fnvlist_add_uint64(cnt_track, nm,
					    val + 1);
				} else {
					/* add to list */
					fnvlist_add_uint64(cnt_track, nm, 1);
				}

				pdelim = strrchr(nm, '/');
				if (pdelim != NULL)
					*pdelim = '\0';
			} while (pdelim != NULL);
		}

		/* Check aggregated counts at each level */
		for (pair = nvlist_next_nvpair(cnt_track, NULL);
		    pair != NULL; pair = nvlist_next_nvpair(cnt_track, pair)) {
			int error = 0;
			char *name;
			uint64_t cnt = 0;
			dsl_dataset_t *ds;

			name = nvpair_name(pair);
			cnt = fnvpair_value_uint64(pair);
			ASSERT(cnt > 0);

			error = dsl_dataset_hold(dp, name, FTAG, &ds);
			if (error == 0) {
				error = dsl_fs_ss_limit_check(ds->ds_dir, cnt,
				    ZFS_PROP_SNAPSHOT_LIMIT, NULL,
				    ddsa->ddsa_cr);
				dsl_dataset_rele(ds, FTAG);
			}

			if (error != 0) {
				if (ddsa->ddsa_errors != NULL)
					fnvlist_add_int32(ddsa->ddsa_errors,
					    name, error);
				rv = error;
				/* only report one error for this check */
				break;
			}
		}
		nvlist_free(cnt_track);
	}

	for (pair = nvlist_next_nvpair(ddsa->ddsa_snaps, NULL);
	    pair != NULL; pair = nvlist_next_nvpair(ddsa->ddsa_snaps, pair)) {
		int error = 0;
		dsl_dataset_t *ds;
		char *name, *atp;
		char dsname[ZFS_MAX_DATASET_NAME_LEN];

		name = nvpair_name(pair);
		if (strlen(name) >= ZFS_MAX_DATASET_NAME_LEN)
			error = SET_ERROR(ENAMETOOLONG);
		if (error == 0) {
			atp = strchr(name, '@');
			if (atp == NULL)
				error = SET_ERROR(EINVAL);
			if (error == 0)
				(void) strlcpy(dsname, name, atp - name + 1);
		}
		if (error == 0)
			error = dsl_dataset_hold(dp, dsname, FTAG, &ds);
		if (error == 0) {
			/* passing 0/NULL skips dsl_fs_ss_limit_check */
			error = dsl_dataset_snapshot_check_impl(ds,
			    atp + 1, tx, B_FALSE, 0, NULL);
			dsl_dataset_rele(ds, FTAG);
		}

		if (error != 0) {
			if (ddsa->ddsa_errors != NULL) {
				fnvlist_add_int32(ddsa->ddsa_errors,
				    name, error);
			}
			rv = error;
		}
	}

	return (rv);
}

void
dsl_dataset_snapshot_sync_impl(dsl_dataset_t *ds, const char *snapname,
    dmu_tx_t *tx)
{
	dsl_pool_t *dp = ds->ds_dir->dd_pool;
	dmu_buf_t *dbuf;
	dsl_dataset_phys_t *dsphys;
	uint64_t dsobj, crtxg;
	objset_t *mos = dp->dp_meta_objset;
	objset_t *os;

	ASSERT(RRW_WRITE_HELD(&dp->dp_config_rwlock));

	/*
	 * If we are on an old pool, the zil must not be active, in which
	 * case it will be zeroed.  Usually zil_suspend() accomplishes this.
	 */
	ASSERT(spa_version(dmu_tx_pool(tx)->dp_spa) >= SPA_VERSION_FAST_SNAP ||
	    dmu_objset_from_ds(ds, &os) != 0 ||
	    bcmp(&os->os_phys->os_zil_header, &zero_zil,
	    sizeof (zero_zil)) == 0);

	/* Should not snapshot a dirty dataset. */
	ASSERT(!txg_list_member(&ds->ds_dir->dd_pool->dp_dirty_datasets,
	    ds, tx->tx_txg));

	dsl_fs_ss_count_adjust(ds->ds_dir, 1, DD_FIELD_SNAPSHOT_COUNT, tx);

	/*
	 * The origin's ds_creation_txg has to be < TXG_INITIAL
	 */
	if (strcmp(snapname, ORIGIN_DIR_NAME) == 0)
		crtxg = 1;
	else
		crtxg = tx->tx_txg;

	dsobj = dmu_object_alloc(mos, DMU_OT_DSL_DATASET, 0,
	    DMU_OT_DSL_DATASET, sizeof (dsl_dataset_phys_t), tx);
	VERIFY0(dmu_bonus_hold(mos, dsobj, FTAG, &dbuf));
	dmu_buf_will_dirty(dbuf, tx);
	dsphys = dbuf->db_data;
	bzero(dsphys, sizeof (dsl_dataset_phys_t));
	dsphys->ds_dir_obj = ds->ds_dir->dd_object;
	dsphys->ds_fsid_guid = unique_create();
	(void) random_get_pseudo_bytes((void*)&dsphys->ds_guid,
	    sizeof (dsphys->ds_guid));
	dsphys->ds_prev_snap_obj = dsl_dataset_phys(ds)->ds_prev_snap_obj;
	dsphys->ds_prev_snap_txg = dsl_dataset_phys(ds)->ds_prev_snap_txg;
	dsphys->ds_next_snap_obj = ds->ds_object;
	dsphys->ds_num_children = 1;
	dsphys->ds_creation_time = gethrestime_sec();
	dsphys->ds_creation_txg = crtxg;
	dsphys->ds_deadlist_obj = dsl_dataset_phys(ds)->ds_deadlist_obj;
	dsphys->ds_referenced_bytes = dsl_dataset_phys(ds)->ds_referenced_bytes;
	dsphys->ds_compressed_bytes = dsl_dataset_phys(ds)->ds_compressed_bytes;
	dsphys->ds_uncompressed_bytes =
	    dsl_dataset_phys(ds)->ds_uncompressed_bytes;
	dsphys->ds_flags = dsl_dataset_phys(ds)->ds_flags;
	rrw_enter(&ds->ds_bp_rwlock, RW_READER, FTAG);
	dsphys->ds_bp = dsl_dataset_phys(ds)->ds_bp;
	rrw_exit(&ds->ds_bp_rwlock, FTAG);
	dmu_buf_rele(dbuf, FTAG);


	for (spa_feature_t f = 0; f < SPA_FEATURES; f++) {
		if (zfeature_active(f, ds->ds_feature[f])) {
			dsl_dataset_activate_feature(dsobj, f,
			    ds->ds_feature[f], tx);
		}
	}

	ASSERT3U(ds->ds_prev != 0, ==,
	    dsl_dataset_phys(ds)->ds_prev_snap_obj != 0);
	if (ds->ds_prev) {
		uint64_t next_clones_obj =
		    dsl_dataset_phys(ds->ds_prev)->ds_next_clones_obj;
		ASSERT(dsl_dataset_phys(ds->ds_prev)->ds_next_snap_obj ==
		    ds->ds_object ||
		    dsl_dataset_phys(ds->ds_prev)->ds_num_children > 1);
		if (dsl_dataset_phys(ds->ds_prev)->ds_next_snap_obj ==
		    ds->ds_object) {
			dmu_buf_will_dirty(ds->ds_prev->ds_dbuf, tx);
			ASSERT3U(dsl_dataset_phys(ds)->ds_prev_snap_txg, ==,
			    dsl_dataset_phys(ds->ds_prev)->ds_creation_txg);
			dsl_dataset_phys(ds->ds_prev)->ds_next_snap_obj = dsobj;
		} else if (next_clones_obj != 0) {
			dsl_dataset_remove_from_next_clones(ds->ds_prev,
			    dsphys->ds_next_snap_obj, tx);
			VERIFY0(zap_add_int(mos,
			    next_clones_obj, dsobj, tx));
		}
	}

	/*
	 * If we have a reference-reservation on this dataset, we will
	 * need to increase the amount of refreservation being charged
	 * since our unique space is going to zero.
	 */
	if (ds->ds_reserved) {
		int64_t delta;
		ASSERT(DS_UNIQUE_IS_ACCURATE(ds));
		delta = MIN(dsl_dataset_phys(ds)->ds_unique_bytes,
		    ds->ds_reserved);
		dsl_dir_diduse_space(ds->ds_dir, DD_USED_REFRSRV,
		    delta, 0, 0, tx);
	}

	dmu_buf_will_dirty(ds->ds_dbuf, tx);
	dsl_dataset_phys(ds)->ds_deadlist_obj =
	    dsl_deadlist_clone(&ds->ds_deadlist, UINT64_MAX,
	    dsl_dataset_phys(ds)->ds_prev_snap_obj, tx);
	dsl_deadlist_close(&ds->ds_deadlist);
	dsl_deadlist_open(&ds->ds_deadlist, mos,
	    dsl_dataset_phys(ds)->ds_deadlist_obj);
	dsl_deadlist_add_key(&ds->ds_deadlist,
	    dsl_dataset_phys(ds)->ds_prev_snap_txg, tx);
	dsl_bookmark_snapshotted(ds, tx);

	if (dsl_dataset_remap_deadlist_exists(ds)) {
		uint64_t remap_deadlist_obj =
		    dsl_dataset_get_remap_deadlist_object(ds);
		/*
		 * Move the remap_deadlist to the snapshot.  The head
		 * will create a new remap deadlist on demand, from
		 * dsl_dataset_block_remapped().
		 */
		dsl_dataset_unset_remap_deadlist_object(ds, tx);
		dsl_deadlist_close(&ds->ds_remap_deadlist);

		dmu_object_zapify(mos, dsobj, DMU_OT_DSL_DATASET, tx);
		VERIFY0(zap_add(mos, dsobj, DS_FIELD_REMAP_DEADLIST,
		    sizeof (remap_deadlist_obj), 1, &remap_deadlist_obj, tx));
	}

	ASSERT3U(dsl_dataset_phys(ds)->ds_prev_snap_txg, <, tx->tx_txg);
	dsl_dataset_phys(ds)->ds_prev_snap_obj = dsobj;
	dsl_dataset_phys(ds)->ds_prev_snap_txg = crtxg;
	dsl_dataset_phys(ds)->ds_unique_bytes = 0;

	if (spa_version(dp->dp_spa) >= SPA_VERSION_UNIQUE_ACCURATE)
		dsl_dataset_phys(ds)->ds_flags |= DS_FLAG_UNIQUE_ACCURATE;

	VERIFY0(zap_add(mos, dsl_dataset_phys(ds)->ds_snapnames_zapobj,
	    snapname, 8, 1, &dsobj, tx));

	if (ds->ds_prev)
		dsl_dataset_rele(ds->ds_prev, ds);
	VERIFY0(dsl_dataset_hold_obj(dp,
	    dsl_dataset_phys(ds)->ds_prev_snap_obj, ds, &ds->ds_prev));

	dsl_scan_ds_snapshotted(ds, tx);

	dsl_dir_snap_cmtime_update(ds->ds_dir);

	spa_history_log_internal_ds(ds->ds_prev, "snapshot", tx, "");
}

void
dsl_dataset_snapshot_sync(void *arg, dmu_tx_t *tx)
{
	dsl_dataset_snapshot_arg_t *ddsa = arg;
	dsl_pool_t *dp = dmu_tx_pool(tx);
	nvpair_t *pair;

	for (pair = nvlist_next_nvpair(ddsa->ddsa_snaps, NULL);
	    pair != NULL; pair = nvlist_next_nvpair(ddsa->ddsa_snaps, pair)) {
		dsl_dataset_t *ds;
		char *name, *atp;
		char dsname[ZFS_MAX_DATASET_NAME_LEN];

		name = nvpair_name(pair);
		atp = strchr(name, '@');
		(void) strlcpy(dsname, name, atp - name + 1);
		VERIFY0(dsl_dataset_hold(dp, dsname, FTAG, &ds));

		dsl_dataset_snapshot_sync_impl(ds, atp + 1, tx);
		if (ddsa->ddsa_props != NULL) {
			dsl_props_set_sync_impl(ds->ds_prev,
			    ZPROP_SRC_LOCAL, ddsa->ddsa_props, tx);
		}
		dsl_dataset_rele(ds, FTAG);
	}
}

/*
 * The snapshots must all be in the same pool.
 * All-or-nothing: if there are any failures, nothing will be modified.
 */
int
dsl_dataset_snapshot(nvlist_t *snaps, nvlist_t *props, nvlist_t *errors)
{
	dsl_dataset_snapshot_arg_t ddsa;
	nvpair_t *pair;
	boolean_t needsuspend;
	int error;
	spa_t *spa;
	char *firstname;
	nvlist_t *suspended = NULL;

	pair = nvlist_next_nvpair(snaps, NULL);
	if (pair == NULL)
		return (0);
	firstname = nvpair_name(pair);

	error = spa_open(firstname, &spa, FTAG);
	if (error != 0)
		return (error);
	needsuspend = (spa_version(spa) < SPA_VERSION_FAST_SNAP);
	spa_close(spa, FTAG);

	if (needsuspend) {
		suspended = fnvlist_alloc();
		for (pair = nvlist_next_nvpair(snaps, NULL); pair != NULL;
		    pair = nvlist_next_nvpair(snaps, pair)) {
			char fsname[ZFS_MAX_DATASET_NAME_LEN];
			char *snapname = nvpair_name(pair);
			char *atp;
			void *cookie;

			atp = strchr(snapname, '@');
			if (atp == NULL) {
				error = SET_ERROR(EINVAL);
				break;
			}
			(void) strlcpy(fsname, snapname, atp - snapname + 1);

			error = zil_suspend(fsname, &cookie);
			if (error != 0)
				break;
			fnvlist_add_uint64(suspended, fsname,
			    (uintptr_t)cookie);
		}
	}

	ddsa.ddsa_snaps = snaps;
	ddsa.ddsa_props = props;
	ddsa.ddsa_errors = errors;
	ddsa.ddsa_cr = CRED();

	if (error == 0) {
		error = dsl_sync_task(firstname, dsl_dataset_snapshot_check,
		    dsl_dataset_snapshot_sync, &ddsa,
		    fnvlist_num_pairs(snaps) * 3, ZFS_SPACE_CHECK_NORMAL);
	}

	if (suspended != NULL) {
		for (pair = nvlist_next_nvpair(suspended, NULL); pair != NULL;
		    pair = nvlist_next_nvpair(suspended, pair)) {
			zil_resume((void *)(uintptr_t)
			    fnvpair_value_uint64(pair));
		}
		fnvlist_free(suspended);
	}

	return (error);
}

typedef struct dsl_dataset_snapshot_tmp_arg {
	const char *ddsta_fsname;
	const char *ddsta_snapname;
	minor_t ddsta_cleanup_minor;
	const char *ddsta_htag;
} dsl_dataset_snapshot_tmp_arg_t;

static int
dsl_dataset_snapshot_tmp_check(void *arg, dmu_tx_t *tx)
{
	dsl_dataset_snapshot_tmp_arg_t *ddsta = arg;
	dsl_pool_t *dp = dmu_tx_pool(tx);
	dsl_dataset_t *ds;
	int error;

	error = dsl_dataset_hold(dp, ddsta->ddsta_fsname, FTAG, &ds);
	if (error != 0)
		return (error);

	/* NULL cred means no limit check for tmp snapshot */
	error = dsl_dataset_snapshot_check_impl(ds, ddsta->ddsta_snapname,
	    tx, B_FALSE, 0, NULL);
	if (error != 0) {
		dsl_dataset_rele(ds, FTAG);
		return (error);
	}

	if (spa_version(dp->dp_spa) < SPA_VERSION_USERREFS) {
		dsl_dataset_rele(ds, FTAG);
		return (SET_ERROR(ENOTSUP));
	}
	error = dsl_dataset_user_hold_check_one(NULL, ddsta->ddsta_htag,
	    B_TRUE, tx);
	if (error != 0) {
		dsl_dataset_rele(ds, FTAG);
		return (error);
	}

	dsl_dataset_rele(ds, FTAG);
	return (0);
}

static void
dsl_dataset_snapshot_tmp_sync(void *arg, dmu_tx_t *tx)
{
	dsl_dataset_snapshot_tmp_arg_t *ddsta = arg;
	dsl_pool_t *dp = dmu_tx_pool(tx);
	dsl_dataset_t *ds;

	VERIFY0(dsl_dataset_hold(dp, ddsta->ddsta_fsname, FTAG, &ds));

	dsl_dataset_snapshot_sync_impl(ds, ddsta->ddsta_snapname, tx);
	dsl_dataset_user_hold_sync_one(ds->ds_prev, ddsta->ddsta_htag,
	    ddsta->ddsta_cleanup_minor, gethrestime_sec(), tx);
	dsl_destroy_snapshot_sync_impl(ds->ds_prev, B_TRUE, tx);

	dsl_dataset_rele(ds, FTAG);
}

int
dsl_dataset_snapshot_tmp(const char *fsname, const char *snapname,
    minor_t cleanup_minor, const char *htag)
{
	dsl_dataset_snapshot_tmp_arg_t ddsta;
	int error;
	spa_t *spa;
	boolean_t needsuspend;
	void *cookie;

	ddsta.ddsta_fsname = fsname;
	ddsta.ddsta_snapname = snapname;
	ddsta.ddsta_cleanup_minor = cleanup_minor;
	ddsta.ddsta_htag = htag;

	error = spa_open(fsname, &spa, FTAG);
	if (error != 0)
		return (error);
	needsuspend = (spa_version(spa) < SPA_VERSION_FAST_SNAP);
	spa_close(spa, FTAG);

	if (needsuspend) {
		error = zil_suspend(fsname, &cookie);
		if (error != 0)
			return (error);
	}

	error = dsl_sync_task(fsname, dsl_dataset_snapshot_tmp_check,
	    dsl_dataset_snapshot_tmp_sync, &ddsta, 3, ZFS_SPACE_CHECK_RESERVED);

	if (needsuspend)
		zil_resume(cookie);
	return (error);
}

void
dsl_dataset_sync(dsl_dataset_t *ds, zio_t *zio, dmu_tx_t *tx)
{
	ASSERT(dmu_tx_is_syncing(tx));
	ASSERT(ds->ds_objset != NULL);
	ASSERT(dsl_dataset_phys(ds)->ds_next_snap_obj == 0);

	/*
	 * in case we had to change ds_fsid_guid when we opened it,
	 * sync it out now.
	 */
	dmu_buf_will_dirty(ds->ds_dbuf, tx);
	dsl_dataset_phys(ds)->ds_fsid_guid = ds->ds_fsid_guid;

	if (ds->ds_resume_bytes[tx->tx_txg & TXG_MASK] != 0) {
		VERIFY0(zap_update(tx->tx_pool->dp_meta_objset,
		    ds->ds_object, DS_FIELD_RESUME_OBJECT, 8, 1,
		    &ds->ds_resume_object[tx->tx_txg & TXG_MASK], tx));
		VERIFY0(zap_update(tx->tx_pool->dp_meta_objset,
		    ds->ds_object, DS_FIELD_RESUME_OFFSET, 8, 1,
		    &ds->ds_resume_offset[tx->tx_txg & TXG_MASK], tx));
		VERIFY0(zap_update(tx->tx_pool->dp_meta_objset,
		    ds->ds_object, DS_FIELD_RESUME_BYTES, 8, 1,
		    &ds->ds_resume_bytes[tx->tx_txg & TXG_MASK], tx));
		ds->ds_resume_object[tx->tx_txg & TXG_MASK] = 0;
		ds->ds_resume_offset[tx->tx_txg & TXG_MASK] = 0;
		ds->ds_resume_bytes[tx->tx_txg & TXG_MASK] = 0;
	}

	dmu_objset_sync(ds->ds_objset, zio, tx);

	for (spa_feature_t f = 0; f < SPA_FEATURES; f++) {
		if (zfeature_active(f, ds->ds_feature_activation[f])) {
			if (zfeature_active(f, ds->ds_feature[f]))
				continue;
			dsl_dataset_activate_feature(ds->ds_object, f,
			    ds->ds_feature_activation[f], tx);
			ds->ds_feature[f] = ds->ds_feature_activation[f];
		}
	}
}

static int
deadlist_enqueue_cb(void *arg, const blkptr_t *bp, dmu_tx_t *tx)
{
	dsl_deadlist_t *dl = arg;
	dsl_deadlist_insert(dl, bp, tx);
	return (0);
}

void
dsl_dataset_sync_done(dsl_dataset_t *ds, dmu_tx_t *tx)
{
	objset_t *os = ds->ds_objset;

	bplist_iterate(&ds->ds_pending_deadlist,
	    deadlist_enqueue_cb, &ds->ds_deadlist, tx);

	dsl_bookmark_sync_done(ds, tx);

	if (os->os_synced_dnodes != NULL) {
		multilist_destroy(os->os_synced_dnodes);
		os->os_synced_dnodes = NULL;
	}

	ASSERT(!dmu_objset_is_dirty(os, dmu_tx_get_txg(tx)));

	dmu_buf_rele(ds->ds_dbuf, ds);
}

int
get_clones_stat_impl(dsl_dataset_t *ds, nvlist_t *val)
{
	uint64_t count = 0;
	objset_t *mos = ds->ds_dir->dd_pool->dp_meta_objset;
	zap_cursor_t zc;
	zap_attribute_t za;
<<<<<<< HEAD
=======
	nvlist_t *propval = fnvlist_alloc();
	nvlist_t *val;
>>>>>>> 3d75a287

	ASSERT(dsl_pool_config_held(ds->ds_dir->dd_pool));

	/*
	 * We use nvlist_alloc() instead of fnvlist_alloc() because the
	 * latter would allocate the list with NV_UNIQUE_NAME flag.
	 * As a result, every time a clone name is appended to the list
	 * it would be (linearly) searched for for a duplicate name.
	 * We already know that all clone names must be unique and we
	 * want avoid the quadratic complexity of double-checking that
	 * because we can have a large number of clones.
	 */
	VERIFY0(nvlist_alloc(&val, 0, KM_SLEEP));

	/*
	 * There may be missing entries in ds_next_clones_obj
	 * due to a bug in a previous version of the code.
	 * Only trust it if it has the right number of entries.
	 */
	if (dsl_dataset_phys(ds)->ds_next_clones_obj != 0) {
		VERIFY0(zap_count(mos, dsl_dataset_phys(ds)->ds_next_clones_obj,
		    &count));
	}
	if (count != dsl_dataset_phys(ds)->ds_num_children - 1) {
		return (ENOENT);
	}
	for (zap_cursor_init(&zc, mos,
	    dsl_dataset_phys(ds)->ds_next_clones_obj);
	    zap_cursor_retrieve(&zc, &za) == 0;
	    zap_cursor_advance(&zc)) {
		dsl_dataset_t *clone;
		char buf[ZFS_MAX_DATASET_NAME_LEN];
		VERIFY0(dsl_dataset_hold_obj(ds->ds_dir->dd_pool,
		    za.za_first_integer, FTAG, &clone));
		dsl_dir_name(clone->ds_dir, buf);
		fnvlist_add_boolean(val, buf);
		dsl_dataset_rele(clone, FTAG);
	}
	zap_cursor_fini(&zc);
	return (0);
}

void
get_clones_stat(dsl_dataset_t *ds, nvlist_t *nv)
{
	nvlist_t *propval = fnvlist_alloc();
	nvlist_t *val = fnvlist_alloc();

	if (get_clones_stat_impl(ds, val) == 0) {
		fnvlist_add_nvlist(propval, ZPROP_VALUE, val);
		fnvlist_add_nvlist(nv, zfs_prop_to_name(ZFS_PROP_CLONES),
		    propval);
	}

	nvlist_free(val);
	nvlist_free(propval);
}

/*
 * Returns a string that represents the receive resume stats token. It should
 * be freed with strfree().
 */
char *
get_receive_resume_stats_impl(dsl_dataset_t *ds)
{
	dsl_pool_t *dp = ds->ds_dir->dd_pool;

	if (dsl_dataset_has_resume_receive_state(ds)) {
		char *str;
		void *packed;
		uint8_t *compressed;
		uint64_t val;
		nvlist_t *token_nv = fnvlist_alloc();
		size_t packed_size, compressed_size;

		if (zap_lookup(dp->dp_meta_objset, ds->ds_object,
		    DS_FIELD_RESUME_FROMGUID, sizeof (val), 1, &val) == 0) {
			fnvlist_add_uint64(token_nv, "fromguid", val);
		}
		if (zap_lookup(dp->dp_meta_objset, ds->ds_object,
		    DS_FIELD_RESUME_OBJECT, sizeof (val), 1, &val) == 0) {
			fnvlist_add_uint64(token_nv, "object", val);
		}
		if (zap_lookup(dp->dp_meta_objset, ds->ds_object,
		    DS_FIELD_RESUME_OFFSET, sizeof (val), 1, &val) == 0) {
			fnvlist_add_uint64(token_nv, "offset", val);
		}
		if (zap_lookup(dp->dp_meta_objset, ds->ds_object,
		    DS_FIELD_RESUME_BYTES, sizeof (val), 1, &val) == 0) {
			fnvlist_add_uint64(token_nv, "bytes", val);
		}
		if (zap_lookup(dp->dp_meta_objset, ds->ds_object,
		    DS_FIELD_RESUME_TOGUID, sizeof (val), 1, &val) == 0) {
			fnvlist_add_uint64(token_nv, "toguid", val);
		}
		char buf[256];
		if (zap_lookup(dp->dp_meta_objset, ds->ds_object,
		    DS_FIELD_RESUME_TONAME, 1, sizeof (buf), buf) == 0) {
			fnvlist_add_string(token_nv, "toname", buf);
		}
		if (zap_contains(dp->dp_meta_objset, ds->ds_object,
		    DS_FIELD_RESUME_LARGEBLOCK) == 0) {
			fnvlist_add_boolean(token_nv, "largeblockok");
		}
		if (zap_contains(dp->dp_meta_objset, ds->ds_object,
		    DS_FIELD_RESUME_EMBEDOK) == 0) {
			fnvlist_add_boolean(token_nv, "embedok");
		}
		if (zap_contains(dp->dp_meta_objset, ds->ds_object,
		    DS_FIELD_RESUME_COMPRESSOK) == 0) {
			fnvlist_add_boolean(token_nv, "compressok");
		}
		if (dsl_dataset_feature_is_active(ds,
		    SPA_FEATURE_REDACTED_DATASETS)) {
			uint64_t num_redact_snaps;
			uint64_t *redact_snaps;
			VERIFY(dsl_dataset_get_uint64_array_feature(ds,
			    SPA_FEATURE_REDACTED_DATASETS, &num_redact_snaps,
			    &redact_snaps));
			fnvlist_add_uint64_array(token_nv, "redact_snaps",
			    redact_snaps, num_redact_snaps);
		}
		if (zap_contains(dp->dp_meta_objset, ds->ds_object,
		    DS_FIELD_RESUME_REDACT_BOOKMARK_SNAPS) == 0) {
			uint64_t num_redact_snaps, int_size;
			uint64_t *redact_snaps;
			VERIFY0(zap_length(dp->dp_meta_objset, ds->ds_object,
			    DS_FIELD_RESUME_REDACT_BOOKMARK_SNAPS, &int_size,
			    &num_redact_snaps));
			ASSERT3U(int_size, ==, sizeof (uint64_t));

			redact_snaps = kmem_alloc(int_size * num_redact_snaps,
			    KM_SLEEP);
			VERIFY0(zap_lookup(dp->dp_meta_objset, ds->ds_object,
			    DS_FIELD_RESUME_REDACT_BOOKMARK_SNAPS, int_size,
			    num_redact_snaps, redact_snaps));
			fnvlist_add_uint64_array(token_nv, "book_redact_snaps",
			    redact_snaps, num_redact_snaps);
			kmem_free(redact_snaps, int_size * num_redact_snaps);
		}
		packed = fnvlist_pack(token_nv, &packed_size);
		fnvlist_free(token_nv);
		compressed = kmem_alloc(packed_size, KM_SLEEP);

		compressed_size = gzip_compress(packed, compressed,
		    packed_size, packed_size, 6);

		zio_cksum_t cksum;
		fletcher_4_native(compressed, compressed_size, NULL, &cksum);

		str = kmem_alloc(compressed_size * 2 + 1, KM_SLEEP);
		for (int i = 0; i < compressed_size; i++) {
			(void) sprintf(str + i * 2, "%02x", compressed[i]);
		}
		str[compressed_size * 2] = '\0';
		char *propval = kmem_asprintf("%u-%llx-%llx-%s",
		    ZFS_SEND_RESUME_TOKEN_VERSION,
		    (longlong_t)cksum.zc_word[0],
		    (longlong_t)packed_size, str);
		kmem_free(packed, packed_size);
		kmem_free(str, compressed_size * 2 + 1);
		kmem_free(compressed, packed_size);
		return (propval);
	}
	return (strdup(""));
}

/*
 * Returns a string that represents the receive resume stats token of the
 * dataset's child. It should be freed with strfree().
 */
char *
get_child_receive_stats(dsl_dataset_t *ds)
{
	char recvname[ZFS_MAX_DATASET_NAME_LEN + 6];
	dsl_dataset_t *recv_ds;
	dsl_dataset_name(ds, recvname);
	if (strlcat(recvname, "/", sizeof (recvname)) <
	    sizeof (recvname) &&
	    strlcat(recvname, recv_clone_name, sizeof (recvname)) <
	    sizeof (recvname) &&
	    dsl_dataset_hold(ds->ds_dir->dd_pool, recvname, FTAG,
	    &recv_ds)  == 0) {
		char *propval = get_receive_resume_stats_impl(recv_ds);
		dsl_dataset_rele(recv_ds, FTAG);
		return (propval);
	}
	return (strdup(""));
}

static void
get_receive_resume_stats(dsl_dataset_t *ds, nvlist_t *nv)
{
	char *propval = get_receive_resume_stats_impl(ds);
	if (strcmp(propval, "") != 0) {
		dsl_prop_nvlist_add_string(nv,
		    ZFS_PROP_RECEIVE_RESUME_TOKEN, propval);
	} else {
		char *childval = get_child_receive_stats(ds);
		if (strcmp(childval, "") != 0) {
			dsl_prop_nvlist_add_string(nv,
			    ZFS_PROP_RECEIVE_RESUME_TOKEN, childval);
		}
		strfree(childval);
	}
	strfree(propval);
}

uint64_t
dsl_get_refratio(dsl_dataset_t *ds)
{
	uint64_t ratio = dsl_dataset_phys(ds)->ds_compressed_bytes == 0 ? 100 :
	    (dsl_dataset_phys(ds)->ds_uncompressed_bytes * 100 /
	    dsl_dataset_phys(ds)->ds_compressed_bytes);
	return (ratio);
}

uint64_t
dsl_get_logicalreferenced(dsl_dataset_t *ds)
{
	return (dsl_dataset_phys(ds)->ds_uncompressed_bytes);
}

uint64_t
dsl_get_compressratio(dsl_dataset_t *ds)
{
	if (ds->ds_is_snapshot) {
		return (dsl_get_refratio(ds));
	} else {
		dsl_dir_t *dd = ds->ds_dir;
		mutex_enter(&dd->dd_lock);
		uint64_t val = dsl_dir_get_compressratio(dd);
		mutex_exit(&dd->dd_lock);
		return (val);
	}
}

uint64_t
dsl_get_used(dsl_dataset_t *ds)
{
	if (ds->ds_is_snapshot) {
		return (dsl_dataset_phys(ds)->ds_unique_bytes);
	} else {
		dsl_dir_t *dd = ds->ds_dir;
		mutex_enter(&dd->dd_lock);
		uint64_t val = dsl_dir_get_used(dd);
		mutex_exit(&dd->dd_lock);
		return (val);
	}
}

uint64_t
dsl_get_creation(dsl_dataset_t *ds)
{
	return (dsl_dataset_phys(ds)->ds_creation_time);
}

uint64_t
dsl_get_creationtxg(dsl_dataset_t *ds)
{
	return (dsl_dataset_phys(ds)->ds_creation_txg);
}

uint64_t
dsl_get_refquota(dsl_dataset_t *ds)
{
	return (ds->ds_quota);
}

uint64_t
dsl_get_refreservation(dsl_dataset_t *ds)
{
	return (ds->ds_reserved);
}

uint64_t
dsl_get_guid(dsl_dataset_t *ds)
{
	return (dsl_dataset_phys(ds)->ds_guid);
}

uint64_t
dsl_get_unique(dsl_dataset_t *ds)
{
	return (dsl_dataset_phys(ds)->ds_unique_bytes);
}

uint64_t
dsl_get_objsetid(dsl_dataset_t *ds)
{
	return (ds->ds_object);
}

uint64_t
dsl_get_userrefs(dsl_dataset_t *ds)
{
	return (ds->ds_userrefs);
}

uint64_t
dsl_get_defer_destroy(dsl_dataset_t *ds)
{
	return (DS_IS_DEFER_DESTROY(ds) ? 1 : 0);
}

uint64_t
dsl_get_mooch_byteswap(dsl_dataset_t *ds)
{
	return (dsl_dataset_feature_is_active(ds, SPA_FEATURE_MOOCH_BYTESWAP) ?
	    1 : 0);

}

uint64_t
dsl_get_referenced(dsl_dataset_t *ds)
{
	return (dsl_dataset_phys(ds)->ds_referenced_bytes);
}

uint64_t
dsl_get_numclones(dsl_dataset_t *ds)
{
	ASSERT(ds->ds_is_snapshot);
	return (dsl_dataset_phys(ds)->ds_num_children - 1);
}

uint64_t
dsl_get_inconsistent(dsl_dataset_t *ds)
{
	return ((dsl_dataset_phys(ds)->ds_flags & DS_FLAG_INCONSISTENT) ?
	    1 : 0);
}

uint64_t
dsl_get_redacted(dsl_dataset_t *ds)
{
	return (dsl_dataset_feature_is_active(ds,
	    SPA_FEATURE_REDACTED_DATASETS));
}

uint64_t
dsl_get_available(dsl_dataset_t *ds)
{
	uint64_t refdbytes = dsl_get_referenced(ds);
	uint64_t availbytes = dsl_dir_space_available(ds->ds_dir,
	    NULL, 0, TRUE);
	if (ds->ds_reserved > dsl_dataset_phys(ds)->ds_unique_bytes) {
		availbytes +=
		    ds->ds_reserved - dsl_dataset_phys(ds)->ds_unique_bytes;
	}
	if (ds->ds_quota != 0) {
		/*
		 * Adjust available bytes according to refquota
		 */
		if (refdbytes < ds->ds_quota) {
			availbytes = MIN(availbytes,
			    ds->ds_quota - refdbytes);
		} else {
			availbytes = 0;
		}
	}
	return (availbytes);
}

int
dsl_get_written(dsl_dataset_t *ds, uint64_t *written)
{
	dsl_pool_t *dp = ds->ds_dir->dd_pool;
	dsl_dataset_t *prev;
	int err = dsl_dataset_hold_obj(dp,
	    dsl_dataset_phys(ds)->ds_prev_snap_obj, FTAG, &prev);
	if (err == 0) {
		uint64_t comp, uncomp;
		err = dsl_dataset_space_written(prev, ds, written,
		    &comp, &uncomp);
		dsl_dataset_rele(prev, FTAG);
	}
	return (err);
}

/*
 * 'snap' should be a buffer of size ZFS_MAX_DATASET_NAME_LEN.
 */
int
dsl_get_prev_snap(dsl_dataset_t *ds, char *snap)
{
	dsl_pool_t *dp = ds->ds_dir->dd_pool;
	if (ds->ds_prev != NULL && ds->ds_prev != dp->dp_origin_snap) {
		dsl_dataset_name(ds->ds_prev, snap);
		return (0);
	} else {
		return (ENOENT);
	}
}

void
dsl_get_redact_snaps(dsl_dataset_t *ds, nvlist_t *propval)
{
	uint64_t nsnaps;
	uint64_t *snaps;
	if (dsl_dataset_get_uint64_array_feature(ds,
	    SPA_FEATURE_REDACTED_DATASETS, &nsnaps, &snaps)) {
		fnvlist_add_uint64_array(propval, ZPROP_VALUE, snaps,
		    nsnaps);
	}
}

/*
 * Returns the mountpoint property and source for the given dataset in the value
 * and source buffers. The value buffer must be at least as large as MAXPATHLEN
 * and the source buffer as least as large a ZFS_MAX_DATASET_NAME_LEN.
 * Returns 0 on success and an error on failure.
 */
int
dsl_get_mountpoint(dsl_dataset_t *ds, const char *dsname, char *value,
    char *source)
{
	int error;
	dsl_pool_t *dp = ds->ds_dir->dd_pool;

	/* Retrieve the mountpoint value stored in the zap opbject */
	error = dsl_prop_get_ds(ds, zfs_prop_to_name(ZFS_PROP_MOUNTPOINT), 1,
	    ZAP_MAXVALUELEN, value, source);
	if (error != 0) {
		return (error);
	}

	/* Process the dsname and source to find the full mountpoint string */
	if (value[0] == '/') {
		char *buf = kmem_alloc(ZAP_MAXVALUELEN, KM_SLEEP);
		char *root = buf;
		const char *relpath;

		/*
		 * If we inherit the mountpoint, even from a dataset
		 * with a received value, the source will be the path of
		 * the dataset we inherit from. If source is
		 * ZPROP_SOURCE_VAL_RECVD, the received value is not
		 * inherited.
		 */
		if (strcmp(source, ZPROP_SOURCE_VAL_RECVD) == 0) {
			relpath = "";
		} else {
			ASSERT0(strncmp(dsname, source, strlen(source)));
			relpath = dsname + strlen(source);
			if (relpath[0] == '/')
				relpath++;
		}

		spa_altroot(dp->dp_spa, root, ZAP_MAXVALUELEN);

		/*
		 * Special case an alternate root of '/'. This will
		 * avoid having multiple leading slashes in the
		 * mountpoint path.
		 */
		if (strcmp(root, "/") == 0)
			root++;

		/*
		 * If the mountpoint is '/' then skip over this
		 * if we are obtaining either an alternate root or
		 * an inherited mountpoint.
		 */
		char *mnt = value;
		if (value[1] == '\0' && (root[0] != '\0' ||
		    relpath[0] != '\0'))
			mnt = value + 1;

		if (relpath[0] == '\0') {
			(void) snprintf(value, ZAP_MAXVALUELEN, "%s%s",
			    root, mnt);
		} else {
			(void) snprintf(value, ZAP_MAXVALUELEN, "%s%s%s%s",
			    root, mnt, relpath[0] == '@' ? "" : "/",
			    relpath);
		}
		kmem_free(buf, ZAP_MAXVALUELEN);
	} else {
		/* 'legacy' or 'none' */
		(void) snprintf(value, ZAP_MAXVALUELEN, "%s", value);
	}
	return (0);
}

void
dsl_dataset_stats(dsl_dataset_t *ds, nvlist_t *nv)
{
	dsl_pool_t *dp = ds->ds_dir->dd_pool;

	ASSERT(dsl_pool_config_held(dp));

	dsl_prop_nvlist_add_uint64(nv, ZFS_PROP_REFRATIO,
	    dsl_get_refratio(ds));
	dsl_prop_nvlist_add_uint64(nv, ZFS_PROP_LOGICALREFERENCED,
	    dsl_get_logicalreferenced(ds));
	dsl_prop_nvlist_add_uint64(nv, ZFS_PROP_COMPRESSRATIO,
	    dsl_get_compressratio(ds));
	dsl_prop_nvlist_add_uint64(nv, ZFS_PROP_USED,
	    dsl_get_used(ds));

	if (ds->ds_is_snapshot) {
		get_clones_stat(ds, nv);
	} else {
		char buf[ZFS_MAX_DATASET_NAME_LEN];
		if (dsl_get_prev_snap(ds, buf) == 0)
			dsl_prop_nvlist_add_string(nv, ZFS_PROP_PREV_SNAP,
			    buf);
		dsl_dir_stats(ds->ds_dir, nv);
	}

	nvlist_t *propval = fnvlist_alloc();
	dsl_get_redact_snaps(ds, propval);
	fnvlist_add_nvlist(nv, zfs_prop_to_name(ZFS_PROP_REDACT_SNAPS),
	    propval);
	nvlist_free(propval);

	dsl_prop_nvlist_add_uint64(nv, ZFS_PROP_AVAILABLE,
	    dsl_get_available(ds));
	dsl_prop_nvlist_add_uint64(nv, ZFS_PROP_REFERENCED,
	    dsl_get_referenced(ds));
	dsl_prop_nvlist_add_uint64(nv, ZFS_PROP_CREATION,
	    dsl_get_creation(ds));
	dsl_prop_nvlist_add_uint64(nv, ZFS_PROP_CREATETXG,
	    dsl_get_creationtxg(ds));
	dsl_prop_nvlist_add_uint64(nv, ZFS_PROP_REFQUOTA,
	    dsl_get_refquota(ds));
	dsl_prop_nvlist_add_uint64(nv, ZFS_PROP_REFRESERVATION,
	    dsl_get_refreservation(ds));
	dsl_prop_nvlist_add_uint64(nv, ZFS_PROP_GUID,
	    dsl_get_guid(ds));
	dsl_prop_nvlist_add_uint64(nv, ZFS_PROP_UNIQUE,
	    dsl_get_unique(ds));
	dsl_prop_nvlist_add_uint64(nv, ZFS_PROP_OBJSETID,
	    dsl_get_objsetid(ds));
	dsl_prop_nvlist_add_uint64(nv, ZFS_PROP_USERREFS,
	    dsl_get_userrefs(ds));
	dsl_prop_nvlist_add_uint64(nv, ZFS_PROP_DEFER_DESTROY,
	    dsl_get_defer_destroy(ds));
	dsl_prop_nvlist_add_uint64(nv, ZFS_PROP_MOOCH_BYTESWAP,
	    dsl_get_mooch_byteswap(ds));

	if (dsl_dataset_phys(ds)->ds_prev_snap_obj != 0) {
		uint64_t written;
		if (dsl_get_written(ds, &written) == 0) {
			dsl_prop_nvlist_add_uint64(nv, ZFS_PROP_WRITTEN,
			    written);
		}
	}

	if (!ds->ds_is_snapshot) {
		/*
		 * A failed "newfs" (e.g. full) resumable receive leaves
		 * the stats set on this dataset.  Check here for the prop.
		 */
		get_receive_resume_stats(ds, nv);

		/*
		 * A failed incremental resumable receive leaves the
		 * stats set on our child named "%recv".  Check the child
		 * for the prop.
		 */
		/* 6 extra bytes for /%recv */
		char recvname[ZFS_MAX_DATASET_NAME_LEN + 6];
		dsl_dataset_t *recv_ds;
		dsl_dataset_name(ds, recvname);
		if (strlcat(recvname, "/", sizeof (recvname)) <
		    sizeof (recvname) &&
		    strlcat(recvname, recv_clone_name, sizeof (recvname)) <
		    sizeof (recvname) &&
		    dsl_dataset_hold(dp, recvname, FTAG, &recv_ds) == 0) {
			get_receive_resume_stats(recv_ds, nv);
			dsl_dataset_rele(recv_ds, FTAG);
		}
	}
}

void
dsl_dataset_fast_stat(dsl_dataset_t *ds, dmu_objset_stats_t *stat)
{
	dsl_pool_t *dp = ds->ds_dir->dd_pool;
	ASSERT(dsl_pool_config_held(dp));

	stat->dds_creation_txg = dsl_get_creationtxg(ds);
	stat->dds_inconsistent = dsl_get_inconsistent(ds);
	stat->dds_guid = dsl_get_guid(ds);
	stat->dds_redacted = dsl_get_redacted(ds);
	stat->dds_origin[0] = '\0';
	if (ds->ds_is_snapshot) {
		stat->dds_is_snapshot = B_TRUE;
		stat->dds_num_clones = dsl_get_numclones(ds);
	} else {
		stat->dds_is_snapshot = B_FALSE;
		stat->dds_num_clones = 0;

		if (dsl_dir_is_clone(ds->ds_dir)) {
			dsl_dir_get_origin(ds->ds_dir, stat->dds_origin);
		}
	}
}

uint64_t
dsl_dataset_fsid_guid(dsl_dataset_t *ds)
{
	return (ds->ds_fsid_guid);
}

void
dsl_dataset_space(dsl_dataset_t *ds,
    uint64_t *refdbytesp, uint64_t *availbytesp,
    uint64_t *usedobjsp, uint64_t *availobjsp)
{
	*refdbytesp = dsl_dataset_phys(ds)->ds_referenced_bytes;
	*availbytesp = dsl_dir_space_available(ds->ds_dir, NULL, 0, TRUE);
	if (ds->ds_reserved > dsl_dataset_phys(ds)->ds_unique_bytes)
		*availbytesp +=
		    ds->ds_reserved - dsl_dataset_phys(ds)->ds_unique_bytes;
	if (ds->ds_quota != 0) {
		/*
		 * Adjust available bytes according to refquota
		 */
		if (*refdbytesp < ds->ds_quota)
			*availbytesp = MIN(*availbytesp,
			    ds->ds_quota - *refdbytesp);
		else
			*availbytesp = 0;
	}
	rrw_enter(&ds->ds_bp_rwlock, RW_READER, FTAG);
	*usedobjsp = BP_GET_FILL(&dsl_dataset_phys(ds)->ds_bp);
	rrw_exit(&ds->ds_bp_rwlock, FTAG);
	*availobjsp = DN_MAX_OBJECT - *usedobjsp;
}

boolean_t
dsl_dataset_modified_since_snap(dsl_dataset_t *ds, dsl_dataset_t *snap)
{
	dsl_pool_t *dp = ds->ds_dir->dd_pool;
	uint64_t birth;

	ASSERT(dsl_pool_config_held(dp));
	if (snap == NULL)
		return (B_FALSE);
	rrw_enter(&ds->ds_bp_rwlock, RW_READER, FTAG);
	birth = dsl_dataset_get_blkptr(ds)->blk_birth;
	rrw_exit(&ds->ds_bp_rwlock, FTAG);
	if (birth > dsl_dataset_phys(snap)->ds_creation_txg) {
		objset_t *os, *os_snap;
		/*
		 * It may be that only the ZIL differs, because it was
		 * reset in the head.  Don't count that as being
		 * modified.
		 */
		if (dmu_objset_from_ds(ds, &os) != 0)
			return (B_TRUE);
		if (dmu_objset_from_ds(snap, &os_snap) != 0)
			return (B_TRUE);
		return (bcmp(&os->os_phys->os_meta_dnode,
		    &os_snap->os_phys->os_meta_dnode,
		    sizeof (os->os_phys->os_meta_dnode)) != 0);
	}
	return (B_FALSE);
}

typedef struct dsl_dataset_rename_snapshot_arg {
	const char *ddrsa_fsname;
	const char *ddrsa_oldsnapname;
	const char *ddrsa_newsnapname;
	boolean_t ddrsa_recursive;
	dmu_tx_t *ddrsa_tx;
} dsl_dataset_rename_snapshot_arg_t;

/* ARGSUSED */
static int
dsl_dataset_rename_snapshot_check_impl(dsl_pool_t *dp,
    dsl_dataset_t *hds, void *arg)
{
	dsl_dataset_rename_snapshot_arg_t *ddrsa = arg;
	int error;
	uint64_t val;

	error = dsl_dataset_snap_lookup(hds, ddrsa->ddrsa_oldsnapname, &val);
	if (error != 0) {
		/* ignore nonexistent snapshots */
		return (error == ENOENT ? 0 : error);
	}

	/* new name should not exist */
	error = dsl_dataset_snap_lookup(hds, ddrsa->ddrsa_newsnapname, &val);
	if (error == 0)
		error = SET_ERROR(EEXIST);
	else if (error == ENOENT)
		error = 0;

	/* dataset name + 1 for the "@" + the new snapshot name must fit */
	if (dsl_dir_namelen(hds->ds_dir) + 1 +
	    strlen(ddrsa->ddrsa_newsnapname) >= ZFS_MAX_DATASET_NAME_LEN)
		error = SET_ERROR(ENAMETOOLONG);

	return (error);
}

static int
dsl_dataset_rename_snapshot_check(void *arg, dmu_tx_t *tx)
{
	dsl_dataset_rename_snapshot_arg_t *ddrsa = arg;
	dsl_pool_t *dp = dmu_tx_pool(tx);
	dsl_dataset_t *hds;
	int error;

	error = dsl_dataset_hold(dp, ddrsa->ddrsa_fsname, FTAG, &hds);
	if (error != 0)
		return (error);

	if (ddrsa->ddrsa_recursive) {
		error = dmu_objset_find_dp(dp, hds->ds_dir->dd_object,
		    dsl_dataset_rename_snapshot_check_impl, ddrsa,
		    DS_FIND_CHILDREN);
	} else {
		error = dsl_dataset_rename_snapshot_check_impl(dp, hds, ddrsa);
	}
	dsl_dataset_rele(hds, FTAG);
	return (error);
}

static int
dsl_dataset_rename_snapshot_sync_impl(dsl_pool_t *dp,
    dsl_dataset_t *hds, void *arg)
{
	dsl_dataset_rename_snapshot_arg_t *ddrsa = arg;
	dsl_dataset_t *ds;
	uint64_t val;
	dmu_tx_t *tx = ddrsa->ddrsa_tx;
	int error;

	error = dsl_dataset_snap_lookup(hds, ddrsa->ddrsa_oldsnapname, &val);
	ASSERT(error == 0 || error == ENOENT);
	if (error == ENOENT) {
		/* ignore nonexistent snapshots */
		return (0);
	}

	VERIFY0(dsl_dataset_hold_obj(dp, val, FTAG, &ds));

	/* log before we change the name */
	spa_history_log_internal_ds(ds, "rename", tx,
	    "-> @%s", ddrsa->ddrsa_newsnapname);

	VERIFY0(dsl_dataset_snap_remove(hds, ddrsa->ddrsa_oldsnapname, tx,
	    B_FALSE));
	mutex_enter(&ds->ds_lock);
	(void) strcpy(ds->ds_snapname, ddrsa->ddrsa_newsnapname);
	mutex_exit(&ds->ds_lock);
	VERIFY0(zap_add(dp->dp_meta_objset,
	    dsl_dataset_phys(hds)->ds_snapnames_zapobj,
	    ds->ds_snapname, 8, 1, &ds->ds_object, tx));

	dsl_dataset_rele(ds, FTAG);
	return (0);
}

static void
dsl_dataset_rename_snapshot_sync(void *arg, dmu_tx_t *tx)
{
	dsl_dataset_rename_snapshot_arg_t *ddrsa = arg;
	dsl_pool_t *dp = dmu_tx_pool(tx);
	dsl_dataset_t *hds;

	VERIFY0(dsl_dataset_hold(dp, ddrsa->ddrsa_fsname, FTAG, &hds));
	ddrsa->ddrsa_tx = tx;
	if (ddrsa->ddrsa_recursive) {
		VERIFY0(dmu_objset_find_dp(dp, hds->ds_dir->dd_object,
		    dsl_dataset_rename_snapshot_sync_impl, ddrsa,
		    DS_FIND_CHILDREN));
	} else {
		VERIFY0(dsl_dataset_rename_snapshot_sync_impl(dp, hds, ddrsa));
	}
	dsl_dataset_rele(hds, FTAG);
}

int
dsl_dataset_rename_snapshot(const char *fsname,
    const char *oldsnapname, const char *newsnapname, boolean_t recursive)
{
	dsl_dataset_rename_snapshot_arg_t ddrsa;

	ddrsa.ddrsa_fsname = fsname;
	ddrsa.ddrsa_oldsnapname = oldsnapname;
	ddrsa.ddrsa_newsnapname = newsnapname;
	ddrsa.ddrsa_recursive = recursive;

	return (dsl_sync_task(fsname, dsl_dataset_rename_snapshot_check,
	    dsl_dataset_rename_snapshot_sync, &ddrsa,
	    1, ZFS_SPACE_CHECK_RESERVED));
}

/*
 * If we're doing an ownership handoff, we need to make sure that there is
 * only one long hold on the dataset.  We're not allowed to change anything here
 * so we don't permanently release the long hold or regular hold here.  We want
 * to do this only when syncing to avoid the dataset unexpectedly going away
 * when we release the long hold.
 */
static int
dsl_dataset_handoff_check(dsl_dataset_t *ds, void *owner, dmu_tx_t *tx)
{
	boolean_t held;

	if (!dmu_tx_is_syncing(tx))
		return (0);

	if (owner != NULL) {
		VERIFY3P(ds->ds_owner, ==, owner);
		dsl_dataset_long_rele(ds, owner);
	}

	held = dsl_dataset_long_held(ds);

	if (owner != NULL)
		dsl_dataset_long_hold(ds, owner);

	if (held)
		return (SET_ERROR(EBUSY));

	return (0);
}

int
dsl_dataset_rollback_check(void *arg, dmu_tx_t *tx)
{
	dsl_dataset_rollback_arg_t *ddra = arg;
	dsl_pool_t *dp = dmu_tx_pool(tx);
	dsl_dataset_t *ds;
	int64_t unused_refres_delta;
	int error;

	error = dsl_dataset_hold(dp, ddra->ddra_fsname, FTAG, &ds);
	if (error != 0)
		return (error);

	/* must not be a snapshot */
	if (ds->ds_is_snapshot) {
		dsl_dataset_rele(ds, FTAG);
		return (SET_ERROR(EINVAL));
	}

	/* must have a most recent snapshot */
	if (dsl_dataset_phys(ds)->ds_prev_snap_txg < TXG_INITIAL) {
		dsl_dataset_rele(ds, FTAG);
		return (SET_ERROR(EINVAL));
	}

	/*
	 * No rollback to a snapshot created in the current txg, because
	 * the rollback may dirty the dataset and create blocks that are
	 * not reachable from the rootbp while having a birth txg that
	 * falls into the snapshot's range.
	 */
	if (dmu_tx_is_syncing(tx) &&
	    dsl_dataset_phys(ds)->ds_prev_snap_txg >= tx->tx_txg) {
		dsl_dataset_rele(ds, FTAG);
		return (SET_ERROR(EAGAIN));
	}

	/* must not have any bookmarks after the most recent snapshot */
	if (dsl_bookmark_latest_txg(ds) >
	    dsl_dataset_phys(ds)->ds_prev_snap_txg) {
		dsl_dataset_rele(ds, FTAG);
		return (SET_ERROR(EEXIST));
	}

	error = dsl_dataset_handoff_check(ds, ddra->ddra_owner, tx);
	if (error != 0) {
		dsl_dataset_rele(ds, FTAG);
		return (error);
	}

	/*
	 * Check if the snap we are rolling back to uses more than
	 * the refquota.
	 */
	if (ds->ds_quota != 0 &&
	    dsl_dataset_phys(ds->ds_prev)->ds_referenced_bytes > ds->ds_quota) {
		dsl_dataset_rele(ds, FTAG);
		return (SET_ERROR(EDQUOT));
	}

	/*
	 * When we do the clone swap, we will temporarily use more space
	 * due to the refreservation (the head will no longer have any
	 * unique space, so the entire amount of the refreservation will need
	 * to be free).  We will immediately destroy the clone, freeing
	 * this space, but the freeing happens over many txg's.
	 */
	unused_refres_delta = (int64_t)MIN(ds->ds_reserved,
	    dsl_dataset_phys(ds)->ds_unique_bytes);

	if (unused_refres_delta > 0 &&
	    unused_refres_delta >
	    dsl_dir_space_available(ds->ds_dir, NULL, 0, TRUE)) {
		dsl_dataset_rele(ds, FTAG);
		return (SET_ERROR(ENOSPC));
	}

	dsl_dataset_rele(ds, FTAG);
	return (0);
}

void
dsl_dataset_rollback_sync(void *arg, dmu_tx_t *tx)
{
	dsl_dataset_rollback_arg_t *ddra = arg;
	dsl_pool_t *dp = dmu_tx_pool(tx);
	dsl_dataset_t *ds, *clone;
	uint64_t cloneobj;
	char namebuf[ZFS_MAX_DATASET_NAME_LEN];

	VERIFY0(dsl_dataset_hold(dp, ddra->ddra_fsname, FTAG, &ds));

	dsl_dataset_name(ds->ds_prev, namebuf);
	fnvlist_add_string(ddra->ddra_result, "target", namebuf);

	cloneobj = dsl_dataset_create_sync(ds->ds_dir, "%rollback",
	    ds->ds_prev, DS_CREATE_FLAG_NODIRTY, kcred, tx);

	VERIFY0(dsl_dataset_hold_obj(dp, cloneobj, FTAG, &clone));

	dsl_dataset_clone_swap_sync_impl(clone, ds, tx);
	dsl_dataset_zero_zil(ds, tx);

	dsl_destroy_head_sync_impl(clone, tx);

	dsl_dataset_rele(clone, FTAG);
	dsl_dataset_rele(ds, FTAG);
}

/*
 * Rolls back the given filesystem or volume to the most recent snapshot.
 * The name of the most recent snapshot will be returned under key "target"
 * in the result nvlist.
 *
 * If owner != NULL:
 * - The existing dataset MUST be owned by the specified owner at entry
 * - Upon return, dataset will still be held by the same owner, whether we
 *   succeed or not.
 *
 * This mode is required any time the existing filesystem is mounted.  See
 * notes above zfs_suspend_fs() for further details.
 */
int
dsl_dataset_rollback(const char *fsname, void *owner, nvlist_t *result)
{
	dsl_dataset_rollback_arg_t ddra;

	ddra.ddra_fsname = fsname;
	ddra.ddra_owner = owner;
	ddra.ddra_result = result;

	return (dsl_sync_task(fsname, dsl_dataset_rollback_check,
	    dsl_dataset_rollback_sync, &ddra,
	    1, ZFS_SPACE_CHECK_RESERVED));
}

struct promotenode {
	list_node_t link;
	dsl_dataset_t *ds;
};

static int snaplist_space(list_t *l, uint64_t mintxg, uint64_t *spacep);
static int promote_hold(dsl_dataset_promote_arg_t *ddpa, dsl_pool_t *dp,
    void *tag);
static void promote_rele(dsl_dataset_promote_arg_t *ddpa, void *tag);

int
dsl_dataset_promote_check(void *arg, dmu_tx_t *tx)
{
	dsl_dataset_promote_arg_t *ddpa = arg;
	dsl_pool_t *dp = dmu_tx_pool(tx);
	dsl_dataset_t *hds;
	struct promotenode *snap;
	dsl_dataset_t *origin_ds, *origin_head;
	int err;
	uint64_t unused;
	uint64_t ss_mv_cnt;
	size_t max_snap_len;
	boolean_t conflicting_snaps;

	err = promote_hold(ddpa, dp, FTAG);
	if (err != 0)
		return (err);

	hds = ddpa->ddpa_clone;
	snap = list_head(&ddpa->shared_snaps);
	origin_ds = snap->ds;
	max_snap_len = MAXNAMELEN - strlen(ddpa->ddpa_clonename) - 1;

	snap = list_head(&ddpa->origin_snaps);
	origin_head = snap->ds;

	if (dsl_dataset_phys(hds)->ds_flags & DS_FLAG_NOPROMOTE) {
		promote_rele(ddpa, FTAG);
		return (SET_ERROR(EXDEV));
	}

	/*
	 * Can't promote across the MOOCH_BYTESWAP boundary.
	 */
	if (dsl_dataset_feature_is_active(hds, SPA_FEATURE_MOOCH_BYTESWAP) !=
	    dsl_dataset_feature_is_active(origin_ds,
	    SPA_FEATURE_MOOCH_BYTESWAP)) {
		promote_rele(ddpa, FTAG);
		return (SET_ERROR(EXDEV));
	}

	/*
	 * Compute and check the amount of space to transfer.  Since this is
	 * so expensive, don't do the preliminary check.
	 */
	if (!dmu_tx_is_syncing(tx)) {
		promote_rele(ddpa, FTAG);
		return (0);
	}

	/* compute origin's new unique space */
	snap = list_tail(&ddpa->clone_snaps);
	ASSERT3U(dsl_dataset_phys(snap->ds)->ds_prev_snap_obj, ==,
	    origin_ds->ds_object);
	dsl_deadlist_space_range(&snap->ds->ds_deadlist,
	    dsl_dataset_phys(origin_ds)->ds_prev_snap_txg, UINT64_MAX,
	    &ddpa->unique, &unused, &unused);

	/*
	 * Walk the snapshots that we are moving
	 *
	 * Compute space to transfer.  Consider the incremental changes
	 * to used by each snapshot:
	 * (my used) = (prev's used) + (blocks born) - (blocks killed)
	 * So each snapshot gave birth to:
	 * (blocks born) = (my used) - (prev's used) + (blocks killed)
	 * So a sequence would look like:
	 * (uN - u(N-1) + kN) + ... + (u1 - u0 + k1) + (u0 - 0 + k0)
	 * Which simplifies to:
	 * uN + kN + kN-1 + ... + k1 + k0
	 * Note however, if we stop before we reach the ORIGIN we get:
	 * uN + kN + kN-1 + ... + kM - uM-1
	 */
	conflicting_snaps = B_FALSE;
	ss_mv_cnt = 0;
	ddpa->used = dsl_dataset_phys(origin_ds)->ds_referenced_bytes;
	ddpa->comp = dsl_dataset_phys(origin_ds)->ds_compressed_bytes;
	ddpa->uncomp = dsl_dataset_phys(origin_ds)->ds_uncompressed_bytes;
	for (snap = list_head(&ddpa->shared_snaps); snap;
	    snap = list_next(&ddpa->shared_snaps, snap)) {
		uint64_t val, dlused, dlcomp, dluncomp;
		dsl_dataset_t *ds = snap->ds;

		ss_mv_cnt++;

		/*
		 * If there are long holds, we won't be able to evict
		 * the objset.
		 */
		if (dsl_dataset_long_held(ds)) {
			err = SET_ERROR(EBUSY);
			goto out;
		}

		/* Check that the snapshot name does not conflict */
		VERIFY0(dsl_dataset_get_snapname(ds));
		if (strlen(ds->ds_snapname) >= max_snap_len) {
			err = SET_ERROR(ENAMETOOLONG);
			goto out;
		}
		err = dsl_dataset_snap_lookup(hds, ds->ds_snapname, &val);
		if (err == 0) {
			fnvlist_add_boolean(ddpa->err_ds,
			    snap->ds->ds_snapname);
			conflicting_snaps = B_TRUE;
		} else if (err != ENOENT) {
			goto out;
		}

		/* The very first snapshot does not have a deadlist */
		if (dsl_dataset_phys(ds)->ds_prev_snap_obj == 0)
			continue;

		dsl_deadlist_space(&ds->ds_deadlist,
		    &dlused, &dlcomp, &dluncomp);
		ddpa->used += dlused;
		ddpa->comp += dlcomp;
		ddpa->uncomp += dluncomp;
	}

	/*
	 * Check that bookmarks that are being transferred don't have
	 * name conflicts.
	 */
	for (dsl_bookmark_node_t *dbn = avl_first(&origin_head->ds_bookmarks);
	    dbn != NULL && dbn->dbn_phys.zbm_creation_txg <=
	    dsl_dataset_phys(origin_ds)->ds_creation_txg;
	    dbn = AVL_NEXT(&origin_head->ds_bookmarks, dbn)) {
		if (strlen(dbn->dbn_name) >= max_snap_len) {
			err = SET_ERROR(ENAMETOOLONG);
			goto out;
		}
		zfs_bookmark_phys_t bm;
		err = dsl_bookmark_lookup_impl(ddpa->ddpa_clone,
		    dbn->dbn_name, &bm);

		if (err == 0) {
			fnvlist_add_boolean(ddpa->err_ds, dbn->dbn_name);
			conflicting_snaps = B_TRUE;
		} else if (err == ESRCH) {
			err = 0;
		} else if (err != 0) {
			goto out;
		}
	}

	/*
	 * In order to return the full list of conflicting snapshots, we check
	 * whether there was a conflict after traversing all of them.
	 */
	if (conflicting_snaps) {
		err = SET_ERROR(EEXIST);
		goto out;
	}

	/*
	 * If we are a clone of a clone then we never reached ORIGIN,
	 * so we need to subtract out the clone origin's used space.
	 */
	if (ddpa->origin_origin) {
		ddpa->used -=
		    dsl_dataset_phys(ddpa->origin_origin)->ds_referenced_bytes;
		ddpa->comp -=
		    dsl_dataset_phys(ddpa->origin_origin)->ds_compressed_bytes;
		ddpa->uncomp -=
		    dsl_dataset_phys(ddpa->origin_origin)->
		    ds_uncompressed_bytes;
	}

	/* Check that there is enough space and limit headroom here */
	err = dsl_dir_transfer_possible(origin_ds->ds_dir, hds->ds_dir,
	    0, ss_mv_cnt, ddpa->used, ddpa->cr);
	if (err != 0)
		goto out;

	/*
	 * Compute the amounts of space that will be used by snapshots
	 * after the promotion (for both origin and clone).  For each,
	 * it is the amount of space that will be on all of their
	 * deadlists (that was not born before their new origin).
	 */
	if (dsl_dir_phys(hds->ds_dir)->dd_flags & DD_FLAG_USED_BREAKDOWN) {
		uint64_t space;

		/*
		 * Note, typically this will not be a clone of a clone,
		 * so dd_origin_txg will be < TXG_INITIAL, so
		 * these snaplist_space() -> dsl_deadlist_space_range()
		 * calls will be fast because they do not have to
		 * iterate over all bps.
		 */
		snap = list_head(&ddpa->origin_snaps);
		err = snaplist_space(&ddpa->shared_snaps,
		    snap->ds->ds_dir->dd_origin_txg, &ddpa->cloneusedsnap);
		if (err != 0)
			goto out;

		err = snaplist_space(&ddpa->clone_snaps,
		    snap->ds->ds_dir->dd_origin_txg, &space);
		if (err != 0)
			goto out;
		ddpa->cloneusedsnap += space;
	}
	if (dsl_dir_phys(origin_ds->ds_dir)->dd_flags &
	    DD_FLAG_USED_BREAKDOWN) {
		err = snaplist_space(&ddpa->origin_snaps,
		    dsl_dataset_phys(origin_ds)->ds_creation_txg,
		    &ddpa->originusedsnap);
		if (err != 0)
			goto out;
	}

out:
	promote_rele(ddpa, FTAG);
	return (err);
}

void
dsl_dataset_promote_sync(void *arg, dmu_tx_t *tx)
{
	dsl_dataset_promote_arg_t *ddpa = arg;
	dsl_pool_t *dp = dmu_tx_pool(tx);
	dsl_dataset_t *hds;
	struct promotenode *snap;
	dsl_dataset_t *origin_ds;
	dsl_dataset_t *origin_head;
	dsl_dir_t *dd;
	dsl_dir_t *odd = NULL;
	uint64_t oldnext_obj;
	int64_t delta;

	VERIFY0(promote_hold(ddpa, dp, FTAG));
	hds = ddpa->ddpa_clone;

	ASSERT0(dsl_dataset_phys(hds)->ds_flags & DS_FLAG_NOPROMOTE);

	snap = list_head(&ddpa->shared_snaps);
	origin_ds = snap->ds;
	dd = hds->ds_dir;

	snap = list_head(&ddpa->origin_snaps);
	origin_head = snap->ds;

	/*
	 * We need to explicitly open odd, since origin_ds's dd will be
	 * changing.
	 */
	VERIFY0(dsl_dir_hold_obj(dp, origin_ds->ds_dir->dd_object,
	    NULL, FTAG, &odd));

	/* change origin's next snap */
	dmu_buf_will_dirty(origin_ds->ds_dbuf, tx);
	oldnext_obj = dsl_dataset_phys(origin_ds)->ds_next_snap_obj;
	snap = list_tail(&ddpa->clone_snaps);
	ASSERT3U(dsl_dataset_phys(snap->ds)->ds_prev_snap_obj, ==,
	    origin_ds->ds_object);
	dsl_dataset_phys(origin_ds)->ds_next_snap_obj = snap->ds->ds_object;

	/* change the origin's next clone */
	if (dsl_dataset_phys(origin_ds)->ds_next_clones_obj) {
		dsl_dataset_remove_from_next_clones(origin_ds,
		    snap->ds->ds_object, tx);
		VERIFY0(zap_add_int(dp->dp_meta_objset,
		    dsl_dataset_phys(origin_ds)->ds_next_clones_obj,
		    oldnext_obj, tx));
	}

	/* change origin */
	dmu_buf_will_dirty(dd->dd_dbuf, tx);
	ASSERT3U(dsl_dir_phys(dd)->dd_origin_obj, ==, origin_ds->ds_object);
	dsl_dir_phys(dd)->dd_origin_obj = dsl_dir_phys(odd)->dd_origin_obj;
	dd->dd_origin_txg = origin_head->ds_dir->dd_origin_txg;
	dmu_buf_will_dirty(odd->dd_dbuf, tx);
	dsl_dir_phys(odd)->dd_origin_obj = origin_ds->ds_object;
	origin_head->ds_dir->dd_origin_txg =
	    dsl_dataset_phys(origin_ds)->ds_creation_txg;

	/* change dd_clone entries */
	if (spa_version(dp->dp_spa) >= SPA_VERSION_DIR_CLONES) {
		VERIFY0(zap_remove_int(dp->dp_meta_objset,
		    dsl_dir_phys(odd)->dd_clones, hds->ds_object, tx));
		VERIFY0(zap_add_int(dp->dp_meta_objset,
		    dsl_dir_phys(ddpa->origin_origin->ds_dir)->dd_clones,
		    hds->ds_object, tx));

		VERIFY0(zap_remove_int(dp->dp_meta_objset,
		    dsl_dir_phys(ddpa->origin_origin->ds_dir)->dd_clones,
		    origin_head->ds_object, tx));
		if (dsl_dir_phys(dd)->dd_clones == 0) {
			dsl_dir_phys(dd)->dd_clones =
			    zap_create(dp->dp_meta_objset, DMU_OT_DSL_CLONES,
			    DMU_OT_NONE, 0, tx);
		}
		VERIFY0(zap_add_int(dp->dp_meta_objset,
		    dsl_dir_phys(dd)->dd_clones, origin_head->ds_object, tx));
	}

	/*
	 * Move bookmarks to this dir.
	 */
	dsl_bookmark_node_t *dbn_next;
	for (dsl_bookmark_node_t *dbn = avl_first(&origin_head->ds_bookmarks);
	    dbn != NULL && dbn->dbn_phys.zbm_creation_txg <=
	    dsl_dataset_phys(origin_ds)->ds_creation_txg;
	    dbn = dbn_next) {
		dbn_next = AVL_NEXT(&origin_head->ds_bookmarks, dbn);

		avl_remove(&origin_head->ds_bookmarks, dbn);
		VERIFY0(zap_remove(dp->dp_meta_objset,
		    origin_head->ds_bookmarks_obj, dbn->dbn_name, tx));

		dsl_bookmark_node_add(hds, dbn, tx);
	}

	dsl_bookmark_next_changed(hds, origin_ds, tx);

	/* move snapshots to this dir */
	for (snap = list_head(&ddpa->shared_snaps); snap;
	    snap = list_next(&ddpa->shared_snaps, snap)) {
		dsl_dataset_t *ds = snap->ds;

		/*
		 * Property callbacks are registered to a particular
		 * dsl_dir.  Since ours is changing, evict the objset
		 * so that they will be unregistered from the old dsl_dir.
		 */
		if (ds->ds_objset) {
			dmu_objset_evict(ds->ds_objset);
			ds->ds_objset = NULL;
		}

		/* move snap name entry */
		VERIFY0(dsl_dataset_get_snapname(ds));
		VERIFY0(dsl_dataset_snap_remove(origin_head,
		    ds->ds_snapname, tx, B_TRUE));
		VERIFY0(zap_add(dp->dp_meta_objset,
		    dsl_dataset_phys(hds)->ds_snapnames_zapobj, ds->ds_snapname,
		    8, 1, &ds->ds_object, tx));
		dsl_fs_ss_count_adjust(hds->ds_dir, 1,
		    DD_FIELD_SNAPSHOT_COUNT, tx);

		/* change containing dsl_dir */
		dmu_buf_will_dirty(ds->ds_dbuf, tx);
		ASSERT3U(dsl_dataset_phys(ds)->ds_dir_obj, ==, odd->dd_object);
		dsl_dataset_phys(ds)->ds_dir_obj = dd->dd_object;
		ASSERT3P(ds->ds_dir, ==, odd);
		dsl_dir_rele(ds->ds_dir, ds);
		VERIFY0(dsl_dir_hold_obj(dp, dd->dd_object,
		    NULL, ds, &ds->ds_dir));

		/* move any clone references */
		if (dsl_dataset_phys(ds)->ds_next_clones_obj &&
		    spa_version(dp->dp_spa) >= SPA_VERSION_DIR_CLONES) {
			zap_cursor_t zc;
			zap_attribute_t za;

			for (zap_cursor_init(&zc, dp->dp_meta_objset,
			    dsl_dataset_phys(ds)->ds_next_clones_obj);
			    zap_cursor_retrieve(&zc, &za) == 0;
			    zap_cursor_advance(&zc)) {
				dsl_dataset_t *cnds;
				uint64_t o;

				if (za.za_first_integer == oldnext_obj) {
					/*
					 * We've already moved the
					 * origin's reference.
					 */
					continue;
				}

				VERIFY0(dsl_dataset_hold_obj(dp,
				    za.za_first_integer, FTAG, &cnds));
				o = dsl_dir_phys(cnds->ds_dir)->
				    dd_head_dataset_obj;

				VERIFY0(zap_remove_int(dp->dp_meta_objset,
				    dsl_dir_phys(odd)->dd_clones, o, tx));
				VERIFY0(zap_add_int(dp->dp_meta_objset,
				    dsl_dir_phys(dd)->dd_clones, o, tx));
				dsl_dataset_rele(cnds, FTAG);
			}
			zap_cursor_fini(&zc);
		}

		ASSERT(!dsl_prop_hascb(ds));
	}

	/*
	 * Change space accounting.
	 * Note, pa->*usedsnap and dd_used_breakdown[SNAP] will either
	 * both be valid, or both be 0 (resulting in delta == 0).  This
	 * is true for each of {clone,origin} independently.
	 */

	delta = ddpa->cloneusedsnap -
	    dsl_dir_phys(dd)->dd_used_breakdown[DD_USED_SNAP];
	ASSERT3S(delta, >=, 0);
	ASSERT3U(ddpa->used, >=, delta);
	dsl_dir_diduse_space(dd, DD_USED_SNAP, delta, 0, 0, tx);
	dsl_dir_diduse_space(dd, DD_USED_HEAD,
	    ddpa->used - delta, ddpa->comp, ddpa->uncomp, tx);

	delta = ddpa->originusedsnap -
	    dsl_dir_phys(odd)->dd_used_breakdown[DD_USED_SNAP];
	ASSERT3S(delta, <=, 0);
	ASSERT3U(ddpa->used, >=, -delta);
	dsl_dir_diduse_space(odd, DD_USED_SNAP, delta, 0, 0, tx);
	dsl_dir_diduse_space(odd, DD_USED_HEAD,
	    -ddpa->used - delta, -ddpa->comp, -ddpa->uncomp, tx);

	dsl_dataset_phys(origin_ds)->ds_unique_bytes = ddpa->unique;

	/* log history record */
	spa_history_log_internal_ds(hds, "promote", tx, "");

	dsl_dir_rele(odd, FTAG);
	promote_rele(ddpa, FTAG);
}

/*
 * Make a list of dsl_dataset_t's for the snapshots between first_obj
 * (exclusive) and last_obj (inclusive).  The list will be in reverse
 * order (last_obj will be the list_head()).  If first_obj == 0, do all
 * snapshots back to this dataset's origin.
 */
static int
snaplist_make(dsl_pool_t *dp,
    uint64_t first_obj, uint64_t last_obj, list_t *l, void *tag)
{
	uint64_t obj = last_obj;

	list_create(l, sizeof (struct promotenode),
	    offsetof(struct promotenode, link));

	while (obj != first_obj) {
		dsl_dataset_t *ds;
		struct promotenode *snap;
		int err;

		err = dsl_dataset_hold_obj(dp, obj, tag, &ds);
		ASSERT(err != ENOENT);
		if (err != 0)
			return (err);

		if (first_obj == 0)
			first_obj = dsl_dir_phys(ds->ds_dir)->dd_origin_obj;

		snap = kmem_alloc(sizeof (*snap), KM_SLEEP);
		snap->ds = ds;
		list_insert_tail(l, snap);
		obj = dsl_dataset_phys(ds)->ds_prev_snap_obj;
	}

	return (0);
}

static int
snaplist_space(list_t *l, uint64_t mintxg, uint64_t *spacep)
{
	struct promotenode *snap;

	*spacep = 0;
	for (snap = list_head(l); snap; snap = list_next(l, snap)) {
		uint64_t used, comp, uncomp;
		dsl_deadlist_space_range(&snap->ds->ds_deadlist,
		    mintxg, UINT64_MAX, &used, &comp, &uncomp);
		*spacep += used;
	}
	return (0);
}

static void
snaplist_destroy(list_t *l, void *tag)
{
	struct promotenode *snap;

	if (l == NULL || !list_link_active(&l->list_head))
		return;

	while ((snap = list_tail(l)) != NULL) {
		list_remove(l, snap);
		dsl_dataset_rele(snap->ds, tag);
		kmem_free(snap, sizeof (*snap));
	}
	list_destroy(l);
}

static int
promote_hold(dsl_dataset_promote_arg_t *ddpa, dsl_pool_t *dp, void *tag)
{
	int error;
	dsl_dir_t *dd;
	struct promotenode *snap;

	error = dsl_dataset_hold(dp, ddpa->ddpa_clonename, tag,
	    &ddpa->ddpa_clone);
	if (error != 0)
		return (error);
	dd = ddpa->ddpa_clone->ds_dir;

	if (ddpa->ddpa_clone->ds_is_snapshot ||
	    !dsl_dir_is_clone(dd)) {
		dsl_dataset_rele(ddpa->ddpa_clone, tag);
		return (SET_ERROR(EINVAL));
	}

	error = snaplist_make(dp, 0, dsl_dir_phys(dd)->dd_origin_obj,
	    &ddpa->shared_snaps, tag);
	if (error != 0)
		goto out;

	error = snaplist_make(dp, 0, ddpa->ddpa_clone->ds_object,
	    &ddpa->clone_snaps, tag);
	if (error != 0)
		goto out;

	snap = list_head(&ddpa->shared_snaps);
	ASSERT3U(snap->ds->ds_object, ==, dsl_dir_phys(dd)->dd_origin_obj);
	error = snaplist_make(dp, dsl_dir_phys(dd)->dd_origin_obj,
	    dsl_dir_phys(snap->ds->ds_dir)->dd_head_dataset_obj,
	    &ddpa->origin_snaps, tag);
	if (error != 0)
		goto out;

	if (dsl_dir_phys(snap->ds->ds_dir)->dd_origin_obj != 0) {
		error = dsl_dataset_hold_obj(dp,
		    dsl_dir_phys(snap->ds->ds_dir)->dd_origin_obj,
		    tag, &ddpa->origin_origin);
		if (error != 0)
			goto out;
	}
out:
	if (error != 0)
		promote_rele(ddpa, tag);
	return (error);
}

static void
promote_rele(dsl_dataset_promote_arg_t *ddpa, void *tag)
{
	snaplist_destroy(&ddpa->shared_snaps, tag);
	snaplist_destroy(&ddpa->clone_snaps, tag);
	snaplist_destroy(&ddpa->origin_snaps, tag);
	if (ddpa->origin_origin != NULL)
		dsl_dataset_rele(ddpa->origin_origin, tag);
	dsl_dataset_rele(ddpa->ddpa_clone, tag);
}

/*
 * Promote a clone.
 *
 * If it fails due to a conflicting snapshot name, "conflsnap" will be filled
 * in with the name.  (It must be at least ZFS_MAX_DATASET_NAME_LEN bytes long.)
 */
int
dsl_dataset_promote(const char *name, char *conflsnap)
{
	dsl_dataset_promote_arg_t ddpa = { 0 };
	uint64_t numsnaps;
	int error;
	nvpair_t *snap_pair;
	objset_t *os;

	/*
	 * We will modify space proportional to the number of
	 * snapshots.  Compute numsnaps.
	 */
	error = dmu_objset_hold(name, FTAG, &os);
	if (error != 0)
		return (error);
	error = zap_count(dmu_objset_pool(os)->dp_meta_objset,
	    dsl_dataset_phys(dmu_objset_ds(os))->ds_snapnames_zapobj,
	    &numsnaps);
	dmu_objset_rele(os, FTAG);
	if (error != 0)
		return (error);

	ddpa.ddpa_clonename = name;
	ddpa.err_ds = fnvlist_alloc();
	ddpa.cr = CRED();

	error = dsl_sync_task(name, dsl_dataset_promote_check,
	    dsl_dataset_promote_sync, &ddpa,
	    2 + numsnaps, ZFS_SPACE_CHECK_RESERVED);

	/*
	 * Return the first conflicting snapshot found.
	 */
	snap_pair = nvlist_next_nvpair(ddpa.err_ds, NULL);
	if (snap_pair != NULL && conflsnap != NULL)
		(void) strcpy(conflsnap, nvpair_name(snap_pair));

	fnvlist_free(ddpa.err_ds);
	return (error);
}

int
dsl_dataset_clone_swap_check_impl(dsl_dataset_t *clone,
    dsl_dataset_t *origin_head, boolean_t force, void *owner, dmu_tx_t *tx)
{
	/*
	 * "slack" factor for received datasets with refquota set on them.
	 * See the bottom of this function for details on its use.
	 */
	uint64_t refquota_slack = DMU_MAX_ACCESS * spa_asize_inflation;
	int64_t unused_refres_delta;

	/* they should both be heads */
	if (clone->ds_is_snapshot ||
	    origin_head->ds_is_snapshot)
		return (SET_ERROR(EINVAL));

	/* if we are not forcing, the branch point should be just before them */
	if (!force && clone->ds_prev != origin_head->ds_prev)
		return (SET_ERROR(EINVAL));

	/* clone should be the clone (unless they are unrelated) */
	if (clone->ds_prev != NULL &&
	    clone->ds_prev != clone->ds_dir->dd_pool->dp_origin_snap &&
	    origin_head->ds_dir != clone->ds_prev->ds_dir)
		return (SET_ERROR(EINVAL));

	/* the clone should be a child of the origin */
	if (clone->ds_dir->dd_parent != origin_head->ds_dir)
		return (SET_ERROR(EINVAL));

	/* origin_head shouldn't be modified unless 'force' */
	if (!force &&
	    dsl_dataset_modified_since_snap(origin_head, origin_head->ds_prev))
		return (SET_ERROR(ETXTBSY));

	/* origin_head should have no long holds (e.g. is not mounted) */
	if (dsl_dataset_handoff_check(origin_head, owner, tx))
		return (SET_ERROR(EBUSY));

	/* check amount of any unconsumed refreservation */
	unused_refres_delta =
	    (int64_t)MIN(origin_head->ds_reserved,
	    dsl_dataset_phys(origin_head)->ds_unique_bytes) -
	    (int64_t)MIN(origin_head->ds_reserved,
	    dsl_dataset_phys(clone)->ds_unique_bytes);

	if (unused_refres_delta > 0 &&
	    unused_refres_delta >
	    dsl_dir_space_available(origin_head->ds_dir, NULL, 0, TRUE))
		return (SET_ERROR(ENOSPC));

	/*
	 * The clone can't be too much over the head's refquota.
	 *
	 * To ensure that the entire refquota can be used, we allow one
	 * transaction to exceed the the refquota.  Therefore, this check
	 * needs to also allow for the space referenced to be more than the
	 * refquota.  The maximum amount of space that one transaction can use
	 * on disk is DMU_MAX_ACCESS * spa_asize_inflation.  Allowing this
	 * overage ensures that we are able to receive a filesystem that
	 * exceeds the refquota on the source system.
	 *
	 * So that overage is the refquota_slack we use below.
	 */
	if (origin_head->ds_quota != 0 &&
	    dsl_dataset_phys(clone)->ds_referenced_bytes >
	    origin_head->ds_quota + refquota_slack)
		return (SET_ERROR(EDQUOT));

	return (0);
}

static void
dsl_dataset_swap_remap_deadlists(dsl_dataset_t *clone,
    dsl_dataset_t *origin, dmu_tx_t *tx)
{
	uint64_t clone_remap_dl_obj, origin_remap_dl_obj;
	dsl_pool_t *dp = dmu_tx_pool(tx);

	ASSERT(dsl_pool_sync_context(dp));

	clone_remap_dl_obj = dsl_dataset_get_remap_deadlist_object(clone);
	origin_remap_dl_obj = dsl_dataset_get_remap_deadlist_object(origin);

	if (clone_remap_dl_obj != 0) {
		dsl_deadlist_close(&clone->ds_remap_deadlist);
		dsl_dataset_unset_remap_deadlist_object(clone, tx);
	}
	if (origin_remap_dl_obj != 0) {
		dsl_deadlist_close(&origin->ds_remap_deadlist);
		dsl_dataset_unset_remap_deadlist_object(origin, tx);
	}

	if (clone_remap_dl_obj != 0) {
		dsl_dataset_set_remap_deadlist_object(origin,
		    clone_remap_dl_obj, tx);
		dsl_deadlist_open(&origin->ds_remap_deadlist,
		    dp->dp_meta_objset, clone_remap_dl_obj);
	}
	if (origin_remap_dl_obj != 0) {
		dsl_dataset_set_remap_deadlist_object(clone,
		    origin_remap_dl_obj, tx);
		dsl_deadlist_open(&clone->ds_remap_deadlist,
		    dp->dp_meta_objset, origin_remap_dl_obj);
	}
}

void
dsl_dataset_clone_swap_sync_impl(dsl_dataset_t *clone,
    dsl_dataset_t *origin_head, dmu_tx_t *tx)
{
	dsl_pool_t *dp = dmu_tx_pool(tx);
	int64_t unused_refres_delta;

	ASSERT(clone->ds_reserved == 0);
	/*
	 * NOTE: On DEBUG kernels there could be a race between this and
	 * the check function if spa_asize_inflation is adjusted...
	 */
	ASSERT(origin_head->ds_quota == 0 ||
	    dsl_dataset_phys(clone)->ds_unique_bytes <= origin_head->ds_quota +
	    DMU_MAX_ACCESS * spa_asize_inflation);
	ASSERT3P(clone->ds_prev, ==, origin_head->ds_prev);

	/*
	 * Note: It may be that one of the clone and origin_head is
	 * doing mooch_byteswap, and the other is not.  This is a
	 * delicate transition, because the dmu_objset_mooch_origin() is
	 * defined in terms of whether the origin is doing
	 * mooch_byteswap.
	 *
	 * Given that the mooch_byteswap flag can not be directly
	 * cleared, the only ways this can happen are:
	 *  - receiving an incremental send stream that enables mooching
	 *  - rolling back to a snapshot which is not mooching
	 *
	 * In both of these cases, the transition is safe:
	 *  - If we're receiving, any mooching blocks are already
	 *    assuming they are mooching from the origin_head's
	 *    mooch_origin(), and we don't read any of these mooching
	 *    blocks until the clone_swap completes (which is enforced
	 *    by dmu_objset_mooch_origin()).
	 *  - If we're rolling back, the clone will be destroyed
	 *    immediately after this, so we can't read its mooching
	 *    blocks and get confused about the mooch_origin.
	 */

	/*
	 * Swap per-dataset feature flags.
	 */
	for (spa_feature_t f = 0; f < SPA_FEATURES; f++) {
		if (!(spa_feature_table[f].fi_flags &
		    ZFEATURE_FLAG_PER_DATASET)) {
			ASSERT(!dsl_dataset_feature_is_active(clone, f));
			ASSERT(!dsl_dataset_feature_is_active(origin_head, f));
			continue;
		}

		boolean_t clone_inuse = dsl_dataset_feature_is_active(clone, f);
		void *clone_feature = clone->ds_feature[f];
		boolean_t origin_head_inuse =
		    dsl_dataset_feature_is_active(origin_head, f);
		void *origin_head_feature = origin_head->ds_feature[f];

		if (clone_inuse)
			dsl_dataset_deactivate_feature_impl(clone, f, tx);
		if (origin_head_inuse)
			dsl_dataset_deactivate_feature_impl(origin_head, f, tx);

		if (clone_inuse) {
			dsl_dataset_activate_feature(origin_head->ds_object, f,
			    clone_feature, tx);
			origin_head->ds_feature[f] = clone_feature;
		}
		if (origin_head_inuse) {
			dsl_dataset_activate_feature(clone->ds_object, f,
			    origin_head_feature, tx);
			clone->ds_feature[f] = origin_head_feature;
		}
	}

	dmu_buf_will_dirty(clone->ds_dbuf, tx);
	dmu_buf_will_dirty(origin_head->ds_dbuf, tx);

	if (clone->ds_objset != NULL) {
		dmu_objset_evict(clone->ds_objset);
		clone->ds_objset = NULL;
	}

	if (origin_head->ds_objset != NULL) {
		dmu_objset_evict(origin_head->ds_objset);
		origin_head->ds_objset = NULL;
	}

	unused_refres_delta =
	    (int64_t)MIN(origin_head->ds_reserved,
	    dsl_dataset_phys(origin_head)->ds_unique_bytes) -
	    (int64_t)MIN(origin_head->ds_reserved,
	    dsl_dataset_phys(clone)->ds_unique_bytes);

	/*
	 * Reset origin's unique bytes.
	 */
	{
		dsl_dataset_t *origin = clone->ds_prev;
		uint64_t comp, uncomp;

		dmu_buf_will_dirty(origin->ds_dbuf, tx);
		dsl_deadlist_space_range(&clone->ds_deadlist,
		    dsl_dataset_phys(origin)->ds_prev_snap_txg, UINT64_MAX,
		    &dsl_dataset_phys(origin)->ds_unique_bytes, &comp, &uncomp);
	}

	/* swap blkptrs */
	{
		rrw_enter(&clone->ds_bp_rwlock, RW_WRITER, FTAG);
		rrw_enter(&origin_head->ds_bp_rwlock, RW_WRITER, FTAG);
		blkptr_t tmp;
		tmp = dsl_dataset_phys(origin_head)->ds_bp;
		dsl_dataset_phys(origin_head)->ds_bp =
		    dsl_dataset_phys(clone)->ds_bp;
		dsl_dataset_phys(clone)->ds_bp = tmp;
		rrw_exit(&origin_head->ds_bp_rwlock, FTAG);
		rrw_exit(&clone->ds_bp_rwlock, FTAG);
	}

	/* set dd_*_bytes */
	{
		int64_t dused, dcomp, duncomp;
		uint64_t cdl_used, cdl_comp, cdl_uncomp;
		uint64_t odl_used, odl_comp, odl_uncomp;

		ASSERT3U(dsl_dir_phys(clone->ds_dir)->
		    dd_used_breakdown[DD_USED_SNAP], ==, 0);

		dsl_deadlist_space(&clone->ds_deadlist,
		    &cdl_used, &cdl_comp, &cdl_uncomp);
		dsl_deadlist_space(&origin_head->ds_deadlist,
		    &odl_used, &odl_comp, &odl_uncomp);

		dused = dsl_dataset_phys(clone)->ds_referenced_bytes +
		    cdl_used -
		    (dsl_dataset_phys(origin_head)->ds_referenced_bytes +
		    odl_used);
		dcomp = dsl_dataset_phys(clone)->ds_compressed_bytes +
		    cdl_comp -
		    (dsl_dataset_phys(origin_head)->ds_compressed_bytes +
		    odl_comp);
		duncomp = dsl_dataset_phys(clone)->ds_uncompressed_bytes +
		    cdl_uncomp -
		    (dsl_dataset_phys(origin_head)->ds_uncompressed_bytes +
		    odl_uncomp);

		dsl_dir_diduse_space(origin_head->ds_dir, DD_USED_HEAD,
		    dused, dcomp, duncomp, tx);
		dsl_dir_diduse_space(clone->ds_dir, DD_USED_HEAD,
		    -dused, -dcomp, -duncomp, tx);

		/*
		 * The difference in the space used by snapshots is the
		 * difference in snapshot space due to the head's
		 * deadlist (since that's the only thing that's
		 * changing that affects the snapused).
		 */
		dsl_deadlist_space_range(&clone->ds_deadlist,
		    origin_head->ds_dir->dd_origin_txg, UINT64_MAX,
		    &cdl_used, &cdl_comp, &cdl_uncomp);
		dsl_deadlist_space_range(&origin_head->ds_deadlist,
		    origin_head->ds_dir->dd_origin_txg, UINT64_MAX,
		    &odl_used, &odl_comp, &odl_uncomp);
		dsl_dir_transfer_space(origin_head->ds_dir, cdl_used - odl_used,
		    DD_USED_HEAD, DD_USED_SNAP, tx);
	}

	/* swap ds_*_bytes */
	SWITCH64(dsl_dataset_phys(origin_head)->ds_referenced_bytes,
	    dsl_dataset_phys(clone)->ds_referenced_bytes);
	SWITCH64(dsl_dataset_phys(origin_head)->ds_compressed_bytes,
	    dsl_dataset_phys(clone)->ds_compressed_bytes);
	SWITCH64(dsl_dataset_phys(origin_head)->ds_uncompressed_bytes,
	    dsl_dataset_phys(clone)->ds_uncompressed_bytes);
	SWITCH64(dsl_dataset_phys(origin_head)->ds_unique_bytes,
	    dsl_dataset_phys(clone)->ds_unique_bytes);

	/* apply any parent delta for change in unconsumed refreservation */
	dsl_dir_diduse_space(origin_head->ds_dir, DD_USED_REFRSRV,
	    unused_refres_delta, 0, 0, tx);

	/*
	 * Swap deadlists.
	 */
	dsl_deadlist_close(&clone->ds_deadlist);
	dsl_deadlist_close(&origin_head->ds_deadlist);
	SWITCH64(dsl_dataset_phys(origin_head)->ds_deadlist_obj,
	    dsl_dataset_phys(clone)->ds_deadlist_obj);
	dsl_deadlist_open(&clone->ds_deadlist, dp->dp_meta_objset,
	    dsl_dataset_phys(clone)->ds_deadlist_obj);
	dsl_deadlist_open(&origin_head->ds_deadlist, dp->dp_meta_objset,
	    dsl_dataset_phys(origin_head)->ds_deadlist_obj);
	dsl_dataset_swap_remap_deadlists(clone, origin_head, tx);

	/*
	 * If there is a bookmark at the origin, its "next dataset" is
	 * changing, so we need to reset its FBN.
	 */
	dsl_bookmark_next_changed(origin_head, origin_head->ds_prev, tx);

	dsl_scan_ds_clone_swapped(origin_head, clone, tx);

	spa_history_log_internal_ds(clone, "clone swap", tx,
	    "parent=%s", origin_head->ds_dir->dd_myname);
}

/*
 * Given a pool name and a dataset object number in that pool,
 * return the name of that dataset.
 */
int
dsl_dsobj_to_dsname(char *pname, uint64_t obj, char *buf)
{
	dsl_pool_t *dp;
	dsl_dataset_t *ds;
	int error;

	error = dsl_pool_hold(pname, FTAG, &dp);
	if (error != 0)
		return (error);

	error = dsl_dataset_hold_obj(dp, obj, FTAG, &ds);
	if (error == 0) {
		dsl_dataset_name(ds, buf);
		dsl_dataset_rele(ds, FTAG);
	}
	dsl_pool_rele(dp, FTAG);

	return (error);
}

int
dsl_dataset_check_quota(dsl_dataset_t *ds, boolean_t check_quota,
    uint64_t asize, uint64_t inflight, uint64_t *used, uint64_t *ref_rsrv)
{
	int error = 0;

	ASSERT3S(asize, >, 0);

	/*
	 * *ref_rsrv is the portion of asize that will come from any
	 * unconsumed refreservation space.
	 */
	*ref_rsrv = 0;

	mutex_enter(&ds->ds_lock);
	/*
	 * Make a space adjustment for reserved bytes.
	 */
	if (ds->ds_reserved > dsl_dataset_phys(ds)->ds_unique_bytes) {
		ASSERT3U(*used, >=,
		    ds->ds_reserved - dsl_dataset_phys(ds)->ds_unique_bytes);
		*used -=
		    (ds->ds_reserved - dsl_dataset_phys(ds)->ds_unique_bytes);
		*ref_rsrv =
		    asize - MIN(asize, parent_delta(ds, asize + inflight));
	}

	if (!check_quota || ds->ds_quota == 0) {
		mutex_exit(&ds->ds_lock);
		return (0);
	}
	/*
	 * If they are requesting more space, and our current estimate
	 * is over quota, they get to try again unless the actual
	 * on-disk is over quota and there are no pending changes (which
	 * may free up space for us).
	 */
	if (dsl_dataset_phys(ds)->ds_referenced_bytes + inflight >=
	    ds->ds_quota) {
		if (inflight > 0 ||
		    dsl_dataset_phys(ds)->ds_referenced_bytes < ds->ds_quota)
			error = SET_ERROR(ERESTART);
		else
			error = SET_ERROR(EDQUOT);
	}
	mutex_exit(&ds->ds_lock);

	return (error);
}

typedef struct dsl_dataset_set_qr_arg {
	const char *ddsqra_name;
	zprop_source_t ddsqra_source;
	uint64_t ddsqra_value;
} dsl_dataset_set_qr_arg_t;


/* ARGSUSED */
static int
dsl_dataset_set_refquota_check(void *arg, dmu_tx_t *tx)
{
	dsl_dataset_set_qr_arg_t *ddsqra = arg;
	dsl_pool_t *dp = dmu_tx_pool(tx);
	dsl_dataset_t *ds;
	int error;
	uint64_t newval;

	if (spa_version(dp->dp_spa) < SPA_VERSION_REFQUOTA)
		return (SET_ERROR(ENOTSUP));

	error = dsl_dataset_hold(dp, ddsqra->ddsqra_name, FTAG, &ds);
	if (error != 0)
		return (error);

	if (ds->ds_is_snapshot) {
		dsl_dataset_rele(ds, FTAG);
		return (SET_ERROR(EINVAL));
	}

	error = dsl_prop_predict(ds->ds_dir,
	    zfs_prop_to_name(ZFS_PROP_REFQUOTA),
	    ddsqra->ddsqra_source, ddsqra->ddsqra_value, &newval);
	if (error != 0) {
		dsl_dataset_rele(ds, FTAG);
		return (error);
	}

	if (newval == 0) {
		dsl_dataset_rele(ds, FTAG);
		return (0);
	}

	if (newval < dsl_dataset_phys(ds)->ds_referenced_bytes ||
	    newval < ds->ds_reserved) {
		dsl_dataset_rele(ds, FTAG);
		return (SET_ERROR(ENOSPC));
	}

	dsl_dataset_rele(ds, FTAG);
	return (0);
}

static void
dsl_dataset_set_refquota_sync(void *arg, dmu_tx_t *tx)
{
	dsl_dataset_set_qr_arg_t *ddsqra = arg;
	dsl_pool_t *dp = dmu_tx_pool(tx);
	dsl_dataset_t *ds;
	uint64_t newval;

	VERIFY0(dsl_dataset_hold(dp, ddsqra->ddsqra_name, FTAG, &ds));

	dsl_prop_set_sync_impl(ds,
	    zfs_prop_to_name(ZFS_PROP_REFQUOTA),
	    ddsqra->ddsqra_source, sizeof (ddsqra->ddsqra_value), 1,
	    &ddsqra->ddsqra_value, tx);

	VERIFY0(dsl_prop_get_int_ds(ds,
	    zfs_prop_to_name(ZFS_PROP_REFQUOTA), &newval));

	if (ds->ds_quota != newval) {
		dmu_buf_will_dirty(ds->ds_dbuf, tx);
		ds->ds_quota = newval;
	}
	dsl_dataset_rele(ds, FTAG);
}

int
dsl_dataset_set_refquota(const char *dsname, zprop_source_t source,
    uint64_t refquota)
{
	dsl_dataset_set_qr_arg_t ddsqra;

	ddsqra.ddsqra_name = dsname;
	ddsqra.ddsqra_source = source;
	ddsqra.ddsqra_value = refquota;

	return (dsl_sync_task(dsname, dsl_dataset_set_refquota_check,
	    dsl_dataset_set_refquota_sync, &ddsqra, 0, ZFS_SPACE_CHECK_NONE));
}

static int
dsl_dataset_set_refreservation_check(void *arg, dmu_tx_t *tx)
{
	dsl_dataset_set_qr_arg_t *ddsqra = arg;
	dsl_pool_t *dp = dmu_tx_pool(tx);
	dsl_dataset_t *ds;
	int error;
	uint64_t newval, unique;

	if (spa_version(dp->dp_spa) < SPA_VERSION_REFRESERVATION)
		return (SET_ERROR(ENOTSUP));

	error = dsl_dataset_hold(dp, ddsqra->ddsqra_name, FTAG, &ds);
	if (error != 0)
		return (error);

	if (ds->ds_is_snapshot) {
		dsl_dataset_rele(ds, FTAG);
		return (SET_ERROR(EINVAL));
	}

	error = dsl_prop_predict(ds->ds_dir,
	    zfs_prop_to_name(ZFS_PROP_REFRESERVATION),
	    ddsqra->ddsqra_source, ddsqra->ddsqra_value, &newval);
	if (error != 0) {
		dsl_dataset_rele(ds, FTAG);
		return (error);
	}

	/*
	 * If we are doing the preliminary check in open context, the
	 * space estimates may be inaccurate.
	 */
	if (!dmu_tx_is_syncing(tx)) {
		dsl_dataset_rele(ds, FTAG);
		return (0);
	}

	mutex_enter(&ds->ds_lock);
	if (!DS_UNIQUE_IS_ACCURATE(ds))
		dsl_dataset_recalc_head_uniq(ds);
	unique = dsl_dataset_phys(ds)->ds_unique_bytes;
	mutex_exit(&ds->ds_lock);

	if (MAX(unique, newval) > MAX(unique, ds->ds_reserved)) {
		uint64_t delta = MAX(unique, newval) -
		    MAX(unique, ds->ds_reserved);

		if (delta >
		    dsl_dir_space_available(ds->ds_dir, NULL, 0, B_TRUE) ||
		    (ds->ds_quota > 0 && newval > ds->ds_quota)) {
			dsl_dataset_rele(ds, FTAG);
			return (SET_ERROR(ENOSPC));
		}
	}

	dsl_dataset_rele(ds, FTAG);
	return (0);
}

void
dsl_dataset_set_refreservation_sync_impl(dsl_dataset_t *ds,
    zprop_source_t source, uint64_t value, dmu_tx_t *tx)
{
	uint64_t newval;
	uint64_t unique;
	int64_t delta;

	dsl_prop_set_sync_impl(ds, zfs_prop_to_name(ZFS_PROP_REFRESERVATION),
	    source, sizeof (value), 1, &value, tx);

	VERIFY0(dsl_prop_get_int_ds(ds,
	    zfs_prop_to_name(ZFS_PROP_REFRESERVATION), &newval));

	dmu_buf_will_dirty(ds->ds_dbuf, tx);
	mutex_enter(&ds->ds_dir->dd_lock);
	mutex_enter(&ds->ds_lock);
	ASSERT(DS_UNIQUE_IS_ACCURATE(ds));
	unique = dsl_dataset_phys(ds)->ds_unique_bytes;
	delta = MAX(0, (int64_t)(newval - unique)) -
	    MAX(0, (int64_t)(ds->ds_reserved - unique));
	ds->ds_reserved = newval;
	mutex_exit(&ds->ds_lock);

	dsl_dir_diduse_space(ds->ds_dir, DD_USED_REFRSRV, delta, 0, 0, tx);
	mutex_exit(&ds->ds_dir->dd_lock);
}

static void
dsl_dataset_set_refreservation_sync(void *arg, dmu_tx_t *tx)
{
	dsl_dataset_set_qr_arg_t *ddsqra = arg;
	dsl_pool_t *dp = dmu_tx_pool(tx);
	dsl_dataset_t *ds;

	VERIFY0(dsl_dataset_hold(dp, ddsqra->ddsqra_name, FTAG, &ds));
	dsl_dataset_set_refreservation_sync_impl(ds,
	    ddsqra->ddsqra_source, ddsqra->ddsqra_value, tx);
	dsl_dataset_rele(ds, FTAG);
}

int
dsl_dataset_set_refreservation(const char *dsname, zprop_source_t source,
    uint64_t refreservation)
{
	dsl_dataset_set_qr_arg_t ddsqra;

	ddsqra.ddsqra_name = dsname;
	ddsqra.ddsqra_source = source;
	ddsqra.ddsqra_value = refreservation;

	return (dsl_sync_task(dsname, dsl_dataset_set_refreservation_check,
	    dsl_dataset_set_refreservation_sync, &ddsqra,
	    0, ZFS_SPACE_CHECK_NONE));
}

/*
 * Return (in *usedp) the amount of space referenced by "new" that was not
 * referenced at the time the bookmark corresponds to.  "New" may be a
 * snapshot or a head.  The bookmark must be before new, in
 * new's filesystem (or its origin) -- caller verifies this.
 *
 * The written space is calculated by considering two components:  First, we
 * ignore any freed space, and calculate the written as new's used space
 * minus old's used space.  Next, we add in the amount of space that was freed
 * between the two time points, thus reducing new's used space relative to
 * old's. Specifically, this is the space that was born before
 * zbm_creation_txg, and freed before new (ie. on new's deadlist or a
 * previous deadlist).
 *
 * space freed                         [---------------------]
 * snapshots                       ---O-------O--------O-------O------
 *                                         bookmark           new
 *
 * Note, the bookmark's zbm_*_bytes_refd must be valid, but if the HAS_FBN
 * flag is not set, we will calculate the freed_before_next based on the
 * next snapshot's deadlist, rather than using zbm_*_freed_before_next_snap.
 */
static int
dsl_dataset_space_written_impl(zfs_bookmark_phys_t *bmp,
    dsl_dataset_t *new, uint64_t *usedp, uint64_t *compp, uint64_t *uncompp)
{
	int err = 0;
	dsl_pool_t *dp = new->ds_dir->dd_pool;

	ASSERT(dsl_pool_config_held(dp));
	if (dsl_dataset_is_snapshot(new)) {
		ASSERT3U(bmp->zbm_creation_txg, <,
		    dsl_dataset_phys(new)->ds_creation_txg);
	}

	*usedp = 0;
	*usedp += dsl_dataset_phys(new)->ds_referenced_bytes;
	*usedp -= bmp->zbm_referenced_bytes_refd;

	*compp = 0;
	*compp += dsl_dataset_phys(new)->ds_compressed_bytes;
	*compp -= bmp->zbm_compressed_bytes_refd;

	*uncompp = 0;
	*uncompp += dsl_dataset_phys(new)->ds_uncompressed_bytes;
	*uncompp -= bmp->zbm_uncompressed_bytes_refd;

	dsl_dataset_t *snap = new;

	while (dsl_dataset_phys(snap)->ds_prev_snap_txg >
	    bmp->zbm_creation_txg) {
		uint64_t used, comp, uncomp;

		dsl_deadlist_space_range(&snap->ds_deadlist,
		    0, bmp->zbm_creation_txg,
		    &used, &comp, &uncomp);
		*usedp += used;
		*compp += comp;
		*uncompp += uncomp;

		uint64_t snapobj = dsl_dataset_phys(snap)->ds_prev_snap_obj;
		if (snap != new)
			dsl_dataset_rele(snap, FTAG);
		err = dsl_dataset_hold_obj(dp, snapobj, FTAG, &snap);
		if (err != 0)
			break;
	}

	/*
	 * We might not have the FBN if we are calculating written from
	 * a snapshot (because we didn't know the correct "next" snapshot
	 * until now).
	 */
	if (bmp->zbm_flags & ZBM_FLAG_HAS_FBN) {
		*usedp += bmp->zbm_referenced_freed_before_next_snap;
		*compp += bmp->zbm_compressed_freed_before_next_snap;
		*uncompp += bmp->zbm_uncompressed_freed_before_next_snap;
	} else {
		ASSERT3U(dsl_dataset_phys(snap)->ds_prev_snap_txg, ==,
		    bmp->zbm_creation_txg);
		uint64_t used, comp, uncomp;
		dsl_deadlist_space(&snap->ds_deadlist, &used, &comp, &uncomp);
		*usedp += used;
		*compp += comp;
		*uncompp += uncomp;
	}
	if (snap != new)
		dsl_dataset_rele(snap, FTAG);
	return (err);
}

/*
 * Return (in *usedp) the amount of space written in new that was not
 * present at the time the bookmark corresponds to.  New may be a
 * snapshot or the head.  Old must be a bookmark before new, in
 * new's filesystem (or its origin) -- caller verifies this.
 */
int
dsl_dataset_space_written_bookmark(zfs_bookmark_phys_t *bmp,
    dsl_dataset_t *new, uint64_t *usedp, uint64_t *compp, uint64_t *uncompp)
{
	if (!(bmp->zbm_flags & ZBM_FLAG_HAS_FBN))
		return (ENOTSUP);
	return (dsl_dataset_space_written_impl(bmp, new,
	    usedp, compp, uncompp));
}

/*
 * Return (in *usedp) the amount of space written in new that is not
 * present in oldsnap.  New may be a snapshot or the head.  Old must be
 * a snapshot before new, in new's filesystem (or its origin).  If not then
 * fail and return EINVAL.
 */
int
dsl_dataset_space_written(dsl_dataset_t *oldsnap, dsl_dataset_t *new,
    uint64_t *usedp, uint64_t *compp, uint64_t *uncompp)
{
	if (!dsl_dataset_is_before(new, oldsnap, 0))
		return (SET_ERROR(EINVAL));

	zfs_bookmark_phys_t zbm = { 0 };
	dsl_dataset_phys_t *dsp = dsl_dataset_phys(oldsnap);
	zbm.zbm_guid = dsp->ds_guid;
	zbm.zbm_creation_txg = dsp->ds_creation_txg;
	zbm.zbm_creation_time = dsp->ds_creation_time;
	zbm.zbm_referenced_bytes_refd = dsp->ds_referenced_bytes;
	zbm.zbm_compressed_bytes_refd = dsp->ds_compressed_bytes;
	zbm.zbm_uncompressed_bytes_refd = dsp->ds_uncompressed_bytes;

	/*
	 * If oldsnap is the origin (or origin's origin, ...) of new,
	 * we can't easily calculate the effective FBN.  Therefore,
	 * we do not set ZBM_FLAG_HAS_FBN, so that the _impl will calculate
	 * it relative to the correct "next": the next snapshot towards "new",
	 * rather than the next snapshot in oldsnap's dsl_dir.
	 */
	return (dsl_dataset_space_written_impl(&zbm, new,
	    usedp, compp, uncompp));
}

/*
 * Return (in *usedp) the amount of space that will be reclaimed if firstsnap,
 * lastsnap, and all snapshots in between are deleted.
 *
 * blocks that would be freed            [---------------------------]
 * snapshots                       ---O-------O--------O-------O--------O
 *                                        firstsnap        lastsnap
 *
 * This is the set of blocks that were born after the snap before firstsnap,
 * (birth > firstsnap->prev_snap_txg) and died before the snap after the
 * last snap (ie, is on lastsnap->ds_next->ds_deadlist or an earlier deadlist).
 * We calculate this by iterating over the relevant deadlists (from the snap
 * after lastsnap, backward to the snap after firstsnap), summing up the
 * space on the deadlist that was born after the snap before firstsnap.
 */
int
dsl_dataset_space_wouldfree(dsl_dataset_t *firstsnap,
    dsl_dataset_t *lastsnap,
    uint64_t *usedp, uint64_t *compp, uint64_t *uncompp)
{
	int err = 0;
	uint64_t snapobj;
	dsl_pool_t *dp = firstsnap->ds_dir->dd_pool;

	ASSERT(firstsnap->ds_is_snapshot);
	ASSERT(lastsnap->ds_is_snapshot);

	/*
	 * Check that the snapshots are in the same dsl_dir, and firstsnap
	 * is before lastsnap.
	 */
	if (firstsnap->ds_dir != lastsnap->ds_dir ||
	    dsl_dataset_phys(firstsnap)->ds_creation_txg >
	    dsl_dataset_phys(lastsnap)->ds_creation_txg)
		return (SET_ERROR(EINVAL));

	*usedp = *compp = *uncompp = 0;

	snapobj = dsl_dataset_phys(lastsnap)->ds_next_snap_obj;
	while (snapobj != firstsnap->ds_object) {
		dsl_dataset_t *ds;
		uint64_t used, comp, uncomp;

		err = dsl_dataset_hold_obj(dp, snapobj, FTAG, &ds);
		if (err != 0)
			break;

		dsl_deadlist_space_range(&ds->ds_deadlist,
		    dsl_dataset_phys(firstsnap)->ds_prev_snap_txg, UINT64_MAX,
		    &used, &comp, &uncomp);
		*usedp += used;
		*compp += comp;
		*uncompp += uncomp;

		snapobj = dsl_dataset_phys(ds)->ds_prev_snap_obj;
		ASSERT3U(snapobj, !=, 0);
		dsl_dataset_rele(ds, FTAG);
	}
	return (err);
}

static int
dsl_dataset_activate_mooch_byteswap_check(void *arg, dmu_tx_t *tx)
{
	dsl_dataset_t *ds = arg;
	dsl_pool_t *dp = dmu_tx_pool(tx);

	if (!spa_feature_is_enabled(dp->dp_spa, SPA_FEATURE_MOOCH_BYTESWAP))
		return (SET_ERROR(ENOTSUP));

	ASSERT(spa_feature_is_enabled(dp->dp_spa,
	    SPA_FEATURE_EXTENSIBLE_DATASET));

	if (dsl_dataset_feature_is_active(ds, SPA_FEATURE_MOOCH_BYTESWAP))
		return (EALREADY);

	if (!dsl_dir_is_clone(ds->ds_dir)) {
		return (EINVAL);
	}

	return (0);
}

void
dsl_dataset_activate_mooch_byteswap_sync(void *arg, dmu_tx_t *tx)
{
	dsl_dataset_t *ds = arg;

	dsl_dataset_activate_feature(ds->ds_object,
	    SPA_FEATURE_MOOCH_BYTESWAP, (void *)B_TRUE, tx);
	ASSERT(!dsl_dataset_feature_is_active(ds, SPA_FEATURE_MOOCH_BYTESWAP));
	ds->ds_feature[SPA_FEATURE_MOOCH_BYTESWAP] = (void *)B_TRUE;
}

/*
 * The objset must be long-held, because this will do a synctask
 */
int
dsl_dataset_activate_mooch_byteswap(objset_t *os)
{
	int error;

	error = dsl_sync_task(spa_name(dmu_objset_spa(os)),
	    dsl_dataset_activate_mooch_byteswap_check,
	    dsl_dataset_activate_mooch_byteswap_sync, os->os_dsl_dataset,
	    1, ZFS_SPACE_CHECK_NORMAL);

	/*
	 * EALREADY here indicates that this dataset is already mooching.
	 */
	if (error == EALREADY)
		error = 0;
	return (error);
}

/*
 * Return TRUE if 'earlier' is an earlier snapshot in 'later's timeline.
 * For example, they could both be snapshots of the same filesystem, and
 * 'earlier' is before 'later'.  Or 'earlier' could be the origin of
 * 'later's filesystem.  Or 'earlier' could be an older snapshot in the origin's
 * filesystem.  Or 'earlier' could be the origin's origin.
 *
 * If non-zero, earlier_txg is used instead of earlier's ds_creation_txg.
 */
boolean_t
dsl_dataset_is_before(dsl_dataset_t *later, dsl_dataset_t *earlier,
    uint64_t earlier_txg)
{
	dsl_pool_t *dp = later->ds_dir->dd_pool;
	int error;
	boolean_t ret;

	ASSERT(dsl_pool_config_held(dp));
	ASSERT(earlier->ds_is_snapshot || earlier_txg != 0);

	if (earlier_txg == 0)
		earlier_txg = dsl_dataset_phys(earlier)->ds_creation_txg;

	if (later->ds_is_snapshot &&
	    earlier_txg >= dsl_dataset_phys(later)->ds_creation_txg)
		return (B_FALSE);

	if (later->ds_dir == earlier->ds_dir)
		return (B_TRUE);

	/*
	 * We check dd_origin_obj explicitly here rather than using
	 * dsl_dir_is_clone() so that we will return TRUE if "earlier"
	 * is $ORIGIN@$ORIGIN.  dsl_dataset_space_written() depends on
	 * this behavior.
	 */
	if (dsl_dir_phys(later->ds_dir)->dd_origin_obj == 0)
		return (B_FALSE);

	dsl_dataset_t *origin;
	error = dsl_dataset_hold_obj(dp,
	    dsl_dir_phys(later->ds_dir)->dd_origin_obj, FTAG, &origin);
	if (error != 0)
		return (B_FALSE);
	if (dsl_dataset_phys(origin)->ds_creation_txg == earlier_txg &&
	    origin->ds_dir == earlier->ds_dir) {
		dsl_dataset_rele(origin, FTAG);
		return (B_TRUE);
	}
	ret = dsl_dataset_is_before(origin, earlier, earlier_txg);
	dsl_dataset_rele(origin, FTAG);
	return (ret);
}


void
dsl_dataset_zapify(dsl_dataset_t *ds, dmu_tx_t *tx)
{
	objset_t *mos = ds->ds_dir->dd_pool->dp_meta_objset;
	dmu_object_zapify(mos, ds->ds_object, DMU_OT_DSL_DATASET, tx);
}

boolean_t
dsl_dataset_is_zapified(dsl_dataset_t *ds)
{
	dmu_object_info_t doi;

	dmu_object_info_from_db(ds->ds_dbuf, &doi);
	return (doi.doi_type == DMU_OTN_ZAP_METADATA);
}

boolean_t
dsl_dataset_has_resume_receive_state(dsl_dataset_t *ds)
{
	return (dsl_dataset_is_zapified(ds) &&
	    zap_contains(ds->ds_dir->dd_pool->dp_meta_objset,
	    ds->ds_object, DS_FIELD_RESUME_TOGUID) == 0);
}

uint64_t
dsl_dataset_get_remap_deadlist_object(dsl_dataset_t *ds)
{
	uint64_t remap_deadlist_obj;
	int err;

	if (!dsl_dataset_is_zapified(ds))
		return (0);

	err = zap_lookup(ds->ds_dir->dd_pool->dp_meta_objset, ds->ds_object,
	    DS_FIELD_REMAP_DEADLIST, sizeof (remap_deadlist_obj), 1,
	    &remap_deadlist_obj);

	if (err != 0) {
		VERIFY3S(err, ==, ENOENT);
		return (0);
	}

	ASSERT(remap_deadlist_obj != 0);
	return (remap_deadlist_obj);
}

boolean_t
dsl_dataset_remap_deadlist_exists(dsl_dataset_t *ds)
{
	EQUIV(dsl_deadlist_is_open(&ds->ds_remap_deadlist),
	    dsl_dataset_get_remap_deadlist_object(ds) != 0);
	return (dsl_deadlist_is_open(&ds->ds_remap_deadlist));
}

static void
dsl_dataset_set_remap_deadlist_object(dsl_dataset_t *ds, uint64_t obj,
    dmu_tx_t *tx)
{
	ASSERT(obj != 0);
	dsl_dataset_zapify(ds, tx);
	VERIFY0(zap_add(ds->ds_dir->dd_pool->dp_meta_objset, ds->ds_object,
	    DS_FIELD_REMAP_DEADLIST, sizeof (obj), 1, &obj, tx));
}

static void
dsl_dataset_unset_remap_deadlist_object(dsl_dataset_t *ds, dmu_tx_t *tx)
{
	VERIFY0(zap_remove(ds->ds_dir->dd_pool->dp_meta_objset,
	    ds->ds_object, DS_FIELD_REMAP_DEADLIST, tx));
}

void
dsl_dataset_destroy_remap_deadlist(dsl_dataset_t *ds, dmu_tx_t *tx)
{
	uint64_t remap_deadlist_object;
	spa_t *spa = ds->ds_dir->dd_pool->dp_spa;

	ASSERT(dmu_tx_is_syncing(tx));
	ASSERT(dsl_dataset_remap_deadlist_exists(ds));

	remap_deadlist_object = ds->ds_remap_deadlist.dl_object;
	dsl_deadlist_close(&ds->ds_remap_deadlist);
	dsl_deadlist_free(spa_meta_objset(spa), remap_deadlist_object, tx);
	dsl_dataset_unset_remap_deadlist_object(ds, tx);
	spa_feature_decr(spa, SPA_FEATURE_OBSOLETE_COUNTS, tx);
}

void
dsl_dataset_create_remap_deadlist(dsl_dataset_t *ds, dmu_tx_t *tx)
{
	uint64_t remap_deadlist_obj;
	spa_t *spa = ds->ds_dir->dd_pool->dp_spa;

	ASSERT(dmu_tx_is_syncing(tx));
	/*
	 * Currently we only create remap deadlists when there are indirect
	 * vdevs with referenced mappings.
	 */
	ASSERT(spa_feature_is_active(spa, SPA_FEATURE_DEVICE_REMOVAL));

	remap_deadlist_obj = dsl_deadlist_clone(
	    &ds->ds_deadlist, UINT64_MAX,
	    dsl_dataset_phys(ds)->ds_prev_snap_obj, tx);
	dsl_dataset_set_remap_deadlist_object(ds,
	    remap_deadlist_obj, tx);
	dsl_deadlist_open(&ds->ds_remap_deadlist, spa_meta_objset(spa),
	    remap_deadlist_obj);
	spa_feature_incr(spa, SPA_FEATURE_OBSOLETE_COUNTS, tx);
}

void
dsl_dataset_activate_redaction(dsl_dataset_t *ds, uint64_t *redact_snaps,
    uint64_t num_redact_snaps, dmu_tx_t *tx)
{
	uint64_t dsobj = ds->ds_object;
	struct feature_type_uint64_array_arg *ftuaa =
	    kmem_zalloc(sizeof (*ftuaa), KM_SLEEP);
	ftuaa->length = (int64_t)num_redact_snaps;
	if (num_redact_snaps > 0) {
		ftuaa->array = kmem_alloc(num_redact_snaps * sizeof (uint64_t),
		    KM_SLEEP);
		bcopy(redact_snaps, ftuaa->array, num_redact_snaps *
		    sizeof (uint64_t));
	}
	dsl_dataset_activate_feature(dsobj, SPA_FEATURE_REDACTED_DATASETS,
	    ftuaa, tx);
	ds->ds_feature[SPA_FEATURE_REDACTED_DATASETS] = ftuaa;
}<|MERGE_RESOLUTION|>--- conflicted
+++ resolved
@@ -292,7 +292,6 @@
 	return (used);
 }
 
-<<<<<<< HEAD
 struct feature_type_uint64_array_arg {
 	uint64_t length;
 	uint64_t *array;
@@ -359,8 +358,6 @@
 	return (err);
 }
 
-=======
->>>>>>> 3d75a287
 /*
  * We have to release the fsid syncronously or we risk that a subsequent
  * mount of the same dataset will fail to unique_insert the fsid.  This
@@ -1939,24 +1936,8 @@
 	objset_t *mos = ds->ds_dir->dd_pool->dp_meta_objset;
 	zap_cursor_t zc;
 	zap_attribute_t za;
-<<<<<<< HEAD
-=======
-	nvlist_t *propval = fnvlist_alloc();
-	nvlist_t *val;
->>>>>>> 3d75a287
 
 	ASSERT(dsl_pool_config_held(ds->ds_dir->dd_pool));
-
-	/*
-	 * We use nvlist_alloc() instead of fnvlist_alloc() because the
-	 * latter would allocate the list with NV_UNIQUE_NAME flag.
-	 * As a result, every time a clone name is appended to the list
-	 * it would be (linearly) searched for for a duplicate name.
-	 * We already know that all clone names must be unique and we
-	 * want avoid the quadratic complexity of double-checking that
-	 * because we can have a large number of clones.
-	 */
-	VERIFY0(nvlist_alloc(&val, 0, KM_SLEEP));
 
 	/*
 	 * There may be missing entries in ds_next_clones_obj
@@ -1990,7 +1971,17 @@
 get_clones_stat(dsl_dataset_t *ds, nvlist_t *nv)
 {
 	nvlist_t *propval = fnvlist_alloc();
-	nvlist_t *val = fnvlist_alloc();
+	nvlist_t *val;
+	/*
+	 * We use nvlist_alloc() instead of fnvlist_alloc() because the
+	 * latter would allocate the list with NV_UNIQUE_NAME flag.
+	 * As a result, every time a clone name is appended to the list
+	 * it would be (linearly) searched for for a duplicate name.
+	 * We already know that all clone names must be unique and we
+	 * want avoid the quadratic complexity of double-checking that
+	 * because we can have a large number of clones.
+	 */
+	VERIFY0(nvlist_alloc(&val, 0, KM_SLEEP));
 
 	if (get_clones_stat_impl(ds, val) == 0) {
 		fnvlist_add_nvlist(propval, ZPROP_VALUE, val);
