/*
 * CDDL HEADER START
 *
 * The contents of this file are subject to the terms of the
 * Common Development and Distribution License (the "License").
 * You may not use this file except in compliance with the License.
 *
 * You can obtain a copy of the license at usr/src/OPENSOLARIS.LICENSE
 * or http://www.opensolaris.org/os/licensing.
 * See the License for the specific language governing permissions
 * and limitations under the License.
 *
 * When distributing Covered Code, include this CDDL HEADER in each
 * file and include the License file at usr/src/OPENSOLARIS.LICENSE.
 * If applicable, add the following below this CDDL HEADER, with the
 * fields enclosed by brackets "[]" replaced with your own identifying
 * information: Portions Copyright [yyyy] [name of copyright owner]
 *
 * CDDL HEADER END
 */

/*
 * Copyright (c) 2005, 2010, Oracle and/or its affiliates. All rights reserved.
 * Copyright (c) 2011, 2017 by Delphix. All rights reserved.
 * Copyright (c) 2014, Joyent, Inc. All rights reserved.
 * Copyright (c) 2014 RackTop Systems.
 * Copyright (c) 2014 Spectra Logic Corporation, All rights reserved.
 * Copyright (c) 2014 Integros [integros.com]
 * Copyright 2016, OmniTI Computer Consulting, Inc. All rights reserved.
 * Copyright 2017 Nexenta Systems, Inc.
 */

#include <sys/dmu_objset.h>
#include <sys/dsl_dataset.h>
#include <sys/dsl_dir.h>
#include <sys/dsl_prop.h>
#include <sys/dsl_synctask.h>
#include <sys/dmu_traverse.h>
#include <sys/dmu_impl.h>
#include <sys/dmu_tx.h>
#include <sys/arc.h>
#include <sys/zio.h>
#include <sys/zap.h>
#include <sys/zfeature.h>
#include <sys/unique.h>
#include <sys/zfs_context.h>
#include <sys/zfs_ioctl.h>
#include <sys/spa.h>
#include <sys/spa_impl.h>
#include <sys/vdev.h>
#include <sys/zfs_znode.h>
#include <sys/zfs_onexit.h>
#include <sys/zvol.h>
#include <sys/dsl_scan.h>
#include <sys/dsl_deadlist.h>
#include <sys/dsl_destroy.h>
#include <sys/dsl_userhold.h>
#include <sys/dsl_bookmark.h>
#include <sys/dmu_send.h>
#include <sys/dmu_recv.h>
#include <sys/zio_compress.h>
#include <sys/zio_checksum.h>
#include <zfs_fletcher.h>

/*
 * The SPA supports block sizes up to 16MB.  However, very large blocks
 * can have an impact on i/o latency (e.g. tying up a spinning disk for
 * ~300ms), and also potentially on the memory allocator.  Therefore,
 * we do not allow the recordsize to be set larger than zfs_max_recordsize
 * (default 1MB).  Larger blocks can be created by changing this tunable,
 * and pools with larger blocks can always be imported and used, regardless
 * of this setting.
 */
int zfs_max_recordsize = 1 * 1024 * 1024;
boolean_t zfs_allow_redacted_dataset_mount = B_FALSE;

#define	SWITCH64(x, y) \
	{ \
		uint64_t __tmp = (x); \
		(x) = (y); \
		(y) = __tmp; \
	}

#define	DS_REF_MAX	(1ULL << 62)

extern inline dsl_dataset_phys_t *dsl_dataset_phys(dsl_dataset_t *ds);

static void dsl_dataset_set_remap_deadlist_object(dsl_dataset_t *ds,
    uint64_t obj, dmu_tx_t *tx);
static void dsl_dataset_unset_remap_deadlist_object(dsl_dataset_t *ds,
    dmu_tx_t *tx);
static void unload_zfeature(dsl_dataset_t *ds, spa_feature_t f);

extern int spa_asize_inflation;

static zil_header_t zero_zil;

/*
 * Figure out how much of this delta should be propagated to the dsl_dir
 * layer.  If there's a refreservation, that space has already been
 * partially accounted for in our ancestors.
 */
static int64_t
parent_delta(dsl_dataset_t *ds, int64_t delta)
{
	dsl_dataset_phys_t *ds_phys;
	uint64_t old_bytes, new_bytes;

	if (ds->ds_reserved == 0)
		return (delta);

	ds_phys = dsl_dataset_phys(ds);
	old_bytes = MAX(ds_phys->ds_unique_bytes, ds->ds_reserved);
	new_bytes = MAX(ds_phys->ds_unique_bytes + delta, ds->ds_reserved);

	ASSERT3U(ABS((int64_t)(new_bytes - old_bytes)), <=, ABS(delta));
	return (new_bytes - old_bytes);
}

void
dsl_dataset_block_born(dsl_dataset_t *ds, const blkptr_t *bp, dmu_tx_t *tx)
{
	int used = bp_get_dsize_sync(tx->tx_pool->dp_spa, bp);
	int compressed = BP_GET_PSIZE(bp);
	int uncompressed = BP_GET_UCSIZE(bp);
	int64_t delta;

	dprintf_bp(bp, "ds=%p", ds);

	ASSERT(dmu_tx_is_syncing(tx));
	/* It could have been compressed away to nothing */
	if (BP_IS_HOLE(bp) || BP_IS_REDACTED(bp))
		return;
	ASSERT(BP_GET_TYPE(bp) != DMU_OT_NONE);
	ASSERT(DMU_OT_IS_VALID(BP_GET_TYPE(bp)));
	if (ds == NULL) {
		dsl_pool_mos_diduse_space(tx->tx_pool,
		    used, compressed, uncompressed);
		return;
	}

	ASSERT3U(bp->blk_birth, >, dsl_dataset_phys(ds)->ds_prev_snap_txg);
	dmu_buf_will_dirty(ds->ds_dbuf, tx);
	mutex_enter(&ds->ds_lock);
	delta = parent_delta(ds, used);
	dsl_dataset_phys(ds)->ds_referenced_bytes += used;
	dsl_dataset_phys(ds)->ds_compressed_bytes += compressed;
	dsl_dataset_phys(ds)->ds_uncompressed_bytes += uncompressed;
	dsl_dataset_phys(ds)->ds_unique_bytes += used;

	if (BP_GET_LSIZE(bp) > SPA_OLD_MAXBLOCKSIZE) {
		ds->ds_feature_activation[SPA_FEATURE_LARGE_BLOCKS] =
		    (void *)B_TRUE;
	}

	spa_feature_t f = zio_checksum_to_feature(BP_GET_CHECKSUM(bp));
	if (f != SPA_FEATURE_NONE) {
		ASSERT3S(spa_feature_table[f].fi_type, ==,
		    ZFEATURE_TYPE_BOOLEAN);
		ds->ds_feature_activation[f] = (void *)B_TRUE;
	}

	mutex_exit(&ds->ds_lock);
	dsl_dir_diduse_space(ds->ds_dir, DD_USED_HEAD, delta,
	    compressed, uncompressed, tx);
	dsl_dir_transfer_space(ds->ds_dir, used - delta,
	    DD_USED_REFRSRV, DD_USED_HEAD, tx);
}

/*
 * Called when the specified segment has been remapped, and is thus no
 * longer referenced in the head dataset.  The vdev must be indirect.
 *
 * If the segment is referenced by a snapshot, put it on the remap deadlist.
 * Otherwise, add this segment to the obsolete spacemap.
 */
void
dsl_dataset_block_remapped(dsl_dataset_t *ds, uint64_t vdev, uint64_t offset,
    uint64_t size, uint64_t birth, dmu_tx_t *tx)
{
	spa_t *spa = ds->ds_dir->dd_pool->dp_spa;

	ASSERT(dmu_tx_is_syncing(tx));
	ASSERT(birth <= tx->tx_txg);
	ASSERT(!ds->ds_is_snapshot);

	if (birth > dsl_dataset_phys(ds)->ds_prev_snap_txg) {
		spa_vdev_indirect_mark_obsolete(spa, vdev, offset, size, tx);
	} else {
		blkptr_t fakebp;
		dva_t *dva = &fakebp.blk_dva[0];

		ASSERT(ds != NULL);

		mutex_enter(&ds->ds_remap_deadlist_lock);
		if (!dsl_dataset_remap_deadlist_exists(ds)) {
			dsl_dataset_create_remap_deadlist(ds, tx);
		}
		mutex_exit(&ds->ds_remap_deadlist_lock);

		BP_ZERO(&fakebp);
		fakebp.blk_birth = birth;
		DVA_SET_VDEV(dva, vdev);
		DVA_SET_OFFSET(dva, offset);
		DVA_SET_ASIZE(dva, size);

		dsl_deadlist_insert(&ds->ds_remap_deadlist, &fakebp, tx);
	}
}

int
dsl_dataset_block_kill(dsl_dataset_t *ds, const blkptr_t *bp, dmu_tx_t *tx,
    boolean_t async)
{
	spa_t *spa = dmu_tx_pool(tx)->dp_spa;

	int used = bp_get_dsize_sync(spa, bp);
	int compressed = BP_GET_PSIZE(bp);
	int uncompressed = BP_GET_UCSIZE(bp);

	if (BP_IS_HOLE(bp) || BP_IS_REDACTED(bp))
		return (0);

	ASSERT(dmu_tx_is_syncing(tx));
	ASSERT(bp->blk_birth <= tx->tx_txg);

	if (ds == NULL) {
		dsl_free(tx->tx_pool, tx->tx_txg, bp);
		dsl_pool_mos_diduse_space(tx->tx_pool,
		    -used, -compressed, -uncompressed);
		return (used);
	}
	ASSERT3P(tx->tx_pool, ==, ds->ds_dir->dd_pool);

	ASSERT(!ds->ds_is_snapshot);
	dmu_buf_will_dirty(ds->ds_dbuf, tx);

	if (bp->blk_birth > dsl_dataset_phys(ds)->ds_prev_snap_txg) {
		int64_t delta;

		dprintf_bp(bp, "freeing ds=%llu", ds->ds_object);
		dsl_free(tx->tx_pool, tx->tx_txg, bp);

		mutex_enter(&ds->ds_lock);
		ASSERT(dsl_dataset_phys(ds)->ds_unique_bytes >= used ||
		    !DS_UNIQUE_IS_ACCURATE(ds));
		delta = parent_delta(ds, -used);
		dsl_dataset_phys(ds)->ds_unique_bytes -= used;
		mutex_exit(&ds->ds_lock);
		dsl_dir_diduse_space(ds->ds_dir, DD_USED_HEAD,
		    delta, -compressed, -uncompressed, tx);
		dsl_dir_transfer_space(ds->ds_dir, -used - delta,
		    DD_USED_REFRSRV, DD_USED_HEAD, tx);
	} else {
		dprintf_bp(bp, "putting on dead list: %s", "");
		if (async) {
			/*
			 * We are here as part of zio's write done callback,
			 * which means we're a zio interrupt thread.  We can't
			 * call dsl_deadlist_insert() now because it may block
			 * waiting for I/O.  Instead, put bp on the deferred
			 * queue and let dsl_pool_sync() finish the job.
			 */
			bplist_append(&ds->ds_pending_deadlist, bp);
		} else {
			dsl_deadlist_insert(&ds->ds_deadlist, bp, tx);
		}
		ASSERT3U(ds->ds_prev->ds_object, ==,
		    dsl_dataset_phys(ds)->ds_prev_snap_obj);
		ASSERT(dsl_dataset_phys(ds->ds_prev)->ds_num_children > 0);
		/* if (bp->blk_birth > prev prev snap txg) prev unique += bs */
		if (dsl_dataset_phys(ds->ds_prev)->ds_next_snap_obj ==
		    ds->ds_object && bp->blk_birth >
		    dsl_dataset_phys(ds->ds_prev)->ds_prev_snap_txg) {
			dmu_buf_will_dirty(ds->ds_prev->ds_dbuf, tx);
			mutex_enter(&ds->ds_prev->ds_lock);
			dsl_dataset_phys(ds->ds_prev)->ds_unique_bytes += used;
			mutex_exit(&ds->ds_prev->ds_lock);
		}
		if (bp->blk_birth > ds->ds_dir->dd_origin_txg) {
			dsl_dir_transfer_space(ds->ds_dir, used,
			    DD_USED_HEAD, DD_USED_SNAP, tx);
		}
	}

	dsl_bookmark_block_killed(ds, bp, tx);

	mutex_enter(&ds->ds_lock);
	ASSERT3U(dsl_dataset_phys(ds)->ds_referenced_bytes, >=, used);
	dsl_dataset_phys(ds)->ds_referenced_bytes -= used;
	ASSERT3U(dsl_dataset_phys(ds)->ds_compressed_bytes, >=, compressed);
	dsl_dataset_phys(ds)->ds_compressed_bytes -= compressed;
	ASSERT3U(dsl_dataset_phys(ds)->ds_uncompressed_bytes, >=, uncompressed);
	dsl_dataset_phys(ds)->ds_uncompressed_bytes -= uncompressed;
	mutex_exit(&ds->ds_lock);

	return (used);
}

struct feature_type_uint64_array_arg {
	uint64_t length;
	uint64_t *array;
};

static void
unload_zfeature(dsl_dataset_t *ds, spa_feature_t f)
{
	switch (spa_feature_table[f].fi_type) {
	case ZFEATURE_TYPE_BOOLEAN:
		break;
	case ZFEATURE_TYPE_UINT64_ARRAY:
	{
		struct feature_type_uint64_array_arg *ftuaa = ds->ds_feature[f];
		kmem_free(ftuaa->array, ftuaa->length * sizeof (uint64_t));
		kmem_free(ftuaa, sizeof (*ftuaa));
		break;
	}
	default:
		panic("Invalid zfeature type!");
	}
}

static int
load_zfeature(objset_t *mos, dsl_dataset_t *ds, spa_feature_t f)
{
	int err = 0;
	switch (spa_feature_table[f].fi_type) {
	case ZFEATURE_TYPE_BOOLEAN:
		err = zap_contains(mos, ds->ds_object,
		    spa_feature_table[f].fi_guid);
		if (err == 0) {
			ds->ds_feature[f] = (void *)B_TRUE;
		} else {
			ASSERT3U(err, ==, ENOENT);
			err = 0;
		}
		break;
	case ZFEATURE_TYPE_UINT64_ARRAY:
	{
		uint64_t int_size, num_int;
		uint64_t *data;
		err = zap_length(mos, ds->ds_object,
		    spa_feature_table[f].fi_guid, &int_size, &num_int);
		if (err != 0) {
			ASSERT3U(err, ==, ENOENT);
			err = 0;
			break;
		}
		ASSERT3U(int_size, ==, sizeof (uint64_t));
		data = kmem_alloc(int_size * num_int, KM_SLEEP);
		VERIFY0(zap_lookup(mos, ds->ds_object,
		    spa_feature_table[f].fi_guid, int_size, num_int, data));
		struct feature_type_uint64_array_arg *ftuaa =
		    kmem_alloc(sizeof (*ftuaa), KM_SLEEP);
		ftuaa->length = num_int;
		ftuaa->array = data;
		ds->ds_feature[f] = ftuaa;
		break;
	}
	default:
		panic("Invalid zfeature type!");
	}
	return (err);
}

/*
 * We have to release the fsid syncronously or we risk that a subsequent
 * mount of the same dataset will fail to unique_insert the fsid.  This
 * failure would manifest itself as the fsid of this dataset changing
 * between mounts which makes NFS clients quite unhappy.
 */
static void
dsl_dataset_evict_sync(void *dbu)
{
	dsl_dataset_t *ds = dbu;

	ASSERT(ds->ds_owner == NULL);

	unique_remove(ds->ds_fsid_guid);
}

static void
dsl_dataset_evict_async(void *dbu)
{
	dsl_dataset_t *ds = dbu;

	ASSERT(ds->ds_owner == NULL);

	ds->ds_dbuf = NULL;

	if (ds->ds_objset != NULL)
		dmu_objset_evict(ds->ds_objset);

	if (ds->ds_prev) {
		dsl_dataset_rele(ds->ds_prev, ds);
		ds->ds_prev = NULL;
	}

	dsl_bookmark_fini_ds(ds);

	bplist_destroy(&ds->ds_pending_deadlist);
	if (dsl_deadlist_is_open(&ds->ds_deadlist))
		dsl_deadlist_close(&ds->ds_deadlist);
	if (dsl_deadlist_is_open(&ds->ds_remap_deadlist))
		dsl_deadlist_close(&ds->ds_remap_deadlist);
	if (ds->ds_dir)
		dsl_dir_async_rele(ds->ds_dir, ds);

	ASSERT(!list_link_active(&ds->ds_synced_link));

	for (spa_feature_t f = 0; f < SPA_FEATURES; f++) {
		if (dsl_dataset_feature_is_active(ds, f))
			unload_zfeature(ds, f);
	}

	list_destroy(&ds->ds_prop_cbs);
	mutex_destroy(&ds->ds_lock);
	mutex_destroy(&ds->ds_opening_lock);
	mutex_destroy(&ds->ds_sendstream_lock);
	mutex_destroy(&ds->ds_remap_deadlist_lock);
	refcount_destroy(&ds->ds_longholds);
	rrw_destroy(&ds->ds_bp_rwlock);

	kmem_free(ds, sizeof (dsl_dataset_t));
}

int
dsl_dataset_get_snapname(dsl_dataset_t *ds)
{
	dsl_dataset_phys_t *headphys;
	int err;
	dmu_buf_t *headdbuf;
	dsl_pool_t *dp = ds->ds_dir->dd_pool;
	objset_t *mos = dp->dp_meta_objset;

	if (ds->ds_snapname[0])
		return (0);
	if (dsl_dataset_phys(ds)->ds_next_snap_obj == 0)
		return (0);

	err = dmu_bonus_hold(mos, dsl_dir_phys(ds->ds_dir)->dd_head_dataset_obj,
	    FTAG, &headdbuf);
	if (err != 0)
		return (err);
	headphys = headdbuf->db_data;
	err = zap_value_search(dp->dp_meta_objset,
	    headphys->ds_snapnames_zapobj, ds->ds_object, 0, ds->ds_snapname);
	dmu_buf_rele(headdbuf, FTAG);
	return (err);
}

int
dsl_dataset_snap_lookup(dsl_dataset_t *ds, const char *name, uint64_t *value)
{
	objset_t *mos = ds->ds_dir->dd_pool->dp_meta_objset;
	uint64_t snapobj = dsl_dataset_phys(ds)->ds_snapnames_zapobj;
	matchtype_t mt = 0;
	int err;

	if (dsl_dataset_phys(ds)->ds_flags & DS_FLAG_CI_DATASET)
		mt = MT_NORMALIZE;

	err = zap_lookup_norm(mos, snapobj, name, 8, 1,
	    value, mt, NULL, 0, NULL);
	if (err == ENOTSUP && (mt & MT_NORMALIZE))
		err = zap_lookup(mos, snapobj, name, 8, 1, value);
	return (err);
}

int
dsl_dataset_snap_remove(dsl_dataset_t *ds, const char *name, dmu_tx_t *tx,
    boolean_t adj_cnt)
{
	objset_t *mos = ds->ds_dir->dd_pool->dp_meta_objset;
	uint64_t snapobj = dsl_dataset_phys(ds)->ds_snapnames_zapobj;
	matchtype_t mt = 0;
	int err;

	dsl_dir_snap_cmtime_update(ds->ds_dir);

	if (dsl_dataset_phys(ds)->ds_flags & DS_FLAG_CI_DATASET)
		mt = MT_NORMALIZE;

	err = zap_remove_norm(mos, snapobj, name, mt, tx);
	if (err == ENOTSUP && (mt & MT_NORMALIZE))
		err = zap_remove(mos, snapobj, name, tx);

	if (err == 0 && adj_cnt)
		dsl_fs_ss_count_adjust(ds->ds_dir, -1,
		    DD_FIELD_SNAPSHOT_COUNT, tx);

	return (err);
}

boolean_t
dsl_dataset_try_add_ref(dsl_pool_t *dp, dsl_dataset_t *ds, void *tag)
{
	dmu_buf_t *dbuf = ds->ds_dbuf;
	boolean_t result = B_FALSE;

	if (dbuf != NULL && dmu_buf_try_add_ref(dbuf, dp->dp_meta_objset,
	    ds->ds_object, DMU_BONUS_BLKID, tag)) {

		if (ds == dmu_buf_get_user(dbuf))
			result = B_TRUE;
		else
			dmu_buf_rele(dbuf, tag);
	}

	return (result);
}

int
dsl_dataset_hold_obj(dsl_pool_t *dp, uint64_t dsobj, void *tag,
    dsl_dataset_t **dsp)
{
	objset_t *mos = dp->dp_meta_objset;
	dmu_buf_t *dbuf;
	dsl_dataset_t *ds;
	int err;
	dmu_object_info_t doi;

	ASSERT(dsl_pool_config_held(dp));

	err = dmu_bonus_hold(mos, dsobj, tag, &dbuf);
	if (err != 0)
		return (err);

	/* Make sure dsobj has the correct object type. */
	dmu_object_info_from_db(dbuf, &doi);
	if (doi.doi_bonus_type != DMU_OT_DSL_DATASET) {
		dmu_buf_rele(dbuf, tag);
		return (SET_ERROR(EINVAL));
	}

	ds = dmu_buf_get_user(dbuf);
	if (ds == NULL) {
		dsl_dataset_t *winner = NULL;

		ds = kmem_zalloc(sizeof (dsl_dataset_t), KM_SLEEP);
		ds->ds_dbuf = dbuf;
		ds->ds_object = dsobj;
		ds->ds_is_snapshot = dsl_dataset_phys(ds)->ds_num_children != 0;

		err = dsl_dir_hold_obj(dp, dsl_dataset_phys(ds)->ds_dir_obj,
		    NULL, ds, &ds->ds_dir);
		if (err != 0) {
			kmem_free(ds, sizeof (dsl_dataset_t));
			dmu_buf_rele(dbuf, tag);
			return (err);
		}

		mutex_init(&ds->ds_lock, NULL, MUTEX_DEFAULT, NULL);
		mutex_init(&ds->ds_opening_lock, NULL, MUTEX_DEFAULT, NULL);
		mutex_init(&ds->ds_sendstream_lock, NULL, MUTEX_DEFAULT, NULL);
		mutex_init(&ds->ds_remap_deadlist_lock,
		    NULL, MUTEX_DEFAULT, NULL);
		rrw_init(&ds->ds_bp_rwlock, B_FALSE);
		refcount_create(&ds->ds_longholds);

		bplist_create(&ds->ds_pending_deadlist);

		list_create(&ds->ds_sendstreams, sizeof (dmu_sendstatus_t),
		    offsetof(dmu_sendstatus_t, dss_link));

		list_create(&ds->ds_prop_cbs, sizeof (dsl_prop_cb_record_t),
		    offsetof(dsl_prop_cb_record_t, cbr_ds_node));

		if (doi.doi_type == DMU_OTN_ZAP_METADATA) {
			for (spa_feature_t f = 0; f < SPA_FEATURES; f++) {
				if (!(spa_feature_table[f].fi_flags &
				    ZFEATURE_FLAG_PER_DATASET))
					continue;
				err = load_zfeature(mos, ds, f);
			}
		}

		if (!ds->ds_is_snapshot) {
			ds->ds_snapname[0] = '\0';
			if (dsl_dataset_phys(ds)->ds_prev_snap_obj != 0) {
				err = dsl_dataset_hold_obj(dp,
				    dsl_dataset_phys(ds)->ds_prev_snap_obj,
				    ds, &ds->ds_prev);
			}
			err = dsl_bookmark_init_ds(ds);
		} else {
			if (zfs_flags & ZFS_DEBUG_SNAPNAMES)
				err = dsl_dataset_get_snapname(ds);
			if (err == 0 &&
			    dsl_dataset_phys(ds)->ds_userrefs_obj != 0) {
				err = zap_count(
				    ds->ds_dir->dd_pool->dp_meta_objset,
				    dsl_dataset_phys(ds)->ds_userrefs_obj,
				    &ds->ds_userrefs);
			}
		}

		if (err == 0 && !ds->ds_is_snapshot) {
			err = dsl_prop_get_int_ds(ds,
			    zfs_prop_to_name(ZFS_PROP_REFRESERVATION),
			    &ds->ds_reserved);
			if (err == 0) {
				err = dsl_prop_get_int_ds(ds,
				    zfs_prop_to_name(ZFS_PROP_REFQUOTA),
				    &ds->ds_quota);
			}
		} else {
			ds->ds_reserved = ds->ds_quota = 0;
		}

		dsl_deadlist_open(&ds->ds_deadlist,
		    mos, dsl_dataset_phys(ds)->ds_deadlist_obj);
		uint64_t remap_deadlist_obj =
		    dsl_dataset_get_remap_deadlist_object(ds);
		if (remap_deadlist_obj != 0) {
			dsl_deadlist_open(&ds->ds_remap_deadlist, mos,
			    remap_deadlist_obj);
		}

		dmu_buf_init_user(&ds->ds_dbu, dsl_dataset_evict_sync,
		    dsl_dataset_evict_async, &ds->ds_dbuf);
		if (err == 0)
			winner = dmu_buf_set_user_ie(dbuf, &ds->ds_dbu);

		if (err != 0 || winner != NULL) {
			bplist_destroy(&ds->ds_pending_deadlist);
			dsl_deadlist_close(&ds->ds_deadlist);
			if (dsl_deadlist_is_open(&ds->ds_remap_deadlist))
				dsl_deadlist_close(&ds->ds_remap_deadlist);
			if (ds->ds_prev)
				dsl_dataset_rele(ds->ds_prev, ds);
			dsl_dir_rele(ds->ds_dir, ds);
			mutex_destroy(&ds->ds_lock);
			mutex_destroy(&ds->ds_opening_lock);
			mutex_destroy(&ds->ds_sendstream_lock);
			refcount_destroy(&ds->ds_longholds);
			kmem_free(ds, sizeof (dsl_dataset_t));
			if (err != 0) {
				dmu_buf_rele(dbuf, tag);
				return (err);
			}
			ds = winner;
		} else {
			ds->ds_fsid_guid =
			    unique_insert(dsl_dataset_phys(ds)->ds_fsid_guid);
			if (ds->ds_fsid_guid !=
			    dsl_dataset_phys(ds)->ds_fsid_guid) {
				zfs_dbgmsg("ds_fsid_guid changed from "
				    "%llx to %llx for pool %s dataset id %llu",
				    (long long)
				    dsl_dataset_phys(ds)->ds_fsid_guid,
				    (long long)ds->ds_fsid_guid,
				    spa_name(dp->dp_spa),
				    dsobj);
			}
		}
	}
	ASSERT3P(ds->ds_dbuf, ==, dbuf);
	ASSERT3P(dsl_dataset_phys(ds), ==, dbuf->db_data);
	ASSERT(dsl_dataset_phys(ds)->ds_prev_snap_obj != 0 ||
	    spa_version(dp->dp_spa) < SPA_VERSION_ORIGIN ||
	    dp->dp_origin_snap == NULL || ds == dp->dp_origin_snap);
	*dsp = ds;
	return (0);
}

int
dsl_dataset_hold(dsl_pool_t *dp, const char *name,
    void *tag, dsl_dataset_t **dsp)
{
	dsl_dir_t *dd;
	const char *snapname;
	uint64_t obj;
	int err = 0;
	dsl_dataset_t *ds;

	err = dsl_dir_hold(dp, name, FTAG, &dd, &snapname);
	if (err != 0)
		return (err);

	ASSERT(dsl_pool_config_held(dp));
	obj = dsl_dir_phys(dd)->dd_head_dataset_obj;
	if (obj != 0)
		err = dsl_dataset_hold_obj(dp, obj, tag, &ds);
	else
		err = SET_ERROR(ENOENT);

	/* we may be looking for a snapshot */
	if (err == 0 && snapname != NULL) {
		dsl_dataset_t *snap_ds;

		if (*snapname++ != '@') {
			dsl_dataset_rele(ds, tag);
			dsl_dir_rele(dd, FTAG);
			return (SET_ERROR(ENOENT));
		}

		dprintf("looking for snapshot '%s'\n", snapname);
		err = dsl_dataset_snap_lookup(ds, snapname, &obj);
		if (err == 0)
			err = dsl_dataset_hold_obj(dp, obj, tag, &snap_ds);
		dsl_dataset_rele(ds, tag);

		if (err == 0) {
			mutex_enter(&snap_ds->ds_lock);
			if (snap_ds->ds_snapname[0] == 0)
				(void) strlcpy(snap_ds->ds_snapname, snapname,
				    sizeof (snap_ds->ds_snapname));
			mutex_exit(&snap_ds->ds_lock);
			ds = snap_ds;
		}
	}
	if (err == 0)
		*dsp = ds;
	dsl_dir_rele(dd, FTAG);
	return (err);
}

static int
dsl_dataset_own_obj_impl(dsl_pool_t *dp, uint64_t dsobj,
    void *tag, boolean_t override, dsl_dataset_t **dsp)
{
	int err = dsl_dataset_hold_obj(dp, dsobj, tag, dsp);
	if (err != 0)
		return (err);
	if (!dsl_dataset_tryown(*dsp, tag, override)) {
		dsl_dataset_rele(*dsp, tag);
		*dsp = NULL;
		return (SET_ERROR(EBUSY));
	}
	return (0);
}

int
dsl_dataset_own_obj(dsl_pool_t *dp, uint64_t dsobj,
    void *tag, dsl_dataset_t **dsp)
{
	return (dsl_dataset_own_obj_impl(dp, dsobj, tag, B_FALSE, dsp));
}

int
dsl_dataset_own_obj_force(dsl_pool_t *dp, uint64_t dsobj,
    void *tag, dsl_dataset_t **dsp)
{
	return (dsl_dataset_own_obj_impl(dp, dsobj, tag, B_TRUE, dsp));
}

static int
dsl_dataset_own_impl(dsl_pool_t *dp, const char *name,
    void *tag, boolean_t override, dsl_dataset_t **dsp)
{
	int err = dsl_dataset_hold(dp, name, tag, dsp);
	if (err != 0)
		return (err);
	if (!dsl_dataset_tryown(*dsp, tag, override)) {
		dsl_dataset_rele(*dsp, tag);
		return (SET_ERROR(EBUSY));
	}
	return (0);
}

int
dsl_dataset_own_force(dsl_pool_t *dp, const char *name, void *tag,
    dsl_dataset_t **dsp)
{
	return (dsl_dataset_own_impl(dp, name, tag, B_TRUE, dsp));
}

int
dsl_dataset_own(dsl_pool_t *dp, const char *name, void *tag,
    dsl_dataset_t **dsp)
{
	return (dsl_dataset_own_impl(dp, name, tag, B_FALSE, dsp));
}

/*
 * See the comment above dsl_pool_hold() for details.  In summary, a long
 * hold is used to prevent destruction of a dataset while the pool hold
 * is dropped, allowing other concurrent operations (e.g. spa_sync()).
 *
 * The dataset and pool must be held when this function is called.  After it
 * is called, the pool hold may be released while the dataset is still held
 * and accessed.
 */
void
dsl_dataset_long_hold(dsl_dataset_t *ds, void *tag)
{
	ASSERT(dsl_pool_config_held(ds->ds_dir->dd_pool));
	(void) refcount_add(&ds->ds_longholds, tag);
}

void
dsl_dataset_long_rele(dsl_dataset_t *ds, void *tag)
{
	(void) refcount_remove(&ds->ds_longholds, tag);
}

/* Return B_TRUE if there are any long holds on this dataset. */
boolean_t
dsl_dataset_long_held(dsl_dataset_t *ds)
{
	return (!refcount_is_zero(&ds->ds_longholds));
}

void
dsl_dataset_name(dsl_dataset_t *ds, char *name)
{
	if (ds == NULL) {
		(void) strcpy(name, "mos");
	} else {
		dsl_dir_name(ds->ds_dir, name);
		VERIFY0(dsl_dataset_get_snapname(ds));
		if (ds->ds_snapname[0]) {
			VERIFY3U(strlcat(name, "@", ZFS_MAX_DATASET_NAME_LEN),
			    <, ZFS_MAX_DATASET_NAME_LEN);
			/*
			 * We use a "recursive" mutex so that we
			 * can call dprintf_ds() with ds_lock held.
			 */
			if (!MUTEX_HELD(&ds->ds_lock)) {
				mutex_enter(&ds->ds_lock);
				VERIFY3U(strlcat(name, ds->ds_snapname,
				    ZFS_MAX_DATASET_NAME_LEN), <,
				    ZFS_MAX_DATASET_NAME_LEN);
				mutex_exit(&ds->ds_lock);
			} else {
				VERIFY3U(strlcat(name, ds->ds_snapname,
				    ZFS_MAX_DATASET_NAME_LEN), <,
				    ZFS_MAX_DATASET_NAME_LEN);
			}
		}
	}
}

int
dsl_dataset_namelen(dsl_dataset_t *ds)
{
	VERIFY0(dsl_dataset_get_snapname(ds));
	mutex_enter(&ds->ds_lock);
	int len = dsl_dir_namelen(ds->ds_dir) + 1 + strlen(ds->ds_snapname);
	mutex_exit(&ds->ds_lock);
	return (len);
}

void
dsl_dataset_rele(dsl_dataset_t *ds, void *tag)
{
	dmu_buf_rele(ds->ds_dbuf, tag);
}

void
dsl_dataset_disown(dsl_dataset_t *ds, void *tag)
{
	ASSERT3P(ds->ds_owner, ==, tag);
	ASSERT(ds->ds_dbuf != NULL);

	mutex_enter(&ds->ds_lock);
	ds->ds_owner = NULL;
	mutex_exit(&ds->ds_lock);
	dsl_dataset_long_rele(ds, tag);
	dsl_dataset_rele(ds, tag);
}

boolean_t
dsl_dataset_tryown(dsl_dataset_t *ds, void *tag, boolean_t override)
{
	boolean_t gotit = FALSE;

	ASSERT(dsl_pool_config_held(ds->ds_dir->dd_pool));
	mutex_enter(&ds->ds_lock);
	if (ds->ds_owner == NULL && (override || !(DS_IS_INCONSISTENT(ds) ||
	    (dsl_dataset_feature_is_active(ds,
	    SPA_FEATURE_REDACTED_DATASETS) &&
	    !zfs_allow_redacted_dataset_mount)))) {
		ds->ds_owner = tag;
		dsl_dataset_long_hold(ds, tag);
		gotit = TRUE;
	}
	mutex_exit(&ds->ds_lock);
	return (gotit);
}

boolean_t
dsl_dataset_has_owner(dsl_dataset_t *ds)
{
	boolean_t rv;
	mutex_enter(&ds->ds_lock);
	rv = (ds->ds_owner != NULL);
	mutex_exit(&ds->ds_lock);
	return (rv);
}

static boolean_t
zfeature_active(spa_feature_t f, void *arg)
{
	switch (spa_feature_table[f].fi_type) {
	case ZFEATURE_TYPE_BOOLEAN: {
		boolean_t val = (boolean_t)arg;
		ASSERT(val == B_FALSE || val == B_TRUE);
		return (val);
	}
	case ZFEATURE_TYPE_UINT64_ARRAY:
		/*
		 * In this case, arg is a uint64_t array.  The feature is active
		 * if the array is non-null.
		 */
		return (arg != NULL);
	default:
		panic("Invalid zfeature type!");
		return (B_FALSE);
	}
}

boolean_t
dsl_dataset_feature_is_active(dsl_dataset_t *ds, spa_feature_t f)
{
	return (zfeature_active(f, ds->ds_feature[f]));
}

/*
 * The buffers passed out by this function are references to internal buffers;
 * they should not be freed by callers of this function, and they should not be
 * used after the dataset has been released.
 */
boolean_t
dsl_dataset_get_uint64_array_feature(dsl_dataset_t *ds, spa_feature_t f,
    uint64_t *outlength, uint64_t **outp)
{
	VERIFY(spa_feature_table[f].fi_type & ZFEATURE_TYPE_UINT64_ARRAY);
	if (!dsl_dataset_feature_is_active(ds, f)) {
		return (B_FALSE);
	}
	struct feature_type_uint64_array_arg *ftuaa = ds->ds_feature[f];
	*outp = ftuaa->array;
	*outlength = ftuaa->length;
	return (B_TRUE);
}

static void
dsl_dataset_activate_feature(uint64_t dsobj, spa_feature_t f, void *arg,
    dmu_tx_t *tx)
{
	spa_t *spa = dmu_tx_pool(tx)->dp_spa;
	objset_t *mos = dmu_tx_pool(tx)->dp_meta_objset;
	uint64_t zero = 0;

	VERIFY(spa_feature_table[f].fi_flags & ZFEATURE_FLAG_PER_DATASET);

	spa_feature_incr(spa, f, tx);
	dmu_object_zapify(mos, dsobj, DMU_OT_DSL_DATASET, tx);
	switch (spa_feature_table[f].fi_type) {
	case ZFEATURE_TYPE_BOOLEAN:
		ASSERT3S((boolean_t)arg, ==, B_TRUE);
		VERIFY0(zap_add(mos, dsobj, spa_feature_table[f].fi_guid,
		    sizeof (zero), 1, &zero, tx));
		break;
	case ZFEATURE_TYPE_UINT64_ARRAY:
	{
		struct feature_type_uint64_array_arg *ftuaa = arg;
		VERIFY0(zap_add(mos, dsobj, spa_feature_table[f].fi_guid,
		    sizeof (uint64_t), ftuaa->length, ftuaa->array, tx));
		break;
	}
	default:
		panic("Invalid zfeature type!");
	}
}

static void
dsl_dataset_deactivate_feature_impl(dsl_dataset_t *ds, spa_feature_t f,
    dmu_tx_t *tx)
{
	spa_t *spa = dmu_tx_pool(tx)->dp_spa;
	objset_t *mos = dmu_tx_pool(tx)->dp_meta_objset;
	uint64_t dsobj = ds->ds_object;

	VERIFY(spa_feature_table[f].fi_flags & ZFEATURE_FLAG_PER_DATASET);

	VERIFY0(zap_remove(mos, dsobj, spa_feature_table[f].fi_guid, tx));
	spa_feature_decr(spa, f, tx);
	ds->ds_feature[f] = NULL;
}

void
dsl_dataset_deactivate_feature(dsl_dataset_t *ds, spa_feature_t f, dmu_tx_t *tx)
{
	unload_zfeature(ds, f);
	dsl_dataset_deactivate_feature_impl(ds, f, tx);
}

uint64_t
dsl_dataset_create_sync_dd(dsl_dir_t *dd, dsl_dataset_t *origin,
    uint64_t flags, dmu_tx_t *tx)
{
	dsl_pool_t *dp = dd->dd_pool;
	dmu_buf_t *dbuf;
	dsl_dataset_phys_t *dsphys;
	uint64_t dsobj;
	objset_t *mos = dp->dp_meta_objset;

	if (origin == NULL)
		origin = dp->dp_origin_snap;

	ASSERT(origin == NULL || origin->ds_dir->dd_pool == dp);
	ASSERT(origin == NULL || dsl_dataset_phys(origin)->ds_num_children > 0);
	ASSERT(dmu_tx_is_syncing(tx));
	ASSERT(dsl_dir_phys(dd)->dd_head_dataset_obj == 0);

	dsobj = dmu_object_alloc(mos, DMU_OT_DSL_DATASET, 0,
	    DMU_OT_DSL_DATASET, sizeof (dsl_dataset_phys_t), tx);
	VERIFY0(dmu_bonus_hold(mos, dsobj, FTAG, &dbuf));
	dmu_buf_will_dirty(dbuf, tx);
	dsphys = dbuf->db_data;
	bzero(dsphys, sizeof (dsl_dataset_phys_t));
	dsphys->ds_dir_obj = dd->dd_object;
	dsphys->ds_flags = flags;
	dsphys->ds_fsid_guid = unique_create();
	(void) random_get_pseudo_bytes((void*)&dsphys->ds_guid,
	    sizeof (dsphys->ds_guid));
	dsphys->ds_snapnames_zapobj =
	    zap_create_norm(mos, U8_TEXTPREP_TOUPPER, DMU_OT_DSL_DS_SNAP_MAP,
	    DMU_OT_NONE, 0, tx);
	dsphys->ds_creation_time = gethrestime_sec();
	dsphys->ds_creation_txg = tx->tx_txg == TXG_INITIAL ? 1 : tx->tx_txg;

	if (origin == NULL) {
		dsphys->ds_deadlist_obj = dsl_deadlist_alloc(mos, tx);
	} else {
		dsl_dataset_t *ohds; /* head of the origin snapshot */

		dsphys->ds_prev_snap_obj = origin->ds_object;
		dsphys->ds_prev_snap_txg =
		    dsl_dataset_phys(origin)->ds_creation_txg;
		dsphys->ds_referenced_bytes =
		    dsl_dataset_phys(origin)->ds_referenced_bytes;
		dsphys->ds_compressed_bytes =
		    dsl_dataset_phys(origin)->ds_compressed_bytes;
		dsphys->ds_uncompressed_bytes =
		    dsl_dataset_phys(origin)->ds_uncompressed_bytes;
		rrw_enter(&origin->ds_bp_rwlock, RW_READER, FTAG);
		dsphys->ds_bp = dsl_dataset_phys(origin)->ds_bp;
		rrw_exit(&origin->ds_bp_rwlock, FTAG);

		/*
		 * Inherit flags that describe the dataset's contents
		 * (INCONSISTENT) or properties (Case Insensitive).
		 */
		dsphys->ds_flags |= dsl_dataset_phys(origin)->ds_flags &
		    (DS_FLAG_INCONSISTENT | DS_FLAG_CI_DATASET);

		for (spa_feature_t f = 0; f < SPA_FEATURES; f++) {
			if (zfeature_active(f, origin->ds_feature[f])) {
				dsl_dataset_activate_feature(dsobj, f,
				    origin->ds_feature[f], tx);
			}
		}

		dmu_buf_will_dirty(origin->ds_dbuf, tx);
		dsl_dataset_phys(origin)->ds_num_children++;

		VERIFY0(dsl_dataset_hold_obj(dp,
		    dsl_dir_phys(origin->ds_dir)->dd_head_dataset_obj,
		    FTAG, &ohds));
		dsphys->ds_deadlist_obj = dsl_deadlist_clone(&ohds->ds_deadlist,
		    dsphys->ds_prev_snap_txg, dsphys->ds_prev_snap_obj, tx);
		dsl_dataset_rele(ohds, FTAG);

		if (spa_version(dp->dp_spa) >= SPA_VERSION_NEXT_CLONES) {
			if (dsl_dataset_phys(origin)->ds_next_clones_obj == 0) {
				dsl_dataset_phys(origin)->ds_next_clones_obj =
				    zap_create(mos,
				    DMU_OT_NEXT_CLONES, DMU_OT_NONE, 0, tx);
			}
			VERIFY0(zap_add_int(mos,
			    dsl_dataset_phys(origin)->ds_next_clones_obj,
			    dsobj, tx));
		}

		dmu_buf_will_dirty(dd->dd_dbuf, tx);
		dsl_dir_phys(dd)->dd_origin_obj = origin->ds_object;
		if (spa_version(dp->dp_spa) >= SPA_VERSION_DIR_CLONES) {
			if (dsl_dir_phys(origin->ds_dir)->dd_clones == 0) {
				dmu_buf_will_dirty(origin->ds_dir->dd_dbuf, tx);
				dsl_dir_phys(origin->ds_dir)->dd_clones =
				    zap_create(mos,
				    DMU_OT_DSL_CLONES, DMU_OT_NONE, 0, tx);
			}
			VERIFY0(zap_add_int(mos,
			    dsl_dir_phys(origin->ds_dir)->dd_clones,
			    dsobj, tx));
		}
	}

	if (spa_version(dp->dp_spa) >= SPA_VERSION_UNIQUE_ACCURATE)
		dsphys->ds_flags |= DS_FLAG_UNIQUE_ACCURATE;

	dmu_buf_rele(dbuf, FTAG);

	dmu_buf_will_dirty(dd->dd_dbuf, tx);
	dsl_dir_phys(dd)->dd_head_dataset_obj = dsobj;

	return (dsobj);
}

static void
dsl_dataset_zero_zil(dsl_dataset_t *ds, dmu_tx_t *tx)
{
	objset_t *os;

	VERIFY0(dmu_objset_from_ds(ds, &os));
	if (bcmp(&os->os_zil_header, &zero_zil, sizeof (zero_zil)) != 0) {
		dsl_pool_t *dp = ds->ds_dir->dd_pool;
		zio_t *zio;

		bzero(&os->os_zil_header, sizeof (os->os_zil_header));

		zio = zio_root(dp->dp_spa, NULL, NULL, ZIO_FLAG_MUSTSUCCEED);
		dsl_dataset_sync(ds, zio, tx);
		VERIFY0(zio_wait(zio));

		/* dsl_dataset_sync_done will drop this reference. */
		dmu_buf_add_ref(ds->ds_dbuf, ds);
		dsl_dataset_sync_done(ds, tx);
	}
}

uint64_t
dsl_dataset_create_sync(dsl_dir_t *pdd, const char *lastname,
    dsl_dataset_t *origin, uint64_t flags, cred_t *cr, dmu_tx_t *tx)
{
	dsl_pool_t *dp = pdd->dd_pool;
	uint64_t dsobj, ddobj;
	dsl_dir_t *dd;

	ASSERT(dmu_tx_is_syncing(tx));
	ASSERT(lastname[0] != '@');

	ddobj = dsl_dir_create_sync(dp, pdd, lastname, tx);
	VERIFY0(dsl_dir_hold_obj(dp, ddobj, lastname, FTAG, &dd));

	dsobj = dsl_dataset_create_sync_dd(dd, origin,
	    flags & ~DS_CREATE_FLAG_NODIRTY, tx);

	dsl_deleg_set_create_perms(dd, tx, cr);

	/*
	 * Since we're creating a new node we know it's a leaf, so we can
	 * initialize the counts if the limit feature is active.
	 */
	if (spa_feature_is_active(dp->dp_spa, SPA_FEATURE_FS_SS_LIMIT)) {
		uint64_t cnt = 0;
		objset_t *os = dd->dd_pool->dp_meta_objset;

		dsl_dir_zapify(dd, tx);
		VERIFY0(zap_add(os, dd->dd_object, DD_FIELD_FILESYSTEM_COUNT,
		    sizeof (cnt), 1, &cnt, tx));
		VERIFY0(zap_add(os, dd->dd_object, DD_FIELD_SNAPSHOT_COUNT,
		    sizeof (cnt), 1, &cnt, tx));
	}

	dsl_dir_rele(dd, FTAG);

	/*
	 * If we are creating a clone, make sure we zero out any stale
	 * data from the origin snapshots zil header.
	 */
	if (origin != NULL && !(flags & DS_CREATE_FLAG_NODIRTY)) {
		dsl_dataset_t *ds;

		VERIFY0(dsl_dataset_hold_obj(dp, dsobj, FTAG, &ds));
		dsl_dataset_zero_zil(ds, tx);
		dsl_dataset_rele(ds, FTAG);
	}

	return (dsobj);
}

/*
 * The unique space in the head dataset can be calculated by subtracting
 * the space used in the most recent snapshot, that is still being used
 * in this file system, from the space currently in use.  To figure out
 * the space in the most recent snapshot still in use, we need to take
 * the total space used in the snapshot and subtract out the space that
 * has been freed up since the snapshot was taken.
 */
void
dsl_dataset_recalc_head_uniq(dsl_dataset_t *ds)
{
	uint64_t mrs_used;
	uint64_t dlused, dlcomp, dluncomp;

	ASSERT(!ds->ds_is_snapshot);

	if (dsl_dataset_phys(ds)->ds_prev_snap_obj != 0)
		mrs_used = dsl_dataset_phys(ds->ds_prev)->ds_referenced_bytes;
	else
		mrs_used = 0;

	dsl_deadlist_space(&ds->ds_deadlist, &dlused, &dlcomp, &dluncomp);

	ASSERT3U(dlused, <=, mrs_used);
	dsl_dataset_phys(ds)->ds_unique_bytes =
	    dsl_dataset_phys(ds)->ds_referenced_bytes - (mrs_used - dlused);

	if (spa_version(ds->ds_dir->dd_pool->dp_spa) >=
	    SPA_VERSION_UNIQUE_ACCURATE)
		dsl_dataset_phys(ds)->ds_flags |= DS_FLAG_UNIQUE_ACCURATE;
}

void
dsl_dataset_remove_from_next_clones(dsl_dataset_t *ds, uint64_t obj,
    dmu_tx_t *tx)
{
	objset_t *mos = ds->ds_dir->dd_pool->dp_meta_objset;
	uint64_t count;
	int err;

	ASSERT(dsl_dataset_phys(ds)->ds_num_children >= 2);
	err = zap_remove_int(mos, dsl_dataset_phys(ds)->ds_next_clones_obj,
	    obj, tx);
	/*
	 * The err should not be ENOENT, but a bug in a previous version
	 * of the code could cause upgrade_clones_cb() to not set
	 * ds_next_snap_obj when it should, leading to a missing entry.
	 * If we knew that the pool was created after
	 * SPA_VERSION_NEXT_CLONES, we could assert that it isn't
	 * ENOENT.  However, at least we can check that we don't have
	 * too many entries in the next_clones_obj even after failing to
	 * remove this one.
	 */
	if (err != ENOENT)
		VERIFY0(err);
	ASSERT0(zap_count(mos, dsl_dataset_phys(ds)->ds_next_clones_obj,
	    &count));
	ASSERT3U(count, <=, dsl_dataset_phys(ds)->ds_num_children - 2);
}


blkptr_t *
dsl_dataset_get_blkptr(dsl_dataset_t *ds)
{
	return (&dsl_dataset_phys(ds)->ds_bp);
}

spa_t *
dsl_dataset_get_spa(dsl_dataset_t *ds)
{
	return (ds->ds_dir->dd_pool->dp_spa);
}

void
dsl_dataset_dirty(dsl_dataset_t *ds, dmu_tx_t *tx)
{
	dsl_pool_t *dp;

	if (ds == NULL) /* this is the meta-objset */
		return;

	ASSERT(ds->ds_objset != NULL);

	if (dsl_dataset_phys(ds)->ds_next_snap_obj != 0)
		panic("dirtying snapshot!");

	/* Must not dirty a dataset in the same txg where it got snapshotted. */
	ASSERT3U(tx->tx_txg, >, dsl_dataset_phys(ds)->ds_prev_snap_txg);

	dp = ds->ds_dir->dd_pool;
	if (txg_list_add(&dp->dp_dirty_datasets, ds, tx->tx_txg)) {
		/* up the hold count until we can be written out */
		dmu_buf_add_ref(ds->ds_dbuf, ds);
	}
}

boolean_t
dsl_dataset_is_dirty(dsl_dataset_t *ds)
{
	for (int t = 0; t < TXG_SIZE; t++) {
		if (txg_list_member(&ds->ds_dir->dd_pool->dp_dirty_datasets,
		    ds, t))
			return (B_TRUE);
	}
	return (B_FALSE);
}

boolean_t
dsl_dataset_is_clone(dsl_dataset_t *ds, dsl_dataset_t *origin_snap)
{
	uint64_t origin_obj = dsl_dir_phys(ds->ds_dir)->dd_origin_obj;
	return (origin_obj != 0 && (origin_snap == NULL ||
	    origin_obj != origin_snap->ds_object));
}

static int
dsl_dataset_snapshot_reserve_space(dsl_dataset_t *ds, dmu_tx_t *tx)
{
	uint64_t asize;

	if (!dmu_tx_is_syncing(tx))
		return (0);

	/*
	 * If there's an fs-only reservation, any blocks that might become
	 * owned by the snapshot dataset must be accommodated by space
	 * outside of the reservation.
	 */
	ASSERT(ds->ds_reserved == 0 || DS_UNIQUE_IS_ACCURATE(ds));
	asize = MIN(dsl_dataset_phys(ds)->ds_unique_bytes, ds->ds_reserved);
	if (asize > dsl_dir_space_available(ds->ds_dir, NULL, 0, TRUE))
		return (SET_ERROR(ENOSPC));

	/*
	 * Propagate any reserved space for this snapshot to other
	 * snapshot checks in this sync group.
	 */
	if (asize > 0)
		dsl_dir_willuse_space(ds->ds_dir, asize, tx);

	return (0);
}

int
dsl_dataset_snapshot_check_impl(dsl_dataset_t *ds, const char *snapname,
    dmu_tx_t *tx, boolean_t recv, uint64_t cnt, cred_t *cr)
{
	int error;
	uint64_t value;

	ds->ds_trysnap_txg = tx->tx_txg;

	if (!dmu_tx_is_syncing(tx))
		return (0);

	/*
	 * We don't allow multiple snapshots of the same txg.  If there
	 * is already one, try again.
	 */
	if (dsl_dataset_phys(ds)->ds_prev_snap_txg >= tx->tx_txg)
		return (SET_ERROR(EAGAIN));

	/*
	 * Check for conflicting snapshot name.
	 */
	error = dsl_dataset_snap_lookup(ds, snapname, &value);
	if (error == 0)
		return (SET_ERROR(EEXIST));
	if (error != ENOENT)
		return (error);

	/*
	 * We don't allow taking snapshots of inconsistent datasets, such as
	 * those into which we are currently receiving.  However, if we are
	 * creating this snapshot as part of a receive, this check will be
	 * executed atomically with respect to the completion of the receive
	 * itself but prior to the clearing of DS_FLAG_INCONSISTENT; in this
	 * case we ignore this, knowing it will be fixed up for us shortly in
	 * dmu_recv_end_sync().
	 */
	if (!recv && DS_IS_INCONSISTENT(ds))
		return (SET_ERROR(EBUSY));

	/*
	 * Skip the check for temporary snapshots or if we have already checked
	 * the counts in dsl_dataset_snapshot_check. This means we really only
	 * check the count here when we're receiving a stream.
	 */
	if (cnt != 0 && cr != NULL) {
		error = dsl_fs_ss_limit_check(ds->ds_dir, cnt,
		    ZFS_PROP_SNAPSHOT_LIMIT, NULL, cr);
		if (error != 0)
			return (error);
	}

	error = dsl_dataset_snapshot_reserve_space(ds, tx);
	if (error != 0)
		return (error);

	return (0);
}

int
dsl_dataset_snapshot_check(void *arg, dmu_tx_t *tx)
{
	dsl_dataset_snapshot_arg_t *ddsa = arg;
	dsl_pool_t *dp = dmu_tx_pool(tx);
	nvpair_t *pair;
	int rv = 0;

	/*
	 * Pre-compute how many total new snapshots will be created for each
	 * level in the tree and below. This is needed for validating the
	 * snapshot limit when either taking a recursive snapshot or when
	 * taking multiple snapshots.
	 *
	 * The problem is that the counts are not actually adjusted when
	 * we are checking, only when we finally sync. For a single snapshot,
	 * this is easy, the count will increase by 1 at each node up the tree,
	 * but its more complicated for the recursive/multiple snapshot case.
	 *
	 * The dsl_fs_ss_limit_check function does recursively check the count
	 * at each level up the tree but since it is validating each snapshot
	 * independently we need to be sure that we are validating the complete
	 * count for the entire set of snapshots. We do this by rolling up the
	 * counts for each component of the name into an nvlist and then
	 * checking each of those cases with the aggregated count.
	 *
	 * This approach properly handles not only the recursive snapshot
	 * case (where we get all of those on the ddsa_snaps list) but also
	 * the sibling case (e.g. snapshot a/b and a/c so that we will also
	 * validate the limit on 'a' using a count of 2).
	 *
	 * We validate the snapshot names in the third loop and only report
	 * name errors once.
	 */
	if (dmu_tx_is_syncing(tx)) {
		nvlist_t *cnt_track = NULL;
		cnt_track = fnvlist_alloc();

		/* Rollup aggregated counts into the cnt_track list */
		for (pair = nvlist_next_nvpair(ddsa->ddsa_snaps, NULL);
		    pair != NULL;
		    pair = nvlist_next_nvpair(ddsa->ddsa_snaps, pair)) {
			char *pdelim;
			uint64_t val;
			char nm[MAXPATHLEN];

			(void) strlcpy(nm, nvpair_name(pair), sizeof (nm));
			pdelim = strchr(nm, '@');
			if (pdelim == NULL)
				continue;
			*pdelim = '\0';

			do {
				if (nvlist_lookup_uint64(cnt_track, nm,
				    &val) == 0) {
					/* update existing entry */
					fnvlist_add_uint64(cnt_track, nm,
					    val + 1);
				} else {
					/* add to list */
					fnvlist_add_uint64(cnt_track, nm, 1);
				}

				pdelim = strrchr(nm, '/');
				if (pdelim != NULL)
					*pdelim = '\0';
			} while (pdelim != NULL);
		}

		/* Check aggregated counts at each level */
		for (pair = nvlist_next_nvpair(cnt_track, NULL);
		    pair != NULL; pair = nvlist_next_nvpair(cnt_track, pair)) {
			int error = 0;
			char *name;
			uint64_t cnt = 0;
			dsl_dataset_t *ds;

			name = nvpair_name(pair);
			cnt = fnvpair_value_uint64(pair);
			ASSERT(cnt > 0);

			error = dsl_dataset_hold(dp, name, FTAG, &ds);
			if (error == 0) {
				error = dsl_fs_ss_limit_check(ds->ds_dir, cnt,
				    ZFS_PROP_SNAPSHOT_LIMIT, NULL,
				    ddsa->ddsa_cr);
				dsl_dataset_rele(ds, FTAG);
			}

			if (error != 0) {
				if (ddsa->ddsa_errors != NULL)
					fnvlist_add_int32(ddsa->ddsa_errors,
					    name, error);
				rv = error;
				/* only report one error for this check */
				break;
			}
		}
		nvlist_free(cnt_track);
	}

	for (pair = nvlist_next_nvpair(ddsa->ddsa_snaps, NULL);
	    pair != NULL; pair = nvlist_next_nvpair(ddsa->ddsa_snaps, pair)) {
		int error = 0;
		dsl_dataset_t *ds;
		char *name, *atp;
		char dsname[ZFS_MAX_DATASET_NAME_LEN];

		name = nvpair_name(pair);
		if (strlen(name) >= ZFS_MAX_DATASET_NAME_LEN)
			error = SET_ERROR(ENAMETOOLONG);
		if (error == 0) {
			atp = strchr(name, '@');
			if (atp == NULL)
				error = SET_ERROR(EINVAL);
			if (error == 0)
				(void) strlcpy(dsname, name, atp - name + 1);
		}
		if (error == 0)
			error = dsl_dataset_hold(dp, dsname, FTAG, &ds);
		if (error == 0) {
			/* passing 0/NULL skips dsl_fs_ss_limit_check */
			error = dsl_dataset_snapshot_check_impl(ds,
			    atp + 1, tx, B_FALSE, 0, NULL);
			dsl_dataset_rele(ds, FTAG);
		}

		if (error != 0) {
			if (ddsa->ddsa_errors != NULL) {
				fnvlist_add_int32(ddsa->ddsa_errors,
				    name, error);
			}
			rv = error;
		}
	}

	return (rv);
}

void
dsl_dataset_snapshot_sync_impl(dsl_dataset_t *ds, const char *snapname,
    dmu_tx_t *tx)
{
	dsl_pool_t *dp = ds->ds_dir->dd_pool;
	dmu_buf_t *dbuf;
	dsl_dataset_phys_t *dsphys;
	uint64_t dsobj, crtxg;
	objset_t *mos = dp->dp_meta_objset;
	objset_t *os;

	ASSERT(RRW_WRITE_HELD(&dp->dp_config_rwlock));

	/*
	 * If we are on an old pool, the zil must not be active, in which
	 * case it will be zeroed.  Usually zil_suspend() accomplishes this.
	 */
	ASSERT(spa_version(dmu_tx_pool(tx)->dp_spa) >= SPA_VERSION_FAST_SNAP ||
	    dmu_objset_from_ds(ds, &os) != 0 ||
	    bcmp(&os->os_phys->os_zil_header, &zero_zil,
	    sizeof (zero_zil)) == 0);

	/* Should not snapshot a dirty dataset. */
	ASSERT(!txg_list_member(&ds->ds_dir->dd_pool->dp_dirty_datasets,
	    ds, tx->tx_txg));

	dsl_fs_ss_count_adjust(ds->ds_dir, 1, DD_FIELD_SNAPSHOT_COUNT, tx);

	/*
	 * The origin's ds_creation_txg has to be < TXG_INITIAL
	 */
	if (strcmp(snapname, ORIGIN_DIR_NAME) == 0)
		crtxg = 1;
	else
		crtxg = tx->tx_txg;

	dsobj = dmu_object_alloc(mos, DMU_OT_DSL_DATASET, 0,
	    DMU_OT_DSL_DATASET, sizeof (dsl_dataset_phys_t), tx);
	VERIFY0(dmu_bonus_hold(mos, dsobj, FTAG, &dbuf));
	dmu_buf_will_dirty(dbuf, tx);
	dsphys = dbuf->db_data;
	bzero(dsphys, sizeof (dsl_dataset_phys_t));
	dsphys->ds_dir_obj = ds->ds_dir->dd_object;
	dsphys->ds_fsid_guid = unique_create();
	(void) random_get_pseudo_bytes((void*)&dsphys->ds_guid,
	    sizeof (dsphys->ds_guid));
	dsphys->ds_prev_snap_obj = dsl_dataset_phys(ds)->ds_prev_snap_obj;
	dsphys->ds_prev_snap_txg = dsl_dataset_phys(ds)->ds_prev_snap_txg;
	dsphys->ds_next_snap_obj = ds->ds_object;
	dsphys->ds_num_children = 1;
	dsphys->ds_creation_time = gethrestime_sec();
	dsphys->ds_creation_txg = crtxg;
	dsphys->ds_deadlist_obj = dsl_dataset_phys(ds)->ds_deadlist_obj;
	dsphys->ds_referenced_bytes = dsl_dataset_phys(ds)->ds_referenced_bytes;
	dsphys->ds_compressed_bytes = dsl_dataset_phys(ds)->ds_compressed_bytes;
	dsphys->ds_uncompressed_bytes =
	    dsl_dataset_phys(ds)->ds_uncompressed_bytes;
	dsphys->ds_flags = dsl_dataset_phys(ds)->ds_flags;
	rrw_enter(&ds->ds_bp_rwlock, RW_READER, FTAG);
	dsphys->ds_bp = dsl_dataset_phys(ds)->ds_bp;
	rrw_exit(&ds->ds_bp_rwlock, FTAG);
	dmu_buf_rele(dbuf, FTAG);


	for (spa_feature_t f = 0; f < SPA_FEATURES; f++) {
		if (zfeature_active(f, ds->ds_feature[f])) {
			dsl_dataset_activate_feature(dsobj, f,
			    ds->ds_feature[f], tx);
		}
	}

	ASSERT3U(ds->ds_prev != 0, ==,
	    dsl_dataset_phys(ds)->ds_prev_snap_obj != 0);
	if (ds->ds_prev) {
		uint64_t next_clones_obj =
		    dsl_dataset_phys(ds->ds_prev)->ds_next_clones_obj;
		ASSERT(dsl_dataset_phys(ds->ds_prev)->ds_next_snap_obj ==
		    ds->ds_object ||
		    dsl_dataset_phys(ds->ds_prev)->ds_num_children > 1);
		if (dsl_dataset_phys(ds->ds_prev)->ds_next_snap_obj ==
		    ds->ds_object) {
			dmu_buf_will_dirty(ds->ds_prev->ds_dbuf, tx);
			ASSERT3U(dsl_dataset_phys(ds)->ds_prev_snap_txg, ==,
			    dsl_dataset_phys(ds->ds_prev)->ds_creation_txg);
			dsl_dataset_phys(ds->ds_prev)->ds_next_snap_obj = dsobj;
		} else if (next_clones_obj != 0) {
			dsl_dataset_remove_from_next_clones(ds->ds_prev,
			    dsphys->ds_next_snap_obj, tx);
			VERIFY0(zap_add_int(mos,
			    next_clones_obj, dsobj, tx));
		}
	}

	/*
	 * If we have a reference-reservation on this dataset, we will
	 * need to increase the amount of refreservation being charged
	 * since our unique space is going to zero.
	 */
	if (ds->ds_reserved) {
		int64_t delta;
		ASSERT(DS_UNIQUE_IS_ACCURATE(ds));
		delta = MIN(dsl_dataset_phys(ds)->ds_unique_bytes,
		    ds->ds_reserved);
		dsl_dir_diduse_space(ds->ds_dir, DD_USED_REFRSRV,
		    delta, 0, 0, tx);
	}

	dmu_buf_will_dirty(ds->ds_dbuf, tx);
	dsl_dataset_phys(ds)->ds_deadlist_obj =
	    dsl_deadlist_clone(&ds->ds_deadlist, UINT64_MAX,
	    dsl_dataset_phys(ds)->ds_prev_snap_obj, tx);
	dsl_deadlist_close(&ds->ds_deadlist);
	dsl_deadlist_open(&ds->ds_deadlist, mos,
	    dsl_dataset_phys(ds)->ds_deadlist_obj);
	dsl_deadlist_add_key(&ds->ds_deadlist,
	    dsl_dataset_phys(ds)->ds_prev_snap_txg, tx);
	dsl_bookmark_snapshotted(ds, tx);

	if (dsl_dataset_remap_deadlist_exists(ds)) {
		uint64_t remap_deadlist_obj =
		    dsl_dataset_get_remap_deadlist_object(ds);
		/*
		 * Move the remap_deadlist to the snapshot.  The head
		 * will create a new remap deadlist on demand, from
		 * dsl_dataset_block_remapped().
		 */
		dsl_dataset_unset_remap_deadlist_object(ds, tx);
		dsl_deadlist_close(&ds->ds_remap_deadlist);

		dmu_object_zapify(mos, dsobj, DMU_OT_DSL_DATASET, tx);
		VERIFY0(zap_add(mos, dsobj, DS_FIELD_REMAP_DEADLIST,
		    sizeof (remap_deadlist_obj), 1, &remap_deadlist_obj, tx));
	}

	ASSERT3U(dsl_dataset_phys(ds)->ds_prev_snap_txg, <, tx->tx_txg);
	dsl_dataset_phys(ds)->ds_prev_snap_obj = dsobj;
	dsl_dataset_phys(ds)->ds_prev_snap_txg = crtxg;
	dsl_dataset_phys(ds)->ds_unique_bytes = 0;

	if (spa_version(dp->dp_spa) >= SPA_VERSION_UNIQUE_ACCURATE)
		dsl_dataset_phys(ds)->ds_flags |= DS_FLAG_UNIQUE_ACCURATE;

	VERIFY0(zap_add(mos, dsl_dataset_phys(ds)->ds_snapnames_zapobj,
	    snapname, 8, 1, &dsobj, tx));

	if (ds->ds_prev)
		dsl_dataset_rele(ds->ds_prev, ds);
	VERIFY0(dsl_dataset_hold_obj(dp,
	    dsl_dataset_phys(ds)->ds_prev_snap_obj, ds, &ds->ds_prev));

	dsl_scan_ds_snapshotted(ds, tx);

	dsl_dir_snap_cmtime_update(ds->ds_dir);

	spa_history_log_internal_ds(ds->ds_prev, "snapshot", tx, "");
}

void
dsl_dataset_snapshot_sync(void *arg, dmu_tx_t *tx)
{
	dsl_dataset_snapshot_arg_t *ddsa = arg;
	dsl_pool_t *dp = dmu_tx_pool(tx);
	nvpair_t *pair;

	for (pair = nvlist_next_nvpair(ddsa->ddsa_snaps, NULL);
	    pair != NULL; pair = nvlist_next_nvpair(ddsa->ddsa_snaps, pair)) {
		dsl_dataset_t *ds;
		char *name, *atp;
		char dsname[ZFS_MAX_DATASET_NAME_LEN];

		name = nvpair_name(pair);
		atp = strchr(name, '@');
		(void) strlcpy(dsname, name, atp - name + 1);
		VERIFY0(dsl_dataset_hold(dp, dsname, FTAG, &ds));

		dsl_dataset_snapshot_sync_impl(ds, atp + 1, tx);
		if (ddsa->ddsa_props != NULL) {
			dsl_props_set_sync_impl(ds->ds_prev,
			    ZPROP_SRC_LOCAL, ddsa->ddsa_props, tx);
		}
		dsl_dataset_rele(ds, FTAG);
	}
}

/*
 * The snapshots must all be in the same pool.
 * All-or-nothing: if there are any failures, nothing will be modified.
 */
int
dsl_dataset_snapshot(nvlist_t *snaps, nvlist_t *props, nvlist_t *errors)
{
	dsl_dataset_snapshot_arg_t ddsa;
	nvpair_t *pair;
	boolean_t needsuspend;
	int error;
	spa_t *spa;
	char *firstname;
	nvlist_t *suspended = NULL;

	pair = nvlist_next_nvpair(snaps, NULL);
	if (pair == NULL)
		return (0);
	firstname = nvpair_name(pair);

	error = spa_open(firstname, &spa, FTAG);
	if (error != 0)
		return (error);
	needsuspend = (spa_version(spa) < SPA_VERSION_FAST_SNAP);
	spa_close(spa, FTAG);

	if (needsuspend) {
		suspended = fnvlist_alloc();
		for (pair = nvlist_next_nvpair(snaps, NULL); pair != NULL;
		    pair = nvlist_next_nvpair(snaps, pair)) {
			char fsname[ZFS_MAX_DATASET_NAME_LEN];
			char *snapname = nvpair_name(pair);
			char *atp;
			void *cookie;

			atp = strchr(snapname, '@');
			if (atp == NULL) {
				error = SET_ERROR(EINVAL);
				break;
			}
			(void) strlcpy(fsname, snapname, atp - snapname + 1);

			error = zil_suspend(fsname, &cookie);
			if (error != 0)
				break;
			fnvlist_add_uint64(suspended, fsname,
			    (uintptr_t)cookie);
		}
	}

	ddsa.ddsa_snaps = snaps;
	ddsa.ddsa_props = props;
	ddsa.ddsa_errors = errors;
	ddsa.ddsa_cr = CRED();

	if (error == 0) {
		error = dsl_sync_task(firstname, dsl_dataset_snapshot_check,
		    dsl_dataset_snapshot_sync, &ddsa,
		    fnvlist_num_pairs(snaps) * 3, ZFS_SPACE_CHECK_NORMAL);
	}

	if (suspended != NULL) {
		for (pair = nvlist_next_nvpair(suspended, NULL); pair != NULL;
		    pair = nvlist_next_nvpair(suspended, pair)) {
			zil_resume((void *)(uintptr_t)
			    fnvpair_value_uint64(pair));
		}
		fnvlist_free(suspended);
	}

	return (error);
}

typedef struct dsl_dataset_snapshot_tmp_arg {
	const char *ddsta_fsname;
	const char *ddsta_snapname;
	minor_t ddsta_cleanup_minor;
	const char *ddsta_htag;
} dsl_dataset_snapshot_tmp_arg_t;

static int
dsl_dataset_snapshot_tmp_check(void *arg, dmu_tx_t *tx)
{
	dsl_dataset_snapshot_tmp_arg_t *ddsta = arg;
	dsl_pool_t *dp = dmu_tx_pool(tx);
	dsl_dataset_t *ds;
	int error;

	error = dsl_dataset_hold(dp, ddsta->ddsta_fsname, FTAG, &ds);
	if (error != 0)
		return (error);

	/* NULL cred means no limit check for tmp snapshot */
	error = dsl_dataset_snapshot_check_impl(ds, ddsta->ddsta_snapname,
	    tx, B_FALSE, 0, NULL);
	if (error != 0) {
		dsl_dataset_rele(ds, FTAG);
		return (error);
	}

	if (spa_version(dp->dp_spa) < SPA_VERSION_USERREFS) {
		dsl_dataset_rele(ds, FTAG);
		return (SET_ERROR(ENOTSUP));
	}
	error = dsl_dataset_user_hold_check_one(NULL, ddsta->ddsta_htag,
	    B_TRUE, tx);
	if (error != 0) {
		dsl_dataset_rele(ds, FTAG);
		return (error);
	}

	dsl_dataset_rele(ds, FTAG);
	return (0);
}

static void
dsl_dataset_snapshot_tmp_sync(void *arg, dmu_tx_t *tx)
{
	dsl_dataset_snapshot_tmp_arg_t *ddsta = arg;
	dsl_pool_t *dp = dmu_tx_pool(tx);
	dsl_dataset_t *ds;

	VERIFY0(dsl_dataset_hold(dp, ddsta->ddsta_fsname, FTAG, &ds));

	dsl_dataset_snapshot_sync_impl(ds, ddsta->ddsta_snapname, tx);
	dsl_dataset_user_hold_sync_one(ds->ds_prev, ddsta->ddsta_htag,
	    ddsta->ddsta_cleanup_minor, gethrestime_sec(), tx);
	dsl_destroy_snapshot_sync_impl(ds->ds_prev, B_TRUE, tx);

	dsl_dataset_rele(ds, FTAG);
}

int
dsl_dataset_snapshot_tmp(const char *fsname, const char *snapname,
    minor_t cleanup_minor, const char *htag)
{
	dsl_dataset_snapshot_tmp_arg_t ddsta;
	int error;
	spa_t *spa;
	boolean_t needsuspend;
	void *cookie;

	ddsta.ddsta_fsname = fsname;
	ddsta.ddsta_snapname = snapname;
	ddsta.ddsta_cleanup_minor = cleanup_minor;
	ddsta.ddsta_htag = htag;

	error = spa_open(fsname, &spa, FTAG);
	if (error != 0)
		return (error);
	needsuspend = (spa_version(spa) < SPA_VERSION_FAST_SNAP);
	spa_close(spa, FTAG);

	if (needsuspend) {
		error = zil_suspend(fsname, &cookie);
		if (error != 0)
			return (error);
	}

	error = dsl_sync_task(fsname, dsl_dataset_snapshot_tmp_check,
	    dsl_dataset_snapshot_tmp_sync, &ddsta, 3, ZFS_SPACE_CHECK_RESERVED);

	if (needsuspend)
		zil_resume(cookie);
	return (error);
}

void
dsl_dataset_sync(dsl_dataset_t *ds, zio_t *zio, dmu_tx_t *tx)
{
	ASSERT(dmu_tx_is_syncing(tx));
	ASSERT(ds->ds_objset != NULL);
	ASSERT(dsl_dataset_phys(ds)->ds_next_snap_obj == 0);

	/*
	 * in case we had to change ds_fsid_guid when we opened it,
	 * sync it out now.
	 */
	dmu_buf_will_dirty(ds->ds_dbuf, tx);
	dsl_dataset_phys(ds)->ds_fsid_guid = ds->ds_fsid_guid;

	if (ds->ds_resume_bytes[tx->tx_txg & TXG_MASK] != 0) {
		VERIFY0(zap_update(tx->tx_pool->dp_meta_objset,
		    ds->ds_object, DS_FIELD_RESUME_OBJECT, 8, 1,
		    &ds->ds_resume_object[tx->tx_txg & TXG_MASK], tx));
		VERIFY0(zap_update(tx->tx_pool->dp_meta_objset,
		    ds->ds_object, DS_FIELD_RESUME_OFFSET, 8, 1,
		    &ds->ds_resume_offset[tx->tx_txg & TXG_MASK], tx));
		VERIFY0(zap_update(tx->tx_pool->dp_meta_objset,
		    ds->ds_object, DS_FIELD_RESUME_BYTES, 8, 1,
		    &ds->ds_resume_bytes[tx->tx_txg & TXG_MASK], tx));
		ds->ds_resume_object[tx->tx_txg & TXG_MASK] = 0;
		ds->ds_resume_offset[tx->tx_txg & TXG_MASK] = 0;
		ds->ds_resume_bytes[tx->tx_txg & TXG_MASK] = 0;
	}

	dmu_objset_sync(ds->ds_objset, zio, tx);

	for (spa_feature_t f = 0; f < SPA_FEATURES; f++) {
		if (zfeature_active(f, ds->ds_feature_activation[f])) {
			if (zfeature_active(f, ds->ds_feature[f]))
				continue;
			dsl_dataset_activate_feature(ds->ds_object, f,
			    ds->ds_feature_activation[f], tx);
			ds->ds_feature[f] = ds->ds_feature_activation[f];
		}
	}
}

static int
deadlist_enqueue_cb(void *arg, const blkptr_t *bp, dmu_tx_t *tx)
{
	dsl_deadlist_t *dl = arg;
	dsl_deadlist_insert(dl, bp, tx);
	return (0);
}

void
dsl_dataset_sync_done(dsl_dataset_t *ds, dmu_tx_t *tx)
{
	objset_t *os = ds->ds_objset;

	bplist_iterate(&ds->ds_pending_deadlist,
	    deadlist_enqueue_cb, &ds->ds_deadlist, tx);

	dsl_bookmark_sync_done(ds, tx);

	if (os->os_synced_dnodes != NULL) {
		multilist_destroy(os->os_synced_dnodes);
		os->os_synced_dnodes = NULL;
	}

	ASSERT(!dmu_objset_is_dirty(os, dmu_tx_get_txg(tx)));

	dmu_buf_rele(ds->ds_dbuf, ds);
}

int
get_clones_stat_impl(dsl_dataset_t *ds, nvlist_t *val)
{
	uint64_t count = 0;
	objset_t *mos = ds->ds_dir->dd_pool->dp_meta_objset;
	zap_cursor_t zc;
	zap_attribute_t za;

	ASSERT(dsl_pool_config_held(ds->ds_dir->dd_pool));

	/*
	 * There may be missing entries in ds_next_clones_obj
	 * due to a bug in a previous version of the code.
	 * Only trust it if it has the right number of entries.
	 */
	if (dsl_dataset_phys(ds)->ds_next_clones_obj != 0) {
		VERIFY0(zap_count(mos, dsl_dataset_phys(ds)->ds_next_clones_obj,
		    &count));
	}
	if (count != dsl_dataset_phys(ds)->ds_num_children - 1) {
		return (ENOENT);
	}
	for (zap_cursor_init(&zc, mos,
	    dsl_dataset_phys(ds)->ds_next_clones_obj);
	    zap_cursor_retrieve(&zc, &za) == 0;
	    zap_cursor_advance(&zc)) {
		dsl_dataset_t *clone;
		char buf[ZFS_MAX_DATASET_NAME_LEN];
		VERIFY0(dsl_dataset_hold_obj(ds->ds_dir->dd_pool,
		    za.za_first_integer, FTAG, &clone));
		dsl_dir_name(clone->ds_dir, buf);
		fnvlist_add_boolean(val, buf);
		dsl_dataset_rele(clone, FTAG);
	}
	zap_cursor_fini(&zc);
	return (0);
<<<<<<< HEAD
}

void
get_clones_stat(dsl_dataset_t *ds, nvlist_t *nv)
{
	nvlist_t *propval = fnvlist_alloc();
	nvlist_t *val;
	/*
	 * We use nvlist_alloc() instead of fnvlist_alloc() because the
	 * latter would allocate the list with NV_UNIQUE_NAME flag.
	 * As a result, every time a clone name is appended to the list
	 * it would be (linearly) searched for for a duplicate name.
	 * We already know that all clone names must be unique and we
	 * want avoid the quadratic complexity of double-checking that
	 * because we can have a large number of clones.
	 */
	VERIFY0(nvlist_alloc(&val, 0, KM_SLEEP));

	if (get_clones_stat_impl(ds, val) == 0) {
		fnvlist_add_nvlist(propval, ZPROP_VALUE, val);
		fnvlist_add_nvlist(nv, zfs_prop_to_name(ZFS_PROP_CLONES),
		    propval);
	}

	nvlist_free(val);
	nvlist_free(propval);
}

=======
}

void
get_clones_stat(dsl_dataset_t *ds, nvlist_t *nv)
{
	nvlist_t *propval = fnvlist_alloc();
	nvlist_t *val;

	/*
	 * We use nvlist_alloc() instead of fnvlist_alloc() because the
	 * latter would allocate the list with NV_UNIQUE_NAME flag.
	 * As a result, every time a clone name is appended to the list
	 * it would be (linearly) searched for for a duplicate name.
	 * We already know that all clone names must be unique and we
	 * want avoid the quadratic complexity of double-checking that
	 * because we can have a large number of clones.
	 */
	VERIFY0(nvlist_alloc(&val, 0, KM_SLEEP));

	if (get_clones_stat_impl(ds, val) == 0) {
		fnvlist_add_nvlist(propval, ZPROP_VALUE, val);
		fnvlist_add_nvlist(nv, zfs_prop_to_name(ZFS_PROP_CLONES),
		    propval);
	} else {
		nvlist_free(val);
		nvlist_free(propval);
	}
}

>>>>>>> dfc11533
/*
 * Returns a string that represents the receive resume stats token. It should
 * be freed with strfree().
 */
char *
get_receive_resume_stats_impl(dsl_dataset_t *ds)
{
	dsl_pool_t *dp = ds->ds_dir->dd_pool;

	if (dsl_dataset_has_resume_receive_state(ds)) {
		char *str;
		void *packed;
		uint8_t *compressed;
		uint64_t val;
		nvlist_t *token_nv = fnvlist_alloc();
		size_t packed_size, compressed_size;

		if (zap_lookup(dp->dp_meta_objset, ds->ds_object,
		    DS_FIELD_RESUME_FROMGUID, sizeof (val), 1, &val) == 0) {
			fnvlist_add_uint64(token_nv, "fromguid", val);
		}
		if (zap_lookup(dp->dp_meta_objset, ds->ds_object,
		    DS_FIELD_RESUME_OBJECT, sizeof (val), 1, &val) == 0) {
			fnvlist_add_uint64(token_nv, "object", val);
		}
		if (zap_lookup(dp->dp_meta_objset, ds->ds_object,
		    DS_FIELD_RESUME_OFFSET, sizeof (val), 1, &val) == 0) {
			fnvlist_add_uint64(token_nv, "offset", val);
		}
		if (zap_lookup(dp->dp_meta_objset, ds->ds_object,
		    DS_FIELD_RESUME_BYTES, sizeof (val), 1, &val) == 0) {
			fnvlist_add_uint64(token_nv, "bytes", val);
		}
		if (zap_lookup(dp->dp_meta_objset, ds->ds_object,
		    DS_FIELD_RESUME_TOGUID, sizeof (val), 1, &val) == 0) {
			fnvlist_add_uint64(token_nv, "toguid", val);
		}
		char buf[256];
		if (zap_lookup(dp->dp_meta_objset, ds->ds_object,
		    DS_FIELD_RESUME_TONAME, 1, sizeof (buf), buf) == 0) {
			fnvlist_add_string(token_nv, "toname", buf);
		}
		if (zap_contains(dp->dp_meta_objset, ds->ds_object,
		    DS_FIELD_RESUME_LARGEBLOCK) == 0) {
			fnvlist_add_boolean(token_nv, "largeblockok");
		}
		if (zap_contains(dp->dp_meta_objset, ds->ds_object,
		    DS_FIELD_RESUME_EMBEDOK) == 0) {
			fnvlist_add_boolean(token_nv, "embedok");
		}
		if (zap_contains(dp->dp_meta_objset, ds->ds_object,
		    DS_FIELD_RESUME_COMPRESSOK) == 0) {
			fnvlist_add_boolean(token_nv, "compressok");
		}
		if (dsl_dataset_feature_is_active(ds,
		    SPA_FEATURE_REDACTED_DATASETS)) {
			uint64_t num_redact_snaps;
			uint64_t *redact_snaps;
			VERIFY(dsl_dataset_get_uint64_array_feature(ds,
			    SPA_FEATURE_REDACTED_DATASETS, &num_redact_snaps,
			    &redact_snaps));
			fnvlist_add_uint64_array(token_nv, "redact_snaps",
			    redact_snaps, num_redact_snaps);
		}
		if (zap_contains(dp->dp_meta_objset, ds->ds_object,
		    DS_FIELD_RESUME_REDACT_BOOKMARK_SNAPS) == 0) {
			uint64_t num_redact_snaps, int_size;
			uint64_t *redact_snaps;
			VERIFY0(zap_length(dp->dp_meta_objset, ds->ds_object,
			    DS_FIELD_RESUME_REDACT_BOOKMARK_SNAPS, &int_size,
			    &num_redact_snaps));
			ASSERT3U(int_size, ==, sizeof (uint64_t));

			redact_snaps = kmem_alloc(int_size * num_redact_snaps,
			    KM_SLEEP);
			VERIFY0(zap_lookup(dp->dp_meta_objset, ds->ds_object,
			    DS_FIELD_RESUME_REDACT_BOOKMARK_SNAPS, int_size,
			    num_redact_snaps, redact_snaps));
			fnvlist_add_uint64_array(token_nv, "book_redact_snaps",
			    redact_snaps, num_redact_snaps);
			kmem_free(redact_snaps, int_size * num_redact_snaps);
		}
		packed = fnvlist_pack(token_nv, &packed_size);
		fnvlist_free(token_nv);
		compressed = kmem_alloc(packed_size, KM_SLEEP);

		compressed_size = gzip_compress(packed, compressed,
		    packed_size, packed_size, 6);

		zio_cksum_t cksum;
		fletcher_4_native(compressed, compressed_size, NULL, &cksum);

		str = kmem_alloc(compressed_size * 2 + 1, KM_SLEEP);
		for (int i = 0; i < compressed_size; i++) {
			(void) sprintf(str + i * 2, "%02x", compressed[i]);
		}
		str[compressed_size * 2] = '\0';
		char *propval = kmem_asprintf("%u-%llx-%llx-%s",
		    ZFS_SEND_RESUME_TOKEN_VERSION,
		    (longlong_t)cksum.zc_word[0],
		    (longlong_t)packed_size, str);
		kmem_free(packed, packed_size);
		kmem_free(str, compressed_size * 2 + 1);
		kmem_free(compressed, packed_size);
		return (propval);
<<<<<<< HEAD
	}
	return (strdup(""));
=======
	}
	return (strdup(""));
}

/*
 * Returns a string that represents the receive resume stats token of the
 * dataset's child. It should be freed with strfree().
 */
char *
get_child_receive_stats(dsl_dataset_t *ds)
{
	char recvname[ZFS_MAX_DATASET_NAME_LEN + 6];
	dsl_dataset_t *recv_ds;
	dsl_dataset_name(ds, recvname);
	if (strlcat(recvname, "/", sizeof (recvname)) <
	    sizeof (recvname) &&
	    strlcat(recvname, recv_clone_name, sizeof (recvname)) <
	    sizeof (recvname) &&
	    dsl_dataset_hold(ds->ds_dir->dd_pool, recvname, FTAG,
	    &recv_ds)  == 0) {
		char *propval = get_receive_resume_stats_impl(recv_ds);
		dsl_dataset_rele(recv_ds, FTAG);
		return (propval);
	}
	return (strdup(""));
}

static void
get_receive_resume_stats(dsl_dataset_t *ds, nvlist_t *nv)
{
	char *propval = get_receive_resume_stats_impl(ds);
	if (strcmp(propval, "") != 0) {
		dsl_prop_nvlist_add_string(nv,
		    ZFS_PROP_RECEIVE_RESUME_TOKEN, propval);
	} else {
		char *childval = get_child_receive_stats(ds);
		if (strcmp(childval, "") != 0) {
			dsl_prop_nvlist_add_string(nv,
			    ZFS_PROP_RECEIVE_RESUME_TOKEN, childval);
		}
		strfree(childval);
	}
	strfree(propval);
}

uint64_t
dsl_get_refratio(dsl_dataset_t *ds)
{
	uint64_t ratio = dsl_dataset_phys(ds)->ds_compressed_bytes == 0 ? 100 :
	    (dsl_dataset_phys(ds)->ds_uncompressed_bytes * 100 /
	    dsl_dataset_phys(ds)->ds_compressed_bytes);
	return (ratio);
}

uint64_t
dsl_get_logicalreferenced(dsl_dataset_t *ds)
{
	return (dsl_dataset_phys(ds)->ds_uncompressed_bytes);
}

uint64_t
dsl_get_compressratio(dsl_dataset_t *ds)
{
	if (ds->ds_is_snapshot) {
		return (dsl_get_refratio(ds));
	} else {
		dsl_dir_t *dd = ds->ds_dir;
		mutex_enter(&dd->dd_lock);
		uint64_t val = dsl_dir_get_compressratio(dd);
		mutex_exit(&dd->dd_lock);
		return (val);
	}
}

uint64_t
dsl_get_used(dsl_dataset_t *ds)
{
	if (ds->ds_is_snapshot) {
		return (dsl_dataset_phys(ds)->ds_unique_bytes);
	} else {
		dsl_dir_t *dd = ds->ds_dir;
		mutex_enter(&dd->dd_lock);
		uint64_t val = dsl_dir_get_used(dd);
		mutex_exit(&dd->dd_lock);
		return (val);
	}
}

uint64_t
dsl_get_creation(dsl_dataset_t *ds)
{
	return (dsl_dataset_phys(ds)->ds_creation_time);
}

uint64_t
dsl_get_creationtxg(dsl_dataset_t *ds)
{
	return (dsl_dataset_phys(ds)->ds_creation_txg);
}

uint64_t
dsl_get_refquota(dsl_dataset_t *ds)
{
	return (ds->ds_quota);
}

uint64_t
dsl_get_refreservation(dsl_dataset_t *ds)
{
	return (ds->ds_reserved);
}

uint64_t
dsl_get_guid(dsl_dataset_t *ds)
{
	return (dsl_dataset_phys(ds)->ds_guid);
}

uint64_t
dsl_get_unique(dsl_dataset_t *ds)
{
	return (dsl_dataset_phys(ds)->ds_unique_bytes);
}

uint64_t
dsl_get_objsetid(dsl_dataset_t *ds)
{
	return (ds->ds_object);
}

uint64_t
dsl_get_userrefs(dsl_dataset_t *ds)
{
	return (ds->ds_userrefs);
}

uint64_t
dsl_get_defer_destroy(dsl_dataset_t *ds)
{
	return (DS_IS_DEFER_DESTROY(ds) ? 1 : 0);
}

uint64_t
dsl_get_referenced(dsl_dataset_t *ds)
{
	return (dsl_dataset_phys(ds)->ds_referenced_bytes);
}

uint64_t
dsl_get_numclones(dsl_dataset_t *ds)
{
	ASSERT(ds->ds_is_snapshot);
	return (dsl_dataset_phys(ds)->ds_num_children - 1);
}

uint64_t
dsl_get_inconsistent(dsl_dataset_t *ds)
{
	return ((dsl_dataset_phys(ds)->ds_flags & DS_FLAG_INCONSISTENT) ?
	    1 : 0);
}

uint64_t
dsl_get_available(dsl_dataset_t *ds)
{
	uint64_t refdbytes = dsl_get_referenced(ds);
	uint64_t availbytes = dsl_dir_space_available(ds->ds_dir,
	    NULL, 0, TRUE);
	if (ds->ds_reserved > dsl_dataset_phys(ds)->ds_unique_bytes) {
		availbytes +=
		    ds->ds_reserved - dsl_dataset_phys(ds)->ds_unique_bytes;
	}
	if (ds->ds_quota != 0) {
		/*
		 * Adjust available bytes according to refquota
		 */
		if (refdbytes < ds->ds_quota) {
			availbytes = MIN(availbytes,
			    ds->ds_quota - refdbytes);
		} else {
			availbytes = 0;
		}
	}
	return (availbytes);
}

int
dsl_get_written(dsl_dataset_t *ds, uint64_t *written)
{
	dsl_pool_t *dp = ds->ds_dir->dd_pool;
	dsl_dataset_t *prev;
	int err = dsl_dataset_hold_obj(dp,
	    dsl_dataset_phys(ds)->ds_prev_snap_obj, FTAG, &prev);
	if (err == 0) {
		uint64_t comp, uncomp;
		err = dsl_dataset_space_written(prev, ds, written,
		    &comp, &uncomp);
		dsl_dataset_rele(prev, FTAG);
	}
	return (err);
}

/*
 * 'snap' should be a buffer of size ZFS_MAX_DATASET_NAME_LEN.
 */
int
dsl_get_prev_snap(dsl_dataset_t *ds, char *snap)
{
	dsl_pool_t *dp = ds->ds_dir->dd_pool;
	if (ds->ds_prev != NULL && ds->ds_prev != dp->dp_origin_snap) {
		dsl_dataset_name(ds->ds_prev, snap);
		return (0);
	} else {
		return (ENOENT);
	}
}

/*
 * Returns the mountpoint property and source for the given dataset in the value
 * and source buffers. The value buffer must be at least as large as MAXPATHLEN
 * and the source buffer as least as large a ZFS_MAX_DATASET_NAME_LEN.
 * Returns 0 on success and an error on failure.
 */
int
dsl_get_mountpoint(dsl_dataset_t *ds, const char *dsname, char *value,
    char *source)
{
	int error;
	dsl_pool_t *dp = ds->ds_dir->dd_pool;

	/* Retrieve the mountpoint value stored in the zap opbject */
	error = dsl_prop_get_ds(ds, zfs_prop_to_name(ZFS_PROP_MOUNTPOINT), 1,
	    ZAP_MAXVALUELEN, value, source);
	if (error != 0) {
		return (error);
	}

	/* Process the dsname and source to find the full mountpoint string */
	if (value[0] == '/') {
		char *buf = kmem_alloc(ZAP_MAXVALUELEN, KM_SLEEP);
		char *root = buf;
		const char *relpath;

		/*
		 * If we inherit the mountpoint, even from a dataset
		 * with a received value, the source will be the path of
		 * the dataset we inherit from. If source is
		 * ZPROP_SOURCE_VAL_RECVD, the received value is not
		 * inherited.
		 */
		if (strcmp(source, ZPROP_SOURCE_VAL_RECVD) == 0) {
			relpath = "";
		} else {
			ASSERT0(strncmp(dsname, source, strlen(source)));
			relpath = dsname + strlen(source);
			if (relpath[0] == '/')
				relpath++;
		}

		spa_altroot(dp->dp_spa, root, ZAP_MAXVALUELEN);

		/*
		 * Special case an alternate root of '/'. This will
		 * avoid having multiple leading slashes in the
		 * mountpoint path.
		 */
		if (strcmp(root, "/") == 0)
			root++;

		/*
		 * If the mountpoint is '/' then skip over this
		 * if we are obtaining either an alternate root or
		 * an inherited mountpoint.
		 */
		char *mnt = value;
		if (value[1] == '\0' && (root[0] != '\0' ||
		    relpath[0] != '\0'))
			mnt = value + 1;

		if (relpath[0] == '\0') {
			(void) snprintf(value, ZAP_MAXVALUELEN, "%s%s",
			    root, mnt);
		} else {
			(void) snprintf(value, ZAP_MAXVALUELEN, "%s%s%s%s",
			    root, mnt, relpath[0] == '@' ? "" : "/",
			    relpath);
		}
		kmem_free(buf, ZAP_MAXVALUELEN);
	} else {
		/* 'legacy' or 'none' */
		(void) snprintf(value, ZAP_MAXVALUELEN, "%s", value);
	}
	return (0);
>>>>>>> dfc11533
}

/*
 * Returns a string that represents the receive resume stats token of the
 * dataset's child. It should be freed with strfree().
 */
char *
get_child_receive_stats(dsl_dataset_t *ds)
{
<<<<<<< HEAD
	char recvname[ZFS_MAX_DATASET_NAME_LEN + 6];
	dsl_dataset_t *recv_ds;
	dsl_dataset_name(ds, recvname);
	if (strlcat(recvname, "/", sizeof (recvname)) <
	    sizeof (recvname) &&
	    strlcat(recvname, recv_clone_name, sizeof (recvname)) <
	    sizeof (recvname) &&
	    dsl_dataset_hold(ds->ds_dir->dd_pool, recvname, FTAG,
	    &recv_ds)  == 0) {
		char *propval = get_receive_resume_stats_impl(recv_ds);
		dsl_dataset_rele(recv_ds, FTAG);
		return (propval);
	}
	return (strdup(""));
}
=======
	dsl_pool_t *dp = ds->ds_dir->dd_pool;
>>>>>>> dfc11533

static void
get_receive_resume_stats(dsl_dataset_t *ds, nvlist_t *nv)
{
	char *propval = get_receive_resume_stats_impl(ds);
	if (strcmp(propval, "") != 0) {
		dsl_prop_nvlist_add_string(nv,
		    ZFS_PROP_RECEIVE_RESUME_TOKEN, propval);
	} else {
		char *childval = get_child_receive_stats(ds);
		if (strcmp(childval, "") != 0) {
			dsl_prop_nvlist_add_string(nv,
			    ZFS_PROP_RECEIVE_RESUME_TOKEN, childval);
		}
		strfree(childval);
	}
	strfree(propval);
}

<<<<<<< HEAD
uint64_t
dsl_get_refratio(dsl_dataset_t *ds)
{
	uint64_t ratio = dsl_dataset_phys(ds)->ds_compressed_bytes == 0 ? 100 :
	    (dsl_dataset_phys(ds)->ds_uncompressed_bytes * 100 /
	    dsl_dataset_phys(ds)->ds_compressed_bytes);
	return (ratio);
}

uint64_t
dsl_get_logicalreferenced(dsl_dataset_t *ds)
{
	return (dsl_dataset_phys(ds)->ds_uncompressed_bytes);
}
=======
	dsl_prop_nvlist_add_uint64(nv, ZFS_PROP_REFRATIO,
	    dsl_get_refratio(ds));
	dsl_prop_nvlist_add_uint64(nv, ZFS_PROP_LOGICALREFERENCED,
	    dsl_get_logicalreferenced(ds));
	dsl_prop_nvlist_add_uint64(nv, ZFS_PROP_COMPRESSRATIO,
	    dsl_get_compressratio(ds));
	dsl_prop_nvlist_add_uint64(nv, ZFS_PROP_USED,
	    dsl_get_used(ds));
>>>>>>> dfc11533

uint64_t
dsl_get_compressratio(dsl_dataset_t *ds)
{
	if (ds->ds_is_snapshot) {
<<<<<<< HEAD
		return (dsl_get_refratio(ds));
	} else {
		dsl_dir_t *dd = ds->ds_dir;
		mutex_enter(&dd->dd_lock);
		uint64_t val = dsl_dir_get_compressratio(dd);
		mutex_exit(&dd->dd_lock);
		return (val);
=======
		get_clones_stat(ds, nv);
	} else {
		char buf[ZFS_MAX_DATASET_NAME_LEN];
		if (dsl_get_prev_snap(ds, buf) == 0)
			dsl_prop_nvlist_add_string(nv, ZFS_PROP_PREV_SNAP,
			    buf);
		dsl_dir_stats(ds->ds_dir, nv);
>>>>>>> dfc11533
	}
}

<<<<<<< HEAD
uint64_t
dsl_get_used(dsl_dataset_t *ds)
{
	if (ds->ds_is_snapshot) {
		return (dsl_dataset_phys(ds)->ds_unique_bytes);
	} else {
		dsl_dir_t *dd = ds->ds_dir;
		mutex_enter(&dd->dd_lock);
		uint64_t val = dsl_dir_get_used(dd);
		mutex_exit(&dd->dd_lock);
		return (val);
	}
}

uint64_t
dsl_get_creation(dsl_dataset_t *ds)
{
	return (dsl_dataset_phys(ds)->ds_creation_time);
}

uint64_t
dsl_get_creationtxg(dsl_dataset_t *ds)
{
	return (dsl_dataset_phys(ds)->ds_creation_txg);
}

uint64_t
dsl_get_refquota(dsl_dataset_t *ds)
{
	return (ds->ds_quota);
}

uint64_t
dsl_get_refreservation(dsl_dataset_t *ds)
{
	return (ds->ds_reserved);
}

uint64_t
dsl_get_guid(dsl_dataset_t *ds)
{
	return (dsl_dataset_phys(ds)->ds_guid);
}

uint64_t
dsl_get_unique(dsl_dataset_t *ds)
{
	return (dsl_dataset_phys(ds)->ds_unique_bytes);
}

uint64_t
dsl_get_objsetid(dsl_dataset_t *ds)
{
	return (ds->ds_object);
}

uint64_t
dsl_get_userrefs(dsl_dataset_t *ds)
{
	return (ds->ds_userrefs);
}

uint64_t
dsl_get_defer_destroy(dsl_dataset_t *ds)
{
	return (DS_IS_DEFER_DESTROY(ds) ? 1 : 0);
}

uint64_t
dsl_get_mooch_byteswap(dsl_dataset_t *ds)
{
	return (dsl_dataset_feature_is_active(ds, SPA_FEATURE_MOOCH_BYTESWAP) ?
	    1 : 0);

}

uint64_t
dsl_get_referenced(dsl_dataset_t *ds)
{
	return (dsl_dataset_phys(ds)->ds_referenced_bytes);
}

uint64_t
dsl_get_numclones(dsl_dataset_t *ds)
{
	ASSERT(ds->ds_is_snapshot);
	return (dsl_dataset_phys(ds)->ds_num_children - 1);
}

uint64_t
dsl_get_inconsistent(dsl_dataset_t *ds)
{
	return ((dsl_dataset_phys(ds)->ds_flags & DS_FLAG_INCONSISTENT) ?
	    1 : 0);
}

uint64_t
dsl_get_redacted(dsl_dataset_t *ds)
{
	return (dsl_dataset_feature_is_active(ds,
	    SPA_FEATURE_REDACTED_DATASETS));
}

uint64_t
dsl_get_available(dsl_dataset_t *ds)
{
	uint64_t refdbytes = dsl_get_referenced(ds);
	uint64_t availbytes = dsl_dir_space_available(ds->ds_dir,
	    NULL, 0, TRUE);
	if (ds->ds_reserved > dsl_dataset_phys(ds)->ds_unique_bytes) {
		availbytes +=
		    ds->ds_reserved - dsl_dataset_phys(ds)->ds_unique_bytes;
	}
	if (ds->ds_quota != 0) {
		/*
		 * Adjust available bytes according to refquota
		 */
		if (refdbytes < ds->ds_quota) {
			availbytes = MIN(availbytes,
			    ds->ds_quota - refdbytes);
		} else {
			availbytes = 0;
		}
	}
	return (availbytes);
}

int
dsl_get_written(dsl_dataset_t *ds, uint64_t *written)
{
	dsl_pool_t *dp = ds->ds_dir->dd_pool;
	dsl_dataset_t *prev;
	int err = dsl_dataset_hold_obj(dp,
	    dsl_dataset_phys(ds)->ds_prev_snap_obj, FTAG, &prev);
	if (err == 0) {
		uint64_t comp, uncomp;
		err = dsl_dataset_space_written(prev, ds, written,
		    &comp, &uncomp);
		dsl_dataset_rele(prev, FTAG);
	}
	return (err);
}

/*
 * 'snap' should be a buffer of size ZFS_MAX_DATASET_NAME_LEN.
 */
int
dsl_get_prev_snap(dsl_dataset_t *ds, char *snap)
{
	dsl_pool_t *dp = ds->ds_dir->dd_pool;
	if (ds->ds_prev != NULL && ds->ds_prev != dp->dp_origin_snap) {
		dsl_dataset_name(ds->ds_prev, snap);
		return (0);
	} else {
		return (ENOENT);
	}
}

void
dsl_get_redact_snaps(dsl_dataset_t *ds, nvlist_t *propval)
{
	uint64_t nsnaps;
	uint64_t *snaps;
	if (dsl_dataset_get_uint64_array_feature(ds,
	    SPA_FEATURE_REDACTED_DATASETS, &nsnaps, &snaps)) {
		fnvlist_add_uint64_array(propval, ZPROP_VALUE, snaps,
		    nsnaps);
	}
}

/*
 * Returns the mountpoint property and source for the given dataset in the value
 * and source buffers. The value buffer must be at least as large as MAXPATHLEN
 * and the source buffer as least as large a ZFS_MAX_DATASET_NAME_LEN.
 * Returns 0 on success and an error on failure.
 */
int
dsl_get_mountpoint(dsl_dataset_t *ds, const char *dsname, char *value,
    char *source)
{
	int error;
	dsl_pool_t *dp = ds->ds_dir->dd_pool;

	/* Retrieve the mountpoint value stored in the zap opbject */
	error = dsl_prop_get_ds(ds, zfs_prop_to_name(ZFS_PROP_MOUNTPOINT), 1,
	    ZAP_MAXVALUELEN, value, source);
	if (error != 0) {
		return (error);
	}

	/* Process the dsname and source to find the full mountpoint string */
	if (value[0] == '/') {
		char *buf = kmem_alloc(ZAP_MAXVALUELEN, KM_SLEEP);
		char *root = buf;
		const char *relpath;

		/*
		 * If we inherit the mountpoint, even from a dataset
		 * with a received value, the source will be the path of
		 * the dataset we inherit from. If source is
		 * ZPROP_SOURCE_VAL_RECVD, the received value is not
		 * inherited.
		 */
		if (strcmp(source, ZPROP_SOURCE_VAL_RECVD) == 0) {
			relpath = "";
		} else {
			ASSERT0(strncmp(dsname, source, strlen(source)));
			relpath = dsname + strlen(source);
			if (relpath[0] == '/')
				relpath++;
		}

		spa_altroot(dp->dp_spa, root, ZAP_MAXVALUELEN);

		/*
		 * Special case an alternate root of '/'. This will
		 * avoid having multiple leading slashes in the
		 * mountpoint path.
		 */
		if (strcmp(root, "/") == 0)
			root++;

		/*
		 * If the mountpoint is '/' then skip over this
		 * if we are obtaining either an alternate root or
		 * an inherited mountpoint.
		 */
		char *mnt = value;
		if (value[1] == '\0' && (root[0] != '\0' ||
		    relpath[0] != '\0'))
			mnt = value + 1;

		if (relpath[0] == '\0') {
			(void) snprintf(value, ZAP_MAXVALUELEN, "%s%s",
			    root, mnt);
		} else {
			(void) snprintf(value, ZAP_MAXVALUELEN, "%s%s%s%s",
			    root, mnt, relpath[0] == '@' ? "" : "/",
			    relpath);
		}
		kmem_free(buf, ZAP_MAXVALUELEN);
	} else {
		/* 'legacy' or 'none' */
		(void) snprintf(value, ZAP_MAXVALUELEN, "%s", value);
	}
	return (0);
}

void
dsl_dataset_stats(dsl_dataset_t *ds, nvlist_t *nv)
{
	dsl_pool_t *dp = ds->ds_dir->dd_pool;

	ASSERT(dsl_pool_config_held(dp));

	dsl_prop_nvlist_add_uint64(nv, ZFS_PROP_REFRATIO,
	    dsl_get_refratio(ds));
	dsl_prop_nvlist_add_uint64(nv, ZFS_PROP_LOGICALREFERENCED,
	    dsl_get_logicalreferenced(ds));
	dsl_prop_nvlist_add_uint64(nv, ZFS_PROP_COMPRESSRATIO,
	    dsl_get_compressratio(ds));
	dsl_prop_nvlist_add_uint64(nv, ZFS_PROP_USED,
	    dsl_get_used(ds));

	if (ds->ds_is_snapshot) {
		get_clones_stat(ds, nv);
	} else {
		char buf[ZFS_MAX_DATASET_NAME_LEN];
		if (dsl_get_prev_snap(ds, buf) == 0)
			dsl_prop_nvlist_add_string(nv, ZFS_PROP_PREV_SNAP,
			    buf);
		dsl_dir_stats(ds->ds_dir, nv);
	}

	nvlist_t *propval = fnvlist_alloc();
	dsl_get_redact_snaps(ds, propval);
	fnvlist_add_nvlist(nv, zfs_prop_to_name(ZFS_PROP_REDACT_SNAPS),
	    propval);
	nvlist_free(propval);

	dsl_prop_nvlist_add_uint64(nv, ZFS_PROP_AVAILABLE,
	    dsl_get_available(ds));
	dsl_prop_nvlist_add_uint64(nv, ZFS_PROP_REFERENCED,
	    dsl_get_referenced(ds));
	dsl_prop_nvlist_add_uint64(nv, ZFS_PROP_CREATION,
	    dsl_get_creation(ds));
	dsl_prop_nvlist_add_uint64(nv, ZFS_PROP_CREATETXG,
	    dsl_get_creationtxg(ds));
	dsl_prop_nvlist_add_uint64(nv, ZFS_PROP_REFQUOTA,
	    dsl_get_refquota(ds));
	dsl_prop_nvlist_add_uint64(nv, ZFS_PROP_REFRESERVATION,
	    dsl_get_refreservation(ds));
	dsl_prop_nvlist_add_uint64(nv, ZFS_PROP_GUID,
	    dsl_get_guid(ds));
	dsl_prop_nvlist_add_uint64(nv, ZFS_PROP_UNIQUE,
	    dsl_get_unique(ds));
	dsl_prop_nvlist_add_uint64(nv, ZFS_PROP_OBJSETID,
	    dsl_get_objsetid(ds));
	dsl_prop_nvlist_add_uint64(nv, ZFS_PROP_USERREFS,
	    dsl_get_userrefs(ds));
	dsl_prop_nvlist_add_uint64(nv, ZFS_PROP_DEFER_DESTROY,
	    dsl_get_defer_destroy(ds));
	dsl_prop_nvlist_add_uint64(nv, ZFS_PROP_MOOCH_BYTESWAP,
	    dsl_get_mooch_byteswap(ds));

=======
	dsl_prop_nvlist_add_uint64(nv, ZFS_PROP_AVAILABLE,
	    dsl_get_available(ds));
	dsl_prop_nvlist_add_uint64(nv, ZFS_PROP_REFERENCED,
	    dsl_get_referenced(ds));
	dsl_prop_nvlist_add_uint64(nv, ZFS_PROP_CREATION,
	    dsl_get_creation(ds));
	dsl_prop_nvlist_add_uint64(nv, ZFS_PROP_CREATETXG,
	    dsl_get_creationtxg(ds));
	dsl_prop_nvlist_add_uint64(nv, ZFS_PROP_REFQUOTA,
	    dsl_get_refquota(ds));
	dsl_prop_nvlist_add_uint64(nv, ZFS_PROP_REFRESERVATION,
	    dsl_get_refreservation(ds));
	dsl_prop_nvlist_add_uint64(nv, ZFS_PROP_GUID,
	    dsl_get_guid(ds));
	dsl_prop_nvlist_add_uint64(nv, ZFS_PROP_UNIQUE,
	    dsl_get_unique(ds));
	dsl_prop_nvlist_add_uint64(nv, ZFS_PROP_OBJSETID,
	    dsl_get_objsetid(ds));
	dsl_prop_nvlist_add_uint64(nv, ZFS_PROP_USERREFS,
	    dsl_get_userrefs(ds));
	dsl_prop_nvlist_add_uint64(nv, ZFS_PROP_DEFER_DESTROY,
	    dsl_get_defer_destroy(ds));

>>>>>>> dfc11533
	if (dsl_dataset_phys(ds)->ds_prev_snap_obj != 0) {
		uint64_t written;
		if (dsl_get_written(ds, &written) == 0) {
			dsl_prop_nvlist_add_uint64(nv, ZFS_PROP_WRITTEN,
			    written);
		}
	}

	if (!ds->ds_is_snapshot) {
		/*
		 * A failed "newfs" (e.g. full) resumable receive leaves
		 * the stats set on this dataset.  Check here for the prop.
		 */
		get_receive_resume_stats(ds, nv);

		/*
		 * A failed incremental resumable receive leaves the
		 * stats set on our child named "%recv".  Check the child
		 * for the prop.
		 */
		/* 6 extra bytes for /%recv */
		char recvname[ZFS_MAX_DATASET_NAME_LEN + 6];
		dsl_dataset_t *recv_ds;
		dsl_dataset_name(ds, recvname);
		if (strlcat(recvname, "/", sizeof (recvname)) <
		    sizeof (recvname) &&
		    strlcat(recvname, recv_clone_name, sizeof (recvname)) <
		    sizeof (recvname) &&
		    dsl_dataset_hold(dp, recvname, FTAG, &recv_ds) == 0) {
			get_receive_resume_stats(recv_ds, nv);
			dsl_dataset_rele(recv_ds, FTAG);
		}
	}
}

void
dsl_dataset_fast_stat(dsl_dataset_t *ds, dmu_objset_stats_t *stat)
{
	dsl_pool_t *dp = ds->ds_dir->dd_pool;
	ASSERT(dsl_pool_config_held(dp));

	stat->dds_creation_txg = dsl_get_creationtxg(ds);
	stat->dds_inconsistent = dsl_get_inconsistent(ds);
	stat->dds_guid = dsl_get_guid(ds);
<<<<<<< HEAD
	stat->dds_redacted = dsl_get_redacted(ds);
=======
>>>>>>> dfc11533
	stat->dds_origin[0] = '\0';
	if (ds->ds_is_snapshot) {
		stat->dds_is_snapshot = B_TRUE;
		stat->dds_num_clones = dsl_get_numclones(ds);
	} else {
		stat->dds_is_snapshot = B_FALSE;
		stat->dds_num_clones = 0;

		if (dsl_dir_is_clone(ds->ds_dir)) {
			dsl_dir_get_origin(ds->ds_dir, stat->dds_origin);
		}
	}
}

uint64_t
dsl_dataset_fsid_guid(dsl_dataset_t *ds)
{
	return (ds->ds_fsid_guid);
}

void
dsl_dataset_space(dsl_dataset_t *ds,
    uint64_t *refdbytesp, uint64_t *availbytesp,
    uint64_t *usedobjsp, uint64_t *availobjsp)
{
	*refdbytesp = dsl_dataset_phys(ds)->ds_referenced_bytes;
	*availbytesp = dsl_dir_space_available(ds->ds_dir, NULL, 0, TRUE);
	if (ds->ds_reserved > dsl_dataset_phys(ds)->ds_unique_bytes)
		*availbytesp +=
		    ds->ds_reserved - dsl_dataset_phys(ds)->ds_unique_bytes;
	if (ds->ds_quota != 0) {
		/*
		 * Adjust available bytes according to refquota
		 */
		if (*refdbytesp < ds->ds_quota)
			*availbytesp = MIN(*availbytesp,
			    ds->ds_quota - *refdbytesp);
		else
			*availbytesp = 0;
	}
	rrw_enter(&ds->ds_bp_rwlock, RW_READER, FTAG);
	*usedobjsp = BP_GET_FILL(&dsl_dataset_phys(ds)->ds_bp);
	rrw_exit(&ds->ds_bp_rwlock, FTAG);
	*availobjsp = DN_MAX_OBJECT - *usedobjsp;
}

boolean_t
dsl_dataset_modified_since_snap(dsl_dataset_t *ds, dsl_dataset_t *snap)
{
	dsl_pool_t *dp = ds->ds_dir->dd_pool;
	uint64_t birth;

	ASSERT(dsl_pool_config_held(dp));
	if (snap == NULL)
		return (B_FALSE);
	rrw_enter(&ds->ds_bp_rwlock, RW_READER, FTAG);
	birth = dsl_dataset_get_blkptr(ds)->blk_birth;
	rrw_exit(&ds->ds_bp_rwlock, FTAG);
	if (birth > dsl_dataset_phys(snap)->ds_creation_txg) {
		objset_t *os, *os_snap;
		/*
		 * It may be that only the ZIL differs, because it was
		 * reset in the head.  Don't count that as being
		 * modified.
		 */
		if (dmu_objset_from_ds(ds, &os) != 0)
			return (B_TRUE);
		if (dmu_objset_from_ds(snap, &os_snap) != 0)
			return (B_TRUE);
		return (bcmp(&os->os_phys->os_meta_dnode,
		    &os_snap->os_phys->os_meta_dnode,
		    sizeof (os->os_phys->os_meta_dnode)) != 0);
	}
	return (B_FALSE);
}

typedef struct dsl_dataset_rename_snapshot_arg {
	const char *ddrsa_fsname;
	const char *ddrsa_oldsnapname;
	const char *ddrsa_newsnapname;
	boolean_t ddrsa_recursive;
	dmu_tx_t *ddrsa_tx;
} dsl_dataset_rename_snapshot_arg_t;

/* ARGSUSED */
static int
dsl_dataset_rename_snapshot_check_impl(dsl_pool_t *dp,
    dsl_dataset_t *hds, void *arg)
{
	dsl_dataset_rename_snapshot_arg_t *ddrsa = arg;
	int error;
	uint64_t val;

	error = dsl_dataset_snap_lookup(hds, ddrsa->ddrsa_oldsnapname, &val);
	if (error != 0) {
		/* ignore nonexistent snapshots */
		return (error == ENOENT ? 0 : error);
	}

	/* new name should not exist */
	error = dsl_dataset_snap_lookup(hds, ddrsa->ddrsa_newsnapname, &val);
	if (error == 0)
		error = SET_ERROR(EEXIST);
	else if (error == ENOENT)
		error = 0;

	/* dataset name + 1 for the "@" + the new snapshot name must fit */
	if (dsl_dir_namelen(hds->ds_dir) + 1 +
	    strlen(ddrsa->ddrsa_newsnapname) >= ZFS_MAX_DATASET_NAME_LEN)
		error = SET_ERROR(ENAMETOOLONG);

	return (error);
}

static int
dsl_dataset_rename_snapshot_check(void *arg, dmu_tx_t *tx)
{
	dsl_dataset_rename_snapshot_arg_t *ddrsa = arg;
	dsl_pool_t *dp = dmu_tx_pool(tx);
	dsl_dataset_t *hds;
	int error;

	error = dsl_dataset_hold(dp, ddrsa->ddrsa_fsname, FTAG, &hds);
	if (error != 0)
		return (error);

	if (ddrsa->ddrsa_recursive) {
		error = dmu_objset_find_dp(dp, hds->ds_dir->dd_object,
		    dsl_dataset_rename_snapshot_check_impl, ddrsa,
		    DS_FIND_CHILDREN);
	} else {
		error = dsl_dataset_rename_snapshot_check_impl(dp, hds, ddrsa);
	}
	dsl_dataset_rele(hds, FTAG);
	return (error);
}

static int
dsl_dataset_rename_snapshot_sync_impl(dsl_pool_t *dp,
    dsl_dataset_t *hds, void *arg)
{
	dsl_dataset_rename_snapshot_arg_t *ddrsa = arg;
	dsl_dataset_t *ds;
	uint64_t val;
	dmu_tx_t *tx = ddrsa->ddrsa_tx;
	int error;

	error = dsl_dataset_snap_lookup(hds, ddrsa->ddrsa_oldsnapname, &val);
	ASSERT(error == 0 || error == ENOENT);
	if (error == ENOENT) {
		/* ignore nonexistent snapshots */
		return (0);
	}

	VERIFY0(dsl_dataset_hold_obj(dp, val, FTAG, &ds));

	/* log before we change the name */
	spa_history_log_internal_ds(ds, "rename", tx,
	    "-> @%s", ddrsa->ddrsa_newsnapname);

	VERIFY0(dsl_dataset_snap_remove(hds, ddrsa->ddrsa_oldsnapname, tx,
	    B_FALSE));
	mutex_enter(&ds->ds_lock);
	(void) strcpy(ds->ds_snapname, ddrsa->ddrsa_newsnapname);
	mutex_exit(&ds->ds_lock);
	VERIFY0(zap_add(dp->dp_meta_objset,
	    dsl_dataset_phys(hds)->ds_snapnames_zapobj,
	    ds->ds_snapname, 8, 1, &ds->ds_object, tx));

	dsl_dataset_rele(ds, FTAG);
	return (0);
}

static void
dsl_dataset_rename_snapshot_sync(void *arg, dmu_tx_t *tx)
{
	dsl_dataset_rename_snapshot_arg_t *ddrsa = arg;
	dsl_pool_t *dp = dmu_tx_pool(tx);
	dsl_dataset_t *hds;

	VERIFY0(dsl_dataset_hold(dp, ddrsa->ddrsa_fsname, FTAG, &hds));
	ddrsa->ddrsa_tx = tx;
	if (ddrsa->ddrsa_recursive) {
		VERIFY0(dmu_objset_find_dp(dp, hds->ds_dir->dd_object,
		    dsl_dataset_rename_snapshot_sync_impl, ddrsa,
		    DS_FIND_CHILDREN));
	} else {
		VERIFY0(dsl_dataset_rename_snapshot_sync_impl(dp, hds, ddrsa));
	}
	dsl_dataset_rele(hds, FTAG);
}

int
dsl_dataset_rename_snapshot(const char *fsname,
    const char *oldsnapname, const char *newsnapname, boolean_t recursive)
{
	dsl_dataset_rename_snapshot_arg_t ddrsa;

	ddrsa.ddrsa_fsname = fsname;
	ddrsa.ddrsa_oldsnapname = oldsnapname;
	ddrsa.ddrsa_newsnapname = newsnapname;
	ddrsa.ddrsa_recursive = recursive;

	return (dsl_sync_task(fsname, dsl_dataset_rename_snapshot_check,
	    dsl_dataset_rename_snapshot_sync, &ddrsa,
	    1, ZFS_SPACE_CHECK_RESERVED));
}

/*
 * If we're doing an ownership handoff, we need to make sure that there is
 * only one long hold on the dataset.  We're not allowed to change anything here
 * so we don't permanently release the long hold or regular hold here.  We want
 * to do this only when syncing to avoid the dataset unexpectedly going away
 * when we release the long hold.
 */
static int
dsl_dataset_handoff_check(dsl_dataset_t *ds, void *owner, dmu_tx_t *tx)
{
	boolean_t held;

	if (!dmu_tx_is_syncing(tx))
		return (0);

	if (owner != NULL) {
		VERIFY3P(ds->ds_owner, ==, owner);
		dsl_dataset_long_rele(ds, owner);
	}

	held = dsl_dataset_long_held(ds);

	if (owner != NULL)
		dsl_dataset_long_hold(ds, owner);

	if (held)
		return (SET_ERROR(EBUSY));

	return (0);
}

int
dsl_dataset_rollback_check(void *arg, dmu_tx_t *tx)
{
	dsl_dataset_rollback_arg_t *ddra = arg;
	dsl_pool_t *dp = dmu_tx_pool(tx);
	dsl_dataset_t *ds;
	int64_t unused_refres_delta;
	int error;

	error = dsl_dataset_hold(dp, ddra->ddra_fsname, FTAG, &ds);
	if (error != 0)
		return (error);

	/* must not be a snapshot */
	if (ds->ds_is_snapshot) {
		dsl_dataset_rele(ds, FTAG);
		return (SET_ERROR(EINVAL));
	}

	/* must have a most recent snapshot */
	if (dsl_dataset_phys(ds)->ds_prev_snap_txg < TXG_INITIAL) {
		dsl_dataset_rele(ds, FTAG);
		return (SET_ERROR(EINVAL));
	}

	/*
	 * No rollback to a snapshot created in the current txg, because
	 * the rollback may dirty the dataset and create blocks that are
	 * not reachable from the rootbp while having a birth txg that
	 * falls into the snapshot's range.
	 */
	if (dmu_tx_is_syncing(tx) &&
	    dsl_dataset_phys(ds)->ds_prev_snap_txg >= tx->tx_txg) {
		dsl_dataset_rele(ds, FTAG);
		return (SET_ERROR(EAGAIN));
	}

	/* must not have any bookmarks after the most recent snapshot */
	if (dsl_bookmark_latest_txg(ds) >
	    dsl_dataset_phys(ds)->ds_prev_snap_txg) {
		dsl_dataset_rele(ds, FTAG);
		return (SET_ERROR(EEXIST));
	}

	error = dsl_dataset_handoff_check(ds, ddra->ddra_owner, tx);
	if (error != 0) {
		dsl_dataset_rele(ds, FTAG);
		return (error);
	}

	/*
	 * Check if the snap we are rolling back to uses more than
	 * the refquota.
	 */
	if (ds->ds_quota != 0 &&
	    dsl_dataset_phys(ds->ds_prev)->ds_referenced_bytes > ds->ds_quota) {
		dsl_dataset_rele(ds, FTAG);
		return (SET_ERROR(EDQUOT));
	}

	/*
	 * When we do the clone swap, we will temporarily use more space
	 * due to the refreservation (the head will no longer have any
	 * unique space, so the entire amount of the refreservation will need
	 * to be free).  We will immediately destroy the clone, freeing
	 * this space, but the freeing happens over many txg's.
	 */
	unused_refres_delta = (int64_t)MIN(ds->ds_reserved,
	    dsl_dataset_phys(ds)->ds_unique_bytes);

	if (unused_refres_delta > 0 &&
	    unused_refres_delta >
	    dsl_dir_space_available(ds->ds_dir, NULL, 0, TRUE)) {
		dsl_dataset_rele(ds, FTAG);
		return (SET_ERROR(ENOSPC));
	}

	dsl_dataset_rele(ds, FTAG);
	return (0);
}

void
dsl_dataset_rollback_sync(void *arg, dmu_tx_t *tx)
{
	dsl_dataset_rollback_arg_t *ddra = arg;
	dsl_pool_t *dp = dmu_tx_pool(tx);
	dsl_dataset_t *ds, *clone;
	uint64_t cloneobj;
	char namebuf[ZFS_MAX_DATASET_NAME_LEN];

	VERIFY0(dsl_dataset_hold(dp, ddra->ddra_fsname, FTAG, &ds));

	dsl_dataset_name(ds->ds_prev, namebuf);
	fnvlist_add_string(ddra->ddra_result, "target", namebuf);

	cloneobj = dsl_dataset_create_sync(ds->ds_dir, "%rollback",
	    ds->ds_prev, DS_CREATE_FLAG_NODIRTY, kcred, tx);

	VERIFY0(dsl_dataset_hold_obj(dp, cloneobj, FTAG, &clone));

	dsl_dataset_clone_swap_sync_impl(clone, ds, tx);
	dsl_dataset_zero_zil(ds, tx);

	dsl_destroy_head_sync_impl(clone, tx);

	dsl_dataset_rele(clone, FTAG);
	dsl_dataset_rele(ds, FTAG);
}

/*
 * Rolls back the given filesystem or volume to the most recent snapshot.
 * The name of the most recent snapshot will be returned under key "target"
 * in the result nvlist.
 *
 * If owner != NULL:
 * - The existing dataset MUST be owned by the specified owner at entry
 * - Upon return, dataset will still be held by the same owner, whether we
 *   succeed or not.
 *
 * This mode is required any time the existing filesystem is mounted.  See
 * notes above zfs_suspend_fs() for further details.
 */
int
dsl_dataset_rollback(const char *fsname, void *owner, nvlist_t *result)
{
	dsl_dataset_rollback_arg_t ddra;

	ddra.ddra_fsname = fsname;
	ddra.ddra_owner = owner;
	ddra.ddra_result = result;

	return (dsl_sync_task(fsname, dsl_dataset_rollback_check,
	    dsl_dataset_rollback_sync, &ddra,
	    1, ZFS_SPACE_CHECK_RESERVED));
}

struct promotenode {
	list_node_t link;
	dsl_dataset_t *ds;
};

static int snaplist_space(list_t *l, uint64_t mintxg, uint64_t *spacep);
static int promote_hold(dsl_dataset_promote_arg_t *ddpa, dsl_pool_t *dp,
    void *tag);
static void promote_rele(dsl_dataset_promote_arg_t *ddpa, void *tag);

int
dsl_dataset_promote_check(void *arg, dmu_tx_t *tx)
{
	dsl_dataset_promote_arg_t *ddpa = arg;
	dsl_pool_t *dp = dmu_tx_pool(tx);
	dsl_dataset_t *hds;
	struct promotenode *snap;
	dsl_dataset_t *origin_ds, *origin_head;
	int err;
	uint64_t unused;
	uint64_t ss_mv_cnt;
	size_t max_snap_len;
	boolean_t conflicting_snaps;

	err = promote_hold(ddpa, dp, FTAG);
	if (err != 0)
		return (err);

	hds = ddpa->ddpa_clone;
	snap = list_head(&ddpa->shared_snaps);
	origin_ds = snap->ds;
	max_snap_len = MAXNAMELEN - strlen(ddpa->ddpa_clonename) - 1;

	snap = list_head(&ddpa->origin_snaps);
<<<<<<< HEAD
	origin_head = snap->ds;
=======
>>>>>>> dfc11533

	if (dsl_dataset_phys(hds)->ds_flags & DS_FLAG_NOPROMOTE) {
		promote_rele(ddpa, FTAG);
		return (SET_ERROR(EXDEV));
	}

	/*
	 * Can't promote across the MOOCH_BYTESWAP boundary.
	 */
	if (dsl_dataset_feature_is_active(hds, SPA_FEATURE_MOOCH_BYTESWAP) !=
	    dsl_dataset_feature_is_active(origin_ds,
	    SPA_FEATURE_MOOCH_BYTESWAP)) {
		promote_rele(ddpa, FTAG);
		return (SET_ERROR(EXDEV));
	}

	/*
	 * Compute and check the amount of space to transfer.  Since this is
	 * so expensive, don't do the preliminary check.
	 */
	if (!dmu_tx_is_syncing(tx)) {
		promote_rele(ddpa, FTAG);
		return (0);
	}

	/* compute origin's new unique space */
	snap = list_tail(&ddpa->clone_snaps);
	ASSERT3U(dsl_dataset_phys(snap->ds)->ds_prev_snap_obj, ==,
	    origin_ds->ds_object);
	dsl_deadlist_space_range(&snap->ds->ds_deadlist,
	    dsl_dataset_phys(origin_ds)->ds_prev_snap_txg, UINT64_MAX,
	    &ddpa->unique, &unused, &unused);

	/*
	 * Walk the snapshots that we are moving
	 *
	 * Compute space to transfer.  Consider the incremental changes
	 * to used by each snapshot:
	 * (my used) = (prev's used) + (blocks born) - (blocks killed)
	 * So each snapshot gave birth to:
	 * (blocks born) = (my used) - (prev's used) + (blocks killed)
	 * So a sequence would look like:
	 * (uN - u(N-1) + kN) + ... + (u1 - u0 + k1) + (u0 - 0 + k0)
	 * Which simplifies to:
	 * uN + kN + kN-1 + ... + k1 + k0
	 * Note however, if we stop before we reach the ORIGIN we get:
	 * uN + kN + kN-1 + ... + kM - uM-1
	 */
	conflicting_snaps = B_FALSE;
	ss_mv_cnt = 0;
	ddpa->used = dsl_dataset_phys(origin_ds)->ds_referenced_bytes;
	ddpa->comp = dsl_dataset_phys(origin_ds)->ds_compressed_bytes;
	ddpa->uncomp = dsl_dataset_phys(origin_ds)->ds_uncompressed_bytes;
	for (snap = list_head(&ddpa->shared_snaps); snap;
	    snap = list_next(&ddpa->shared_snaps, snap)) {
		uint64_t val, dlused, dlcomp, dluncomp;
		dsl_dataset_t *ds = snap->ds;

		ss_mv_cnt++;

		/*
		 * If there are long holds, we won't be able to evict
		 * the objset.
		 */
		if (dsl_dataset_long_held(ds)) {
			err = SET_ERROR(EBUSY);
			goto out;
		}

		/* Check that the snapshot name does not conflict */
		VERIFY0(dsl_dataset_get_snapname(ds));
		if (strlen(ds->ds_snapname) >= max_snap_len) {
			err = SET_ERROR(ENAMETOOLONG);
			goto out;
		}
		err = dsl_dataset_snap_lookup(hds, ds->ds_snapname, &val);
		if (err == 0) {
			fnvlist_add_boolean(ddpa->err_ds,
			    snap->ds->ds_snapname);
			conflicting_snaps = B_TRUE;
		} else if (err != ENOENT) {
			goto out;
		}

		/* The very first snapshot does not have a deadlist */
		if (dsl_dataset_phys(ds)->ds_prev_snap_obj == 0)
			continue;

		dsl_deadlist_space(&ds->ds_deadlist,
		    &dlused, &dlcomp, &dluncomp);
		ddpa->used += dlused;
		ddpa->comp += dlcomp;
		ddpa->uncomp += dluncomp;
	}

	/*
<<<<<<< HEAD
	 * Check that bookmarks that are being transferred don't have
	 * name conflicts.
	 */
	for (dsl_bookmark_node_t *dbn = avl_first(&origin_head->ds_bookmarks);
	    dbn != NULL && dbn->dbn_phys.zbm_creation_txg <=
	    dsl_dataset_phys(origin_ds)->ds_creation_txg;
	    dbn = AVL_NEXT(&origin_head->ds_bookmarks, dbn)) {
		if (strlen(dbn->dbn_name) >= max_snap_len) {
			err = SET_ERROR(ENAMETOOLONG);
			goto out;
		}
		zfs_bookmark_phys_t bm;
		err = dsl_bookmark_lookup_impl(ddpa->ddpa_clone,
		    dbn->dbn_name, &bm);

		if (err == 0) {
			fnvlist_add_boolean(ddpa->err_ds, dbn->dbn_name);
			conflicting_snaps = B_TRUE;
		} else if (err == ESRCH) {
			err = 0;
		} else if (err != 0) {
			goto out;
		}
	}

	/*
=======
>>>>>>> dfc11533
	 * In order to return the full list of conflicting snapshots, we check
	 * whether there was a conflict after traversing all of them.
	 */
	if (conflicting_snaps) {
		err = SET_ERROR(EEXIST);
		goto out;
	}

	/*
	 * If we are a clone of a clone then we never reached ORIGIN,
	 * so we need to subtract out the clone origin's used space.
	 */
	if (ddpa->origin_origin) {
		ddpa->used -=
		    dsl_dataset_phys(ddpa->origin_origin)->ds_referenced_bytes;
		ddpa->comp -=
		    dsl_dataset_phys(ddpa->origin_origin)->ds_compressed_bytes;
		ddpa->uncomp -=
		    dsl_dataset_phys(ddpa->origin_origin)->
		    ds_uncompressed_bytes;
	}

	/* Check that there is enough space and limit headroom here */
	err = dsl_dir_transfer_possible(origin_ds->ds_dir, hds->ds_dir,
	    0, ss_mv_cnt, ddpa->used, ddpa->cr);
	if (err != 0)
		goto out;

	/*
	 * Compute the amounts of space that will be used by snapshots
	 * after the promotion (for both origin and clone).  For each,
	 * it is the amount of space that will be on all of their
	 * deadlists (that was not born before their new origin).
	 */
	if (dsl_dir_phys(hds->ds_dir)->dd_flags & DD_FLAG_USED_BREAKDOWN) {
		uint64_t space;

		/*
		 * Note, typically this will not be a clone of a clone,
		 * so dd_origin_txg will be < TXG_INITIAL, so
		 * these snaplist_space() -> dsl_deadlist_space_range()
		 * calls will be fast because they do not have to
		 * iterate over all bps.
		 */
		snap = list_head(&ddpa->origin_snaps);
		err = snaplist_space(&ddpa->shared_snaps,
		    snap->ds->ds_dir->dd_origin_txg, &ddpa->cloneusedsnap);
		if (err != 0)
			goto out;

		err = snaplist_space(&ddpa->clone_snaps,
		    snap->ds->ds_dir->dd_origin_txg, &space);
		if (err != 0)
			goto out;
		ddpa->cloneusedsnap += space;
	}
	if (dsl_dir_phys(origin_ds->ds_dir)->dd_flags &
	    DD_FLAG_USED_BREAKDOWN) {
		err = snaplist_space(&ddpa->origin_snaps,
		    dsl_dataset_phys(origin_ds)->ds_creation_txg,
		    &ddpa->originusedsnap);
		if (err != 0)
			goto out;
	}

out:
	promote_rele(ddpa, FTAG);
	return (err);
}

void
dsl_dataset_promote_sync(void *arg, dmu_tx_t *tx)
{
	dsl_dataset_promote_arg_t *ddpa = arg;
	dsl_pool_t *dp = dmu_tx_pool(tx);
	dsl_dataset_t *hds;
	struct promotenode *snap;
	dsl_dataset_t *origin_ds;
	dsl_dataset_t *origin_head;
	dsl_dir_t *dd;
	dsl_dir_t *odd = NULL;
	uint64_t oldnext_obj;
	int64_t delta;

	VERIFY0(promote_hold(ddpa, dp, FTAG));
	hds = ddpa->ddpa_clone;

	ASSERT0(dsl_dataset_phys(hds)->ds_flags & DS_FLAG_NOPROMOTE);

	snap = list_head(&ddpa->shared_snaps);
	origin_ds = snap->ds;
	dd = hds->ds_dir;

	snap = list_head(&ddpa->origin_snaps);
	origin_head = snap->ds;

	/*
	 * We need to explicitly open odd, since origin_ds's dd will be
	 * changing.
	 */
	VERIFY0(dsl_dir_hold_obj(dp, origin_ds->ds_dir->dd_object,
	    NULL, FTAG, &odd));

	/* change origin's next snap */
	dmu_buf_will_dirty(origin_ds->ds_dbuf, tx);
	oldnext_obj = dsl_dataset_phys(origin_ds)->ds_next_snap_obj;
	snap = list_tail(&ddpa->clone_snaps);
	ASSERT3U(dsl_dataset_phys(snap->ds)->ds_prev_snap_obj, ==,
	    origin_ds->ds_object);
	dsl_dataset_phys(origin_ds)->ds_next_snap_obj = snap->ds->ds_object;

	/* change the origin's next clone */
	if (dsl_dataset_phys(origin_ds)->ds_next_clones_obj) {
		dsl_dataset_remove_from_next_clones(origin_ds,
		    snap->ds->ds_object, tx);
		VERIFY0(zap_add_int(dp->dp_meta_objset,
		    dsl_dataset_phys(origin_ds)->ds_next_clones_obj,
		    oldnext_obj, tx));
	}

	/* change origin */
	dmu_buf_will_dirty(dd->dd_dbuf, tx);
	ASSERT3U(dsl_dir_phys(dd)->dd_origin_obj, ==, origin_ds->ds_object);
	dsl_dir_phys(dd)->dd_origin_obj = dsl_dir_phys(odd)->dd_origin_obj;
	dd->dd_origin_txg = origin_head->ds_dir->dd_origin_txg;
	dmu_buf_will_dirty(odd->dd_dbuf, tx);
	dsl_dir_phys(odd)->dd_origin_obj = origin_ds->ds_object;
	origin_head->ds_dir->dd_origin_txg =
	    dsl_dataset_phys(origin_ds)->ds_creation_txg;

	/* change dd_clone entries */
	if (spa_version(dp->dp_spa) >= SPA_VERSION_DIR_CLONES) {
		VERIFY0(zap_remove_int(dp->dp_meta_objset,
		    dsl_dir_phys(odd)->dd_clones, hds->ds_object, tx));
		VERIFY0(zap_add_int(dp->dp_meta_objset,
		    dsl_dir_phys(ddpa->origin_origin->ds_dir)->dd_clones,
		    hds->ds_object, tx));

		VERIFY0(zap_remove_int(dp->dp_meta_objset,
		    dsl_dir_phys(ddpa->origin_origin->ds_dir)->dd_clones,
		    origin_head->ds_object, tx));
		if (dsl_dir_phys(dd)->dd_clones == 0) {
			dsl_dir_phys(dd)->dd_clones =
			    zap_create(dp->dp_meta_objset, DMU_OT_DSL_CLONES,
			    DMU_OT_NONE, 0, tx);
		}
		VERIFY0(zap_add_int(dp->dp_meta_objset,
		    dsl_dir_phys(dd)->dd_clones, origin_head->ds_object, tx));
	}

	/*
	 * Move bookmarks to this dir.
	 */
	dsl_bookmark_node_t *dbn_next;
	for (dsl_bookmark_node_t *dbn = avl_first(&origin_head->ds_bookmarks);
	    dbn != NULL && dbn->dbn_phys.zbm_creation_txg <=
	    dsl_dataset_phys(origin_ds)->ds_creation_txg;
	    dbn = dbn_next) {
		dbn_next = AVL_NEXT(&origin_head->ds_bookmarks, dbn);

		avl_remove(&origin_head->ds_bookmarks, dbn);
		VERIFY0(zap_remove(dp->dp_meta_objset,
		    origin_head->ds_bookmarks_obj, dbn->dbn_name, tx));

		dsl_bookmark_node_add(hds, dbn, tx);
	}

	dsl_bookmark_next_changed(hds, origin_ds, tx);

	/* move snapshots to this dir */
	for (snap = list_head(&ddpa->shared_snaps); snap;
	    snap = list_next(&ddpa->shared_snaps, snap)) {
		dsl_dataset_t *ds = snap->ds;

		/*
		 * Property callbacks are registered to a particular
		 * dsl_dir.  Since ours is changing, evict the objset
		 * so that they will be unregistered from the old dsl_dir.
		 */
		if (ds->ds_objset) {
			dmu_objset_evict(ds->ds_objset);
			ds->ds_objset = NULL;
		}

		/* move snap name entry */
		VERIFY0(dsl_dataset_get_snapname(ds));
		VERIFY0(dsl_dataset_snap_remove(origin_head,
		    ds->ds_snapname, tx, B_TRUE));
		VERIFY0(zap_add(dp->dp_meta_objset,
		    dsl_dataset_phys(hds)->ds_snapnames_zapobj, ds->ds_snapname,
		    8, 1, &ds->ds_object, tx));
		dsl_fs_ss_count_adjust(hds->ds_dir, 1,
		    DD_FIELD_SNAPSHOT_COUNT, tx);

		/* change containing dsl_dir */
		dmu_buf_will_dirty(ds->ds_dbuf, tx);
		ASSERT3U(dsl_dataset_phys(ds)->ds_dir_obj, ==, odd->dd_object);
		dsl_dataset_phys(ds)->ds_dir_obj = dd->dd_object;
		ASSERT3P(ds->ds_dir, ==, odd);
		dsl_dir_rele(ds->ds_dir, ds);
		VERIFY0(dsl_dir_hold_obj(dp, dd->dd_object,
		    NULL, ds, &ds->ds_dir));

		/* move any clone references */
		if (dsl_dataset_phys(ds)->ds_next_clones_obj &&
		    spa_version(dp->dp_spa) >= SPA_VERSION_DIR_CLONES) {
			zap_cursor_t zc;
			zap_attribute_t za;

			for (zap_cursor_init(&zc, dp->dp_meta_objset,
			    dsl_dataset_phys(ds)->ds_next_clones_obj);
			    zap_cursor_retrieve(&zc, &za) == 0;
			    zap_cursor_advance(&zc)) {
				dsl_dataset_t *cnds;
				uint64_t o;

				if (za.za_first_integer == oldnext_obj) {
					/*
					 * We've already moved the
					 * origin's reference.
					 */
					continue;
				}

				VERIFY0(dsl_dataset_hold_obj(dp,
				    za.za_first_integer, FTAG, &cnds));
				o = dsl_dir_phys(cnds->ds_dir)->
				    dd_head_dataset_obj;

				VERIFY0(zap_remove_int(dp->dp_meta_objset,
				    dsl_dir_phys(odd)->dd_clones, o, tx));
				VERIFY0(zap_add_int(dp->dp_meta_objset,
				    dsl_dir_phys(dd)->dd_clones, o, tx));
				dsl_dataset_rele(cnds, FTAG);
			}
			zap_cursor_fini(&zc);
		}

		ASSERT(!dsl_prop_hascb(ds));
	}

	/*
	 * Change space accounting.
	 * Note, pa->*usedsnap and dd_used_breakdown[SNAP] will either
	 * both be valid, or both be 0 (resulting in delta == 0).  This
	 * is true for each of {clone,origin} independently.
	 */

	delta = ddpa->cloneusedsnap -
	    dsl_dir_phys(dd)->dd_used_breakdown[DD_USED_SNAP];
	ASSERT3S(delta, >=, 0);
	ASSERT3U(ddpa->used, >=, delta);
	dsl_dir_diduse_space(dd, DD_USED_SNAP, delta, 0, 0, tx);
	dsl_dir_diduse_space(dd, DD_USED_HEAD,
	    ddpa->used - delta, ddpa->comp, ddpa->uncomp, tx);

	delta = ddpa->originusedsnap -
	    dsl_dir_phys(odd)->dd_used_breakdown[DD_USED_SNAP];
	ASSERT3S(delta, <=, 0);
	ASSERT3U(ddpa->used, >=, -delta);
	dsl_dir_diduse_space(odd, DD_USED_SNAP, delta, 0, 0, tx);
	dsl_dir_diduse_space(odd, DD_USED_HEAD,
	    -ddpa->used - delta, -ddpa->comp, -ddpa->uncomp, tx);

	dsl_dataset_phys(origin_ds)->ds_unique_bytes = ddpa->unique;

	/* log history record */
	spa_history_log_internal_ds(hds, "promote", tx, "");

	dsl_dir_rele(odd, FTAG);
	promote_rele(ddpa, FTAG);
}

/*
 * Make a list of dsl_dataset_t's for the snapshots between first_obj
 * (exclusive) and last_obj (inclusive).  The list will be in reverse
 * order (last_obj will be the list_head()).  If first_obj == 0, do all
 * snapshots back to this dataset's origin.
 */
static int
snaplist_make(dsl_pool_t *dp,
    uint64_t first_obj, uint64_t last_obj, list_t *l, void *tag)
{
	uint64_t obj = last_obj;

	list_create(l, sizeof (struct promotenode),
	    offsetof(struct promotenode, link));

	while (obj != first_obj) {
		dsl_dataset_t *ds;
		struct promotenode *snap;
		int err;

		err = dsl_dataset_hold_obj(dp, obj, tag, &ds);
		ASSERT(err != ENOENT);
		if (err != 0)
			return (err);

		if (first_obj == 0)
			first_obj = dsl_dir_phys(ds->ds_dir)->dd_origin_obj;

		snap = kmem_alloc(sizeof (*snap), KM_SLEEP);
		snap->ds = ds;
		list_insert_tail(l, snap);
		obj = dsl_dataset_phys(ds)->ds_prev_snap_obj;
	}

	return (0);
}

static int
snaplist_space(list_t *l, uint64_t mintxg, uint64_t *spacep)
{
	struct promotenode *snap;

	*spacep = 0;
	for (snap = list_head(l); snap; snap = list_next(l, snap)) {
		uint64_t used, comp, uncomp;
		dsl_deadlist_space_range(&snap->ds->ds_deadlist,
		    mintxg, UINT64_MAX, &used, &comp, &uncomp);
		*spacep += used;
	}
	return (0);
}

static void
snaplist_destroy(list_t *l, void *tag)
{
	struct promotenode *snap;

	if (l == NULL || !list_link_active(&l->list_head))
		return;

	while ((snap = list_tail(l)) != NULL) {
		list_remove(l, snap);
		dsl_dataset_rele(snap->ds, tag);
		kmem_free(snap, sizeof (*snap));
	}
	list_destroy(l);
}

static int
promote_hold(dsl_dataset_promote_arg_t *ddpa, dsl_pool_t *dp, void *tag)
{
	int error;
	dsl_dir_t *dd;
	struct promotenode *snap;

	error = dsl_dataset_hold(dp, ddpa->ddpa_clonename, tag,
	    &ddpa->ddpa_clone);
	if (error != 0)
		return (error);
	dd = ddpa->ddpa_clone->ds_dir;

	if (ddpa->ddpa_clone->ds_is_snapshot ||
	    !dsl_dir_is_clone(dd)) {
		dsl_dataset_rele(ddpa->ddpa_clone, tag);
		return (SET_ERROR(EINVAL));
	}

	error = snaplist_make(dp, 0, dsl_dir_phys(dd)->dd_origin_obj,
	    &ddpa->shared_snaps, tag);
	if (error != 0)
		goto out;

	error = snaplist_make(dp, 0, ddpa->ddpa_clone->ds_object,
	    &ddpa->clone_snaps, tag);
	if (error != 0)
		goto out;

	snap = list_head(&ddpa->shared_snaps);
	ASSERT3U(snap->ds->ds_object, ==, dsl_dir_phys(dd)->dd_origin_obj);
	error = snaplist_make(dp, dsl_dir_phys(dd)->dd_origin_obj,
	    dsl_dir_phys(snap->ds->ds_dir)->dd_head_dataset_obj,
	    &ddpa->origin_snaps, tag);
	if (error != 0)
		goto out;

	if (dsl_dir_phys(snap->ds->ds_dir)->dd_origin_obj != 0) {
		error = dsl_dataset_hold_obj(dp,
		    dsl_dir_phys(snap->ds->ds_dir)->dd_origin_obj,
		    tag, &ddpa->origin_origin);
		if (error != 0)
			goto out;
	}
out:
	if (error != 0)
		promote_rele(ddpa, tag);
	return (error);
}

static void
promote_rele(dsl_dataset_promote_arg_t *ddpa, void *tag)
{
	snaplist_destroy(&ddpa->shared_snaps, tag);
	snaplist_destroy(&ddpa->clone_snaps, tag);
	snaplist_destroy(&ddpa->origin_snaps, tag);
	if (ddpa->origin_origin != NULL)
		dsl_dataset_rele(ddpa->origin_origin, tag);
	dsl_dataset_rele(ddpa->ddpa_clone, tag);
}

/*
 * Promote a clone.
 *
 * If it fails due to a conflicting snapshot name, "conflsnap" will be filled
 * in with the name.  (It must be at least ZFS_MAX_DATASET_NAME_LEN bytes long.)
 */
int
dsl_dataset_promote(const char *name, char *conflsnap)
{
	dsl_dataset_promote_arg_t ddpa = { 0 };
	uint64_t numsnaps;
	int error;
	nvpair_t *snap_pair;
	objset_t *os;

	/*
	 * We will modify space proportional to the number of
	 * snapshots.  Compute numsnaps.
	 */
	error = dmu_objset_hold(name, FTAG, &os);
	if (error != 0)
		return (error);
	error = zap_count(dmu_objset_pool(os)->dp_meta_objset,
	    dsl_dataset_phys(dmu_objset_ds(os))->ds_snapnames_zapobj,
	    &numsnaps);
	dmu_objset_rele(os, FTAG);
	if (error != 0)
		return (error);

	ddpa.ddpa_clonename = name;
	ddpa.err_ds = fnvlist_alloc();
	ddpa.cr = CRED();

	error = dsl_sync_task(name, dsl_dataset_promote_check,
	    dsl_dataset_promote_sync, &ddpa,
	    2 + numsnaps, ZFS_SPACE_CHECK_RESERVED);

	/*
	 * Return the first conflicting snapshot found.
	 */
	snap_pair = nvlist_next_nvpair(ddpa.err_ds, NULL);
	if (snap_pair != NULL && conflsnap != NULL)
		(void) strcpy(conflsnap, nvpair_name(snap_pair));

	fnvlist_free(ddpa.err_ds);
	return (error);
}

int
dsl_dataset_clone_swap_check_impl(dsl_dataset_t *clone,
    dsl_dataset_t *origin_head, boolean_t force, void *owner, dmu_tx_t *tx)
{
	/*
	 * "slack" factor for received datasets with refquota set on them.
	 * See the bottom of this function for details on its use.
	 */
	uint64_t refquota_slack = DMU_MAX_ACCESS * spa_asize_inflation;
	int64_t unused_refres_delta;

	/* they should both be heads */
	if (clone->ds_is_snapshot ||
	    origin_head->ds_is_snapshot)
		return (SET_ERROR(EINVAL));

	/* if we are not forcing, the branch point should be just before them */
	if (!force && clone->ds_prev != origin_head->ds_prev)
		return (SET_ERROR(EINVAL));

	/* clone should be the clone (unless they are unrelated) */
	if (clone->ds_prev != NULL &&
	    clone->ds_prev != clone->ds_dir->dd_pool->dp_origin_snap &&
	    origin_head->ds_dir != clone->ds_prev->ds_dir)
		return (SET_ERROR(EINVAL));

	/* the clone should be a child of the origin */
	if (clone->ds_dir->dd_parent != origin_head->ds_dir)
		return (SET_ERROR(EINVAL));

	/* origin_head shouldn't be modified unless 'force' */
	if (!force &&
	    dsl_dataset_modified_since_snap(origin_head, origin_head->ds_prev))
		return (SET_ERROR(ETXTBSY));

	/* origin_head should have no long holds (e.g. is not mounted) */
	if (dsl_dataset_handoff_check(origin_head, owner, tx))
		return (SET_ERROR(EBUSY));

	/* check amount of any unconsumed refreservation */
	unused_refres_delta =
	    (int64_t)MIN(origin_head->ds_reserved,
	    dsl_dataset_phys(origin_head)->ds_unique_bytes) -
	    (int64_t)MIN(origin_head->ds_reserved,
	    dsl_dataset_phys(clone)->ds_unique_bytes);

	if (unused_refres_delta > 0 &&
	    unused_refres_delta >
	    dsl_dir_space_available(origin_head->ds_dir, NULL, 0, TRUE))
		return (SET_ERROR(ENOSPC));

	/*
	 * The clone can't be too much over the head's refquota.
	 *
	 * To ensure that the entire refquota can be used, we allow one
	 * transaction to exceed the the refquota.  Therefore, this check
	 * needs to also allow for the space referenced to be more than the
	 * refquota.  The maximum amount of space that one transaction can use
	 * on disk is DMU_MAX_ACCESS * spa_asize_inflation.  Allowing this
	 * overage ensures that we are able to receive a filesystem that
	 * exceeds the refquota on the source system.
	 *
	 * So that overage is the refquota_slack we use below.
	 */
	if (origin_head->ds_quota != 0 &&
	    dsl_dataset_phys(clone)->ds_referenced_bytes >
	    origin_head->ds_quota + refquota_slack)
		return (SET_ERROR(EDQUOT));

	return (0);
}

static void
dsl_dataset_swap_remap_deadlists(dsl_dataset_t *clone,
    dsl_dataset_t *origin, dmu_tx_t *tx)
{
	uint64_t clone_remap_dl_obj, origin_remap_dl_obj;
	dsl_pool_t *dp = dmu_tx_pool(tx);

	ASSERT(dsl_pool_sync_context(dp));

	clone_remap_dl_obj = dsl_dataset_get_remap_deadlist_object(clone);
	origin_remap_dl_obj = dsl_dataset_get_remap_deadlist_object(origin);

	if (clone_remap_dl_obj != 0) {
		dsl_deadlist_close(&clone->ds_remap_deadlist);
		dsl_dataset_unset_remap_deadlist_object(clone, tx);
	}
	if (origin_remap_dl_obj != 0) {
		dsl_deadlist_close(&origin->ds_remap_deadlist);
		dsl_dataset_unset_remap_deadlist_object(origin, tx);
	}

	if (clone_remap_dl_obj != 0) {
		dsl_dataset_set_remap_deadlist_object(origin,
		    clone_remap_dl_obj, tx);
		dsl_deadlist_open(&origin->ds_remap_deadlist,
		    dp->dp_meta_objset, clone_remap_dl_obj);
	}
	if (origin_remap_dl_obj != 0) {
		dsl_dataset_set_remap_deadlist_object(clone,
		    origin_remap_dl_obj, tx);
		dsl_deadlist_open(&clone->ds_remap_deadlist,
		    dp->dp_meta_objset, origin_remap_dl_obj);
	}
}

void
dsl_dataset_clone_swap_sync_impl(dsl_dataset_t *clone,
    dsl_dataset_t *origin_head, dmu_tx_t *tx)
{
	dsl_pool_t *dp = dmu_tx_pool(tx);
	int64_t unused_refres_delta;

	ASSERT(clone->ds_reserved == 0);
	/*
	 * NOTE: On DEBUG kernels there could be a race between this and
	 * the check function if spa_asize_inflation is adjusted...
	 */
	ASSERT(origin_head->ds_quota == 0 ||
	    dsl_dataset_phys(clone)->ds_unique_bytes <= origin_head->ds_quota +
	    DMU_MAX_ACCESS * spa_asize_inflation);
	ASSERT3P(clone->ds_prev, ==, origin_head->ds_prev);

	/*
	 * Note: It may be that one of the clone and origin_head is
	 * doing mooch_byteswap, and the other is not.  This is a
	 * delicate transition, because the dmu_objset_mooch_origin() is
	 * defined in terms of whether the origin is doing
	 * mooch_byteswap.
	 *
	 * Given that the mooch_byteswap flag can not be directly
	 * cleared, the only ways this can happen are:
	 *  - receiving an incremental send stream that enables mooching
	 *  - rolling back to a snapshot which is not mooching
	 *
	 * In both of these cases, the transition is safe:
	 *  - If we're receiving, any mooching blocks are already
	 *    assuming they are mooching from the origin_head's
	 *    mooch_origin(), and we don't read any of these mooching
	 *    blocks until the clone_swap completes (which is enforced
	 *    by dmu_objset_mooch_origin()).
	 *  - If we're rolling back, the clone will be destroyed
	 *    immediately after this, so we can't read its mooching
	 *    blocks and get confused about the mooch_origin.
	 */

	/*
	 * Swap per-dataset feature flags.
	 */
	for (spa_feature_t f = 0; f < SPA_FEATURES; f++) {
		if (!(spa_feature_table[f].fi_flags &
		    ZFEATURE_FLAG_PER_DATASET)) {
			ASSERT(!dsl_dataset_feature_is_active(clone, f));
			ASSERT(!dsl_dataset_feature_is_active(origin_head, f));
			continue;
		}

		boolean_t clone_inuse = dsl_dataset_feature_is_active(clone, f);
		void *clone_feature = clone->ds_feature[f];
		boolean_t origin_head_inuse =
		    dsl_dataset_feature_is_active(origin_head, f);
		void *origin_head_feature = origin_head->ds_feature[f];

		if (clone_inuse)
			dsl_dataset_deactivate_feature_impl(clone, f, tx);
		if (origin_head_inuse)
			dsl_dataset_deactivate_feature_impl(origin_head, f, tx);

		if (clone_inuse) {
			dsl_dataset_activate_feature(origin_head->ds_object, f,
			    clone_feature, tx);
			origin_head->ds_feature[f] = clone_feature;
		}
		if (origin_head_inuse) {
			dsl_dataset_activate_feature(clone->ds_object, f,
			    origin_head_feature, tx);
			clone->ds_feature[f] = origin_head_feature;
		}
	}

	dmu_buf_will_dirty(clone->ds_dbuf, tx);
	dmu_buf_will_dirty(origin_head->ds_dbuf, tx);

	if (clone->ds_objset != NULL) {
		dmu_objset_evict(clone->ds_objset);
		clone->ds_objset = NULL;
	}

	if (origin_head->ds_objset != NULL) {
		dmu_objset_evict(origin_head->ds_objset);
		origin_head->ds_objset = NULL;
	}

	unused_refres_delta =
	    (int64_t)MIN(origin_head->ds_reserved,
	    dsl_dataset_phys(origin_head)->ds_unique_bytes) -
	    (int64_t)MIN(origin_head->ds_reserved,
	    dsl_dataset_phys(clone)->ds_unique_bytes);

	/*
	 * Reset origin's unique bytes.
	 */
	{
		dsl_dataset_t *origin = clone->ds_prev;
		uint64_t comp, uncomp;

		dmu_buf_will_dirty(origin->ds_dbuf, tx);
		dsl_deadlist_space_range(&clone->ds_deadlist,
		    dsl_dataset_phys(origin)->ds_prev_snap_txg, UINT64_MAX,
		    &dsl_dataset_phys(origin)->ds_unique_bytes, &comp, &uncomp);
	}

	/* swap blkptrs */
	{
		rrw_enter(&clone->ds_bp_rwlock, RW_WRITER, FTAG);
		rrw_enter(&origin_head->ds_bp_rwlock, RW_WRITER, FTAG);
		blkptr_t tmp;
		tmp = dsl_dataset_phys(origin_head)->ds_bp;
		dsl_dataset_phys(origin_head)->ds_bp =
		    dsl_dataset_phys(clone)->ds_bp;
		dsl_dataset_phys(clone)->ds_bp = tmp;
		rrw_exit(&origin_head->ds_bp_rwlock, FTAG);
		rrw_exit(&clone->ds_bp_rwlock, FTAG);
	}

	/* set dd_*_bytes */
	{
		int64_t dused, dcomp, duncomp;
		uint64_t cdl_used, cdl_comp, cdl_uncomp;
		uint64_t odl_used, odl_comp, odl_uncomp;

		ASSERT3U(dsl_dir_phys(clone->ds_dir)->
		    dd_used_breakdown[DD_USED_SNAP], ==, 0);

		dsl_deadlist_space(&clone->ds_deadlist,
		    &cdl_used, &cdl_comp, &cdl_uncomp);
		dsl_deadlist_space(&origin_head->ds_deadlist,
		    &odl_used, &odl_comp, &odl_uncomp);

		dused = dsl_dataset_phys(clone)->ds_referenced_bytes +
		    cdl_used -
		    (dsl_dataset_phys(origin_head)->ds_referenced_bytes +
		    odl_used);
		dcomp = dsl_dataset_phys(clone)->ds_compressed_bytes +
		    cdl_comp -
		    (dsl_dataset_phys(origin_head)->ds_compressed_bytes +
		    odl_comp);
		duncomp = dsl_dataset_phys(clone)->ds_uncompressed_bytes +
		    cdl_uncomp -
		    (dsl_dataset_phys(origin_head)->ds_uncompressed_bytes +
		    odl_uncomp);

		dsl_dir_diduse_space(origin_head->ds_dir, DD_USED_HEAD,
		    dused, dcomp, duncomp, tx);
		dsl_dir_diduse_space(clone->ds_dir, DD_USED_HEAD,
		    -dused, -dcomp, -duncomp, tx);

		/*
		 * The difference in the space used by snapshots is the
		 * difference in snapshot space due to the head's
		 * deadlist (since that's the only thing that's
		 * changing that affects the snapused).
		 */
		dsl_deadlist_space_range(&clone->ds_deadlist,
		    origin_head->ds_dir->dd_origin_txg, UINT64_MAX,
		    &cdl_used, &cdl_comp, &cdl_uncomp);
		dsl_deadlist_space_range(&origin_head->ds_deadlist,
		    origin_head->ds_dir->dd_origin_txg, UINT64_MAX,
		    &odl_used, &odl_comp, &odl_uncomp);
		dsl_dir_transfer_space(origin_head->ds_dir, cdl_used - odl_used,
		    DD_USED_HEAD, DD_USED_SNAP, tx);
	}

	/* swap ds_*_bytes */
	SWITCH64(dsl_dataset_phys(origin_head)->ds_referenced_bytes,
	    dsl_dataset_phys(clone)->ds_referenced_bytes);
	SWITCH64(dsl_dataset_phys(origin_head)->ds_compressed_bytes,
	    dsl_dataset_phys(clone)->ds_compressed_bytes);
	SWITCH64(dsl_dataset_phys(origin_head)->ds_uncompressed_bytes,
	    dsl_dataset_phys(clone)->ds_uncompressed_bytes);
	SWITCH64(dsl_dataset_phys(origin_head)->ds_unique_bytes,
	    dsl_dataset_phys(clone)->ds_unique_bytes);

	/* apply any parent delta for change in unconsumed refreservation */
	dsl_dir_diduse_space(origin_head->ds_dir, DD_USED_REFRSRV,
	    unused_refres_delta, 0, 0, tx);

	/*
	 * Swap deadlists.
	 */
	dsl_deadlist_close(&clone->ds_deadlist);
	dsl_deadlist_close(&origin_head->ds_deadlist);
	SWITCH64(dsl_dataset_phys(origin_head)->ds_deadlist_obj,
	    dsl_dataset_phys(clone)->ds_deadlist_obj);
	dsl_deadlist_open(&clone->ds_deadlist, dp->dp_meta_objset,
	    dsl_dataset_phys(clone)->ds_deadlist_obj);
	dsl_deadlist_open(&origin_head->ds_deadlist, dp->dp_meta_objset,
	    dsl_dataset_phys(origin_head)->ds_deadlist_obj);
	dsl_dataset_swap_remap_deadlists(clone, origin_head, tx);

	/*
	 * If there is a bookmark at the origin, its "next dataset" is
	 * changing, so we need to reset its FBN.
	 */
	dsl_bookmark_next_changed(origin_head, origin_head->ds_prev, tx);

	dsl_scan_ds_clone_swapped(origin_head, clone, tx);

	spa_history_log_internal_ds(clone, "clone swap", tx,
	    "parent=%s", origin_head->ds_dir->dd_myname);
}

/*
 * Given a pool name and a dataset object number in that pool,
 * return the name of that dataset.
 */
int
dsl_dsobj_to_dsname(char *pname, uint64_t obj, char *buf)
{
	dsl_pool_t *dp;
	dsl_dataset_t *ds;
	int error;

	error = dsl_pool_hold(pname, FTAG, &dp);
	if (error != 0)
		return (error);

	error = dsl_dataset_hold_obj(dp, obj, FTAG, &ds);
	if (error == 0) {
		dsl_dataset_name(ds, buf);
		dsl_dataset_rele(ds, FTAG);
	}
	dsl_pool_rele(dp, FTAG);

	return (error);
}

int
dsl_dataset_check_quota(dsl_dataset_t *ds, boolean_t check_quota,
    uint64_t asize, uint64_t inflight, uint64_t *used, uint64_t *ref_rsrv)
{
	int error = 0;

	ASSERT3S(asize, >, 0);

	/*
	 * *ref_rsrv is the portion of asize that will come from any
	 * unconsumed refreservation space.
	 */
	*ref_rsrv = 0;

	mutex_enter(&ds->ds_lock);
	/*
	 * Make a space adjustment for reserved bytes.
	 */
	if (ds->ds_reserved > dsl_dataset_phys(ds)->ds_unique_bytes) {
		ASSERT3U(*used, >=,
		    ds->ds_reserved - dsl_dataset_phys(ds)->ds_unique_bytes);
		*used -=
		    (ds->ds_reserved - dsl_dataset_phys(ds)->ds_unique_bytes);
		*ref_rsrv =
		    asize - MIN(asize, parent_delta(ds, asize + inflight));
	}

	if (!check_quota || ds->ds_quota == 0) {
		mutex_exit(&ds->ds_lock);
		return (0);
	}
	/*
	 * If they are requesting more space, and our current estimate
	 * is over quota, they get to try again unless the actual
	 * on-disk is over quota and there are no pending changes (which
	 * may free up space for us).
	 */
	if (dsl_dataset_phys(ds)->ds_referenced_bytes + inflight >=
	    ds->ds_quota) {
		if (inflight > 0 ||
		    dsl_dataset_phys(ds)->ds_referenced_bytes < ds->ds_quota)
			error = SET_ERROR(ERESTART);
		else
			error = SET_ERROR(EDQUOT);
	}
	mutex_exit(&ds->ds_lock);

	return (error);
}

typedef struct dsl_dataset_set_qr_arg {
	const char *ddsqra_name;
	zprop_source_t ddsqra_source;
	uint64_t ddsqra_value;
} dsl_dataset_set_qr_arg_t;


/* ARGSUSED */
static int
dsl_dataset_set_refquota_check(void *arg, dmu_tx_t *tx)
{
	dsl_dataset_set_qr_arg_t *ddsqra = arg;
	dsl_pool_t *dp = dmu_tx_pool(tx);
	dsl_dataset_t *ds;
	int error;
	uint64_t newval;

	if (spa_version(dp->dp_spa) < SPA_VERSION_REFQUOTA)
		return (SET_ERROR(ENOTSUP));

	error = dsl_dataset_hold(dp, ddsqra->ddsqra_name, FTAG, &ds);
	if (error != 0)
		return (error);

	if (ds->ds_is_snapshot) {
		dsl_dataset_rele(ds, FTAG);
		return (SET_ERROR(EINVAL));
	}

	error = dsl_prop_predict(ds->ds_dir,
	    zfs_prop_to_name(ZFS_PROP_REFQUOTA),
	    ddsqra->ddsqra_source, ddsqra->ddsqra_value, &newval);
	if (error != 0) {
		dsl_dataset_rele(ds, FTAG);
		return (error);
	}

	if (newval == 0) {
		dsl_dataset_rele(ds, FTAG);
		return (0);
	}

	if (newval < dsl_dataset_phys(ds)->ds_referenced_bytes ||
	    newval < ds->ds_reserved) {
		dsl_dataset_rele(ds, FTAG);
		return (SET_ERROR(ENOSPC));
	}

	dsl_dataset_rele(ds, FTAG);
	return (0);
}

static void
dsl_dataset_set_refquota_sync(void *arg, dmu_tx_t *tx)
{
	dsl_dataset_set_qr_arg_t *ddsqra = arg;
	dsl_pool_t *dp = dmu_tx_pool(tx);
	dsl_dataset_t *ds;
	uint64_t newval;

	VERIFY0(dsl_dataset_hold(dp, ddsqra->ddsqra_name, FTAG, &ds));

	dsl_prop_set_sync_impl(ds,
	    zfs_prop_to_name(ZFS_PROP_REFQUOTA),
	    ddsqra->ddsqra_source, sizeof (ddsqra->ddsqra_value), 1,
	    &ddsqra->ddsqra_value, tx);

	VERIFY0(dsl_prop_get_int_ds(ds,
	    zfs_prop_to_name(ZFS_PROP_REFQUOTA), &newval));

	if (ds->ds_quota != newval) {
		dmu_buf_will_dirty(ds->ds_dbuf, tx);
		ds->ds_quota = newval;
	}
	dsl_dataset_rele(ds, FTAG);
}

int
dsl_dataset_set_refquota(const char *dsname, zprop_source_t source,
    uint64_t refquota)
{
	dsl_dataset_set_qr_arg_t ddsqra;

	ddsqra.ddsqra_name = dsname;
	ddsqra.ddsqra_source = source;
	ddsqra.ddsqra_value = refquota;

	return (dsl_sync_task(dsname, dsl_dataset_set_refquota_check,
	    dsl_dataset_set_refquota_sync, &ddsqra, 0,
	    ZFS_SPACE_CHECK_EXTRA_RESERVED));
}

static int
dsl_dataset_set_refreservation_check(void *arg, dmu_tx_t *tx)
{
	dsl_dataset_set_qr_arg_t *ddsqra = arg;
	dsl_pool_t *dp = dmu_tx_pool(tx);
	dsl_dataset_t *ds;
	int error;
	uint64_t newval, unique;

	if (spa_version(dp->dp_spa) < SPA_VERSION_REFRESERVATION)
		return (SET_ERROR(ENOTSUP));

	error = dsl_dataset_hold(dp, ddsqra->ddsqra_name, FTAG, &ds);
	if (error != 0)
		return (error);

	if (ds->ds_is_snapshot) {
		dsl_dataset_rele(ds, FTAG);
		return (SET_ERROR(EINVAL));
	}

	error = dsl_prop_predict(ds->ds_dir,
	    zfs_prop_to_name(ZFS_PROP_REFRESERVATION),
	    ddsqra->ddsqra_source, ddsqra->ddsqra_value, &newval);
	if (error != 0) {
		dsl_dataset_rele(ds, FTAG);
		return (error);
	}

	/*
	 * If we are doing the preliminary check in open context, the
	 * space estimates may be inaccurate.
	 */
	if (!dmu_tx_is_syncing(tx)) {
		dsl_dataset_rele(ds, FTAG);
		return (0);
	}

	mutex_enter(&ds->ds_lock);
	if (!DS_UNIQUE_IS_ACCURATE(ds))
		dsl_dataset_recalc_head_uniq(ds);
	unique = dsl_dataset_phys(ds)->ds_unique_bytes;
	mutex_exit(&ds->ds_lock);

	if (MAX(unique, newval) > MAX(unique, ds->ds_reserved)) {
		uint64_t delta = MAX(unique, newval) -
		    MAX(unique, ds->ds_reserved);

		if (delta >
		    dsl_dir_space_available(ds->ds_dir, NULL, 0, B_TRUE) ||
		    (ds->ds_quota > 0 && newval > ds->ds_quota)) {
			dsl_dataset_rele(ds, FTAG);
			return (SET_ERROR(ENOSPC));
		}
	}

	dsl_dataset_rele(ds, FTAG);
	return (0);
}

void
dsl_dataset_set_refreservation_sync_impl(dsl_dataset_t *ds,
    zprop_source_t source, uint64_t value, dmu_tx_t *tx)
{
	uint64_t newval;
	uint64_t unique;
	int64_t delta;

	dsl_prop_set_sync_impl(ds, zfs_prop_to_name(ZFS_PROP_REFRESERVATION),
	    source, sizeof (value), 1, &value, tx);

	VERIFY0(dsl_prop_get_int_ds(ds,
	    zfs_prop_to_name(ZFS_PROP_REFRESERVATION), &newval));

	dmu_buf_will_dirty(ds->ds_dbuf, tx);
	mutex_enter(&ds->ds_dir->dd_lock);
	mutex_enter(&ds->ds_lock);
	ASSERT(DS_UNIQUE_IS_ACCURATE(ds));
	unique = dsl_dataset_phys(ds)->ds_unique_bytes;
	delta = MAX(0, (int64_t)(newval - unique)) -
	    MAX(0, (int64_t)(ds->ds_reserved - unique));
	ds->ds_reserved = newval;
	mutex_exit(&ds->ds_lock);

	dsl_dir_diduse_space(ds->ds_dir, DD_USED_REFRSRV, delta, 0, 0, tx);
	mutex_exit(&ds->ds_dir->dd_lock);
}

static void
dsl_dataset_set_refreservation_sync(void *arg, dmu_tx_t *tx)
{
	dsl_dataset_set_qr_arg_t *ddsqra = arg;
	dsl_pool_t *dp = dmu_tx_pool(tx);
	dsl_dataset_t *ds;

	VERIFY0(dsl_dataset_hold(dp, ddsqra->ddsqra_name, FTAG, &ds));
	dsl_dataset_set_refreservation_sync_impl(ds,
	    ddsqra->ddsqra_source, ddsqra->ddsqra_value, tx);
	dsl_dataset_rele(ds, FTAG);
}

int
dsl_dataset_set_refreservation(const char *dsname, zprop_source_t source,
    uint64_t refreservation)
{
	dsl_dataset_set_qr_arg_t ddsqra;

	ddsqra.ddsqra_name = dsname;
	ddsqra.ddsqra_source = source;
	ddsqra.ddsqra_value = refreservation;

	return (dsl_sync_task(dsname, dsl_dataset_set_refreservation_check,
	    dsl_dataset_set_refreservation_sync, &ddsqra, 0,
	    ZFS_SPACE_CHECK_EXTRA_RESERVED));
}

/*
 * Return (in *usedp) the amount of space referenced by "new" that was not
 * referenced at the time the bookmark corresponds to.  "New" may be a
 * snapshot or a head.  The bookmark must be before new, in
 * new's filesystem (or its origin) -- caller verifies this.
 *
 * The written space is calculated by considering two components:  First, we
 * ignore any freed space, and calculate the written as new's used space
 * minus old's used space.  Next, we add in the amount of space that was freed
 * between the two time points, thus reducing new's used space relative to
 * old's. Specifically, this is the space that was born before
 * zbm_creation_txg, and freed before new (ie. on new's deadlist or a
 * previous deadlist).
 *
 * space freed                         [---------------------]
 * snapshots                       ---O-------O--------O-------O------
 *                                         bookmark           new
 *
 * Note, the bookmark's zbm_*_bytes_refd must be valid, but if the HAS_FBN
 * flag is not set, we will calculate the freed_before_next based on the
 * next snapshot's deadlist, rather than using zbm_*_freed_before_next_snap.
 */
static int
dsl_dataset_space_written_impl(zfs_bookmark_phys_t *bmp,
    dsl_dataset_t *new, uint64_t *usedp, uint64_t *compp, uint64_t *uncompp)
{
	int err = 0;
	dsl_pool_t *dp = new->ds_dir->dd_pool;

	ASSERT(dsl_pool_config_held(dp));
	if (dsl_dataset_is_snapshot(new)) {
		ASSERT3U(bmp->zbm_creation_txg, <,
		    dsl_dataset_phys(new)->ds_creation_txg);
	}

	*usedp = 0;
	*usedp += dsl_dataset_phys(new)->ds_referenced_bytes;
	*usedp -= bmp->zbm_referenced_bytes_refd;

	*compp = 0;
	*compp += dsl_dataset_phys(new)->ds_compressed_bytes;
	*compp -= bmp->zbm_compressed_bytes_refd;

	*uncompp = 0;
	*uncompp += dsl_dataset_phys(new)->ds_uncompressed_bytes;
	*uncompp -= bmp->zbm_uncompressed_bytes_refd;

	dsl_dataset_t *snap = new;

	while (dsl_dataset_phys(snap)->ds_prev_snap_txg >
	    bmp->zbm_creation_txg) {
		uint64_t used, comp, uncomp;

		dsl_deadlist_space_range(&snap->ds_deadlist,
		    0, bmp->zbm_creation_txg,
		    &used, &comp, &uncomp);
		*usedp += used;
		*compp += comp;
		*uncompp += uncomp;

		uint64_t snapobj = dsl_dataset_phys(snap)->ds_prev_snap_obj;
		if (snap != new)
			dsl_dataset_rele(snap, FTAG);
		err = dsl_dataset_hold_obj(dp, snapobj, FTAG, &snap);
		if (err != 0)
			break;
	}

	/*
	 * We might not have the FBN if we are calculating written from
	 * a snapshot (because we didn't know the correct "next" snapshot
	 * until now).
	 */
	if (bmp->zbm_flags & ZBM_FLAG_HAS_FBN) {
		*usedp += bmp->zbm_referenced_freed_before_next_snap;
		*compp += bmp->zbm_compressed_freed_before_next_snap;
		*uncompp += bmp->zbm_uncompressed_freed_before_next_snap;
	} else {
		ASSERT3U(dsl_dataset_phys(snap)->ds_prev_snap_txg, ==,
		    bmp->zbm_creation_txg);
		uint64_t used, comp, uncomp;
		dsl_deadlist_space(&snap->ds_deadlist, &used, &comp, &uncomp);
		*usedp += used;
		*compp += comp;
		*uncompp += uncomp;
	}
	if (snap != new)
		dsl_dataset_rele(snap, FTAG);
	return (err);
}

/*
 * Return (in *usedp) the amount of space written in new that was not
 * present at the time the bookmark corresponds to.  New may be a
 * snapshot or the head.  Old must be a bookmark before new, in
 * new's filesystem (or its origin) -- caller verifies this.
 */
int
dsl_dataset_space_written_bookmark(zfs_bookmark_phys_t *bmp,
    dsl_dataset_t *new, uint64_t *usedp, uint64_t *compp, uint64_t *uncompp)
{
	if (!(bmp->zbm_flags & ZBM_FLAG_HAS_FBN))
		return (ENOTSUP);
	return (dsl_dataset_space_written_impl(bmp, new,
	    usedp, compp, uncompp));
}

/*
 * Return (in *usedp) the amount of space written in new that is not
 * present in oldsnap.  New may be a snapshot or the head.  Old must be
 * a snapshot before new, in new's filesystem (or its origin).  If not then
 * fail and return EINVAL.
 */
int
dsl_dataset_space_written(dsl_dataset_t *oldsnap, dsl_dataset_t *new,
    uint64_t *usedp, uint64_t *compp, uint64_t *uncompp)
{
	if (!dsl_dataset_is_before(new, oldsnap, 0))
		return (SET_ERROR(EINVAL));

	zfs_bookmark_phys_t zbm = { 0 };
	dsl_dataset_phys_t *dsp = dsl_dataset_phys(oldsnap);
	zbm.zbm_guid = dsp->ds_guid;
	zbm.zbm_creation_txg = dsp->ds_creation_txg;
	zbm.zbm_creation_time = dsp->ds_creation_time;
	zbm.zbm_referenced_bytes_refd = dsp->ds_referenced_bytes;
	zbm.zbm_compressed_bytes_refd = dsp->ds_compressed_bytes;
	zbm.zbm_uncompressed_bytes_refd = dsp->ds_uncompressed_bytes;

	/*
	 * If oldsnap is the origin (or origin's origin, ...) of new,
	 * we can't easily calculate the effective FBN.  Therefore,
	 * we do not set ZBM_FLAG_HAS_FBN, so that the _impl will calculate
	 * it relative to the correct "next": the next snapshot towards "new",
	 * rather than the next snapshot in oldsnap's dsl_dir.
	 */
	return (dsl_dataset_space_written_impl(&zbm, new,
	    usedp, compp, uncompp));
}

/*
 * Return (in *usedp) the amount of space that will be reclaimed if firstsnap,
 * lastsnap, and all snapshots in between are deleted.
 *
 * blocks that would be freed            [---------------------------]
 * snapshots                       ---O-------O--------O-------O--------O
 *                                        firstsnap        lastsnap
 *
 * This is the set of blocks that were born after the snap before firstsnap,
 * (birth > firstsnap->prev_snap_txg) and died before the snap after the
 * last snap (ie, is on lastsnap->ds_next->ds_deadlist or an earlier deadlist).
 * We calculate this by iterating over the relevant deadlists (from the snap
 * after lastsnap, backward to the snap after firstsnap), summing up the
 * space on the deadlist that was born after the snap before firstsnap.
 */
int
dsl_dataset_space_wouldfree(dsl_dataset_t *firstsnap,
    dsl_dataset_t *lastsnap,
    uint64_t *usedp, uint64_t *compp, uint64_t *uncompp)
{
	int err = 0;
	uint64_t snapobj;
	dsl_pool_t *dp = firstsnap->ds_dir->dd_pool;

	ASSERT(firstsnap->ds_is_snapshot);
	ASSERT(lastsnap->ds_is_snapshot);

	/*
	 * Check that the snapshots are in the same dsl_dir, and firstsnap
	 * is before lastsnap.
	 */
	if (firstsnap->ds_dir != lastsnap->ds_dir ||
	    dsl_dataset_phys(firstsnap)->ds_creation_txg >
	    dsl_dataset_phys(lastsnap)->ds_creation_txg)
		return (SET_ERROR(EINVAL));

	*usedp = *compp = *uncompp = 0;

	snapobj = dsl_dataset_phys(lastsnap)->ds_next_snap_obj;
	while (snapobj != firstsnap->ds_object) {
		dsl_dataset_t *ds;
		uint64_t used, comp, uncomp;

		err = dsl_dataset_hold_obj(dp, snapobj, FTAG, &ds);
		if (err != 0)
			break;

		dsl_deadlist_space_range(&ds->ds_deadlist,
		    dsl_dataset_phys(firstsnap)->ds_prev_snap_txg, UINT64_MAX,
		    &used, &comp, &uncomp);
		*usedp += used;
		*compp += comp;
		*uncompp += uncomp;

		snapobj = dsl_dataset_phys(ds)->ds_prev_snap_obj;
		ASSERT3U(snapobj, !=, 0);
		dsl_dataset_rele(ds, FTAG);
	}
	return (err);
}

static int
dsl_dataset_activate_mooch_byteswap_check(void *arg, dmu_tx_t *tx)
{
	dsl_dataset_t *ds = arg;
	dsl_pool_t *dp = dmu_tx_pool(tx);

	if (!spa_feature_is_enabled(dp->dp_spa, SPA_FEATURE_MOOCH_BYTESWAP))
		return (SET_ERROR(ENOTSUP));

	ASSERT(spa_feature_is_enabled(dp->dp_spa,
	    SPA_FEATURE_EXTENSIBLE_DATASET));

	if (dsl_dataset_feature_is_active(ds, SPA_FEATURE_MOOCH_BYTESWAP))
		return (EALREADY);

	if (!dsl_dir_is_clone(ds->ds_dir)) {
		return (EINVAL);
	}

	return (0);
}

void
dsl_dataset_activate_mooch_byteswap_sync(void *arg, dmu_tx_t *tx)
{
	dsl_dataset_t *ds = arg;

	dsl_dataset_activate_feature(ds->ds_object,
	    SPA_FEATURE_MOOCH_BYTESWAP, (void *)B_TRUE, tx);
	ASSERT(!dsl_dataset_feature_is_active(ds, SPA_FEATURE_MOOCH_BYTESWAP));
	ds->ds_feature[SPA_FEATURE_MOOCH_BYTESWAP] = (void *)B_TRUE;
}

/*
 * The objset must be long-held, because this will do a synctask
 */
int
dsl_dataset_activate_mooch_byteswap(objset_t *os)
{
	int error;

	error = dsl_sync_task(spa_name(dmu_objset_spa(os)),
	    dsl_dataset_activate_mooch_byteswap_check,
	    dsl_dataset_activate_mooch_byteswap_sync, os->os_dsl_dataset,
	    1, ZFS_SPACE_CHECK_NORMAL);

	/*
	 * EALREADY here indicates that this dataset is already mooching.
	 */
	if (error == EALREADY)
		error = 0;
	return (error);
}

/*
 * Return TRUE if 'earlier' is an earlier snapshot in 'later's timeline.
 * For example, they could both be snapshots of the same filesystem, and
 * 'earlier' is before 'later'.  Or 'earlier' could be the origin of
 * 'later's filesystem.  Or 'earlier' could be an older snapshot in the origin's
 * filesystem.  Or 'earlier' could be the origin's origin.
 *
 * If non-zero, earlier_txg is used instead of earlier's ds_creation_txg.
 */
boolean_t
dsl_dataset_is_before(dsl_dataset_t *later, dsl_dataset_t *earlier,
    uint64_t earlier_txg)
{
	dsl_pool_t *dp = later->ds_dir->dd_pool;
	int error;
	boolean_t ret;

	ASSERT(dsl_pool_config_held(dp));
	ASSERT(earlier->ds_is_snapshot || earlier_txg != 0);

	if (earlier_txg == 0)
		earlier_txg = dsl_dataset_phys(earlier)->ds_creation_txg;

	if (later->ds_is_snapshot &&
	    earlier_txg >= dsl_dataset_phys(later)->ds_creation_txg)
		return (B_FALSE);

	if (later->ds_dir == earlier->ds_dir)
		return (B_TRUE);

	/*
	 * We check dd_origin_obj explicitly here rather than using
	 * dsl_dir_is_clone() so that we will return TRUE if "earlier"
	 * is $ORIGIN@$ORIGIN.  dsl_dataset_space_written() depends on
	 * this behavior.
	 */
	if (dsl_dir_phys(later->ds_dir)->dd_origin_obj == 0)
		return (B_FALSE);

	dsl_dataset_t *origin;
	error = dsl_dataset_hold_obj(dp,
	    dsl_dir_phys(later->ds_dir)->dd_origin_obj, FTAG, &origin);
	if (error != 0)
		return (B_FALSE);
	if (dsl_dataset_phys(origin)->ds_creation_txg == earlier_txg &&
	    origin->ds_dir == earlier->ds_dir) {
		dsl_dataset_rele(origin, FTAG);
		return (B_TRUE);
	}
	ret = dsl_dataset_is_before(origin, earlier, earlier_txg);
	dsl_dataset_rele(origin, FTAG);
	return (ret);
}


void
dsl_dataset_zapify(dsl_dataset_t *ds, dmu_tx_t *tx)
{
	objset_t *mos = ds->ds_dir->dd_pool->dp_meta_objset;
	dmu_object_zapify(mos, ds->ds_object, DMU_OT_DSL_DATASET, tx);
}

boolean_t
dsl_dataset_is_zapified(dsl_dataset_t *ds)
{
	dmu_object_info_t doi;

	dmu_object_info_from_db(ds->ds_dbuf, &doi);
	return (doi.doi_type == DMU_OTN_ZAP_METADATA);
}

boolean_t
dsl_dataset_has_resume_receive_state(dsl_dataset_t *ds)
{
	return (dsl_dataset_is_zapified(ds) &&
	    zap_contains(ds->ds_dir->dd_pool->dp_meta_objset,
	    ds->ds_object, DS_FIELD_RESUME_TOGUID) == 0);
}

uint64_t
dsl_dataset_get_remap_deadlist_object(dsl_dataset_t *ds)
{
	uint64_t remap_deadlist_obj;
	int err;

	if (!dsl_dataset_is_zapified(ds))
		return (0);

	err = zap_lookup(ds->ds_dir->dd_pool->dp_meta_objset, ds->ds_object,
	    DS_FIELD_REMAP_DEADLIST, sizeof (remap_deadlist_obj), 1,
	    &remap_deadlist_obj);

	if (err != 0) {
		VERIFY3S(err, ==, ENOENT);
		return (0);
	}

	ASSERT(remap_deadlist_obj != 0);
	return (remap_deadlist_obj);
}

boolean_t
dsl_dataset_remap_deadlist_exists(dsl_dataset_t *ds)
{
	EQUIV(dsl_deadlist_is_open(&ds->ds_remap_deadlist),
	    dsl_dataset_get_remap_deadlist_object(ds) != 0);
	return (dsl_deadlist_is_open(&ds->ds_remap_deadlist));
}

static void
dsl_dataset_set_remap_deadlist_object(dsl_dataset_t *ds, uint64_t obj,
    dmu_tx_t *tx)
{
	ASSERT(obj != 0);
	dsl_dataset_zapify(ds, tx);
	VERIFY0(zap_add(ds->ds_dir->dd_pool->dp_meta_objset, ds->ds_object,
	    DS_FIELD_REMAP_DEADLIST, sizeof (obj), 1, &obj, tx));
}

static void
dsl_dataset_unset_remap_deadlist_object(dsl_dataset_t *ds, dmu_tx_t *tx)
{
	VERIFY0(zap_remove(ds->ds_dir->dd_pool->dp_meta_objset,
	    ds->ds_object, DS_FIELD_REMAP_DEADLIST, tx));
}

void
dsl_dataset_destroy_remap_deadlist(dsl_dataset_t *ds, dmu_tx_t *tx)
{
	uint64_t remap_deadlist_object;
	spa_t *spa = ds->ds_dir->dd_pool->dp_spa;

	ASSERT(dmu_tx_is_syncing(tx));
	ASSERT(dsl_dataset_remap_deadlist_exists(ds));

	remap_deadlist_object = ds->ds_remap_deadlist.dl_object;
	dsl_deadlist_close(&ds->ds_remap_deadlist);
	dsl_deadlist_free(spa_meta_objset(spa), remap_deadlist_object, tx);
	dsl_dataset_unset_remap_deadlist_object(ds, tx);
	spa_feature_decr(spa, SPA_FEATURE_OBSOLETE_COUNTS, tx);
}

void
dsl_dataset_create_remap_deadlist(dsl_dataset_t *ds, dmu_tx_t *tx)
{
	uint64_t remap_deadlist_obj;
	spa_t *spa = ds->ds_dir->dd_pool->dp_spa;

	ASSERT(dmu_tx_is_syncing(tx));
	ASSERT(MUTEX_HELD(&ds->ds_remap_deadlist_lock));
	/*
	 * Currently we only create remap deadlists when there are indirect
	 * vdevs with referenced mappings.
	 */
	ASSERT(spa_feature_is_active(spa, SPA_FEATURE_DEVICE_REMOVAL));

	remap_deadlist_obj = dsl_deadlist_clone(
	    &ds->ds_deadlist, UINT64_MAX,
	    dsl_dataset_phys(ds)->ds_prev_snap_obj, tx);
	dsl_dataset_set_remap_deadlist_object(ds,
	    remap_deadlist_obj, tx);
	dsl_deadlist_open(&ds->ds_remap_deadlist, spa_meta_objset(spa),
	    remap_deadlist_obj);
	spa_feature_incr(spa, SPA_FEATURE_OBSOLETE_COUNTS, tx);
}

void
dsl_dataset_activate_redaction(dsl_dataset_t *ds, uint64_t *redact_snaps,
    uint64_t num_redact_snaps, dmu_tx_t *tx)
{
	uint64_t dsobj = ds->ds_object;
	struct feature_type_uint64_array_arg *ftuaa =
	    kmem_zalloc(sizeof (*ftuaa), KM_SLEEP);
	ftuaa->length = (int64_t)num_redact_snaps;
	if (num_redact_snaps > 0) {
		ftuaa->array = kmem_alloc(num_redact_snaps * sizeof (uint64_t),
		    KM_SLEEP);
		bcopy(redact_snaps, ftuaa->array, num_redact_snaps *
		    sizeof (uint64_t));
	}
	dsl_dataset_activate_feature(dsobj, SPA_FEATURE_REDACTED_DATASETS,
	    ftuaa, tx);
	ds->ds_feature[SPA_FEATURE_REDACTED_DATASETS] = ftuaa;
}<|MERGE_RESOLUTION|>--- conflicted
+++ resolved
@@ -1973,7 +1973,6 @@
 	}
 	zap_cursor_fini(&zc);
 	return (0);
-<<<<<<< HEAD
 }
 
 void
@@ -1981,6 +1980,7 @@
 {
 	nvlist_t *propval = fnvlist_alloc();
 	nvlist_t *val;
+
 	/*
 	 * We use nvlist_alloc() instead of fnvlist_alloc() because the
 	 * latter would allocate the list with NV_UNIQUE_NAME flag.
@@ -2002,37 +2002,6 @@
 	nvlist_free(propval);
 }
 
-=======
-}
-
-void
-get_clones_stat(dsl_dataset_t *ds, nvlist_t *nv)
-{
-	nvlist_t *propval = fnvlist_alloc();
-	nvlist_t *val;
-
-	/*
-	 * We use nvlist_alloc() instead of fnvlist_alloc() because the
-	 * latter would allocate the list with NV_UNIQUE_NAME flag.
-	 * As a result, every time a clone name is appended to the list
-	 * it would be (linearly) searched for for a duplicate name.
-	 * We already know that all clone names must be unique and we
-	 * want avoid the quadratic complexity of double-checking that
-	 * because we can have a large number of clones.
-	 */
-	VERIFY0(nvlist_alloc(&val, 0, KM_SLEEP));
-
-	if (get_clones_stat_impl(ds, val) == 0) {
-		fnvlist_add_nvlist(propval, ZPROP_VALUE, val);
-		fnvlist_add_nvlist(nv, zfs_prop_to_name(ZFS_PROP_CLONES),
-		    propval);
-	} else {
-		nvlist_free(val);
-		nvlist_free(propval);
-	}
-}
-
->>>>>>> dfc11533
 /*
  * Returns a string that represents the receive resume stats token. It should
  * be freed with strfree().
@@ -2138,10 +2107,6 @@
 		kmem_free(str, compressed_size * 2 + 1);
 		kmem_free(compressed, packed_size);
 		return (propval);
-<<<<<<< HEAD
-	}
-	return (strdup(""));
-=======
 	}
 	return (strdup(""));
 }
@@ -2216,324 +2181,6 @@
 	}
 }
 
-uint64_t
-dsl_get_used(dsl_dataset_t *ds)
-{
-	if (ds->ds_is_snapshot) {
-		return (dsl_dataset_phys(ds)->ds_unique_bytes);
-	} else {
-		dsl_dir_t *dd = ds->ds_dir;
-		mutex_enter(&dd->dd_lock);
-		uint64_t val = dsl_dir_get_used(dd);
-		mutex_exit(&dd->dd_lock);
-		return (val);
-	}
-}
-
-uint64_t
-dsl_get_creation(dsl_dataset_t *ds)
-{
-	return (dsl_dataset_phys(ds)->ds_creation_time);
-}
-
-uint64_t
-dsl_get_creationtxg(dsl_dataset_t *ds)
-{
-	return (dsl_dataset_phys(ds)->ds_creation_txg);
-}
-
-uint64_t
-dsl_get_refquota(dsl_dataset_t *ds)
-{
-	return (ds->ds_quota);
-}
-
-uint64_t
-dsl_get_refreservation(dsl_dataset_t *ds)
-{
-	return (ds->ds_reserved);
-}
-
-uint64_t
-dsl_get_guid(dsl_dataset_t *ds)
-{
-	return (dsl_dataset_phys(ds)->ds_guid);
-}
-
-uint64_t
-dsl_get_unique(dsl_dataset_t *ds)
-{
-	return (dsl_dataset_phys(ds)->ds_unique_bytes);
-}
-
-uint64_t
-dsl_get_objsetid(dsl_dataset_t *ds)
-{
-	return (ds->ds_object);
-}
-
-uint64_t
-dsl_get_userrefs(dsl_dataset_t *ds)
-{
-	return (ds->ds_userrefs);
-}
-
-uint64_t
-dsl_get_defer_destroy(dsl_dataset_t *ds)
-{
-	return (DS_IS_DEFER_DESTROY(ds) ? 1 : 0);
-}
-
-uint64_t
-dsl_get_referenced(dsl_dataset_t *ds)
-{
-	return (dsl_dataset_phys(ds)->ds_referenced_bytes);
-}
-
-uint64_t
-dsl_get_numclones(dsl_dataset_t *ds)
-{
-	ASSERT(ds->ds_is_snapshot);
-	return (dsl_dataset_phys(ds)->ds_num_children - 1);
-}
-
-uint64_t
-dsl_get_inconsistent(dsl_dataset_t *ds)
-{
-	return ((dsl_dataset_phys(ds)->ds_flags & DS_FLAG_INCONSISTENT) ?
-	    1 : 0);
-}
-
-uint64_t
-dsl_get_available(dsl_dataset_t *ds)
-{
-	uint64_t refdbytes = dsl_get_referenced(ds);
-	uint64_t availbytes = dsl_dir_space_available(ds->ds_dir,
-	    NULL, 0, TRUE);
-	if (ds->ds_reserved > dsl_dataset_phys(ds)->ds_unique_bytes) {
-		availbytes +=
-		    ds->ds_reserved - dsl_dataset_phys(ds)->ds_unique_bytes;
-	}
-	if (ds->ds_quota != 0) {
-		/*
-		 * Adjust available bytes according to refquota
-		 */
-		if (refdbytes < ds->ds_quota) {
-			availbytes = MIN(availbytes,
-			    ds->ds_quota - refdbytes);
-		} else {
-			availbytes = 0;
-		}
-	}
-	return (availbytes);
-}
-
-int
-dsl_get_written(dsl_dataset_t *ds, uint64_t *written)
-{
-	dsl_pool_t *dp = ds->ds_dir->dd_pool;
-	dsl_dataset_t *prev;
-	int err = dsl_dataset_hold_obj(dp,
-	    dsl_dataset_phys(ds)->ds_prev_snap_obj, FTAG, &prev);
-	if (err == 0) {
-		uint64_t comp, uncomp;
-		err = dsl_dataset_space_written(prev, ds, written,
-		    &comp, &uncomp);
-		dsl_dataset_rele(prev, FTAG);
-	}
-	return (err);
-}
-
-/*
- * 'snap' should be a buffer of size ZFS_MAX_DATASET_NAME_LEN.
- */
-int
-dsl_get_prev_snap(dsl_dataset_t *ds, char *snap)
-{
-	dsl_pool_t *dp = ds->ds_dir->dd_pool;
-	if (ds->ds_prev != NULL && ds->ds_prev != dp->dp_origin_snap) {
-		dsl_dataset_name(ds->ds_prev, snap);
-		return (0);
-	} else {
-		return (ENOENT);
-	}
-}
-
-/*
- * Returns the mountpoint property and source for the given dataset in the value
- * and source buffers. The value buffer must be at least as large as MAXPATHLEN
- * and the source buffer as least as large a ZFS_MAX_DATASET_NAME_LEN.
- * Returns 0 on success and an error on failure.
- */
-int
-dsl_get_mountpoint(dsl_dataset_t *ds, const char *dsname, char *value,
-    char *source)
-{
-	int error;
-	dsl_pool_t *dp = ds->ds_dir->dd_pool;
-
-	/* Retrieve the mountpoint value stored in the zap opbject */
-	error = dsl_prop_get_ds(ds, zfs_prop_to_name(ZFS_PROP_MOUNTPOINT), 1,
-	    ZAP_MAXVALUELEN, value, source);
-	if (error != 0) {
-		return (error);
-	}
-
-	/* Process the dsname and source to find the full mountpoint string */
-	if (value[0] == '/') {
-		char *buf = kmem_alloc(ZAP_MAXVALUELEN, KM_SLEEP);
-		char *root = buf;
-		const char *relpath;
-
-		/*
-		 * If we inherit the mountpoint, even from a dataset
-		 * with a received value, the source will be the path of
-		 * the dataset we inherit from. If source is
-		 * ZPROP_SOURCE_VAL_RECVD, the received value is not
-		 * inherited.
-		 */
-		if (strcmp(source, ZPROP_SOURCE_VAL_RECVD) == 0) {
-			relpath = "";
-		} else {
-			ASSERT0(strncmp(dsname, source, strlen(source)));
-			relpath = dsname + strlen(source);
-			if (relpath[0] == '/')
-				relpath++;
-		}
-
-		spa_altroot(dp->dp_spa, root, ZAP_MAXVALUELEN);
-
-		/*
-		 * Special case an alternate root of '/'. This will
-		 * avoid having multiple leading slashes in the
-		 * mountpoint path.
-		 */
-		if (strcmp(root, "/") == 0)
-			root++;
-
-		/*
-		 * If the mountpoint is '/' then skip over this
-		 * if we are obtaining either an alternate root or
-		 * an inherited mountpoint.
-		 */
-		char *mnt = value;
-		if (value[1] == '\0' && (root[0] != '\0' ||
-		    relpath[0] != '\0'))
-			mnt = value + 1;
-
-		if (relpath[0] == '\0') {
-			(void) snprintf(value, ZAP_MAXVALUELEN, "%s%s",
-			    root, mnt);
-		} else {
-			(void) snprintf(value, ZAP_MAXVALUELEN, "%s%s%s%s",
-			    root, mnt, relpath[0] == '@' ? "" : "/",
-			    relpath);
-		}
-		kmem_free(buf, ZAP_MAXVALUELEN);
-	} else {
-		/* 'legacy' or 'none' */
-		(void) snprintf(value, ZAP_MAXVALUELEN, "%s", value);
-	}
-	return (0);
->>>>>>> dfc11533
-}
-
-/*
- * Returns a string that represents the receive resume stats token of the
- * dataset's child. It should be freed with strfree().
- */
-char *
-get_child_receive_stats(dsl_dataset_t *ds)
-{
-<<<<<<< HEAD
-	char recvname[ZFS_MAX_DATASET_NAME_LEN + 6];
-	dsl_dataset_t *recv_ds;
-	dsl_dataset_name(ds, recvname);
-	if (strlcat(recvname, "/", sizeof (recvname)) <
-	    sizeof (recvname) &&
-	    strlcat(recvname, recv_clone_name, sizeof (recvname)) <
-	    sizeof (recvname) &&
-	    dsl_dataset_hold(ds->ds_dir->dd_pool, recvname, FTAG,
-	    &recv_ds)  == 0) {
-		char *propval = get_receive_resume_stats_impl(recv_ds);
-		dsl_dataset_rele(recv_ds, FTAG);
-		return (propval);
-	}
-	return (strdup(""));
-}
-=======
-	dsl_pool_t *dp = ds->ds_dir->dd_pool;
->>>>>>> dfc11533
-
-static void
-get_receive_resume_stats(dsl_dataset_t *ds, nvlist_t *nv)
-{
-	char *propval = get_receive_resume_stats_impl(ds);
-	if (strcmp(propval, "") != 0) {
-		dsl_prop_nvlist_add_string(nv,
-		    ZFS_PROP_RECEIVE_RESUME_TOKEN, propval);
-	} else {
-		char *childval = get_child_receive_stats(ds);
-		if (strcmp(childval, "") != 0) {
-			dsl_prop_nvlist_add_string(nv,
-			    ZFS_PROP_RECEIVE_RESUME_TOKEN, childval);
-		}
-		strfree(childval);
-	}
-	strfree(propval);
-}
-
-<<<<<<< HEAD
-uint64_t
-dsl_get_refratio(dsl_dataset_t *ds)
-{
-	uint64_t ratio = dsl_dataset_phys(ds)->ds_compressed_bytes == 0 ? 100 :
-	    (dsl_dataset_phys(ds)->ds_uncompressed_bytes * 100 /
-	    dsl_dataset_phys(ds)->ds_compressed_bytes);
-	return (ratio);
-}
-
-uint64_t
-dsl_get_logicalreferenced(dsl_dataset_t *ds)
-{
-	return (dsl_dataset_phys(ds)->ds_uncompressed_bytes);
-}
-=======
-	dsl_prop_nvlist_add_uint64(nv, ZFS_PROP_REFRATIO,
-	    dsl_get_refratio(ds));
-	dsl_prop_nvlist_add_uint64(nv, ZFS_PROP_LOGICALREFERENCED,
-	    dsl_get_logicalreferenced(ds));
-	dsl_prop_nvlist_add_uint64(nv, ZFS_PROP_COMPRESSRATIO,
-	    dsl_get_compressratio(ds));
-	dsl_prop_nvlist_add_uint64(nv, ZFS_PROP_USED,
-	    dsl_get_used(ds));
->>>>>>> dfc11533
-
-uint64_t
-dsl_get_compressratio(dsl_dataset_t *ds)
-{
-	if (ds->ds_is_snapshot) {
-<<<<<<< HEAD
-		return (dsl_get_refratio(ds));
-	} else {
-		dsl_dir_t *dd = ds->ds_dir;
-		mutex_enter(&dd->dd_lock);
-		uint64_t val = dsl_dir_get_compressratio(dd);
-		mutex_exit(&dd->dd_lock);
-		return (val);
-=======
-		get_clones_stat(ds, nv);
-	} else {
-		char buf[ZFS_MAX_DATASET_NAME_LEN];
-		if (dsl_get_prev_snap(ds, buf) == 0)
-			dsl_prop_nvlist_add_string(nv, ZFS_PROP_PREV_SNAP,
-			    buf);
-		dsl_dir_stats(ds->ds_dir, nv);
->>>>>>> dfc11533
-	}
-}
-
-<<<<<<< HEAD
 uint64_t
 dsl_get_used(dsl_dataset_t *ds)
 {
@@ -2839,31 +2486,6 @@
 	dsl_prop_nvlist_add_uint64(nv, ZFS_PROP_MOOCH_BYTESWAP,
 	    dsl_get_mooch_byteswap(ds));
 
-=======
-	dsl_prop_nvlist_add_uint64(nv, ZFS_PROP_AVAILABLE,
-	    dsl_get_available(ds));
-	dsl_prop_nvlist_add_uint64(nv, ZFS_PROP_REFERENCED,
-	    dsl_get_referenced(ds));
-	dsl_prop_nvlist_add_uint64(nv, ZFS_PROP_CREATION,
-	    dsl_get_creation(ds));
-	dsl_prop_nvlist_add_uint64(nv, ZFS_PROP_CREATETXG,
-	    dsl_get_creationtxg(ds));
-	dsl_prop_nvlist_add_uint64(nv, ZFS_PROP_REFQUOTA,
-	    dsl_get_refquota(ds));
-	dsl_prop_nvlist_add_uint64(nv, ZFS_PROP_REFRESERVATION,
-	    dsl_get_refreservation(ds));
-	dsl_prop_nvlist_add_uint64(nv, ZFS_PROP_GUID,
-	    dsl_get_guid(ds));
-	dsl_prop_nvlist_add_uint64(nv, ZFS_PROP_UNIQUE,
-	    dsl_get_unique(ds));
-	dsl_prop_nvlist_add_uint64(nv, ZFS_PROP_OBJSETID,
-	    dsl_get_objsetid(ds));
-	dsl_prop_nvlist_add_uint64(nv, ZFS_PROP_USERREFS,
-	    dsl_get_userrefs(ds));
-	dsl_prop_nvlist_add_uint64(nv, ZFS_PROP_DEFER_DESTROY,
-	    dsl_get_defer_destroy(ds));
-
->>>>>>> dfc11533
 	if (dsl_dataset_phys(ds)->ds_prev_snap_obj != 0) {
 		uint64_t written;
 		if (dsl_get_written(ds, &written) == 0) {
@@ -2908,10 +2530,7 @@
 	stat->dds_creation_txg = dsl_get_creationtxg(ds);
 	stat->dds_inconsistent = dsl_get_inconsistent(ds);
 	stat->dds_guid = dsl_get_guid(ds);
-<<<<<<< HEAD
 	stat->dds_redacted = dsl_get_redacted(ds);
-=======
->>>>>>> dfc11533
 	stat->dds_origin[0] = '\0';
 	if (ds->ds_is_snapshot) {
 		stat->dds_is_snapshot = B_TRUE;
@@ -3321,10 +2940,7 @@
 	max_snap_len = MAXNAMELEN - strlen(ddpa->ddpa_clonename) - 1;
 
 	snap = list_head(&ddpa->origin_snaps);
-<<<<<<< HEAD
 	origin_head = snap->ds;
-=======
->>>>>>> dfc11533
 
 	if (dsl_dataset_phys(hds)->ds_flags & DS_FLAG_NOPROMOTE) {
 		promote_rele(ddpa, FTAG);
@@ -3421,7 +3037,6 @@
 	}
 
 	/*
-<<<<<<< HEAD
 	 * Check that bookmarks that are being transferred don't have
 	 * name conflicts.
 	 */
@@ -3448,8 +3063,6 @@
 	}
 
 	/*
-=======
->>>>>>> dfc11533
 	 * In order to return the full list of conflicting snapshots, we check
 	 * whether there was a conflict after traversing all of them.
 	 */
