/*
 * CDDL HEADER START
 *
 * The contents of this file are subject to the terms of the
 * Common Development and Distribution License (the "License").
 * You may not use this file except in compliance with the License.
 *
 * You can obtain a copy of the license at usr/src/OPENSOLARIS.LICENSE
 * or http://www.opensolaris.org/os/licensing.
 * See the License for the specific language governing permissions
 * and limitations under the License.
 *
 * When distributing Covered Code, include this CDDL HEADER in each
 * file and include the License file at usr/src/OPENSOLARIS.LICENSE.
 * If applicable, add the following below this CDDL HEADER, with the
 * fields enclosed by brackets "[]" replaced with your own identifying
 * information: Portions Copyright [yyyy] [name of copyright owner]
 *
 * CDDL HEADER END
 */
/*
 * Copyright (c) 2005, 2010, Oracle and/or its affiliates. All rights reserved.
 * Copyright 2011 Nexenta Systems, Inc.  All rights reserved.
 * Copyright (c) 2012 by Delphix. All rights reserved.
 */

/*
 * DVA-based Adjustable Replacement Cache
 *
 * While much of the theory of operation used here is
 * based on the self-tuning, low overhead replacement cache
 * presented by Megiddo and Modha at FAST 2003, there are some
 * significant differences:
 *
 * 1. The Megiddo and Modha model assumes any page is evictable.
 * Pages in its cache cannot be "locked" into memory.  This makes
 * the eviction algorithm simple: evict the last page in the list.
 * This also make the performance characteristics easy to reason
 * about.  Our cache is not so simple.  At any given moment, some
 * subset of the blocks in the cache are un-evictable because we
 * have handed out a reference to them.  Blocks are only evictable
 * when there are no external references active.  This makes
 * eviction far more problematic:  we choose to evict the evictable
 * blocks that are the "lowest" in the list.
 *
 * There are times when it is not possible to evict the requested
 * space.  In these circumstances we are unable to adjust the cache
 * size.  To prevent the cache growing unbounded at these times we
 * implement a "cache throttle" that slows the flow of new data
 * into the cache until we can make space available.
 *
 * 2. The Megiddo and Modha model assumes a fixed cache size.
 * Pages are evicted when the cache is full and there is a cache
 * miss.  Our model has a variable sized cache.  It grows with
 * high use, but also tries to react to memory pressure from the
 * operating system: decreasing its size when system memory is
 * tight.
 *
 * 3. The Megiddo and Modha model assumes a fixed page size. All
 * elements of the cache are therefor exactly the same size.  So
 * when adjusting the cache size following a cache miss, its simply
 * a matter of choosing a single page to evict.  In our model, we
 * have variable sized cache blocks (rangeing from 512 bytes to
 * 128K bytes).  We therefor choose a set of blocks to evict to make
 * space for a cache miss that approximates as closely as possible
 * the space used by the new block.
 *
 * See also:  "ARC: A Self-Tuning, Low Overhead Replacement Cache"
 * by N. Megiddo & D. Modha, FAST 2003
 */

/*
 * The locking model:
 *
 * A new reference to a cache buffer can be obtained in two
 * ways: 1) via a hash table lookup using the DVA as a key,
 * or 2) via one of the ARC lists.  The arc_read() interface
 * uses method 1, while the internal arc algorithms for
 * adjusting the cache use method 2.  We therefor provide two
 * types of locks: 1) the hash table lock array, and 2) the
 * arc list locks.
 *
 * Buffers do not have their own mutexes, rather they rely on the
 * hash table mutexes for the bulk of their protection (i.e. most
 * fields in the arc_buf_hdr_t are protected by these mutexes).
 *
 * buf_hash_find() returns the appropriate mutex (held) when it
 * locates the requested buffer in the hash table.  It returns
 * NULL for the mutex if the buffer was not in the table.
 *
 * buf_hash_remove() expects the appropriate hash mutex to be
 * already held before it is invoked.
 *
 * Each arc state also has a mutex which is used to protect the
 * buffer list associated with the state.  When attempting to
 * obtain a hash table lock while holding an arc list lock you
 * must use: mutex_tryenter() to avoid deadlock.  Also note that
 * the active state mutex must be held before the ghost state mutex.
 *
 * Arc buffers may have an associated eviction callback function.
 * This function will be invoked prior to removing the buffer (e.g.
 * in arc_do_user_evicts()).  Note however that the data associated
 * with the buffer may be evicted prior to the callback.  The callback
 * must be made with *no locks held* (to prevent deadlock).  Additionally,
 * the users of callbacks must ensure that their private data is
 * protected from simultaneous callbacks from arc_buf_evict()
 * and arc_do_user_evicts().
 *
 * Note that the majority of the performance stats are manipulated
 * with atomic operations.
 *
 * The L2ARC uses the l2arc_buflist_mtx global mutex for the following:
 *
 *	- L2ARC buflist creation
 *	- L2ARC buflist eviction
 *	- L2ARC write completion, which walks L2ARC buflists
 *	- ARC header destruction, as it removes from L2ARC buflists
 *	- ARC header release, as it removes from L2ARC buflists
 */

#include <sys/spa.h>
#include <sys/zio.h>
#include <sys/zfs_context.h>
#include <sys/arc.h>
#include <sys/refcount.h>
#include <sys/vdev.h>
#include <sys/vdev_impl.h>
#ifdef _KERNEL
#include <sys/vmsystm.h>
#include <vm/anon.h>
#include <sys/fs/swapnode.h>
#include <sys/dnlc.h>
#endif
#include <sys/callb.h>
#include <sys/kstat.h>
#include <zfs_fletcher.h>

#ifndef _KERNEL
/* set with ZFS_DEBUG=watch, to enable watchpoints on frozen buffers */
boolean_t arc_watch = B_FALSE;
int arc_procfd;
#endif

static kmutex_t		arc_reclaim_thr_lock;
static kcondvar_t	arc_reclaim_thr_cv;	/* used to signal reclaim thr */
static uint8_t		arc_thread_exit;

extern int zfs_write_limit_shift;
extern uint64_t zfs_write_limit_max;
extern kmutex_t zfs_write_limit_lock;

#define	ARC_REDUCE_DNLC_PERCENT	3
uint_t arc_reduce_dnlc_percent = ARC_REDUCE_DNLC_PERCENT;

typedef enum arc_reclaim_strategy {
	ARC_RECLAIM_AGGR,		/* Aggressive reclaim strategy */
	ARC_RECLAIM_CONS		/* Conservative reclaim strategy */
} arc_reclaim_strategy_t;

/* number of seconds before growing cache again */
static int		arc_grow_retry = 60;

/* shift of arc_c for calculating both min and max arc_p */
static int		arc_p_min_shift = 4;

/* log2(fraction of arc to reclaim) */
static int		arc_shrink_shift = 5;

/*
 * minimum lifespan of a prefetch block in clock ticks
 * (initialized in arc_init())
 */
static int		arc_min_prefetch_lifespan;

static int arc_dead;

/*
 * The arc has filled available memory and has now warmed up.
 */
static boolean_t arc_warm;

/*
 * These tunables are for performance analysis.
 */
uint64_t zfs_arc_max;
uint64_t zfs_arc_min;
uint64_t zfs_arc_meta_limit = 0;
int zfs_arc_grow_retry = 0;
int zfs_arc_shrink_shift = 0;
int zfs_arc_p_min_shift = 0;
int zfs_disable_dup_eviction = 0;

/*
 * Note that buffers can be in one of 6 states:
 *	ARC_anon	- anonymous (discussed below)
 *	ARC_mru		- recently used, currently cached
 *	ARC_mru_ghost	- recentely used, no longer in cache
 *	ARC_mfu		- frequently used, currently cached
 *	ARC_mfu_ghost	- frequently used, no longer in cache
 *	ARC_l2c_only	- exists in L2ARC but not other states
 * When there are no active references to the buffer, they are
 * are linked onto a list in one of these arc states.  These are
 * the only buffers that can be evicted or deleted.  Within each
 * state there are multiple lists, one for meta-data and one for
 * non-meta-data.  Meta-data (indirect blocks, blocks of dnodes,
 * etc.) is tracked separately so that it can be managed more
 * explicitly: favored over data, limited explicitly.
 *
 * Anonymous buffers are buffers that are not associated with
 * a DVA.  These are buffers that hold dirty block copies
 * before they are written to stable storage.  By definition,
 * they are "ref'd" and are considered part of arc_mru
 * that cannot be freed.  Generally, they will aquire a DVA
 * as they are written and migrate onto the arc_mru list.
 *
 * The ARC_l2c_only state is for buffers that are in the second
 * level ARC but no longer in any of the ARC_m* lists.  The second
 * level ARC itself may also contain buffers that are in any of
 * the ARC_m* states - meaning that a buffer can exist in two
 * places.  The reason for the ARC_l2c_only state is to keep the
 * buffer header in the hash table, so that reads that hit the
 * second level ARC benefit from these fast lookups.
 */

typedef struct arc_state {
	list_t	arcs_list[ARC_BUFC_NUMTYPES];	/* list of evictable buffers */
	uint64_t arcs_lsize[ARC_BUFC_NUMTYPES];	/* amount of evictable data */
	uint64_t arcs_size;	/* total amount of data in this state */
	kmutex_t arcs_mtx;
} arc_state_t;

/* The 6 states: */
static arc_state_t ARC_anon;
static arc_state_t ARC_mru;
static arc_state_t ARC_mru_ghost;
static arc_state_t ARC_mfu;
static arc_state_t ARC_mfu_ghost;
static arc_state_t ARC_l2c_only;

typedef struct arc_stats {
	kstat_named_t arcstat_hits;
	kstat_named_t arcstat_misses;
	kstat_named_t arcstat_demand_data_hits;
	kstat_named_t arcstat_demand_data_misses;
	kstat_named_t arcstat_demand_metadata_hits;
	kstat_named_t arcstat_demand_metadata_misses;
	kstat_named_t arcstat_prefetch_data_hits;
	kstat_named_t arcstat_prefetch_data_misses;
	kstat_named_t arcstat_prefetch_metadata_hits;
	kstat_named_t arcstat_prefetch_metadata_misses;
	kstat_named_t arcstat_mru_hits;
	kstat_named_t arcstat_mru_ghost_hits;
	kstat_named_t arcstat_mfu_hits;
	kstat_named_t arcstat_mfu_ghost_hits;
	kstat_named_t arcstat_deleted;
	kstat_named_t arcstat_recycle_miss;
	kstat_named_t arcstat_mutex_miss;
	kstat_named_t arcstat_evict_skip;
	kstat_named_t arcstat_evict_l2_cached;
	kstat_named_t arcstat_evict_l2_eligible;
	kstat_named_t arcstat_evict_l2_ineligible;
	kstat_named_t arcstat_hash_elements;
	kstat_named_t arcstat_hash_elements_max;
	kstat_named_t arcstat_hash_collisions;
	kstat_named_t arcstat_hash_chains;
	kstat_named_t arcstat_hash_chain_max;
	kstat_named_t arcstat_p;
	kstat_named_t arcstat_c;
	kstat_named_t arcstat_c_min;
	kstat_named_t arcstat_c_max;
	kstat_named_t arcstat_size;
	kstat_named_t arcstat_hdr_size;
	kstat_named_t arcstat_data_size;
	kstat_named_t arcstat_other_size;
	kstat_named_t arcstat_l2_hits;
	kstat_named_t arcstat_l2_misses;
	kstat_named_t arcstat_l2_feeds;
	kstat_named_t arcstat_l2_rw_clash;
	kstat_named_t arcstat_l2_read_bytes;
	kstat_named_t arcstat_l2_write_bytes;
	kstat_named_t arcstat_l2_writes_sent;
	kstat_named_t arcstat_l2_writes_done;
	kstat_named_t arcstat_l2_writes_error;
	kstat_named_t arcstat_l2_writes_hdr_miss;
	kstat_named_t arcstat_l2_evict_lock_retry;
	kstat_named_t arcstat_l2_evict_reading;
	kstat_named_t arcstat_l2_free_on_write;
	kstat_named_t arcstat_l2_abort_lowmem;
	kstat_named_t arcstat_l2_cksum_bad;
	kstat_named_t arcstat_l2_io_error;
	kstat_named_t arcstat_l2_size;
	kstat_named_t arcstat_l2_hdr_size;
	kstat_named_t arcstat_memory_throttle_count;
	kstat_named_t arcstat_duplicate_buffers;
	kstat_named_t arcstat_duplicate_buffers_size;
	kstat_named_t arcstat_duplicate_reads;
<<<<<<< HEAD
	kstat_named_t arcstat_meta_used;
	kstat_named_t arcstat_meta_limit;
	kstat_named_t arcstat_meta_max;
=======
>>>>>>> 741652b0
} arc_stats_t;

static arc_stats_t arc_stats = {
	{ "hits",			KSTAT_DATA_UINT64 },
	{ "misses",			KSTAT_DATA_UINT64 },
	{ "demand_data_hits",		KSTAT_DATA_UINT64 },
	{ "demand_data_misses",		KSTAT_DATA_UINT64 },
	{ "demand_metadata_hits",	KSTAT_DATA_UINT64 },
	{ "demand_metadata_misses",	KSTAT_DATA_UINT64 },
	{ "prefetch_data_hits",		KSTAT_DATA_UINT64 },
	{ "prefetch_data_misses",	KSTAT_DATA_UINT64 },
	{ "prefetch_metadata_hits",	KSTAT_DATA_UINT64 },
	{ "prefetch_metadata_misses",	KSTAT_DATA_UINT64 },
	{ "mru_hits",			KSTAT_DATA_UINT64 },
	{ "mru_ghost_hits",		KSTAT_DATA_UINT64 },
	{ "mfu_hits",			KSTAT_DATA_UINT64 },
	{ "mfu_ghost_hits",		KSTAT_DATA_UINT64 },
	{ "deleted",			KSTAT_DATA_UINT64 },
	{ "recycle_miss",		KSTAT_DATA_UINT64 },
	{ "mutex_miss",			KSTAT_DATA_UINT64 },
	{ "evict_skip",			KSTAT_DATA_UINT64 },
	{ "evict_l2_cached",		KSTAT_DATA_UINT64 },
	{ "evict_l2_eligible",		KSTAT_DATA_UINT64 },
	{ "evict_l2_ineligible",	KSTAT_DATA_UINT64 },
	{ "hash_elements",		KSTAT_DATA_UINT64 },
	{ "hash_elements_max",		KSTAT_DATA_UINT64 },
	{ "hash_collisions",		KSTAT_DATA_UINT64 },
	{ "hash_chains",		KSTAT_DATA_UINT64 },
	{ "hash_chain_max",		KSTAT_DATA_UINT64 },
	{ "p",				KSTAT_DATA_UINT64 },
	{ "c",				KSTAT_DATA_UINT64 },
	{ "c_min",			KSTAT_DATA_UINT64 },
	{ "c_max",			KSTAT_DATA_UINT64 },
	{ "size",			KSTAT_DATA_UINT64 },
	{ "hdr_size",			KSTAT_DATA_UINT64 },
	{ "data_size",			KSTAT_DATA_UINT64 },
	{ "other_size",			KSTAT_DATA_UINT64 },
	{ "l2_hits",			KSTAT_DATA_UINT64 },
	{ "l2_misses",			KSTAT_DATA_UINT64 },
	{ "l2_feeds",			KSTAT_DATA_UINT64 },
	{ "l2_rw_clash",		KSTAT_DATA_UINT64 },
	{ "l2_read_bytes",		KSTAT_DATA_UINT64 },
	{ "l2_write_bytes",		KSTAT_DATA_UINT64 },
	{ "l2_writes_sent",		KSTAT_DATA_UINT64 },
	{ "l2_writes_done",		KSTAT_DATA_UINT64 },
	{ "l2_writes_error",		KSTAT_DATA_UINT64 },
	{ "l2_writes_hdr_miss",		KSTAT_DATA_UINT64 },
	{ "l2_evict_lock_retry",	KSTAT_DATA_UINT64 },
	{ "l2_evict_reading",		KSTAT_DATA_UINT64 },
	{ "l2_free_on_write",		KSTAT_DATA_UINT64 },
	{ "l2_abort_lowmem",		KSTAT_DATA_UINT64 },
	{ "l2_cksum_bad",		KSTAT_DATA_UINT64 },
	{ "l2_io_error",		KSTAT_DATA_UINT64 },
	{ "l2_size",			KSTAT_DATA_UINT64 },
	{ "l2_hdr_size",		KSTAT_DATA_UINT64 },
	{ "memory_throttle_count",	KSTAT_DATA_UINT64 },
	{ "duplicate_buffers",		KSTAT_DATA_UINT64 },
	{ "duplicate_buffers_size",	KSTAT_DATA_UINT64 },
<<<<<<< HEAD
	{ "duplicate_reads",		KSTAT_DATA_UINT64 },
	{ "arc_meta_used",		KSTAT_DATA_UINT64 },
	{ "arc_meta_limit",		KSTAT_DATA_UINT64 },
	{ "arc_meta_max",		KSTAT_DATA_UINT64 }
=======
	{ "duplicate_reads",		KSTAT_DATA_UINT64 }
>>>>>>> 741652b0
};

#define	ARCSTAT(stat)	(arc_stats.stat.value.ui64)

#define	ARCSTAT_INCR(stat, val) \
	atomic_add_64(&arc_stats.stat.value.ui64, (val));

#define	ARCSTAT_BUMP(stat)	ARCSTAT_INCR(stat, 1)
#define	ARCSTAT_BUMPDOWN(stat)	ARCSTAT_INCR(stat, -1)

#define	ARCSTAT_MAX(stat, val) {					\
	uint64_t m;							\
	while ((val) > (m = arc_stats.stat.value.ui64) &&		\
	    (m != atomic_cas_64(&arc_stats.stat.value.ui64, m, (val))))	\
		continue;						\
}

#define	ARCSTAT_MAXSTAT(stat) \
	ARCSTAT_MAX(stat##_max, arc_stats.stat.value.ui64)

/*
 * We define a macro to allow ARC hits/misses to be easily broken down by
 * two separate conditions, giving a total of four different subtypes for
 * each of hits and misses (so eight statistics total).
 */
#define	ARCSTAT_CONDSTAT(cond1, stat1, notstat1, cond2, stat2, notstat2, stat) \
	if (cond1) {							\
		if (cond2) {						\
			ARCSTAT_BUMP(arcstat_##stat1##_##stat2##_##stat); \
		} else {						\
			ARCSTAT_BUMP(arcstat_##stat1##_##notstat2##_##stat); \
		}							\
	} else {							\
		if (cond2) {						\
			ARCSTAT_BUMP(arcstat_##notstat1##_##stat2##_##stat); \
		} else {						\
			ARCSTAT_BUMP(arcstat_##notstat1##_##notstat2##_##stat);\
		}							\
	}

kstat_t			*arc_ksp;
static arc_state_t	*arc_anon;
static arc_state_t	*arc_mru;
static arc_state_t	*arc_mru_ghost;
static arc_state_t	*arc_mfu;
static arc_state_t	*arc_mfu_ghost;
static arc_state_t	*arc_l2c_only;

/*
 * There are several ARC variables that are critical to export as kstats --
 * but we don't want to have to grovel around in the kstat whenever we wish to
 * manipulate them.  For these variables, we therefore define them to be in
 * terms of the statistic variable.  This assures that we are not introducing
 * the possibility of inconsistency by having shadow copies of the variables,
 * while still allowing the code to be readable.
 */
#define	arc_size	ARCSTAT(arcstat_size)	/* actual total arc size */
#define	arc_p		ARCSTAT(arcstat_p)	/* target size of MRU */
#define	arc_c		ARCSTAT(arcstat_c)	/* target size of cache */
#define	arc_c_min	ARCSTAT(arcstat_c_min)	/* min target cache size */
#define	arc_c_max	ARCSTAT(arcstat_c_max)	/* max target cache size */
#define	arc_meta_limit	ARCSTAT(arcstat_meta_limit) /* max size for metadata */
#define	arc_meta_used	ARCSTAT(arcstat_meta_used) /* size of metadata */
#define	arc_meta_max	ARCSTAT(arcstat_meta_max) /* max size of metadata */

static int		arc_no_grow;	/* Don't try to grow cache size */
static uint64_t		arc_tempreserve;
static uint64_t		arc_loaned_bytes;

typedef struct l2arc_buf_hdr l2arc_buf_hdr_t;

typedef struct arc_callback arc_callback_t;

struct arc_callback {
	void			*acb_private;
	arc_done_func_t		*acb_done;
	arc_buf_t		*acb_buf;
	zio_t			*acb_zio_dummy;
	arc_callback_t		*acb_next;
};

typedef struct arc_write_callback arc_write_callback_t;

struct arc_write_callback {
	void		*awcb_private;
	arc_done_func_t	*awcb_ready;
	arc_done_func_t	*awcb_done;
	arc_buf_t	*awcb_buf;
};

struct arc_buf_hdr {
	/* protected by hash lock */
	dva_t			b_dva;
	uint64_t		b_birth;
	uint64_t		b_cksum0;

	kmutex_t		b_freeze_lock;
	zio_cksum_t		*b_freeze_cksum;
	void			*b_thawed;

	arc_buf_hdr_t		*b_hash_next;
	arc_buf_t		*b_buf;
	uint32_t		b_flags;
	uint32_t		b_datacnt;

	arc_callback_t		*b_acb;
	kcondvar_t		b_cv;

	/* immutable */
	arc_buf_contents_t	b_type;
	uint64_t		b_size;
	uint64_t		b_spa;

	/* protected by arc state mutex */
	arc_state_t		*b_state;
	list_node_t		b_arc_node;

	/* updated atomically */
	clock_t			b_arc_access;

	/* self protecting */
	refcount_t		b_refcnt;

	l2arc_buf_hdr_t		*b_l2hdr;
	list_node_t		b_l2node;
};

static arc_buf_t *arc_eviction_list;
static kmutex_t arc_eviction_mtx;
static arc_buf_hdr_t arc_eviction_hdr;
static void arc_get_data_buf(arc_buf_t *buf);
static void arc_access(arc_buf_hdr_t *buf, kmutex_t *hash_lock);
static int arc_evict_needed(arc_buf_contents_t type);
static void arc_evict_ghost(arc_state_t *state, uint64_t spa, int64_t bytes);
static void arc_buf_watch(arc_buf_t *buf);

static boolean_t l2arc_write_eligible(uint64_t spa_guid, arc_buf_hdr_t *ab);

#define	GHOST_STATE(state)	\
	((state) == arc_mru_ghost || (state) == arc_mfu_ghost ||	\
	(state) == arc_l2c_only)

/*
 * Private ARC flags.  These flags are private ARC only flags that will show up
 * in b_flags in the arc_hdr_buf_t.  Some flags are publicly declared, and can
 * be passed in as arc_flags in things like arc_read.  However, these flags
 * should never be passed and should only be set by ARC code.  When adding new
 * public flags, make sure not to smash the private ones.
 */

#define	ARC_IN_HASH_TABLE	(1 << 9)	/* this buffer is hashed */
#define	ARC_IO_IN_PROGRESS	(1 << 10)	/* I/O in progress for buf */
#define	ARC_IO_ERROR		(1 << 11)	/* I/O failed for buf */
#define	ARC_FREED_IN_READ	(1 << 12)	/* buf freed while in read */
#define	ARC_BUF_AVAILABLE	(1 << 13)	/* block not in active use */
#define	ARC_INDIRECT		(1 << 14)	/* this is an indirect block */
#define	ARC_FREE_IN_PROGRESS	(1 << 15)	/* hdr about to be freed */
#define	ARC_L2_WRITING		(1 << 16)	/* L2ARC write in progress */
#define	ARC_L2_EVICTED		(1 << 17)	/* evicted during I/O */
#define	ARC_L2_WRITE_HEAD	(1 << 18)	/* head of write list */

#define	HDR_IN_HASH_TABLE(hdr)	((hdr)->b_flags & ARC_IN_HASH_TABLE)
#define	HDR_IO_IN_PROGRESS(hdr)	((hdr)->b_flags & ARC_IO_IN_PROGRESS)
#define	HDR_IO_ERROR(hdr)	((hdr)->b_flags & ARC_IO_ERROR)
#define	HDR_PREFETCH(hdr)	((hdr)->b_flags & ARC_PREFETCH)
#define	HDR_FREED_IN_READ(hdr)	((hdr)->b_flags & ARC_FREED_IN_READ)
#define	HDR_BUF_AVAILABLE(hdr)	((hdr)->b_flags & ARC_BUF_AVAILABLE)
#define	HDR_FREE_IN_PROGRESS(hdr)	((hdr)->b_flags & ARC_FREE_IN_PROGRESS)
#define	HDR_L2CACHE(hdr)	((hdr)->b_flags & ARC_L2CACHE)
#define	HDR_L2_READING(hdr)	((hdr)->b_flags & ARC_IO_IN_PROGRESS &&	\
				    (hdr)->b_l2hdr != NULL)
#define	HDR_L2_WRITING(hdr)	((hdr)->b_flags & ARC_L2_WRITING)
#define	HDR_L2_EVICTED(hdr)	((hdr)->b_flags & ARC_L2_EVICTED)
#define	HDR_L2_WRITE_HEAD(hdr)	((hdr)->b_flags & ARC_L2_WRITE_HEAD)

/*
 * Other sizes
 */

#define	HDR_SIZE ((int64_t)sizeof (arc_buf_hdr_t))
#define	L2HDR_SIZE ((int64_t)sizeof (l2arc_buf_hdr_t))

/*
 * Hash table routines
 */

#define	HT_LOCK_PAD	64

struct ht_lock {
	kmutex_t	ht_lock;
#ifdef _KERNEL
	unsigned char	pad[(HT_LOCK_PAD - sizeof (kmutex_t))];
#endif
};

#define	BUF_LOCKS 256
typedef struct buf_hash_table {
	uint64_t ht_mask;
	arc_buf_hdr_t **ht_table;
	struct ht_lock ht_locks[BUF_LOCKS];
} buf_hash_table_t;

static buf_hash_table_t buf_hash_table;

#define	BUF_HASH_INDEX(spa, dva, birth) \
	(buf_hash(spa, dva, birth) & buf_hash_table.ht_mask)
#define	BUF_HASH_LOCK_NTRY(idx) (buf_hash_table.ht_locks[idx & (BUF_LOCKS-1)])
#define	BUF_HASH_LOCK(idx)	(&(BUF_HASH_LOCK_NTRY(idx).ht_lock))
#define	HDR_LOCK(hdr) \
	(BUF_HASH_LOCK(BUF_HASH_INDEX(hdr->b_spa, &hdr->b_dva, hdr->b_birth)))

uint64_t zfs_crc64_table[256];

/*
 * Level 2 ARC
 */

#define	L2ARC_WRITE_SIZE	(8 * 1024 * 1024)	/* initial write max */
#define	L2ARC_HEADROOM		2		/* num of writes */
#define	L2ARC_FEED_SECS		1		/* caching interval secs */
#define	L2ARC_FEED_MIN_MS	200		/* min caching interval ms */

#define	l2arc_writes_sent	ARCSTAT(arcstat_l2_writes_sent)
#define	l2arc_writes_done	ARCSTAT(arcstat_l2_writes_done)

/*
 * L2ARC Performance Tunables
 */
uint64_t l2arc_write_max = L2ARC_WRITE_SIZE;	/* default max write size */
uint64_t l2arc_write_boost = L2ARC_WRITE_SIZE;	/* extra write during warmup */
uint64_t l2arc_headroom = L2ARC_HEADROOM;	/* number of dev writes */
uint64_t l2arc_feed_secs = L2ARC_FEED_SECS;	/* interval seconds */
uint64_t l2arc_feed_min_ms = L2ARC_FEED_MIN_MS;	/* min interval milliseconds */
boolean_t l2arc_noprefetch = B_TRUE;		/* don't cache prefetch bufs */
boolean_t l2arc_feed_again = B_TRUE;		/* turbo warmup */
boolean_t l2arc_norw = B_TRUE;			/* no reads during writes */

/*
 * L2ARC Internals
 */
typedef struct l2arc_dev {
	vdev_t			*l2ad_vdev;	/* vdev */
	spa_t			*l2ad_spa;	/* spa */
	uint64_t		l2ad_hand;	/* next write location */
	uint64_t		l2ad_write;	/* desired write size, bytes */
	uint64_t		l2ad_boost;	/* warmup write boost, bytes */
	uint64_t		l2ad_start;	/* first addr on device */
	uint64_t		l2ad_end;	/* last addr on device */
	uint64_t		l2ad_evict;	/* last addr eviction reached */
	boolean_t		l2ad_first;	/* first sweep through */
	boolean_t		l2ad_writing;	/* currently writing */
	list_t			*l2ad_buflist;	/* buffer list */
	list_node_t		l2ad_node;	/* device list node */
} l2arc_dev_t;

static list_t L2ARC_dev_list;			/* device list */
static list_t *l2arc_dev_list;			/* device list pointer */
static kmutex_t l2arc_dev_mtx;			/* device list mutex */
static l2arc_dev_t *l2arc_dev_last;		/* last device used */
static kmutex_t l2arc_buflist_mtx;		/* mutex for all buflists */
static list_t L2ARC_free_on_write;		/* free after write buf list */
static list_t *l2arc_free_on_write;		/* free after write list ptr */
static kmutex_t l2arc_free_on_write_mtx;	/* mutex for list */
static uint64_t l2arc_ndev;			/* number of devices */

typedef struct l2arc_read_callback {
	arc_buf_t	*l2rcb_buf;		/* read buffer */
	spa_t		*l2rcb_spa;		/* spa */
	blkptr_t	l2rcb_bp;		/* original blkptr */
	zbookmark_t	l2rcb_zb;		/* original bookmark */
	int		l2rcb_flags;		/* original flags */
} l2arc_read_callback_t;

typedef struct l2arc_write_callback {
	l2arc_dev_t	*l2wcb_dev;		/* device info */
	arc_buf_hdr_t	*l2wcb_head;		/* head of write buflist */
} l2arc_write_callback_t;

struct l2arc_buf_hdr {
	/* protected by arc_buf_hdr  mutex */
	l2arc_dev_t	*b_dev;			/* L2ARC device */
	uint64_t	b_daddr;		/* disk address, offset byte */
};

typedef struct l2arc_data_free {
	/* protected by l2arc_free_on_write_mtx */
	void		*l2df_data;
	size_t		l2df_size;
	void		(*l2df_func)(void *, size_t);
	list_node_t	l2df_list_node;
} l2arc_data_free_t;

static kmutex_t l2arc_feed_thr_lock;
static kcondvar_t l2arc_feed_thr_cv;
static uint8_t l2arc_thread_exit;

static void l2arc_read_done(zio_t *zio);
static void l2arc_hdr_stat_add(void);
static void l2arc_hdr_stat_remove(void);

static uint64_t
buf_hash(uint64_t spa, const dva_t *dva, uint64_t birth)
{
	uint8_t *vdva = (uint8_t *)dva;
	uint64_t crc = -1ULL;
	int i;

	ASSERT(zfs_crc64_table[128] == ZFS_CRC64_POLY);

	for (i = 0; i < sizeof (dva_t); i++)
		crc = (crc >> 8) ^ zfs_crc64_table[(crc ^ vdva[i]) & 0xFF];

	crc ^= (spa>>8) ^ birth;

	return (crc);
}

#define	BUF_EMPTY(buf)						\
	((buf)->b_dva.dva_word[0] == 0 &&			\
	(buf)->b_dva.dva_word[1] == 0 &&			\
	(buf)->b_birth == 0)

#define	BUF_EQUAL(spa, dva, birth, buf)				\
	((buf)->b_dva.dva_word[0] == (dva)->dva_word[0]) &&	\
	((buf)->b_dva.dva_word[1] == (dva)->dva_word[1]) &&	\
	((buf)->b_birth == birth) && ((buf)->b_spa == spa)

static void
buf_discard_identity(arc_buf_hdr_t *hdr)
{
	hdr->b_dva.dva_word[0] = 0;
	hdr->b_dva.dva_word[1] = 0;
	hdr->b_birth = 0;
	hdr->b_cksum0 = 0;
}

static arc_buf_hdr_t *
buf_hash_find(uint64_t spa, const dva_t *dva, uint64_t birth, kmutex_t **lockp)
{
	uint64_t idx = BUF_HASH_INDEX(spa, dva, birth);
	kmutex_t *hash_lock = BUF_HASH_LOCK(idx);
	arc_buf_hdr_t *buf;

	mutex_enter(hash_lock);
	for (buf = buf_hash_table.ht_table[idx]; buf != NULL;
	    buf = buf->b_hash_next) {
		if (BUF_EQUAL(spa, dva, birth, buf)) {
			*lockp = hash_lock;
			return (buf);
		}
	}
	mutex_exit(hash_lock);
	*lockp = NULL;
	return (NULL);
}

/*
 * Insert an entry into the hash table.  If there is already an element
 * equal to elem in the hash table, then the already existing element
 * will be returned and the new element will not be inserted.
 * Otherwise returns NULL.
 */
static arc_buf_hdr_t *
buf_hash_insert(arc_buf_hdr_t *buf, kmutex_t **lockp)
{
	uint64_t idx = BUF_HASH_INDEX(buf->b_spa, &buf->b_dva, buf->b_birth);
	kmutex_t *hash_lock = BUF_HASH_LOCK(idx);
	arc_buf_hdr_t *fbuf;
	uint32_t i;

	ASSERT(!HDR_IN_HASH_TABLE(buf));
	*lockp = hash_lock;
	mutex_enter(hash_lock);
	for (fbuf = buf_hash_table.ht_table[idx], i = 0; fbuf != NULL;
	    fbuf = fbuf->b_hash_next, i++) {
		if (BUF_EQUAL(buf->b_spa, &buf->b_dva, buf->b_birth, fbuf))
			return (fbuf);
	}

	buf->b_hash_next = buf_hash_table.ht_table[idx];
	buf_hash_table.ht_table[idx] = buf;
	buf->b_flags |= ARC_IN_HASH_TABLE;

	/* collect some hash table performance data */
	if (i > 0) {
		ARCSTAT_BUMP(arcstat_hash_collisions);
		if (i == 1)
			ARCSTAT_BUMP(arcstat_hash_chains);

		ARCSTAT_MAX(arcstat_hash_chain_max, i);
	}

	ARCSTAT_BUMP(arcstat_hash_elements);
	ARCSTAT_MAXSTAT(arcstat_hash_elements);

	return (NULL);
}

static void
buf_hash_remove(arc_buf_hdr_t *buf)
{
	arc_buf_hdr_t *fbuf, **bufp;
	uint64_t idx = BUF_HASH_INDEX(buf->b_spa, &buf->b_dva, buf->b_birth);

	ASSERT(MUTEX_HELD(BUF_HASH_LOCK(idx)));
	ASSERT(HDR_IN_HASH_TABLE(buf));

	bufp = &buf_hash_table.ht_table[idx];
	while ((fbuf = *bufp) != buf) {
		ASSERT(fbuf != NULL);
		bufp = &fbuf->b_hash_next;
	}
	*bufp = buf->b_hash_next;
	buf->b_hash_next = NULL;
	buf->b_flags &= ~ARC_IN_HASH_TABLE;

	/* collect some hash table performance data */
	ARCSTAT_BUMPDOWN(arcstat_hash_elements);

	if (buf_hash_table.ht_table[idx] &&
	    buf_hash_table.ht_table[idx]->b_hash_next == NULL)
		ARCSTAT_BUMPDOWN(arcstat_hash_chains);
}

/*
 * Global data structures and functions for the buf kmem cache.
 */
static kmem_cache_t *hdr_cache;
static kmem_cache_t *buf_cache;

static void
buf_fini(void)
{
	int i;

	kmem_free(buf_hash_table.ht_table,
	    (buf_hash_table.ht_mask + 1) * sizeof (void *));
	for (i = 0; i < BUF_LOCKS; i++)
		mutex_destroy(&buf_hash_table.ht_locks[i].ht_lock);
	kmem_cache_destroy(hdr_cache);
	kmem_cache_destroy(buf_cache);
}

/*
 * Constructor callback - called when the cache is empty
 * and a new buf is requested.
 */
/* ARGSUSED */
static int
hdr_cons(void *vbuf, void *unused, int kmflag)
{
	arc_buf_hdr_t *buf = vbuf;

	bzero(buf, sizeof (arc_buf_hdr_t));
	refcount_create(&buf->b_refcnt);
	cv_init(&buf->b_cv, NULL, CV_DEFAULT, NULL);
	mutex_init(&buf->b_freeze_lock, NULL, MUTEX_DEFAULT, NULL);
	arc_space_consume(sizeof (arc_buf_hdr_t), ARC_SPACE_HDRS);

	return (0);
}

/* ARGSUSED */
static int
buf_cons(void *vbuf, void *unused, int kmflag)
{
	arc_buf_t *buf = vbuf;

	bzero(buf, sizeof (arc_buf_t));
	mutex_init(&buf->b_evict_lock, NULL, MUTEX_DEFAULT, NULL);
	rw_init(&buf->b_data_lock, NULL, RW_DEFAULT, NULL);
	arc_space_consume(sizeof (arc_buf_t), ARC_SPACE_HDRS);

	return (0);
}

/*
 * Destructor callback - called when a cached buf is
 * no longer required.
 */
/* ARGSUSED */
static void
hdr_dest(void *vbuf, void *unused)
{
	arc_buf_hdr_t *buf = vbuf;

	ASSERT(BUF_EMPTY(buf));
	refcount_destroy(&buf->b_refcnt);
	cv_destroy(&buf->b_cv);
	mutex_destroy(&buf->b_freeze_lock);
	arc_space_return(sizeof (arc_buf_hdr_t), ARC_SPACE_HDRS);
}

/* ARGSUSED */
static void
buf_dest(void *vbuf, void *unused)
{
	arc_buf_t *buf = vbuf;

	mutex_destroy(&buf->b_evict_lock);
	rw_destroy(&buf->b_data_lock);
	arc_space_return(sizeof (arc_buf_t), ARC_SPACE_HDRS);
}

/*
 * Reclaim callback -- invoked when memory is low.
 */
/* ARGSUSED */
static void
hdr_recl(void *unused)
{
	dprintf("hdr_recl called\n");
	/*
	 * umem calls the reclaim func when we destroy the buf cache,
	 * which is after we do arc_fini().
	 */
	if (!arc_dead)
		cv_signal(&arc_reclaim_thr_cv);
}

static void
buf_init(void)
{
	uint64_t *ct;
	uint64_t hsize = 1ULL << 12;
	int i, j;

	/*
	 * The hash table is big enough to fill all of physical memory
	 * with an average 64K block size.  The table will take up
	 * totalmem*sizeof(void*)/64K (eg. 128KB/GB with 8-byte pointers).
	 */
	while (hsize * 65536 < physmem * PAGESIZE)
		hsize <<= 1;
retry:
	buf_hash_table.ht_mask = hsize - 1;
	buf_hash_table.ht_table =
	    kmem_zalloc(hsize * sizeof (void*), KM_NOSLEEP);
	if (buf_hash_table.ht_table == NULL) {
		ASSERT(hsize > (1ULL << 8));
		hsize >>= 1;
		goto retry;
	}

	hdr_cache = kmem_cache_create("arc_buf_hdr_t", sizeof (arc_buf_hdr_t),
	    0, hdr_cons, hdr_dest, hdr_recl, NULL, NULL, 0);
	buf_cache = kmem_cache_create("arc_buf_t", sizeof (arc_buf_t),
	    0, buf_cons, buf_dest, NULL, NULL, NULL, 0);

	for (i = 0; i < 256; i++)
		for (ct = zfs_crc64_table + i, *ct = i, j = 8; j > 0; j--)
			*ct = (*ct >> 1) ^ (-(*ct & 1) & ZFS_CRC64_POLY);

	for (i = 0; i < BUF_LOCKS; i++) {
		mutex_init(&buf_hash_table.ht_locks[i].ht_lock,
		    NULL, MUTEX_DEFAULT, NULL);
	}
}

#define	ARC_MINTIME	(hz>>4) /* 62 ms */

static void
arc_cksum_verify(arc_buf_t *buf)
{
	zio_cksum_t zc;

	if (!(zfs_flags & ZFS_DEBUG_MODIFY))
		return;

	mutex_enter(&buf->b_hdr->b_freeze_lock);
	if (buf->b_hdr->b_freeze_cksum == NULL ||
	    (buf->b_hdr->b_flags & ARC_IO_ERROR)) {
		mutex_exit(&buf->b_hdr->b_freeze_lock);
		return;
	}
	fletcher_2_native(buf->b_data, buf->b_hdr->b_size, &zc);
	if (!ZIO_CHECKSUM_EQUAL(*buf->b_hdr->b_freeze_cksum, zc))
		panic("buffer modified while frozen!");
	mutex_exit(&buf->b_hdr->b_freeze_lock);
}

static int
arc_cksum_equal(arc_buf_t *buf)
{
	zio_cksum_t zc;
	int equal;

	mutex_enter(&buf->b_hdr->b_freeze_lock);
	fletcher_2_native(buf->b_data, buf->b_hdr->b_size, &zc);
	equal = ZIO_CHECKSUM_EQUAL(*buf->b_hdr->b_freeze_cksum, zc);
	mutex_exit(&buf->b_hdr->b_freeze_lock);

	return (equal);
}

static void
arc_cksum_compute(arc_buf_t *buf, boolean_t force)
{
	if (!force && !(zfs_flags & ZFS_DEBUG_MODIFY))
		return;

	mutex_enter(&buf->b_hdr->b_freeze_lock);
	if (buf->b_hdr->b_freeze_cksum != NULL) {
		mutex_exit(&buf->b_hdr->b_freeze_lock);
		return;
	}
	buf->b_hdr->b_freeze_cksum = kmem_alloc(sizeof (zio_cksum_t), KM_SLEEP);
	fletcher_2_native(buf->b_data, buf->b_hdr->b_size,
	    buf->b_hdr->b_freeze_cksum);
	mutex_exit(&buf->b_hdr->b_freeze_lock);
	arc_buf_watch(buf);
}

#ifndef _KERNEL
typedef struct procctl {
	long cmd;
	prwatch_t prwatch;
} procctl_t;
#endif

/* ARGSUSED */
static void
arc_buf_unwatch(arc_buf_t *buf)
{
#ifndef _KERNEL
	if (arc_watch) {
		int result;
		procctl_t ctl;
		ctl.cmd = PCWATCH;
		ctl.prwatch.pr_vaddr = (uintptr_t)buf->b_data;
		ctl.prwatch.pr_size = 0;
		ctl.prwatch.pr_wflags = 0;
		result = write(arc_procfd, &ctl, sizeof (ctl));
		ASSERT3U(result, ==, sizeof (ctl));
	}
#endif
}

/* ARGSUSED */
static void
arc_buf_watch(arc_buf_t *buf)
{
#ifndef _KERNEL
	if (arc_watch) {
		int result;
		procctl_t ctl;
		ctl.cmd = PCWATCH;
		ctl.prwatch.pr_vaddr = (uintptr_t)buf->b_data;
		ctl.prwatch.pr_size = buf->b_hdr->b_size;
		ctl.prwatch.pr_wflags = WA_WRITE;
		result = write(arc_procfd, &ctl, sizeof (ctl));
		ASSERT3U(result, ==, sizeof (ctl));
	}
#endif
}

void
arc_buf_thaw(arc_buf_t *buf)
{
	if (zfs_flags & ZFS_DEBUG_MODIFY) {
		if (buf->b_hdr->b_state != arc_anon)
			panic("modifying non-anon buffer!");
		if (buf->b_hdr->b_flags & ARC_IO_IN_PROGRESS)
			panic("modifying buffer while i/o in progress!");
		arc_cksum_verify(buf);
	}

	mutex_enter(&buf->b_hdr->b_freeze_lock);
	if (buf->b_hdr->b_freeze_cksum != NULL) {
		kmem_free(buf->b_hdr->b_freeze_cksum, sizeof (zio_cksum_t));
		buf->b_hdr->b_freeze_cksum = NULL;
	}

	if (zfs_flags & ZFS_DEBUG_MODIFY) {
		if (buf->b_hdr->b_thawed)
			kmem_free(buf->b_hdr->b_thawed, 1);
		buf->b_hdr->b_thawed = kmem_alloc(1, KM_SLEEP);
	}

	mutex_exit(&buf->b_hdr->b_freeze_lock);

	arc_buf_unwatch(buf);
}

void
arc_buf_freeze(arc_buf_t *buf)
{
	kmutex_t *hash_lock;

	if (!(zfs_flags & ZFS_DEBUG_MODIFY))
		return;

	hash_lock = HDR_LOCK(buf->b_hdr);
	mutex_enter(hash_lock);

	ASSERT(buf->b_hdr->b_freeze_cksum != NULL ||
	    buf->b_hdr->b_state == arc_anon);
	arc_cksum_compute(buf, B_FALSE);
	mutex_exit(hash_lock);

}

static void
add_reference(arc_buf_hdr_t *ab, kmutex_t *hash_lock, void *tag)
{
	ASSERT(MUTEX_HELD(hash_lock));

	if ((refcount_add(&ab->b_refcnt, tag) == 1) &&
	    (ab->b_state != arc_anon)) {
		uint64_t delta = ab->b_size * ab->b_datacnt;
		list_t *list = &ab->b_state->arcs_list[ab->b_type];
		uint64_t *size = &ab->b_state->arcs_lsize[ab->b_type];

		ASSERT(!MUTEX_HELD(&ab->b_state->arcs_mtx));
		mutex_enter(&ab->b_state->arcs_mtx);
		ASSERT(list_link_active(&ab->b_arc_node));
		list_remove(list, ab);
		if (GHOST_STATE(ab->b_state)) {
			ASSERT0(ab->b_datacnt);
			ASSERT3P(ab->b_buf, ==, NULL);
			delta = ab->b_size;
		}
		ASSERT(delta > 0);
		ASSERT3U(*size, >=, delta);
		atomic_add_64(size, -delta);
		mutex_exit(&ab->b_state->arcs_mtx);
		/* remove the prefetch flag if we get a reference */
		if (ab->b_flags & ARC_PREFETCH)
			ab->b_flags &= ~ARC_PREFETCH;
	}
}

static int
remove_reference(arc_buf_hdr_t *ab, kmutex_t *hash_lock, void *tag)
{
	int cnt;
	arc_state_t *state = ab->b_state;

	ASSERT(state == arc_anon || MUTEX_HELD(hash_lock));
	ASSERT(!GHOST_STATE(state));

	if (((cnt = refcount_remove(&ab->b_refcnt, tag)) == 0) &&
	    (state != arc_anon)) {
		uint64_t *size = &state->arcs_lsize[ab->b_type];

		ASSERT(!MUTEX_HELD(&state->arcs_mtx));
		mutex_enter(&state->arcs_mtx);
		ASSERT(!list_link_active(&ab->b_arc_node));
		list_insert_head(&state->arcs_list[ab->b_type], ab);
		ASSERT(ab->b_datacnt > 0);
		atomic_add_64(size, ab->b_size * ab->b_datacnt);
		mutex_exit(&state->arcs_mtx);
	}
	return (cnt);
}

/*
 * Move the supplied buffer to the indicated state.  The mutex
 * for the buffer must be held by the caller.
 */
static void
arc_change_state(arc_state_t *new_state, arc_buf_hdr_t *ab, kmutex_t *hash_lock)
{
	arc_state_t *old_state = ab->b_state;
	int64_t refcnt = refcount_count(&ab->b_refcnt);
	uint64_t from_delta, to_delta;

	ASSERT(MUTEX_HELD(hash_lock));
	ASSERT(new_state != old_state);
	ASSERT(refcnt == 0 || ab->b_datacnt > 0);
	ASSERT(ab->b_datacnt == 0 || !GHOST_STATE(new_state));
	ASSERT(ab->b_datacnt <= 1 || old_state != arc_anon);

	from_delta = to_delta = ab->b_datacnt * ab->b_size;

	/*
	 * If this buffer is evictable, transfer it from the
	 * old state list to the new state list.
	 */
	if (refcnt == 0) {
		if (old_state != arc_anon) {
			int use_mutex = !MUTEX_HELD(&old_state->arcs_mtx);
			uint64_t *size = &old_state->arcs_lsize[ab->b_type];

			if (use_mutex)
				mutex_enter(&old_state->arcs_mtx);

			ASSERT(list_link_active(&ab->b_arc_node));
			list_remove(&old_state->arcs_list[ab->b_type], ab);

			/*
			 * If prefetching out of the ghost cache,
			 * we will have a non-zero datacnt.
			 */
			if (GHOST_STATE(old_state) && ab->b_datacnt == 0) {
				/* ghost elements have a ghost size */
				ASSERT(ab->b_buf == NULL);
				from_delta = ab->b_size;
			}
			ASSERT3U(*size, >=, from_delta);
			atomic_add_64(size, -from_delta);

			if (use_mutex)
				mutex_exit(&old_state->arcs_mtx);
		}
		if (new_state != arc_anon) {
			int use_mutex = !MUTEX_HELD(&new_state->arcs_mtx);
			uint64_t *size = &new_state->arcs_lsize[ab->b_type];

			if (use_mutex)
				mutex_enter(&new_state->arcs_mtx);

			list_insert_head(&new_state->arcs_list[ab->b_type], ab);

			/* ghost elements have a ghost size */
			if (GHOST_STATE(new_state)) {
				ASSERT(ab->b_datacnt == 0);
				ASSERT(ab->b_buf == NULL);
				to_delta = ab->b_size;
			}
			atomic_add_64(size, to_delta);

			if (use_mutex)
				mutex_exit(&new_state->arcs_mtx);
		}
	}

	ASSERT(!BUF_EMPTY(ab));
	if (new_state == arc_anon && HDR_IN_HASH_TABLE(ab))
		buf_hash_remove(ab);

	/* adjust state sizes */
	if (to_delta)
		atomic_add_64(&new_state->arcs_size, to_delta);
	if (from_delta) {
		ASSERT3U(old_state->arcs_size, >=, from_delta);
		atomic_add_64(&old_state->arcs_size, -from_delta);
	}
	ab->b_state = new_state;

	/* adjust l2arc hdr stats */
	if (new_state == arc_l2c_only)
		l2arc_hdr_stat_add();
	else if (old_state == arc_l2c_only)
		l2arc_hdr_stat_remove();
}

void
arc_space_consume(uint64_t space, arc_space_type_t type)
{
	ASSERT(type >= 0 && type < ARC_SPACE_NUMTYPES);

	switch (type) {
	case ARC_SPACE_DATA:
		ARCSTAT_INCR(arcstat_data_size, space);
		break;
	case ARC_SPACE_OTHER:
		ARCSTAT_INCR(arcstat_other_size, space);
		break;
	case ARC_SPACE_HDRS:
		ARCSTAT_INCR(arcstat_hdr_size, space);
		break;
	case ARC_SPACE_L2HDRS:
		ARCSTAT_INCR(arcstat_l2_hdr_size, space);
		break;
	}

	ARCSTAT_INCR(arcstat_meta_used, space);
	atomic_add_64(&arc_size, space);
}

void
arc_space_return(uint64_t space, arc_space_type_t type)
{
	ASSERT(type >= 0 && type < ARC_SPACE_NUMTYPES);

	switch (type) {
	case ARC_SPACE_DATA:
		ARCSTAT_INCR(arcstat_data_size, -space);
		break;
	case ARC_SPACE_OTHER:
		ARCSTAT_INCR(arcstat_other_size, -space);
		break;
	case ARC_SPACE_HDRS:
		ARCSTAT_INCR(arcstat_hdr_size, -space);
		break;
	case ARC_SPACE_L2HDRS:
		ARCSTAT_INCR(arcstat_l2_hdr_size, -space);
		break;
	}

	ASSERT(arc_meta_used >= space);
	if (arc_meta_max < arc_meta_used)
		arc_meta_max = arc_meta_used;
	ARCSTAT_INCR(arcstat_meta_used, -space);
	ASSERT(arc_size >= space);
	atomic_add_64(&arc_size, -space);
}

void *
arc_data_buf_alloc(uint64_t size)
{
	if (arc_evict_needed(ARC_BUFC_DATA))
		cv_signal(&arc_reclaim_thr_cv);
	atomic_add_64(&arc_size, size);
	return (zio_data_buf_alloc(size));
}

void
arc_data_buf_free(void *buf, uint64_t size)
{
	zio_data_buf_free(buf, size);
	ASSERT(arc_size >= size);
	atomic_add_64(&arc_size, -size);
}

arc_buf_t *
arc_buf_alloc(spa_t *spa, int size, void *tag, arc_buf_contents_t type)
{
	arc_buf_hdr_t *hdr;
	arc_buf_t *buf;

	ASSERT3U(size, >, 0);
	hdr = kmem_cache_alloc(hdr_cache, KM_PUSHPAGE);
	ASSERT(BUF_EMPTY(hdr));
	hdr->b_size = size;
	hdr->b_type = type;
	hdr->b_spa = spa_load_guid(spa);
	hdr->b_state = arc_anon;
	hdr->b_arc_access = 0;
	buf = kmem_cache_alloc(buf_cache, KM_PUSHPAGE);
	buf->b_hdr = hdr;
	buf->b_data = NULL;
	buf->b_efunc = NULL;
	buf->b_private = NULL;
	buf->b_next = NULL;
	hdr->b_buf = buf;
	arc_get_data_buf(buf);
	hdr->b_datacnt = 1;
	hdr->b_flags = 0;
	ASSERT(refcount_is_zero(&hdr->b_refcnt));
	(void) refcount_add(&hdr->b_refcnt, tag);

	return (buf);
}

static char *arc_onloan_tag = "onloan";

/*
 * Loan out an anonymous arc buffer. Loaned buffers are not counted as in
 * flight data by arc_tempreserve_space() until they are "returned". Loaned
 * buffers must be returned to the arc before they can be used by the DMU or
 * freed.
 */
arc_buf_t *
arc_loan_buf(spa_t *spa, int size)
{
	arc_buf_t *buf;

	buf = arc_buf_alloc(spa, size, arc_onloan_tag, ARC_BUFC_DATA);

	atomic_add_64(&arc_loaned_bytes, size);
	return (buf);
}

/*
 * Return a loaned arc buffer to the arc.
 */
void
arc_return_buf(arc_buf_t *buf, void *tag)
{
	arc_buf_hdr_t *hdr = buf->b_hdr;

	ASSERT(buf->b_data != NULL);
	(void) refcount_add(&hdr->b_refcnt, tag);
	(void) refcount_remove(&hdr->b_refcnt, arc_onloan_tag);

	atomic_add_64(&arc_loaned_bytes, -hdr->b_size);
}

/* Detach an arc_buf from a dbuf (tag) */
void
arc_loan_inuse_buf(arc_buf_t *buf, void *tag)
{
	arc_buf_hdr_t *hdr;

	ASSERT(buf->b_data != NULL);
	hdr = buf->b_hdr;
	(void) refcount_add(&hdr->b_refcnt, arc_onloan_tag);
	(void) refcount_remove(&hdr->b_refcnt, tag);
	buf->b_efunc = NULL;
	buf->b_private = NULL;

	atomic_add_64(&arc_loaned_bytes, hdr->b_size);
}

static arc_buf_t *
arc_buf_clone(arc_buf_t *from)
{
	arc_buf_t *buf;
	arc_buf_hdr_t *hdr = from->b_hdr;
	uint64_t size = hdr->b_size;

	ASSERT(hdr->b_state != arc_anon);

	buf = kmem_cache_alloc(buf_cache, KM_PUSHPAGE);
	buf->b_hdr = hdr;
	buf->b_data = NULL;
	buf->b_efunc = NULL;
	buf->b_private = NULL;
	buf->b_next = hdr->b_buf;
	hdr->b_buf = buf;
	arc_get_data_buf(buf);
	bcopy(from->b_data, buf->b_data, size);

	/*
	 * This buffer already exists in the arc so create a duplicate
	 * copy for the caller.  If the buffer is associated with user data
	 * then track the size and number of duplicates.  These stats will be
	 * updated as duplicate buffers are created and destroyed.
	 */
	if (hdr->b_type == ARC_BUFC_DATA) {
		ARCSTAT_BUMP(arcstat_duplicate_buffers);
		ARCSTAT_INCR(arcstat_duplicate_buffers_size, size);
	}
	hdr->b_datacnt += 1;
	return (buf);
}

void
arc_buf_add_ref(arc_buf_t *buf, void* tag)
{
	arc_buf_hdr_t *hdr;
	kmutex_t *hash_lock;

	/*
	 * Check to see if this buffer is evicted.  Callers
	 * must verify b_data != NULL to know if the add_ref
	 * was successful.
	 */
	mutex_enter(&buf->b_evict_lock);
	if (buf->b_data == NULL) {
		mutex_exit(&buf->b_evict_lock);
		return;
	}
	hash_lock = HDR_LOCK(buf->b_hdr);
	mutex_enter(hash_lock);
	hdr = buf->b_hdr;
	ASSERT3P(hash_lock, ==, HDR_LOCK(hdr));
	mutex_exit(&buf->b_evict_lock);

	ASSERT(hdr->b_state == arc_mru || hdr->b_state == arc_mfu);
	add_reference(hdr, hash_lock, tag);
	DTRACE_PROBE1(arc__hit, arc_buf_hdr_t *, hdr);
	arc_access(hdr, hash_lock);
	mutex_exit(hash_lock);
	ARCSTAT_BUMP(arcstat_hits);
	ARCSTAT_CONDSTAT(!(hdr->b_flags & ARC_PREFETCH),
	    demand, prefetch, hdr->b_type != ARC_BUFC_METADATA,
	    data, metadata, hits);
}

/*
 * Free the arc data buffer.  If it is an l2arc write in progress,
 * the buffer is placed on l2arc_free_on_write to be freed later.
 */
static void
arc_buf_data_free(arc_buf_t *buf, void (*free_func)(void *, size_t))
{
	arc_buf_hdr_t *hdr = buf->b_hdr;

	if (HDR_L2_WRITING(hdr)) {
		l2arc_data_free_t *df;
		df = kmem_alloc(sizeof (l2arc_data_free_t), KM_SLEEP);
		df->l2df_data = buf->b_data;
		df->l2df_size = hdr->b_size;
		df->l2df_func = free_func;
		mutex_enter(&l2arc_free_on_write_mtx);
		list_insert_head(l2arc_free_on_write, df);
		mutex_exit(&l2arc_free_on_write_mtx);
		ARCSTAT_BUMP(arcstat_l2_free_on_write);
	} else {
		free_func(buf->b_data, hdr->b_size);
	}
}

static void
arc_buf_destroy(arc_buf_t *buf, boolean_t recycle, boolean_t all)
{
	arc_buf_t **bufp;

	/* free up data associated with the buf */
	if (buf->b_data) {
		arc_state_t *state = buf->b_hdr->b_state;
		uint64_t size = buf->b_hdr->b_size;
		arc_buf_contents_t type = buf->b_hdr->b_type;

		arc_cksum_verify(buf);
		arc_buf_unwatch(buf);

		if (!recycle) {
			if (type == ARC_BUFC_METADATA) {
				arc_buf_data_free(buf, zio_buf_free);
				arc_space_return(size, ARC_SPACE_DATA);
			} else {
				ASSERT(type == ARC_BUFC_DATA);
				arc_buf_data_free(buf, zio_data_buf_free);
				ARCSTAT_INCR(arcstat_data_size, -size);
				atomic_add_64(&arc_size, -size);
			}
		}
		if (list_link_active(&buf->b_hdr->b_arc_node)) {
			uint64_t *cnt = &state->arcs_lsize[type];

			ASSERT(refcount_is_zero(&buf->b_hdr->b_refcnt));
			ASSERT(state != arc_anon);

			ASSERT3U(*cnt, >=, size);
			atomic_add_64(cnt, -size);
		}
		ASSERT3U(state->arcs_size, >=, size);
		atomic_add_64(&state->arcs_size, -size);
		buf->b_data = NULL;

		/*
		 * If we're destroying a duplicate buffer make sure
		 * that the appropriate statistics are updated.
		 */
		if (buf->b_hdr->b_datacnt > 1 &&
		    buf->b_hdr->b_type == ARC_BUFC_DATA) {
			ARCSTAT_BUMPDOWN(arcstat_duplicate_buffers);
			ARCSTAT_INCR(arcstat_duplicate_buffers_size, -size);
		}
		ASSERT(buf->b_hdr->b_datacnt > 0);
		buf->b_hdr->b_datacnt -= 1;
	}

	/* only remove the buf if requested */
	if (!all)
		return;

	/* remove the buf from the hdr list */
	for (bufp = &buf->b_hdr->b_buf; *bufp != buf; bufp = &(*bufp)->b_next)
		continue;
	*bufp = buf->b_next;
	buf->b_next = NULL;

	ASSERT(buf->b_efunc == NULL);

	/* clean up the buf */
	buf->b_hdr = NULL;
	kmem_cache_free(buf_cache, buf);
}

static void
arc_hdr_destroy(arc_buf_hdr_t *hdr)
{
	ASSERT(refcount_is_zero(&hdr->b_refcnt));
	ASSERT3P(hdr->b_state, ==, arc_anon);
	ASSERT(!HDR_IO_IN_PROGRESS(hdr));
	l2arc_buf_hdr_t *l2hdr = hdr->b_l2hdr;

	if (l2hdr != NULL) {
		boolean_t buflist_held = MUTEX_HELD(&l2arc_buflist_mtx);
		/*
		 * To prevent arc_free() and l2arc_evict() from
		 * attempting to free the same buffer at the same time,
		 * a FREE_IN_PROGRESS flag is given to arc_free() to
		 * give it priority.  l2arc_evict() can't destroy this
		 * header while we are waiting on l2arc_buflist_mtx.
		 *
		 * The hdr may be removed from l2ad_buflist before we
		 * grab l2arc_buflist_mtx, so b_l2hdr is rechecked.
		 */
		if (!buflist_held) {
			mutex_enter(&l2arc_buflist_mtx);
			l2hdr = hdr->b_l2hdr;
		}

		if (l2hdr != NULL) {
			list_remove(l2hdr->b_dev->l2ad_buflist, hdr);
			ARCSTAT_INCR(arcstat_l2_size, -hdr->b_size);
			kmem_free(l2hdr, sizeof (l2arc_buf_hdr_t));
			if (hdr->b_state == arc_l2c_only)
				l2arc_hdr_stat_remove();
			hdr->b_l2hdr = NULL;
		}

		if (!buflist_held)
			mutex_exit(&l2arc_buflist_mtx);
	}

	if (!BUF_EMPTY(hdr)) {
		ASSERT(!HDR_IN_HASH_TABLE(hdr));
		buf_discard_identity(hdr);
	}
	while (hdr->b_buf) {
		arc_buf_t *buf = hdr->b_buf;

		if (buf->b_efunc) {
			mutex_enter(&arc_eviction_mtx);
			mutex_enter(&buf->b_evict_lock);
			ASSERT(buf->b_hdr != NULL);
			arc_buf_destroy(hdr->b_buf, FALSE, FALSE);
			hdr->b_buf = buf->b_next;
			buf->b_hdr = &arc_eviction_hdr;
			buf->b_next = arc_eviction_list;
			arc_eviction_list = buf;
			mutex_exit(&buf->b_evict_lock);
			mutex_exit(&arc_eviction_mtx);
		} else {
			arc_buf_destroy(hdr->b_buf, FALSE, TRUE);
		}
	}
	if (hdr->b_freeze_cksum != NULL) {
		kmem_free(hdr->b_freeze_cksum, sizeof (zio_cksum_t));
		hdr->b_freeze_cksum = NULL;
	}
	if (hdr->b_thawed) {
		kmem_free(hdr->b_thawed, 1);
		hdr->b_thawed = NULL;
	}

	ASSERT(!list_link_active(&hdr->b_arc_node));
	ASSERT3P(hdr->b_hash_next, ==, NULL);
	ASSERT3P(hdr->b_acb, ==, NULL);
	kmem_cache_free(hdr_cache, hdr);
}

void
arc_buf_free(arc_buf_t *buf, void *tag)
{
	arc_buf_hdr_t *hdr = buf->b_hdr;
	int hashed = hdr->b_state != arc_anon;

	ASSERT(buf->b_efunc == NULL);
	ASSERT(buf->b_data != NULL);

	if (hashed) {
		kmutex_t *hash_lock = HDR_LOCK(hdr);

		mutex_enter(hash_lock);
		hdr = buf->b_hdr;
		ASSERT3P(hash_lock, ==, HDR_LOCK(hdr));

		(void) remove_reference(hdr, hash_lock, tag);
		if (hdr->b_datacnt > 1) {
			arc_buf_destroy(buf, FALSE, TRUE);
		} else {
			ASSERT(buf == hdr->b_buf);
			ASSERT(buf->b_efunc == NULL);
			hdr->b_flags |= ARC_BUF_AVAILABLE;
		}
		mutex_exit(hash_lock);
	} else if (HDR_IO_IN_PROGRESS(hdr)) {
		int destroy_hdr;
		/*
		 * We are in the middle of an async write.  Don't destroy
		 * this buffer unless the write completes before we finish
		 * decrementing the reference count.
		 */
		mutex_enter(&arc_eviction_mtx);
		(void) remove_reference(hdr, NULL, tag);
		ASSERT(refcount_is_zero(&hdr->b_refcnt));
		destroy_hdr = !HDR_IO_IN_PROGRESS(hdr);
		mutex_exit(&arc_eviction_mtx);
		if (destroy_hdr)
			arc_hdr_destroy(hdr);
	} else {
		if (remove_reference(hdr, NULL, tag) > 0)
			arc_buf_destroy(buf, FALSE, TRUE);
		else
			arc_hdr_destroy(hdr);
	}
}

int
arc_buf_remove_ref(arc_buf_t *buf, void* tag)
{
	arc_buf_hdr_t *hdr = buf->b_hdr;
	kmutex_t *hash_lock = HDR_LOCK(hdr);
	int no_callback = (buf->b_efunc == NULL);

	if (hdr->b_state == arc_anon) {
		ASSERT(hdr->b_datacnt == 1);
		arc_buf_free(buf, tag);
		return (no_callback);
	}

	mutex_enter(hash_lock);
	hdr = buf->b_hdr;
	ASSERT3P(hash_lock, ==, HDR_LOCK(hdr));
	ASSERT(hdr->b_state != arc_anon);
	ASSERT(buf->b_data != NULL);

	(void) remove_reference(hdr, hash_lock, tag);
	if (hdr->b_datacnt > 1) {
		if (no_callback)
			arc_buf_destroy(buf, FALSE, TRUE);
	} else if (no_callback) {
		ASSERT(hdr->b_buf == buf && buf->b_next == NULL);
		ASSERT(buf->b_efunc == NULL);
		hdr->b_flags |= ARC_BUF_AVAILABLE;
	}
	ASSERT(no_callback || hdr->b_datacnt > 1 ||
	    refcount_is_zero(&hdr->b_refcnt));
	mutex_exit(hash_lock);
	return (no_callback);
}

int
arc_buf_size(arc_buf_t *buf)
{
	return (buf->b_hdr->b_size);
}

/*
 * Called from the DMU to determine if the current buffer should be
 * evicted. In order to ensure proper locking, the eviction must be initiated
 * from the DMU. Return true if the buffer is associated with user data and
<<<<<<< HEAD
 * duplicates buffers still exist.
=======
 * duplicate buffers still exist.
>>>>>>> 741652b0
 */
boolean_t
arc_buf_eviction_needed(arc_buf_t *buf)
{
	arc_buf_hdr_t *hdr;
	boolean_t evict_needed = B_FALSE;

	if (zfs_disable_dup_eviction)
		return (B_FALSE);

	mutex_enter(&buf->b_evict_lock);
	hdr = buf->b_hdr;
	if (hdr == NULL) {
		/*
		 * We are in arc_do_user_evicts(); let that function
		 * perform the eviction.
		 */
		ASSERT(buf->b_data == NULL);
		mutex_exit(&buf->b_evict_lock);
		return (B_FALSE);
	} else if (buf->b_data == NULL) {
		/*
		 * We have already been added to the arc eviction list;
		 * recommend eviction.
		 */
		ASSERT3P(hdr, ==, &arc_eviction_hdr);
		mutex_exit(&buf->b_evict_lock);
		return (B_TRUE);
	}

	if (hdr->b_datacnt > 1 && hdr->b_type == ARC_BUFC_DATA)
		evict_needed = B_TRUE;

	mutex_exit(&buf->b_evict_lock);
	return (evict_needed);
}

/*
 * Evict buffers from list until we've removed the specified number of
 * bytes.  Move the removed buffers to the appropriate evict state.
 * If the recycle flag is set, then attempt to "recycle" a buffer:
 * - look for a buffer to evict that is `bytes' long.
 * - return the data block from this buffer rather than freeing it.
 * This flag is used by callers that are trying to make space for a
 * new buffer in a full arc cache.
 *
 * This function makes a "best effort".  It skips over any buffers
 * it can't get a hash_lock on, and so may not catch all candidates.
 * It may also return without evicting as much space as requested.
 */
static void *
arc_evict(arc_state_t *state, uint64_t spa, int64_t bytes, boolean_t recycle,
    arc_buf_contents_t type)
{
	arc_state_t *evicted_state;
	uint64_t bytes_evicted = 0, skipped = 0, missed = 0;
	arc_buf_hdr_t *ab, *ab_prev = NULL;
	list_t *list = &state->arcs_list[type];
	kmutex_t *hash_lock;
	boolean_t have_lock;
	void *stolen = NULL;

	ASSERT(state == arc_mru || state == arc_mfu);

	evicted_state = (state == arc_mru) ? arc_mru_ghost : arc_mfu_ghost;

	mutex_enter(&state->arcs_mtx);
	mutex_enter(&evicted_state->arcs_mtx);

	for (ab = list_tail(list); ab; ab = ab_prev) {
		ab_prev = list_prev(list, ab);
		/* prefetch buffers have a minimum lifespan */
		if (HDR_IO_IN_PROGRESS(ab) ||
		    (spa && ab->b_spa != spa) ||
		    (ab->b_flags & (ARC_PREFETCH|ARC_INDIRECT) &&
		    ddi_get_lbolt() - ab->b_arc_access <
		    arc_min_prefetch_lifespan)) {
			skipped++;
			continue;
		}
		/* "lookahead" for better eviction candidate */
		if (recycle && ab->b_size != bytes &&
		    ab_prev && ab_prev->b_size == bytes)
			continue;
		hash_lock = HDR_LOCK(ab);
		have_lock = MUTEX_HELD(hash_lock);
		if (have_lock || mutex_tryenter(hash_lock)) {
			ASSERT0(refcount_count(&ab->b_refcnt));
			ASSERT(ab->b_datacnt > 0);
			while (ab->b_buf) {
				arc_buf_t *buf = ab->b_buf;
				if (!mutex_tryenter(&buf->b_evict_lock)) {
					missed += 1;
					break;
				}
				if (buf->b_data) {
					bytes_evicted += ab->b_size;
					if (recycle && ab->b_type == type &&
					    ab->b_size == bytes &&
					    !HDR_L2_WRITING(ab)) {
						stolen = buf->b_data;
						recycle = FALSE;
					}
				}
				if (buf->b_efunc) {
					mutex_enter(&arc_eviction_mtx);
					arc_buf_destroy(buf,
					    buf->b_data == stolen, FALSE);
					ab->b_buf = buf->b_next;
					buf->b_hdr = &arc_eviction_hdr;
					buf->b_next = arc_eviction_list;
					arc_eviction_list = buf;
					mutex_exit(&arc_eviction_mtx);
					mutex_exit(&buf->b_evict_lock);
				} else {
					mutex_exit(&buf->b_evict_lock);
					arc_buf_destroy(buf,
					    buf->b_data == stolen, TRUE);
				}
			}

			if (ab->b_l2hdr) {
				ARCSTAT_INCR(arcstat_evict_l2_cached,
				    ab->b_size);
			} else {
				if (l2arc_write_eligible(ab->b_spa, ab)) {
					ARCSTAT_INCR(arcstat_evict_l2_eligible,
					    ab->b_size);
				} else {
					ARCSTAT_INCR(
					    arcstat_evict_l2_ineligible,
					    ab->b_size);
				}
			}

			if (ab->b_datacnt == 0) {
				arc_change_state(evicted_state, ab, hash_lock);
				ASSERT(HDR_IN_HASH_TABLE(ab));
				ab->b_flags |= ARC_IN_HASH_TABLE;
				ab->b_flags &= ~ARC_BUF_AVAILABLE;
				DTRACE_PROBE1(arc__evict, arc_buf_hdr_t *, ab);
			}
			if (!have_lock)
				mutex_exit(hash_lock);
			if (bytes >= 0 && bytes_evicted >= bytes)
				break;
		} else {
			missed += 1;
		}
	}

	mutex_exit(&evicted_state->arcs_mtx);
	mutex_exit(&state->arcs_mtx);

	if (bytes_evicted < bytes)
		dprintf("only evicted %lld bytes from %x",
		    (longlong_t)bytes_evicted, state);

	if (skipped)
		ARCSTAT_INCR(arcstat_evict_skip, skipped);

	if (missed)
		ARCSTAT_INCR(arcstat_mutex_miss, missed);

	/*
	 * We have just evicted some date into the ghost state, make
	 * sure we also adjust the ghost state size if necessary.
	 */
	if (arc_no_grow &&
	    arc_mru_ghost->arcs_size + arc_mfu_ghost->arcs_size > arc_c) {
		int64_t mru_over = arc_anon->arcs_size + arc_mru->arcs_size +
		    arc_mru_ghost->arcs_size - arc_c;

		if (mru_over > 0 && arc_mru_ghost->arcs_lsize[type] > 0) {
			int64_t todelete =
			    MIN(arc_mru_ghost->arcs_lsize[type], mru_over);
			arc_evict_ghost(arc_mru_ghost, NULL, todelete);
		} else if (arc_mfu_ghost->arcs_lsize[type] > 0) {
			int64_t todelete = MIN(arc_mfu_ghost->arcs_lsize[type],
			    arc_mru_ghost->arcs_size +
			    arc_mfu_ghost->arcs_size - arc_c);
			arc_evict_ghost(arc_mfu_ghost, NULL, todelete);
		}
	}

	return (stolen);
}

/*
 * Remove buffers from list until we've removed the specified number of
 * bytes.  Destroy the buffers that are removed.
 */
static void
arc_evict_ghost(arc_state_t *state, uint64_t spa, int64_t bytes)
{
	arc_buf_hdr_t *ab, *ab_prev;
	arc_buf_hdr_t marker = { 0 };
	list_t *list = &state->arcs_list[ARC_BUFC_DATA];
	kmutex_t *hash_lock;
	uint64_t bytes_deleted = 0;
	uint64_t bufs_skipped = 0;

	ASSERT(GHOST_STATE(state));
top:
	mutex_enter(&state->arcs_mtx);
	for (ab = list_tail(list); ab; ab = ab_prev) {
		ab_prev = list_prev(list, ab);
		if (spa && ab->b_spa != spa)
			continue;

		/* ignore markers */
		if (ab->b_spa == 0)
			continue;

		hash_lock = HDR_LOCK(ab);
		/* caller may be trying to modify this buffer, skip it */
		if (MUTEX_HELD(hash_lock))
			continue;
		if (mutex_tryenter(hash_lock)) {
			ASSERT(!HDR_IO_IN_PROGRESS(ab));
			ASSERT(ab->b_buf == NULL);
			ARCSTAT_BUMP(arcstat_deleted);
			bytes_deleted += ab->b_size;

			if (ab->b_l2hdr != NULL) {
				/*
				 * This buffer is cached on the 2nd Level ARC;
				 * don't destroy the header.
				 */
				arc_change_state(arc_l2c_only, ab, hash_lock);
				mutex_exit(hash_lock);
			} else {
				arc_change_state(arc_anon, ab, hash_lock);
				mutex_exit(hash_lock);
				arc_hdr_destroy(ab);
			}

			DTRACE_PROBE1(arc__delete, arc_buf_hdr_t *, ab);
			if (bytes >= 0 && bytes_deleted >= bytes)
				break;
		} else if (bytes < 0) {
			/*
			 * Insert a list marker and then wait for the
			 * hash lock to become available. Once its
			 * available, restart from where we left off.
			 */
			list_insert_after(list, ab, &marker);
			mutex_exit(&state->arcs_mtx);
			mutex_enter(hash_lock);
			mutex_exit(hash_lock);
			mutex_enter(&state->arcs_mtx);
			ab_prev = list_prev(list, &marker);
			list_remove(list, &marker);
		} else
			bufs_skipped += 1;
	}
	mutex_exit(&state->arcs_mtx);

	if (list == &state->arcs_list[ARC_BUFC_DATA] &&
	    (bytes < 0 || bytes_deleted < bytes)) {
		list = &state->arcs_list[ARC_BUFC_METADATA];
		goto top;
	}

	if (bufs_skipped) {
		ARCSTAT_INCR(arcstat_mutex_miss, bufs_skipped);
		ASSERT(bytes >= 0);
	}

	if (bytes_deleted < bytes)
		dprintf("only deleted %lld bytes from %p",
		    (longlong_t)bytes_deleted, state);
}

static void
arc_adjust(void)
{
	int64_t adjustment, delta;

	/*
	 * Adjust MRU size
	 */

	adjustment = MIN((int64_t)(arc_size - arc_c),
	    (int64_t)(arc_anon->arcs_size + arc_mru->arcs_size + arc_meta_used -
	    arc_p));

	if (adjustment > 0 && arc_mru->arcs_lsize[ARC_BUFC_DATA] > 0) {
		delta = MIN(arc_mru->arcs_lsize[ARC_BUFC_DATA], adjustment);
		(void) arc_evict(arc_mru, NULL, delta, FALSE, ARC_BUFC_DATA);
		adjustment -= delta;
	}

	if (adjustment > 0 && arc_mru->arcs_lsize[ARC_BUFC_METADATA] > 0) {
		delta = MIN(arc_mru->arcs_lsize[ARC_BUFC_METADATA], adjustment);
		(void) arc_evict(arc_mru, NULL, delta, FALSE,
		    ARC_BUFC_METADATA);
	}

	/*
	 * Adjust MFU size
	 */

	adjustment = arc_size - arc_c;

	if (adjustment > 0 && arc_mfu->arcs_lsize[ARC_BUFC_DATA] > 0) {
		delta = MIN(adjustment, arc_mfu->arcs_lsize[ARC_BUFC_DATA]);
		(void) arc_evict(arc_mfu, NULL, delta, FALSE, ARC_BUFC_DATA);
		adjustment -= delta;
	}

	if (adjustment > 0 && arc_mfu->arcs_lsize[ARC_BUFC_METADATA] > 0) {
		int64_t delta = MIN(adjustment,
		    arc_mfu->arcs_lsize[ARC_BUFC_METADATA]);
		(void) arc_evict(arc_mfu, NULL, delta, FALSE,
		    ARC_BUFC_METADATA);
	}

	/*
	 * Adjust ghost lists
	 */

	adjustment = arc_mru->arcs_size + arc_mru_ghost->arcs_size - arc_c;

	if (adjustment > 0 && arc_mru_ghost->arcs_size > 0) {
		delta = MIN(arc_mru_ghost->arcs_size, adjustment);
		arc_evict_ghost(arc_mru_ghost, NULL, delta);
	}

	adjustment =
	    arc_mru_ghost->arcs_size + arc_mfu_ghost->arcs_size - arc_c;

	if (adjustment > 0 && arc_mfu_ghost->arcs_size > 0) {
		delta = MIN(arc_mfu_ghost->arcs_size, adjustment);
		arc_evict_ghost(arc_mfu_ghost, NULL, delta);
	}
}

static void
arc_do_user_evicts(void)
{
	mutex_enter(&arc_eviction_mtx);
	while (arc_eviction_list != NULL) {
		arc_buf_t *buf = arc_eviction_list;
		arc_eviction_list = buf->b_next;
		mutex_enter(&buf->b_evict_lock);
		buf->b_hdr = NULL;
		mutex_exit(&buf->b_evict_lock);
		mutex_exit(&arc_eviction_mtx);

		if (buf->b_efunc != NULL)
			VERIFY(buf->b_efunc(buf) == 0);

		buf->b_efunc = NULL;
		buf->b_private = NULL;
		kmem_cache_free(buf_cache, buf);
		mutex_enter(&arc_eviction_mtx);
	}
	mutex_exit(&arc_eviction_mtx);
}

/*
 * Flush all *evictable* data from the cache for the given spa.
 * NOTE: this will not touch "active" (i.e. referenced) data.
 */
void
arc_flush(spa_t *spa)
{
	uint64_t guid = 0;

	if (spa)
		guid = spa_load_guid(spa);

	while (list_head(&arc_mru->arcs_list[ARC_BUFC_DATA])) {
		(void) arc_evict(arc_mru, guid, -1, FALSE, ARC_BUFC_DATA);
		if (spa)
			break;
	}
	while (list_head(&arc_mru->arcs_list[ARC_BUFC_METADATA])) {
		(void) arc_evict(arc_mru, guid, -1, FALSE, ARC_BUFC_METADATA);
		if (spa)
			break;
	}
	while (list_head(&arc_mfu->arcs_list[ARC_BUFC_DATA])) {
		(void) arc_evict(arc_mfu, guid, -1, FALSE, ARC_BUFC_DATA);
		if (spa)
			break;
	}
	while (list_head(&arc_mfu->arcs_list[ARC_BUFC_METADATA])) {
		(void) arc_evict(arc_mfu, guid, -1, FALSE, ARC_BUFC_METADATA);
		if (spa)
			break;
	}

	arc_evict_ghost(arc_mru_ghost, guid, -1);
	arc_evict_ghost(arc_mfu_ghost, guid, -1);

	mutex_enter(&arc_reclaim_thr_lock);
	arc_do_user_evicts();
	mutex_exit(&arc_reclaim_thr_lock);
	ASSERT(spa || arc_eviction_list == NULL);
}

void
arc_shrink(void)
{
	if (arc_c > arc_c_min) {
		uint64_t to_free;

#ifdef _KERNEL
		to_free = MAX(arc_c >> arc_shrink_shift, ptob(needfree));
#else
		to_free = arc_c >> arc_shrink_shift;
#endif
		if (arc_c > arc_c_min + to_free)
			atomic_add_64(&arc_c, -to_free);
		else
			arc_c = arc_c_min;

		atomic_add_64(&arc_p, -(arc_p >> arc_shrink_shift));
		if (arc_c > arc_size)
			arc_c = MAX(arc_size, arc_c_min);
		if (arc_p > arc_c)
			arc_p = (arc_c >> 1);
		ASSERT(arc_c >= arc_c_min);
		ASSERT((int64_t)arc_p >= 0);
	}

	if (arc_size > arc_c)
		arc_adjust();
}

/*
 * Determine if the system is under memory pressure and is asking
 * to reclaim memory. A return value of 1 indicates that the system
 * is under memory pressure and that the arc should adjust accordingly.
 */
static int
arc_reclaim_needed(void)
{
	uint64_t extra;

#ifdef _KERNEL

	if (needfree)
		return (1);

	/*
	 * take 'desfree' extra pages, so we reclaim sooner, rather than later
	 */
	extra = desfree;

	/*
	 * check that we're out of range of the pageout scanner.  It starts to
	 * schedule paging if freemem is less than lotsfree and needfree.
	 * lotsfree is the high-water mark for pageout, and needfree is the
	 * number of needed free pages.  We add extra pages here to make sure
	 * the scanner doesn't start up while we're freeing memory.
	 */
	if (freemem < lotsfree + needfree + extra)
		return (1);

	/*
	 * check to make sure that swapfs has enough space so that anon
	 * reservations can still succeed. anon_resvmem() checks that the
	 * availrmem is greater than swapfs_minfree, and the number of reserved
	 * swap pages.  We also add a bit of extra here just to prevent
	 * circumstances from getting really dire.
	 */
	if (availrmem < swapfs_minfree + swapfs_reserve + extra)
		return (1);

#if defined(__i386)
	/*
	 * If we're on an i386 platform, it's possible that we'll exhaust the
	 * kernel heap space before we ever run out of available physical
	 * memory.  Most checks of the size of the heap_area compare against
	 * tune.t_minarmem, which is the minimum available real memory that we
	 * can have in the system.  However, this is generally fixed at 25 pages
	 * which is so low that it's useless.  In this comparison, we seek to
	 * calculate the total heap-size, and reclaim if more than 3/4ths of the
	 * heap is allocated.  (Or, in the calculation, if less than 1/4th is
	 * free)
	 */
	if (vmem_size(heap_arena, VMEM_FREE) <
	    (vmem_size(heap_arena, VMEM_FREE | VMEM_ALLOC) >> 2))
		return (1);
#endif

	/*
	 * If zio data pages are being allocated out of a separate heap segment,
	 * then enforce that the size of available vmem for this arena remains
	 * above about 1/16th free.
	 *
	 * Note: The 1/16th arena free requirement was put in place
	 * to aggressively evict memory from the arc in order to avoid
	 * memory fragmentation issues.
	 */
	if (zio_arena != NULL &&
	    vmem_size(zio_arena, VMEM_FREE) <
	    (vmem_size(zio_arena, VMEM_ALLOC) >> 4))
		return (1);
#else
	if (spa_get_random(100) == 0)
		return (1);
#endif
	return (0);
}

static void
arc_kmem_reap_now(arc_reclaim_strategy_t strat)
{
	size_t			i;
	kmem_cache_t		*prev_cache = NULL;
	kmem_cache_t		*prev_data_cache = NULL;
	extern kmem_cache_t	*zio_buf_cache[];
	extern kmem_cache_t	*zio_data_buf_cache[];

#ifdef _KERNEL
	if (arc_meta_used >= arc_meta_limit) {
		/*
		 * We are exceeding our meta-data cache limit.
		 * Purge some DNLC entries to release holds on meta-data.
		 */
		dnlc_reduce_cache((void *)(uintptr_t)arc_reduce_dnlc_percent);
	}
#if defined(__i386)
	/*
	 * Reclaim unused memory from all kmem caches.
	 */
	kmem_reap();
#endif
#endif

	/*
	 * An aggressive reclamation will shrink the cache size as well as
	 * reap free buffers from the arc kmem caches.
	 */
	if (strat == ARC_RECLAIM_AGGR)
		arc_shrink();

	for (i = 0; i < SPA_MAXBLOCKSIZE >> SPA_MINBLOCKSHIFT; i++) {
		if (zio_buf_cache[i] != prev_cache) {
			prev_cache = zio_buf_cache[i];
			kmem_cache_reap_now(zio_buf_cache[i]);
		}
		if (zio_data_buf_cache[i] != prev_data_cache) {
			prev_data_cache = zio_data_buf_cache[i];
			kmem_cache_reap_now(zio_data_buf_cache[i]);
		}
	}
	kmem_cache_reap_now(buf_cache);
	kmem_cache_reap_now(hdr_cache);

	/*
	 * Ask the vmem areana to reclaim unused memory from its
	 * quantum caches.
	 */
	if (zio_arena != NULL && strat == ARC_RECLAIM_AGGR)
		vmem_qcache_reap(zio_arena);
}

static void
arc_reclaim_thread(void)
{
	clock_t			growtime = 0;
	arc_reclaim_strategy_t	last_reclaim = ARC_RECLAIM_CONS;
	callb_cpr_t		cpr;

	CALLB_CPR_INIT(&cpr, &arc_reclaim_thr_lock, callb_generic_cpr, FTAG);

	mutex_enter(&arc_reclaim_thr_lock);
	while (arc_thread_exit == 0) {
		if (arc_reclaim_needed()) {

			if (arc_no_grow) {
				if (last_reclaim == ARC_RECLAIM_CONS) {
					last_reclaim = ARC_RECLAIM_AGGR;
				} else {
					last_reclaim = ARC_RECLAIM_CONS;
				}
			} else {
				arc_no_grow = TRUE;
				last_reclaim = ARC_RECLAIM_AGGR;
				membar_producer();
			}

			/* reset the growth delay for every reclaim */
			growtime = ddi_get_lbolt() + (arc_grow_retry * hz);

			arc_kmem_reap_now(last_reclaim);
			arc_warm = B_TRUE;

		} else if (arc_no_grow && ddi_get_lbolt() >= growtime) {
			arc_no_grow = FALSE;
		}

		arc_adjust();

		if (arc_eviction_list != NULL)
			arc_do_user_evicts();

		/* block until needed, or one second, whichever is shorter */
		CALLB_CPR_SAFE_BEGIN(&cpr);
		(void) cv_timedwait(&arc_reclaim_thr_cv,
		    &arc_reclaim_thr_lock, (ddi_get_lbolt() + hz));
		CALLB_CPR_SAFE_END(&cpr, &arc_reclaim_thr_lock);
	}

	arc_thread_exit = 0;
	cv_broadcast(&arc_reclaim_thr_cv);
	CALLB_CPR_EXIT(&cpr);		/* drops arc_reclaim_thr_lock */
	thread_exit();
}

/*
 * Adapt arc info given the number of bytes we are trying to add and
 * the state that we are comming from.  This function is only called
 * when we are adding new content to the cache.
 */
static void
arc_adapt(int bytes, arc_state_t *state)
{
	int mult;
	uint64_t arc_p_min = (arc_c >> arc_p_min_shift);

	if (state == arc_l2c_only)
		return;

	ASSERT(bytes > 0);
	/*
	 * Adapt the target size of the MRU list:
	 *	- if we just hit in the MRU ghost list, then increase
	 *	  the target size of the MRU list.
	 *	- if we just hit in the MFU ghost list, then increase
	 *	  the target size of the MFU list by decreasing the
	 *	  target size of the MRU list.
	 */
	if (state == arc_mru_ghost) {
		mult = ((arc_mru_ghost->arcs_size >= arc_mfu_ghost->arcs_size) ?
		    1 : (arc_mfu_ghost->arcs_size/arc_mru_ghost->arcs_size));
		mult = MIN(mult, 10); /* avoid wild arc_p adjustment */

		arc_p = MIN(arc_c - arc_p_min, arc_p + bytes * mult);
	} else if (state == arc_mfu_ghost) {
		uint64_t delta;

		mult = ((arc_mfu_ghost->arcs_size >= arc_mru_ghost->arcs_size) ?
		    1 : (arc_mru_ghost->arcs_size/arc_mfu_ghost->arcs_size));
		mult = MIN(mult, 10);

		delta = MIN(bytes * mult, arc_p);
		arc_p = MAX(arc_p_min, arc_p - delta);
	}
	ASSERT((int64_t)arc_p >= 0);

	if (arc_reclaim_needed()) {
		cv_signal(&arc_reclaim_thr_cv);
		return;
	}

	if (arc_no_grow)
		return;

	if (arc_c >= arc_c_max)
		return;

	/*
	 * If we're within (2 * maxblocksize) bytes of the target
	 * cache size, increment the target cache size
	 */
	if (arc_size > arc_c - (2ULL << SPA_MAXBLOCKSHIFT)) {
		atomic_add_64(&arc_c, (int64_t)bytes);
		if (arc_c > arc_c_max)
			arc_c = arc_c_max;
		else if (state == arc_anon)
			atomic_add_64(&arc_p, (int64_t)bytes);
		if (arc_p > arc_c)
			arc_p = arc_c;
	}
	ASSERT((int64_t)arc_p >= 0);
}

/*
 * Check if the cache has reached its limits and eviction is required
 * prior to insert.
 */
static int
arc_evict_needed(arc_buf_contents_t type)
{
	if (type == ARC_BUFC_METADATA && arc_meta_used >= arc_meta_limit)
		return (1);

	if (arc_reclaim_needed())
		return (1);

	return (arc_size > arc_c);
}

/*
 * The buffer, supplied as the first argument, needs a data block.
 * So, if we are at cache max, determine which cache should be victimized.
 * We have the following cases:
 *
 * 1. Insert for MRU, p > sizeof(arc_anon + arc_mru) ->
 * In this situation if we're out of space, but the resident size of the MFU is
 * under the limit, victimize the MFU cache to satisfy this insertion request.
 *
 * 2. Insert for MRU, p <= sizeof(arc_anon + arc_mru) ->
 * Here, we've used up all of the available space for the MRU, so we need to
 * evict from our own cache instead.  Evict from the set of resident MRU
 * entries.
 *
 * 3. Insert for MFU (c - p) > sizeof(arc_mfu) ->
 * c minus p represents the MFU space in the cache, since p is the size of the
 * cache that is dedicated to the MRU.  In this situation there's still space on
 * the MFU side, so the MRU side needs to be victimized.
 *
 * 4. Insert for MFU (c - p) < sizeof(arc_mfu) ->
 * MFU's resident set is consuming more space than it has been allotted.  In
 * this situation, we must victimize our own cache, the MFU, for this insertion.
 */
static void
arc_get_data_buf(arc_buf_t *buf)
{
	arc_state_t		*state = buf->b_hdr->b_state;
	uint64_t		size = buf->b_hdr->b_size;
	arc_buf_contents_t	type = buf->b_hdr->b_type;

	arc_adapt(size, state);

	/*
	 * We have not yet reached cache maximum size,
	 * just allocate a new buffer.
	 */
	if (!arc_evict_needed(type)) {
		if (type == ARC_BUFC_METADATA) {
			buf->b_data = zio_buf_alloc(size);
			arc_space_consume(size, ARC_SPACE_DATA);
		} else {
			ASSERT(type == ARC_BUFC_DATA);
			buf->b_data = zio_data_buf_alloc(size);
			ARCSTAT_INCR(arcstat_data_size, size);
			atomic_add_64(&arc_size, size);
		}
		goto out;
	}

	/*
	 * If we are prefetching from the mfu ghost list, this buffer
	 * will end up on the mru list; so steal space from there.
	 */
	if (state == arc_mfu_ghost)
		state = buf->b_hdr->b_flags & ARC_PREFETCH ? arc_mru : arc_mfu;
	else if (state == arc_mru_ghost)
		state = arc_mru;

	if (state == arc_mru || state == arc_anon) {
		uint64_t mru_used = arc_anon->arcs_size + arc_mru->arcs_size;
		state = (arc_mfu->arcs_lsize[type] >= size &&
		    arc_p > mru_used) ? arc_mfu : arc_mru;
	} else {
		/* MFU cases */
		uint64_t mfu_space = arc_c - arc_p;
		state =  (arc_mru->arcs_lsize[type] >= size &&
		    mfu_space > arc_mfu->arcs_size) ? arc_mru : arc_mfu;
	}
	if ((buf->b_data = arc_evict(state, NULL, size, TRUE, type)) == NULL) {
		if (type == ARC_BUFC_METADATA) {
			buf->b_data = zio_buf_alloc(size);
			arc_space_consume(size, ARC_SPACE_DATA);
		} else {
			ASSERT(type == ARC_BUFC_DATA);
			buf->b_data = zio_data_buf_alloc(size);
			ARCSTAT_INCR(arcstat_data_size, size);
			atomic_add_64(&arc_size, size);
		}
		ARCSTAT_BUMP(arcstat_recycle_miss);
	}
	ASSERT(buf->b_data != NULL);
out:
	/*
	 * Update the state size.  Note that ghost states have a
	 * "ghost size" and so don't need to be updated.
	 */
	if (!GHOST_STATE(buf->b_hdr->b_state)) {
		arc_buf_hdr_t *hdr = buf->b_hdr;

		atomic_add_64(&hdr->b_state->arcs_size, size);
		if (list_link_active(&hdr->b_arc_node)) {
			ASSERT(refcount_is_zero(&hdr->b_refcnt));
			atomic_add_64(&hdr->b_state->arcs_lsize[type], size);
		}
		/*
		 * If we are growing the cache, and we are adding anonymous
		 * data, and we have outgrown arc_p, update arc_p
		 */
		if (arc_size < arc_c && hdr->b_state == arc_anon &&
		    arc_anon->arcs_size + arc_mru->arcs_size > arc_p)
			arc_p = MIN(arc_c, arc_p + size);
	}
}

/*
 * This routine is called whenever a buffer is accessed.
 * NOTE: the hash lock is dropped in this function.
 */
static void
arc_access(arc_buf_hdr_t *buf, kmutex_t *hash_lock)
{
	clock_t now;

	ASSERT(MUTEX_HELD(hash_lock));

	if (buf->b_state == arc_anon) {
		/*
		 * This buffer is not in the cache, and does not
		 * appear in our "ghost" list.  Add the new buffer
		 * to the MRU state.
		 */

		ASSERT(buf->b_arc_access == 0);
		buf->b_arc_access = ddi_get_lbolt();
		DTRACE_PROBE1(new_state__mru, arc_buf_hdr_t *, buf);
		arc_change_state(arc_mru, buf, hash_lock);

	} else if (buf->b_state == arc_mru) {
		now = ddi_get_lbolt();

		/*
		 * If this buffer is here because of a prefetch, then either:
		 * - clear the flag if this is a "referencing" read
		 *   (any subsequent access will bump this into the MFU state).
		 * or
		 * - move the buffer to the head of the list if this is
		 *   another prefetch (to make it less likely to be evicted).
		 */
		if ((buf->b_flags & ARC_PREFETCH) != 0) {
			if (refcount_count(&buf->b_refcnt) == 0) {
				ASSERT(list_link_active(&buf->b_arc_node));
			} else {
				buf->b_flags &= ~ARC_PREFETCH;
				ARCSTAT_BUMP(arcstat_mru_hits);
			}
			buf->b_arc_access = now;
			return;
		}

		/*
		 * This buffer has been "accessed" only once so far,
		 * but it is still in the cache. Move it to the MFU
		 * state.
		 */
		if (now > buf->b_arc_access + ARC_MINTIME) {
			/*
			 * More than 125ms have passed since we
			 * instantiated this buffer.  Move it to the
			 * most frequently used state.
			 */
			buf->b_arc_access = now;
			DTRACE_PROBE1(new_state__mfu, arc_buf_hdr_t *, buf);
			arc_change_state(arc_mfu, buf, hash_lock);
		}
		ARCSTAT_BUMP(arcstat_mru_hits);
	} else if (buf->b_state == arc_mru_ghost) {
		arc_state_t	*new_state;
		/*
		 * This buffer has been "accessed" recently, but
		 * was evicted from the cache.  Move it to the
		 * MFU state.
		 */

		if (buf->b_flags & ARC_PREFETCH) {
			new_state = arc_mru;
			if (refcount_count(&buf->b_refcnt) > 0)
				buf->b_flags &= ~ARC_PREFETCH;
			DTRACE_PROBE1(new_state__mru, arc_buf_hdr_t *, buf);
		} else {
			new_state = arc_mfu;
			DTRACE_PROBE1(new_state__mfu, arc_buf_hdr_t *, buf);
		}

		buf->b_arc_access = ddi_get_lbolt();
		arc_change_state(new_state, buf, hash_lock);

		ARCSTAT_BUMP(arcstat_mru_ghost_hits);
	} else if (buf->b_state == arc_mfu) {
		/*
		 * This buffer has been accessed more than once and is
		 * still in the cache.  Keep it in the MFU state.
		 *
		 * NOTE: an add_reference() that occurred when we did
		 * the arc_read() will have kicked this off the list.
		 * If it was a prefetch, we will explicitly move it to
		 * the head of the list now.
		 */
		if ((buf->b_flags & ARC_PREFETCH) != 0) {
			ASSERT(refcount_count(&buf->b_refcnt) == 0);
			ASSERT(list_link_active(&buf->b_arc_node));
		}
		ARCSTAT_BUMP(arcstat_mfu_hits);
		buf->b_arc_access = ddi_get_lbolt();
	} else if (buf->b_state == arc_mfu_ghost) {
		arc_state_t	*new_state = arc_mfu;
		/*
		 * This buffer has been accessed more than once but has
		 * been evicted from the cache.  Move it back to the
		 * MFU state.
		 */

		if (buf->b_flags & ARC_PREFETCH) {
			/*
			 * This is a prefetch access...
			 * move this block back to the MRU state.
			 */
			ASSERT0(refcount_count(&buf->b_refcnt));
			new_state = arc_mru;
		}

		buf->b_arc_access = ddi_get_lbolt();
		DTRACE_PROBE1(new_state__mfu, arc_buf_hdr_t *, buf);
		arc_change_state(new_state, buf, hash_lock);

		ARCSTAT_BUMP(arcstat_mfu_ghost_hits);
	} else if (buf->b_state == arc_l2c_only) {
		/*
		 * This buffer is on the 2nd Level ARC.
		 */

		buf->b_arc_access = ddi_get_lbolt();
		DTRACE_PROBE1(new_state__mfu, arc_buf_hdr_t *, buf);
		arc_change_state(arc_mfu, buf, hash_lock);
	} else {
		ASSERT(!"invalid arc state");
	}
}

/* a generic arc_done_func_t which you can use */
/* ARGSUSED */
void
arc_bcopy_func(zio_t *zio, arc_buf_t *buf, void *arg)
{
	if (zio == NULL || zio->io_error == 0)
		bcopy(buf->b_data, arg, buf->b_hdr->b_size);
	VERIFY(arc_buf_remove_ref(buf, arg) == 1);
}

/* a generic arc_done_func_t */
void
arc_getbuf_func(zio_t *zio, arc_buf_t *buf, void *arg)
{
	arc_buf_t **bufp = arg;
	if (zio && zio->io_error) {
		VERIFY(arc_buf_remove_ref(buf, arg) == 1);
		*bufp = NULL;
	} else {
		*bufp = buf;
		ASSERT(buf->b_data);
	}
}

static void
arc_read_done(zio_t *zio)
{
	arc_buf_hdr_t	*hdr, *found;
	arc_buf_t	*buf;
	arc_buf_t	*abuf;	/* buffer we're assigning to callback */
	kmutex_t	*hash_lock;
	arc_callback_t	*callback_list, *acb;
	int		freeable = FALSE;

	buf = zio->io_private;
	hdr = buf->b_hdr;

	/*
	 * The hdr was inserted into hash-table and removed from lists
	 * prior to starting I/O.  We should find this header, since
	 * it's in the hash table, and it should be legit since it's
	 * not possible to evict it during the I/O.  The only possible
	 * reason for it not to be found is if we were freed during the
	 * read.
	 */
	found = buf_hash_find(hdr->b_spa, &hdr->b_dva, hdr->b_birth,
	    &hash_lock);

	ASSERT((found == NULL && HDR_FREED_IN_READ(hdr) && hash_lock == NULL) ||
	    (found == hdr && DVA_EQUAL(&hdr->b_dva, BP_IDENTITY(zio->io_bp))) ||
	    (found == hdr && HDR_L2_READING(hdr)));

	hdr->b_flags &= ~ARC_L2_EVICTED;
	if (l2arc_noprefetch && (hdr->b_flags & ARC_PREFETCH))
		hdr->b_flags &= ~ARC_L2CACHE;

	/* byteswap if necessary */
	callback_list = hdr->b_acb;
	ASSERT(callback_list != NULL);
	if (BP_SHOULD_BYTESWAP(zio->io_bp) && zio->io_error == 0) {
		dmu_object_byteswap_t bswap =
		    DMU_OT_BYTESWAP(BP_GET_TYPE(zio->io_bp));
		arc_byteswap_func_t *func = BP_GET_LEVEL(zio->io_bp) > 0 ?
		    byteswap_uint64_array :
		    dmu_ot_byteswap[bswap].ob_func;
		func(buf->b_data, hdr->b_size);
	}

	arc_cksum_compute(buf, B_FALSE);
	arc_buf_watch(buf);

	if (hash_lock && zio->io_error == 0 && hdr->b_state == arc_anon) {
		/*
		 * Only call arc_access on anonymous buffers.  This is because
		 * if we've issued an I/O for an evicted buffer, we've already
		 * called arc_access (to prevent any simultaneous readers from
		 * getting confused).
		 */
		arc_access(hdr, hash_lock);
	}

	/* create copies of the data buffer for the callers */
	abuf = buf;
	for (acb = callback_list; acb; acb = acb->acb_next) {
		if (acb->acb_done) {
			if (abuf == NULL) {
				ARCSTAT_BUMP(arcstat_duplicate_reads);
				abuf = arc_buf_clone(buf);
			}
			acb->acb_buf = abuf;
			abuf = NULL;
		}
	}
	hdr->b_acb = NULL;
	hdr->b_flags &= ~ARC_IO_IN_PROGRESS;
	ASSERT(!HDR_BUF_AVAILABLE(hdr));
	if (abuf == buf) {
		ASSERT(buf->b_efunc == NULL);
		ASSERT(hdr->b_datacnt == 1);
		hdr->b_flags |= ARC_BUF_AVAILABLE;
	}

	ASSERT(refcount_is_zero(&hdr->b_refcnt) || callback_list != NULL);

	if (zio->io_error != 0) {
		hdr->b_flags |= ARC_IO_ERROR;
		if (hdr->b_state != arc_anon)
			arc_change_state(arc_anon, hdr, hash_lock);
		if (HDR_IN_HASH_TABLE(hdr))
			buf_hash_remove(hdr);
		freeable = refcount_is_zero(&hdr->b_refcnt);
	}

	/*
	 * Broadcast before we drop the hash_lock to avoid the possibility
	 * that the hdr (and hence the cv) might be freed before we get to
	 * the cv_broadcast().
	 */
	cv_broadcast(&hdr->b_cv);

	if (hash_lock) {
		mutex_exit(hash_lock);
	} else {
		/*
		 * This block was freed while we waited for the read to
		 * complete.  It has been removed from the hash table and
		 * moved to the anonymous state (so that it won't show up
		 * in the cache).
		 */
		ASSERT3P(hdr->b_state, ==, arc_anon);
		freeable = refcount_is_zero(&hdr->b_refcnt);
	}

	/* execute each callback and free its structure */
	while ((acb = callback_list) != NULL) {
		if (acb->acb_done)
			acb->acb_done(zio, acb->acb_buf, acb->acb_private);

		if (acb->acb_zio_dummy != NULL) {
			acb->acb_zio_dummy->io_error = zio->io_error;
			zio_nowait(acb->acb_zio_dummy);
		}

		callback_list = acb->acb_next;
		kmem_free(acb, sizeof (arc_callback_t));
	}

	if (freeable)
		arc_hdr_destroy(hdr);
}

/*
 * "Read" the block at the specified DVA (in bp) via the
 * cache.  If the block is found in the cache, invoke the provided
 * callback immediately and return.  Note that the `zio' parameter
 * in the callback will be NULL in this case, since no IO was
 * required.  If the block is not in the cache pass the read request
 * on to the spa with a substitute callback function, so that the
 * requested block will be added to the cache.
 *
 * If a read request arrives for a block that has a read in-progress,
 * either wait for the in-progress read to complete (and return the
 * results); or, if this is a read with a "done" func, add a record
 * to the read to invoke the "done" func when the read completes,
 * and return; or just return.
 *
 * arc_read_done() will invoke all the requested "done" functions
 * for readers of this block.
 *
 * Normal callers should use arc_read and pass the arc buffer and offset
 * for the bp.  But if you know you don't need locking, you can use
 * arc_read_bp.
 */
int
arc_read(zio_t *pio, spa_t *spa, const blkptr_t *bp, arc_buf_t *pbuf,
    arc_done_func_t *done, void *private, int priority, int zio_flags,
    uint32_t *arc_flags, const zbookmark_t *zb)
{
	int err;

	if (pbuf == NULL) {
		/*
		 * XXX This happens from traverse callback funcs, for
		 * the objset_phys_t block.
		 */
		return (arc_read_nolock(pio, spa, bp, done, private, priority,
		    zio_flags, arc_flags, zb));
	}

	ASSERT(!refcount_is_zero(&pbuf->b_hdr->b_refcnt));
	ASSERT3U((char *)bp - (char *)pbuf->b_data, <, pbuf->b_hdr->b_size);
	rw_enter(&pbuf->b_data_lock, RW_READER);

	err = arc_read_nolock(pio, spa, bp, done, private, priority,
	    zio_flags, arc_flags, zb);
	rw_exit(&pbuf->b_data_lock);

	return (err);
}

int
arc_read_nolock(zio_t *pio, spa_t *spa, const blkptr_t *bp,
    arc_done_func_t *done, void *private, int priority, int zio_flags,
    uint32_t *arc_flags, const zbookmark_t *zb)
{
	arc_buf_hdr_t *hdr;
	arc_buf_t *buf;
	kmutex_t *hash_lock;
	zio_t *rzio;
	uint64_t guid = spa_load_guid(spa);

top:
	hdr = buf_hash_find(guid, BP_IDENTITY(bp), BP_PHYSICAL_BIRTH(bp),
	    &hash_lock);
	if (hdr && hdr->b_datacnt > 0) {

		*arc_flags |= ARC_CACHED;

		if (HDR_IO_IN_PROGRESS(hdr)) {

			if (*arc_flags & ARC_WAIT) {
				cv_wait(&hdr->b_cv, hash_lock);
				mutex_exit(hash_lock);
				goto top;
			}
			ASSERT(*arc_flags & ARC_NOWAIT);

			if (done) {
				arc_callback_t	*acb = NULL;

				acb = kmem_zalloc(sizeof (arc_callback_t),
				    KM_SLEEP);
				acb->acb_done = done;
				acb->acb_private = private;
				if (pio != NULL)
					acb->acb_zio_dummy = zio_null(pio,
					    spa, NULL, NULL, NULL, zio_flags);

				ASSERT(acb->acb_done != NULL);
				acb->acb_next = hdr->b_acb;
				hdr->b_acb = acb;
				add_reference(hdr, hash_lock, private);
				mutex_exit(hash_lock);
				return (0);
			}
			mutex_exit(hash_lock);
			return (0);
		}

		ASSERT(hdr->b_state == arc_mru || hdr->b_state == arc_mfu);

		if (done) {
			add_reference(hdr, hash_lock, private);
			/*
			 * If this block is already in use, create a new
			 * copy of the data so that we will be guaranteed
			 * that arc_release() will always succeed.
			 */
			buf = hdr->b_buf;
			ASSERT(buf);
			ASSERT(buf->b_data);
			if (HDR_BUF_AVAILABLE(hdr)) {
				ASSERT(buf->b_efunc == NULL);
				hdr->b_flags &= ~ARC_BUF_AVAILABLE;
			} else {
				buf = arc_buf_clone(buf);
			}

		} else if (*arc_flags & ARC_PREFETCH &&
		    refcount_count(&hdr->b_refcnt) == 0) {
			hdr->b_flags |= ARC_PREFETCH;
		}
		DTRACE_PROBE1(arc__hit, arc_buf_hdr_t *, hdr);
		arc_access(hdr, hash_lock);
		if (*arc_flags & ARC_L2CACHE)
			hdr->b_flags |= ARC_L2CACHE;
		mutex_exit(hash_lock);
		ARCSTAT_BUMP(arcstat_hits);
		ARCSTAT_CONDSTAT(!(hdr->b_flags & ARC_PREFETCH),
		    demand, prefetch, hdr->b_type != ARC_BUFC_METADATA,
		    data, metadata, hits);

		if (done)
			done(NULL, buf, private);
	} else {
		uint64_t size = BP_GET_LSIZE(bp);
		arc_callback_t	*acb;
		vdev_t *vd = NULL;
		uint64_t addr;
		boolean_t devw = B_FALSE;

		if (hdr == NULL) {
			/* this block is not in the cache */
			arc_buf_hdr_t	*exists;
			arc_buf_contents_t type = BP_GET_BUFC_TYPE(bp);
			buf = arc_buf_alloc(spa, size, private, type);
			hdr = buf->b_hdr;
			hdr->b_dva = *BP_IDENTITY(bp);
			hdr->b_birth = BP_PHYSICAL_BIRTH(bp);
			hdr->b_cksum0 = bp->blk_cksum.zc_word[0];
			exists = buf_hash_insert(hdr, &hash_lock);
			if (exists) {
				/* somebody beat us to the hash insert */
				mutex_exit(hash_lock);
				buf_discard_identity(hdr);
				(void) arc_buf_remove_ref(buf, private);
				goto top; /* restart the IO request */
			}
			/* if this is a prefetch, we don't have a reference */
			if (*arc_flags & ARC_PREFETCH) {
				(void) remove_reference(hdr, hash_lock,
				    private);
				hdr->b_flags |= ARC_PREFETCH;
			}
			if (*arc_flags & ARC_L2CACHE)
				hdr->b_flags |= ARC_L2CACHE;
			if (BP_GET_LEVEL(bp) > 0)
				hdr->b_flags |= ARC_INDIRECT;
		} else {
			/* this block is in the ghost cache */
			ASSERT(GHOST_STATE(hdr->b_state));
			ASSERT(!HDR_IO_IN_PROGRESS(hdr));
			ASSERT0(refcount_count(&hdr->b_refcnt));
			ASSERT(hdr->b_buf == NULL);

			/* if this is a prefetch, we don't have a reference */
			if (*arc_flags & ARC_PREFETCH)
				hdr->b_flags |= ARC_PREFETCH;
			else
				add_reference(hdr, hash_lock, private);
			if (*arc_flags & ARC_L2CACHE)
				hdr->b_flags |= ARC_L2CACHE;
			buf = kmem_cache_alloc(buf_cache, KM_PUSHPAGE);
			buf->b_hdr = hdr;
			buf->b_data = NULL;
			buf->b_efunc = NULL;
			buf->b_private = NULL;
			buf->b_next = NULL;
			hdr->b_buf = buf;
			ASSERT(hdr->b_datacnt == 0);
			hdr->b_datacnt = 1;
			arc_get_data_buf(buf);
			arc_access(hdr, hash_lock);
		}

		ASSERT(!GHOST_STATE(hdr->b_state));

		acb = kmem_zalloc(sizeof (arc_callback_t), KM_SLEEP);
		acb->acb_done = done;
		acb->acb_private = private;

		ASSERT(hdr->b_acb == NULL);
		hdr->b_acb = acb;
		hdr->b_flags |= ARC_IO_IN_PROGRESS;

		if (HDR_L2CACHE(hdr) && hdr->b_l2hdr != NULL &&
		    (vd = hdr->b_l2hdr->b_dev->l2ad_vdev) != NULL) {
			devw = hdr->b_l2hdr->b_dev->l2ad_writing;
			addr = hdr->b_l2hdr->b_daddr;
			/*
			 * Lock out device removal.
			 */
			if (vdev_is_dead(vd) ||
			    !spa_config_tryenter(spa, SCL_L2ARC, vd, RW_READER))
				vd = NULL;
		}

		mutex_exit(hash_lock);

		ASSERT3U(hdr->b_size, ==, size);
		DTRACE_PROBE4(arc__miss, arc_buf_hdr_t *, hdr, blkptr_t *, bp,
		    uint64_t, size, zbookmark_t *, zb);
		ARCSTAT_BUMP(arcstat_misses);
		ARCSTAT_CONDSTAT(!(hdr->b_flags & ARC_PREFETCH),
		    demand, prefetch, hdr->b_type != ARC_BUFC_METADATA,
		    data, metadata, misses);

		if (vd != NULL && l2arc_ndev != 0 && !(l2arc_norw && devw)) {
			/*
			 * Read from the L2ARC if the following are true:
			 * 1. The L2ARC vdev was previously cached.
			 * 2. This buffer still has L2ARC metadata.
			 * 3. This buffer isn't currently writing to the L2ARC.
			 * 4. The L2ARC entry wasn't evicted, which may
			 *    also have invalidated the vdev.
			 * 5. This isn't prefetch and l2arc_noprefetch is set.
			 */
			if (hdr->b_l2hdr != NULL &&
			    !HDR_L2_WRITING(hdr) && !HDR_L2_EVICTED(hdr) &&
			    !(l2arc_noprefetch && HDR_PREFETCH(hdr))) {
				l2arc_read_callback_t *cb;

				DTRACE_PROBE1(l2arc__hit, arc_buf_hdr_t *, hdr);
				ARCSTAT_BUMP(arcstat_l2_hits);

				cb = kmem_zalloc(sizeof (l2arc_read_callback_t),
				    KM_SLEEP);
				cb->l2rcb_buf = buf;
				cb->l2rcb_spa = spa;
				cb->l2rcb_bp = *bp;
				cb->l2rcb_zb = *zb;
				cb->l2rcb_flags = zio_flags;

				/*
				 * l2arc read.  The SCL_L2ARC lock will be
				 * released by l2arc_read_done().
				 */
				rzio = zio_read_phys(pio, vd, addr, size,
				    buf->b_data, ZIO_CHECKSUM_OFF,
				    l2arc_read_done, cb, priority, zio_flags |
				    ZIO_FLAG_DONT_CACHE | ZIO_FLAG_CANFAIL |
				    ZIO_FLAG_DONT_PROPAGATE |
				    ZIO_FLAG_DONT_RETRY, B_FALSE);
				DTRACE_PROBE2(l2arc__read, vdev_t *, vd,
				    zio_t *, rzio);
				ARCSTAT_INCR(arcstat_l2_read_bytes, size);

				if (*arc_flags & ARC_NOWAIT) {
					zio_nowait(rzio);
					return (0);
				}

				ASSERT(*arc_flags & ARC_WAIT);
				if (zio_wait(rzio) == 0)
					return (0);

				/* l2arc read error; goto zio_read() */
			} else {
				DTRACE_PROBE1(l2arc__miss,
				    arc_buf_hdr_t *, hdr);
				ARCSTAT_BUMP(arcstat_l2_misses);
				if (HDR_L2_WRITING(hdr))
					ARCSTAT_BUMP(arcstat_l2_rw_clash);
				spa_config_exit(spa, SCL_L2ARC, vd);
			}
		} else {
			if (vd != NULL)
				spa_config_exit(spa, SCL_L2ARC, vd);
			if (l2arc_ndev != 0) {
				DTRACE_PROBE1(l2arc__miss,
				    arc_buf_hdr_t *, hdr);
				ARCSTAT_BUMP(arcstat_l2_misses);
			}
		}

		rzio = zio_read(pio, spa, bp, buf->b_data, size,
		    arc_read_done, buf, priority, zio_flags, zb);

		if (*arc_flags & ARC_WAIT)
			return (zio_wait(rzio));

		ASSERT(*arc_flags & ARC_NOWAIT);
		zio_nowait(rzio);
	}
	return (0);
}

void
arc_set_callback(arc_buf_t *buf, arc_evict_func_t *func, void *private)
{
	ASSERT(buf->b_hdr != NULL);
	ASSERT(buf->b_hdr->b_state != arc_anon);
	ASSERT(!refcount_is_zero(&buf->b_hdr->b_refcnt) || func == NULL);
	ASSERT(buf->b_efunc == NULL);
	ASSERT(!HDR_BUF_AVAILABLE(buf->b_hdr));

	buf->b_efunc = func;
	buf->b_private = private;
}

/*
 * This is used by the DMU to let the ARC know that a buffer is
 * being evicted, so the ARC should clean up.  If this arc buf
 * is not yet in the evicted state, it will be put there.
 */
int
arc_buf_evict(arc_buf_t *buf)
{
	arc_buf_hdr_t *hdr;
	kmutex_t *hash_lock;
	arc_buf_t **bufp;

	mutex_enter(&buf->b_evict_lock);
	hdr = buf->b_hdr;
	if (hdr == NULL) {
		/*
		 * We are in arc_do_user_evicts().
		 */
		ASSERT(buf->b_data == NULL);
		mutex_exit(&buf->b_evict_lock);
		return (0);
	} else if (buf->b_data == NULL) {
		arc_buf_t copy = *buf; /* structure assignment */
		/*
		 * We are on the eviction list; process this buffer now
		 * but let arc_do_user_evicts() do the reaping.
		 */
		buf->b_efunc = NULL;
		mutex_exit(&buf->b_evict_lock);
		VERIFY(copy.b_efunc(&copy) == 0);
		return (1);
	}
	hash_lock = HDR_LOCK(hdr);
	mutex_enter(hash_lock);
	hdr = buf->b_hdr;
	ASSERT3P(hash_lock, ==, HDR_LOCK(hdr));

	ASSERT3U(refcount_count(&hdr->b_refcnt), <, hdr->b_datacnt);
	ASSERT(hdr->b_state == arc_mru || hdr->b_state == arc_mfu);

	/*
	 * Pull this buffer off of the hdr
	 */
	bufp = &hdr->b_buf;
	while (*bufp != buf)
		bufp = &(*bufp)->b_next;
	*bufp = buf->b_next;

	ASSERT(buf->b_data != NULL);
	arc_buf_destroy(buf, FALSE, FALSE);

	if (hdr->b_datacnt == 0) {
		arc_state_t *old_state = hdr->b_state;
		arc_state_t *evicted_state;

		ASSERT(hdr->b_buf == NULL);
		ASSERT(refcount_is_zero(&hdr->b_refcnt));

		evicted_state =
		    (old_state == arc_mru) ? arc_mru_ghost : arc_mfu_ghost;

		mutex_enter(&old_state->arcs_mtx);
		mutex_enter(&evicted_state->arcs_mtx);

		arc_change_state(evicted_state, hdr, hash_lock);
		ASSERT(HDR_IN_HASH_TABLE(hdr));
		hdr->b_flags |= ARC_IN_HASH_TABLE;
		hdr->b_flags &= ~ARC_BUF_AVAILABLE;

		mutex_exit(&evicted_state->arcs_mtx);
		mutex_exit(&old_state->arcs_mtx);
	}
	mutex_exit(hash_lock);
	mutex_exit(&buf->b_evict_lock);

	VERIFY(buf->b_efunc(buf) == 0);
	buf->b_efunc = NULL;
	buf->b_private = NULL;
	buf->b_hdr = NULL;
	buf->b_next = NULL;
	kmem_cache_free(buf_cache, buf);
	return (1);
}

/*
 * Release this buffer from the cache.  This must be done
 * after a read and prior to modifying the buffer contents.
 * If the buffer has more than one reference, we must make
 * a new hdr for the buffer.
 */
void
arc_release(arc_buf_t *buf, void *tag)
{
	arc_buf_hdr_t *hdr;
	kmutex_t *hash_lock = NULL;
	l2arc_buf_hdr_t *l2hdr;
	uint64_t buf_size;

	/*
	 * It would be nice to assert that if it's DMU metadata (level >
	 * 0 || it's the dnode file), then it must be syncing context.
	 * But we don't know that information at this level.
	 */

	mutex_enter(&buf->b_evict_lock);
	hdr = buf->b_hdr;

	/* this buffer is not on any list */
	ASSERT(refcount_count(&hdr->b_refcnt) > 0);

	if (hdr->b_state == arc_anon) {
		/* this buffer is already released */
		ASSERT(buf->b_efunc == NULL);
	} else {
		hash_lock = HDR_LOCK(hdr);
		mutex_enter(hash_lock);
		hdr = buf->b_hdr;
		ASSERT3P(hash_lock, ==, HDR_LOCK(hdr));
	}

	l2hdr = hdr->b_l2hdr;
	if (l2hdr) {
		mutex_enter(&l2arc_buflist_mtx);
		hdr->b_l2hdr = NULL;
		buf_size = hdr->b_size;
	}

	/*
	 * Do we have more than one buf?
	 */
	if (hdr->b_datacnt > 1) {
		arc_buf_hdr_t *nhdr;
		arc_buf_t **bufp;
		uint64_t blksz = hdr->b_size;
		uint64_t spa = hdr->b_spa;
		arc_buf_contents_t type = hdr->b_type;
		uint32_t flags = hdr->b_flags;

		ASSERT(hdr->b_buf != buf || buf->b_next != NULL);
		/*
		 * Pull the data off of this hdr and attach it to
		 * a new anonymous hdr.
		 */
		(void) remove_reference(hdr, hash_lock, tag);
		bufp = &hdr->b_buf;
		while (*bufp != buf)
			bufp = &(*bufp)->b_next;
		*bufp = buf->b_next;
		buf->b_next = NULL;

		ASSERT3U(hdr->b_state->arcs_size, >=, hdr->b_size);
		atomic_add_64(&hdr->b_state->arcs_size, -hdr->b_size);
		if (refcount_is_zero(&hdr->b_refcnt)) {
			uint64_t *size = &hdr->b_state->arcs_lsize[hdr->b_type];
			ASSERT3U(*size, >=, hdr->b_size);
			atomic_add_64(size, -hdr->b_size);
		}

		/*
		 * We're releasing a duplicate user data buffer, update
		 * our statistics accordingly.
		 */
		if (hdr->b_type == ARC_BUFC_DATA) {
			ARCSTAT_BUMPDOWN(arcstat_duplicate_buffers);
			ARCSTAT_INCR(arcstat_duplicate_buffers_size,
			    -hdr->b_size);
		}
		hdr->b_datacnt -= 1;
		arc_cksum_verify(buf);
		arc_buf_unwatch(buf);

		mutex_exit(hash_lock);

		nhdr = kmem_cache_alloc(hdr_cache, KM_PUSHPAGE);
		nhdr->b_size = blksz;
		nhdr->b_spa = spa;
		nhdr->b_type = type;
		nhdr->b_buf = buf;
		nhdr->b_state = arc_anon;
		nhdr->b_arc_access = 0;
		nhdr->b_flags = flags & ARC_L2_WRITING;
		nhdr->b_l2hdr = NULL;
		nhdr->b_datacnt = 1;
		nhdr->b_freeze_cksum = NULL;
		(void) refcount_add(&nhdr->b_refcnt, tag);
		buf->b_hdr = nhdr;
		mutex_exit(&buf->b_evict_lock);
		atomic_add_64(&arc_anon->arcs_size, blksz);
	} else {
		mutex_exit(&buf->b_evict_lock);
		ASSERT(refcount_count(&hdr->b_refcnt) == 1);
		ASSERT(!list_link_active(&hdr->b_arc_node));
		ASSERT(!HDR_IO_IN_PROGRESS(hdr));
		if (hdr->b_state != arc_anon)
			arc_change_state(arc_anon, hdr, hash_lock);
		hdr->b_arc_access = 0;
		if (hash_lock)
			mutex_exit(hash_lock);

		buf_discard_identity(hdr);
		arc_buf_thaw(buf);
	}
	buf->b_efunc = NULL;
	buf->b_private = NULL;

	if (l2hdr) {
		list_remove(l2hdr->b_dev->l2ad_buflist, hdr);
		kmem_free(l2hdr, sizeof (l2arc_buf_hdr_t));
		ARCSTAT_INCR(arcstat_l2_size, -buf_size);
		mutex_exit(&l2arc_buflist_mtx);
	}
}

/*
 * Release this buffer.  If it does not match the provided BP, fill it
 * with that block's contents.
 */
/* ARGSUSED */
int
arc_release_bp(arc_buf_t *buf, void *tag, blkptr_t *bp, spa_t *spa,
    zbookmark_t *zb)
{
	arc_release(buf, tag);
	return (0);
}

int
arc_released(arc_buf_t *buf)
{
	int released;

	mutex_enter(&buf->b_evict_lock);
	released = (buf->b_data != NULL && buf->b_hdr->b_state == arc_anon);
	mutex_exit(&buf->b_evict_lock);
	return (released);
}

int
arc_has_callback(arc_buf_t *buf)
{
	int callback;

	mutex_enter(&buf->b_evict_lock);
	callback = (buf->b_efunc != NULL);
	mutex_exit(&buf->b_evict_lock);
	return (callback);
}

#ifdef ZFS_DEBUG
int
arc_referenced(arc_buf_t *buf)
{
	int referenced;

	mutex_enter(&buf->b_evict_lock);
	referenced = (refcount_count(&buf->b_hdr->b_refcnt));
	mutex_exit(&buf->b_evict_lock);
	return (referenced);
}
#endif

static void
arc_write_ready(zio_t *zio)
{
	arc_write_callback_t *callback = zio->io_private;
	arc_buf_t *buf = callback->awcb_buf;
	arc_buf_hdr_t *hdr = buf->b_hdr;

	ASSERT(!refcount_is_zero(&buf->b_hdr->b_refcnt));
	callback->awcb_ready(zio, buf, callback->awcb_private);

	/*
	 * If the IO is already in progress, then this is a re-write
	 * attempt, so we need to thaw and re-compute the cksum.
	 * It is the responsibility of the callback to handle the
	 * accounting for any re-write attempt.
	 */
	if (HDR_IO_IN_PROGRESS(hdr)) {
		mutex_enter(&hdr->b_freeze_lock);
		if (hdr->b_freeze_cksum != NULL) {
			kmem_free(hdr->b_freeze_cksum, sizeof (zio_cksum_t));
			hdr->b_freeze_cksum = NULL;
		}
		mutex_exit(&hdr->b_freeze_lock);
	}
	arc_cksum_compute(buf, B_FALSE);
	hdr->b_flags |= ARC_IO_IN_PROGRESS;
}

static void
arc_write_done(zio_t *zio)
{
	arc_write_callback_t *callback = zio->io_private;
	arc_buf_t *buf = callback->awcb_buf;
	arc_buf_hdr_t *hdr = buf->b_hdr;

	ASSERT(hdr->b_acb == NULL);

	if (zio->io_error == 0) {
		hdr->b_dva = *BP_IDENTITY(zio->io_bp);
		hdr->b_birth = BP_PHYSICAL_BIRTH(zio->io_bp);
		hdr->b_cksum0 = zio->io_bp->blk_cksum.zc_word[0];
	} else {
		ASSERT(BUF_EMPTY(hdr));
	}

	/*
	 * If the block to be written was all-zero, we may have
	 * compressed it away.  In this case no write was performed
	 * so there will be no dva/birth/checksum.  The buffer must
	 * therefore remain anonymous (and uncached).
	 */
	if (!BUF_EMPTY(hdr)) {
		arc_buf_hdr_t *exists;
		kmutex_t *hash_lock;

		ASSERT(zio->io_error == 0);

		arc_cksum_verify(buf);

		exists = buf_hash_insert(hdr, &hash_lock);
		if (exists) {
			/*
			 * This can only happen if we overwrite for
			 * sync-to-convergence, because we remove
			 * buffers from the hash table when we arc_free().
			 */
			if (zio->io_flags & ZIO_FLAG_IO_REWRITE) {
				if (!BP_EQUAL(&zio->io_bp_orig, zio->io_bp))
					panic("bad overwrite, hdr=%p exists=%p",
					    (void *)hdr, (void *)exists);
				ASSERT(refcount_is_zero(&exists->b_refcnt));
				arc_change_state(arc_anon, exists, hash_lock);
				mutex_exit(hash_lock);
				arc_hdr_destroy(exists);
				exists = buf_hash_insert(hdr, &hash_lock);
				ASSERT3P(exists, ==, NULL);
			} else if (zio->io_flags & ZIO_FLAG_NOPWRITE) {
				/* nopwrite */
				ASSERT(zio->io_prop.zp_nopwrite);
				if (!BP_EQUAL(&zio->io_bp_orig, zio->io_bp))
					panic("bad nopwrite, hdr=%p exists=%p",
					    (void *)hdr, (void *)exists);
			} else {
				/* Dedup */
				ASSERT(hdr->b_datacnt == 1);
				ASSERT(hdr->b_state == arc_anon);
				ASSERT(BP_GET_DEDUP(zio->io_bp));
				ASSERT(BP_GET_LEVEL(zio->io_bp) == 0);
			}
		}
		hdr->b_flags &= ~ARC_IO_IN_PROGRESS;
		/* if it's not anon, we are doing a scrub */
		if (!exists && hdr->b_state == arc_anon)
			arc_access(hdr, hash_lock);
		mutex_exit(hash_lock);
	} else {
		hdr->b_flags &= ~ARC_IO_IN_PROGRESS;
	}

	ASSERT(!refcount_is_zero(&hdr->b_refcnt));
	callback->awcb_done(zio, buf, callback->awcb_private);

	kmem_free(callback, sizeof (arc_write_callback_t));
}

zio_t *
arc_write(zio_t *pio, spa_t *spa, uint64_t txg,
    blkptr_t *bp, arc_buf_t *buf, boolean_t l2arc, const zio_prop_t *zp,
    arc_done_func_t *ready, arc_done_func_t *done, void *private,
    int priority, int zio_flags, const zbookmark_t *zb)
{
	arc_buf_hdr_t *hdr = buf->b_hdr;
	arc_write_callback_t *callback;
	zio_t *zio;

	ASSERT(ready != NULL);
	ASSERT(done != NULL);
	ASSERT(!HDR_IO_ERROR(hdr));
	ASSERT((hdr->b_flags & ARC_IO_IN_PROGRESS) == 0);
	ASSERT(hdr->b_acb == NULL);
	if (l2arc)
		hdr->b_flags |= ARC_L2CACHE;
	callback = kmem_zalloc(sizeof (arc_write_callback_t), KM_SLEEP);
	callback->awcb_ready = ready;
	callback->awcb_done = done;
	callback->awcb_private = private;
	callback->awcb_buf = buf;

	zio = zio_write(pio, spa, txg, bp, buf->b_data, hdr->b_size, zp,
	    arc_write_ready, arc_write_done, callback, priority, zio_flags, zb);

	return (zio);
}

static int
arc_memory_throttle(uint64_t reserve, uint64_t inflight_data, uint64_t txg)
{
#ifdef _KERNEL
	uint64_t available_memory = ptob(freemem);
	static uint64_t page_load = 0;
	static uint64_t last_txg = 0;

#if defined(__i386)
	available_memory =
	    MIN(available_memory, vmem_size(heap_arena, VMEM_FREE));
#endif
	if (available_memory >= zfs_write_limit_max)
		return (0);

	if (txg > last_txg) {
		last_txg = txg;
		page_load = 0;
	}
	/*
	 * If we are in pageout, we know that memory is already tight,
	 * the arc is already going to be evicting, so we just want to
	 * continue to let page writes occur as quickly as possible.
	 */
	if (curproc == proc_pageout) {
		if (page_load > MAX(ptob(minfree), available_memory) / 4)
			return (ERESTART);
		/* Note: reserve is inflated, so we deflate */
		page_load += reserve / 8;
		return (0);
	} else if (page_load > 0 && arc_reclaim_needed()) {
		/* memory is low, delay before restarting */
		ARCSTAT_INCR(arcstat_memory_throttle_count, 1);
		return (EAGAIN);
	}
	page_load = 0;

	if (arc_size > arc_c_min) {
		uint64_t evictable_memory =
		    arc_mru->arcs_lsize[ARC_BUFC_DATA] +
		    arc_mru->arcs_lsize[ARC_BUFC_METADATA] +
		    arc_mfu->arcs_lsize[ARC_BUFC_DATA] +
		    arc_mfu->arcs_lsize[ARC_BUFC_METADATA];
		available_memory += MIN(evictable_memory, arc_size - arc_c_min);
	}

	if (inflight_data > available_memory / 4) {
		ARCSTAT_INCR(arcstat_memory_throttle_count, 1);
		return (ERESTART);
	}
#endif
	return (0);
}

void
arc_tempreserve_clear(uint64_t reserve)
{
	atomic_add_64(&arc_tempreserve, -reserve);
	ASSERT((int64_t)arc_tempreserve >= 0);
}

int
arc_tempreserve_space(uint64_t reserve, uint64_t txg)
{
	int error;
	uint64_t anon_size;

#ifdef ZFS_DEBUG
	/*
	 * Once in a while, fail for no reason.  Everything should cope.
	 */
	if (spa_get_random(10000) == 0) {
		dprintf("forcing random failure\n");
		return (ERESTART);
	}
#endif
	if (reserve > arc_c/4 && !arc_no_grow)
		arc_c = MIN(arc_c_max, reserve * 4);
	if (reserve > arc_c)
		return (ENOMEM);

	/*
	 * Don't count loaned bufs as in flight dirty data to prevent long
	 * network delays from blocking transactions that are ready to be
	 * assigned to a txg.
	 */
	anon_size = MAX((int64_t)(arc_anon->arcs_size - arc_loaned_bytes), 0);

	/*
	 * Writes will, almost always, require additional memory allocations
	 * in order to compress/encrypt/etc the data.  We therefor need to
	 * make sure that there is sufficient available memory for this.
	 */
	if (error = arc_memory_throttle(reserve, anon_size, txg))
		return (error);

	/*
	 * Throttle writes when the amount of dirty data in the cache
	 * gets too large.  We try to keep the cache less than half full
	 * of dirty blocks so that our sync times don't grow too large.
	 * Note: if two requests come in concurrently, we might let them
	 * both succeed, when one of them should fail.  Not a huge deal.
	 */

	if (reserve + arc_tempreserve + anon_size > arc_c / 2 &&
	    anon_size > arc_c / 4) {
		dprintf("failing, arc_tempreserve=%lluK anon_meta=%lluK "
		    "anon_data=%lluK tempreserve=%lluK arc_c=%lluK\n",
		    arc_tempreserve>>10,
		    arc_anon->arcs_lsize[ARC_BUFC_METADATA]>>10,
		    arc_anon->arcs_lsize[ARC_BUFC_DATA]>>10,
		    reserve>>10, arc_c>>10);
		return (ERESTART);
	}
	atomic_add_64(&arc_tempreserve, reserve);
	return (0);
}

void
arc_init(void)
{
	mutex_init(&arc_reclaim_thr_lock, NULL, MUTEX_DEFAULT, NULL);
	cv_init(&arc_reclaim_thr_cv, NULL, CV_DEFAULT, NULL);

	/* Convert seconds to clock ticks */
	arc_min_prefetch_lifespan = 1 * hz;

	/* Start out with 1/8 of all memory */
	arc_c = physmem * PAGESIZE / 8;

#ifdef _KERNEL
	/*
	 * On architectures where the physical memory can be larger
	 * than the addressable space (intel in 32-bit mode), we may
	 * need to limit the cache to 1/8 of VM size.
	 */
	arc_c = MIN(arc_c, vmem_size(heap_arena, VMEM_ALLOC | VMEM_FREE) / 8);
#endif

	/* set min cache to 1/32 of all memory, or 64MB, whichever is more */
	arc_c_min = MAX(arc_c / 4, 64<<20);
	/* set max to 3/4 of all memory, or all but 1GB, whichever is more */
	if (arc_c * 8 >= 1<<30)
		arc_c_max = (arc_c * 8) - (1<<30);
	else
		arc_c_max = arc_c_min;
	arc_c_max = MAX(arc_c * 6, arc_c_max);

	/*
	 * Allow the tunables to override our calculations if they are
	 * reasonable (ie. over 64MB)
	 */
	if (zfs_arc_max > 64<<20 && zfs_arc_max < physmem * PAGESIZE)
		arc_c_max = zfs_arc_max;
	if (zfs_arc_min > 64<<20 && zfs_arc_min <= arc_c_max)
		arc_c_min = zfs_arc_min;

	arc_c = arc_c_max;
	arc_p = (arc_c >> 1);

	/* limit meta-data to 1/4 of the arc capacity */
	arc_meta_limit = arc_c_max / 4;

	/* Allow the tunable to override if it is reasonable */
	if (zfs_arc_meta_limit > 0 && zfs_arc_meta_limit <= arc_c_max)
		arc_meta_limit = zfs_arc_meta_limit;

	if (arc_c_min < arc_meta_limit / 2 && zfs_arc_min == 0)
		arc_c_min = arc_meta_limit / 2;

	if (zfs_arc_grow_retry > 0)
		arc_grow_retry = zfs_arc_grow_retry;

	if (zfs_arc_shrink_shift > 0)
		arc_shrink_shift = zfs_arc_shrink_shift;

	if (zfs_arc_p_min_shift > 0)
		arc_p_min_shift = zfs_arc_p_min_shift;

	/* if kmem_flags are set, lets try to use less memory */
	if (kmem_debugging())
		arc_c = arc_c / 2;
	if (arc_c < arc_c_min)
		arc_c = arc_c_min;

	arc_anon = &ARC_anon;
	arc_mru = &ARC_mru;
	arc_mru_ghost = &ARC_mru_ghost;
	arc_mfu = &ARC_mfu;
	arc_mfu_ghost = &ARC_mfu_ghost;
	arc_l2c_only = &ARC_l2c_only;
	arc_size = 0;

	mutex_init(&arc_anon->arcs_mtx, NULL, MUTEX_DEFAULT, NULL);
	mutex_init(&arc_mru->arcs_mtx, NULL, MUTEX_DEFAULT, NULL);
	mutex_init(&arc_mru_ghost->arcs_mtx, NULL, MUTEX_DEFAULT, NULL);
	mutex_init(&arc_mfu->arcs_mtx, NULL, MUTEX_DEFAULT, NULL);
	mutex_init(&arc_mfu_ghost->arcs_mtx, NULL, MUTEX_DEFAULT, NULL);
	mutex_init(&arc_l2c_only->arcs_mtx, NULL, MUTEX_DEFAULT, NULL);

	list_create(&arc_mru->arcs_list[ARC_BUFC_METADATA],
	    sizeof (arc_buf_hdr_t), offsetof(arc_buf_hdr_t, b_arc_node));
	list_create(&arc_mru->arcs_list[ARC_BUFC_DATA],
	    sizeof (arc_buf_hdr_t), offsetof(arc_buf_hdr_t, b_arc_node));
	list_create(&arc_mru_ghost->arcs_list[ARC_BUFC_METADATA],
	    sizeof (arc_buf_hdr_t), offsetof(arc_buf_hdr_t, b_arc_node));
	list_create(&arc_mru_ghost->arcs_list[ARC_BUFC_DATA],
	    sizeof (arc_buf_hdr_t), offsetof(arc_buf_hdr_t, b_arc_node));
	list_create(&arc_mfu->arcs_list[ARC_BUFC_METADATA],
	    sizeof (arc_buf_hdr_t), offsetof(arc_buf_hdr_t, b_arc_node));
	list_create(&arc_mfu->arcs_list[ARC_BUFC_DATA],
	    sizeof (arc_buf_hdr_t), offsetof(arc_buf_hdr_t, b_arc_node));
	list_create(&arc_mfu_ghost->arcs_list[ARC_BUFC_METADATA],
	    sizeof (arc_buf_hdr_t), offsetof(arc_buf_hdr_t, b_arc_node));
	list_create(&arc_mfu_ghost->arcs_list[ARC_BUFC_DATA],
	    sizeof (arc_buf_hdr_t), offsetof(arc_buf_hdr_t, b_arc_node));
	list_create(&arc_l2c_only->arcs_list[ARC_BUFC_METADATA],
	    sizeof (arc_buf_hdr_t), offsetof(arc_buf_hdr_t, b_arc_node));
	list_create(&arc_l2c_only->arcs_list[ARC_BUFC_DATA],
	    sizeof (arc_buf_hdr_t), offsetof(arc_buf_hdr_t, b_arc_node));

	buf_init();

	arc_thread_exit = 0;
	arc_eviction_list = NULL;
	mutex_init(&arc_eviction_mtx, NULL, MUTEX_DEFAULT, NULL);
	bzero(&arc_eviction_hdr, sizeof (arc_buf_hdr_t));

	arc_ksp = kstat_create("zfs", 0, "arcstats", "misc", KSTAT_TYPE_NAMED,
	    sizeof (arc_stats) / sizeof (kstat_named_t), KSTAT_FLAG_VIRTUAL);

	if (arc_ksp != NULL) {
		arc_ksp->ks_data = &arc_stats;
		kstat_install(arc_ksp);
	}

	(void) thread_create(NULL, 0, arc_reclaim_thread, NULL, 0, &p0,
	    TS_RUN, minclsyspri);

	arc_dead = FALSE;
	arc_warm = B_FALSE;

	if (zfs_write_limit_max == 0)
		zfs_write_limit_max = ptob(physmem) >> zfs_write_limit_shift;
	else
		zfs_write_limit_shift = 0;
	mutex_init(&zfs_write_limit_lock, NULL, MUTEX_DEFAULT, NULL);
}

void
arc_fini(void)
{
	mutex_enter(&arc_reclaim_thr_lock);
	arc_thread_exit = 1;
	while (arc_thread_exit != 0)
		cv_wait(&arc_reclaim_thr_cv, &arc_reclaim_thr_lock);
	mutex_exit(&arc_reclaim_thr_lock);

	arc_flush(NULL);

	arc_dead = TRUE;

	if (arc_ksp != NULL) {
		kstat_delete(arc_ksp);
		arc_ksp = NULL;
	}

	mutex_destroy(&arc_eviction_mtx);
	mutex_destroy(&arc_reclaim_thr_lock);
	cv_destroy(&arc_reclaim_thr_cv);

	list_destroy(&arc_mru->arcs_list[ARC_BUFC_METADATA]);
	list_destroy(&arc_mru_ghost->arcs_list[ARC_BUFC_METADATA]);
	list_destroy(&arc_mfu->arcs_list[ARC_BUFC_METADATA]);
	list_destroy(&arc_mfu_ghost->arcs_list[ARC_BUFC_METADATA]);
	list_destroy(&arc_mru->arcs_list[ARC_BUFC_DATA]);
	list_destroy(&arc_mru_ghost->arcs_list[ARC_BUFC_DATA]);
	list_destroy(&arc_mfu->arcs_list[ARC_BUFC_DATA]);
	list_destroy(&arc_mfu_ghost->arcs_list[ARC_BUFC_DATA]);

	mutex_destroy(&arc_anon->arcs_mtx);
	mutex_destroy(&arc_mru->arcs_mtx);
	mutex_destroy(&arc_mru_ghost->arcs_mtx);
	mutex_destroy(&arc_mfu->arcs_mtx);
	mutex_destroy(&arc_mfu_ghost->arcs_mtx);
	mutex_destroy(&arc_l2c_only->arcs_mtx);

	mutex_destroy(&zfs_write_limit_lock);

	buf_fini();

	ASSERT(arc_loaned_bytes == 0);
}

/*
 * Level 2 ARC
 *
 * The level 2 ARC (L2ARC) is a cache layer in-between main memory and disk.
 * It uses dedicated storage devices to hold cached data, which are populated
 * using large infrequent writes.  The main role of this cache is to boost
 * the performance of random read workloads.  The intended L2ARC devices
 * include short-stroked disks, solid state disks, and other media with
 * substantially faster read latency than disk.
 *
 *                 +-----------------------+
 *                 |         ARC           |
 *                 +-----------------------+
 *                    |         ^     ^
 *                    |         |     |
 *      l2arc_feed_thread()    arc_read()
 *                    |         |     |
 *                    |  l2arc read   |
 *                    V         |     |
 *               +---------------+    |
 *               |     L2ARC     |    |
 *               +---------------+    |
 *                   |    ^           |
 *          l2arc_write() |           |
 *                   |    |           |
 *                   V    |           |
 *                 +-------+      +-------+
 *                 | vdev  |      | vdev  |
 *                 | cache |      | cache |
 *                 +-------+      +-------+
 *                 +=========+     .-----.
 *                 :  L2ARC  :    |-_____-|
 *                 : devices :    | Disks |
 *                 +=========+    `-_____-'
 *
 * Read requests are satisfied from the following sources, in order:
 *
 *	1) ARC
 *	2) vdev cache of L2ARC devices
 *	3) L2ARC devices
 *	4) vdev cache of disks
 *	5) disks
 *
 * Some L2ARC device types exhibit extremely slow write performance.
 * To accommodate for this there are some significant differences between
 * the L2ARC and traditional cache design:
 *
 * 1. There is no eviction path from the ARC to the L2ARC.  Evictions from
 * the ARC behave as usual, freeing buffers and placing headers on ghost
 * lists.  The ARC does not send buffers to the L2ARC during eviction as
 * this would add inflated write latencies for all ARC memory pressure.
 *
 * 2. The L2ARC attempts to cache data from the ARC before it is evicted.
 * It does this by periodically scanning buffers from the eviction-end of
 * the MFU and MRU ARC lists, copying them to the L2ARC devices if they are
 * not already there.  It scans until a headroom of buffers is satisfied,
 * which itself is a buffer for ARC eviction.  The thread that does this is
 * l2arc_feed_thread(), illustrated below; example sizes are included to
 * provide a better sense of ratio than this diagram:
 *
 *	       head -->                        tail
 *	        +---------------------+----------+
 *	ARC_mfu |:::::#:::::::::::::::|o#o###o###|-->.   # already on L2ARC
 *	        +---------------------+----------+   |   o L2ARC eligible
 *	ARC_mru |:#:::::::::::::::::::|#o#ooo####|-->|   : ARC buffer
 *	        +---------------------+----------+   |
 *	             15.9 Gbytes      ^ 32 Mbytes    |
 *	                           headroom          |
 *	                                      l2arc_feed_thread()
 *	                                             |
 *	                 l2arc write hand <--[oooo]--'
 *	                         |           8 Mbyte
 *	                         |          write max
 *	                         V
 *		  +==============================+
 *	L2ARC dev |####|#|###|###|    |####| ... |
 *	          +==============================+
 *	                     32 Gbytes
 *
 * 3. If an ARC buffer is copied to the L2ARC but then hit instead of
 * evicted, then the L2ARC has cached a buffer much sooner than it probably
 * needed to, potentially wasting L2ARC device bandwidth and storage.  It is
 * safe to say that this is an uncommon case, since buffers at the end of
 * the ARC lists have moved there due to inactivity.
 *
 * 4. If the ARC evicts faster than the L2ARC can maintain a headroom,
 * then the L2ARC simply misses copying some buffers.  This serves as a
 * pressure valve to prevent heavy read workloads from both stalling the ARC
 * with waits and clogging the L2ARC with writes.  This also helps prevent
 * the potential for the L2ARC to churn if it attempts to cache content too
 * quickly, such as during backups of the entire pool.
 *
 * 5. After system boot and before the ARC has filled main memory, there are
 * no evictions from the ARC and so the tails of the ARC_mfu and ARC_mru
 * lists can remain mostly static.  Instead of searching from tail of these
 * lists as pictured, the l2arc_feed_thread() will search from the list heads
 * for eligible buffers, greatly increasing its chance of finding them.
 *
 * The L2ARC device write speed is also boosted during this time so that
 * the L2ARC warms up faster.  Since there have been no ARC evictions yet,
 * there are no L2ARC reads, and no fear of degrading read performance
 * through increased writes.
 *
 * 6. Writes to the L2ARC devices are grouped and sent in-sequence, so that
 * the vdev queue can aggregate them into larger and fewer writes.  Each
 * device is written to in a rotor fashion, sweeping writes through
 * available space then repeating.
 *
 * 7. The L2ARC does not store dirty content.  It never needs to flush
 * write buffers back to disk based storage.
 *
 * 8. If an ARC buffer is written (and dirtied) which also exists in the
 * L2ARC, the now stale L2ARC buffer is immediately dropped.
 *
 * The performance of the L2ARC can be tweaked by a number of tunables, which
 * may be necessary for different workloads:
 *
 *	l2arc_write_max		max write bytes per interval
 *	l2arc_write_boost	extra write bytes during device warmup
 *	l2arc_noprefetch	skip caching prefetched buffers
 *	l2arc_headroom		number of max device writes to precache
 *	l2arc_feed_secs		seconds between L2ARC writing
 *
 * Tunables may be removed or added as future performance improvements are
 * integrated, and also may become zpool properties.
 *
 * There are three key functions that control how the L2ARC warms up:
 *
 *	l2arc_write_eligible()	check if a buffer is eligible to cache
 *	l2arc_write_size()	calculate how much to write
 *	l2arc_write_interval()	calculate sleep delay between writes
 *
 * These three functions determine what to write, how much, and how quickly
 * to send writes.
 */

static boolean_t
l2arc_write_eligible(uint64_t spa_guid, arc_buf_hdr_t *ab)
{
	/*
	 * A buffer is *not* eligible for the L2ARC if it:
	 * 1. belongs to a different spa.
	 * 2. is already cached on the L2ARC.
	 * 3. has an I/O in progress (it may be an incomplete read).
	 * 4. is flagged not eligible (zfs property).
	 */
	if (ab->b_spa != spa_guid || ab->b_l2hdr != NULL ||
	    HDR_IO_IN_PROGRESS(ab) || !HDR_L2CACHE(ab))
		return (B_FALSE);

	return (B_TRUE);
}

static uint64_t
l2arc_write_size(l2arc_dev_t *dev)
{
	uint64_t size;

	size = dev->l2ad_write;

	if (arc_warm == B_FALSE)
		size += dev->l2ad_boost;

	return (size);

}

static clock_t
l2arc_write_interval(clock_t began, uint64_t wanted, uint64_t wrote)
{
	clock_t interval, next, now;

	/*
	 * If the ARC lists are busy, increase our write rate; if the
	 * lists are stale, idle back.  This is achieved by checking
	 * how much we previously wrote - if it was more than half of
	 * what we wanted, schedule the next write much sooner.
	 */
	if (l2arc_feed_again && wrote > (wanted / 2))
		interval = (hz * l2arc_feed_min_ms) / 1000;
	else
		interval = hz * l2arc_feed_secs;

	now = ddi_get_lbolt();
	next = MAX(now, MIN(now + interval, began + interval));

	return (next);
}

static void
l2arc_hdr_stat_add(void)
{
	ARCSTAT_INCR(arcstat_l2_hdr_size, HDR_SIZE + L2HDR_SIZE);
	ARCSTAT_INCR(arcstat_hdr_size, -HDR_SIZE);
}

static void
l2arc_hdr_stat_remove(void)
{
	ARCSTAT_INCR(arcstat_l2_hdr_size, -(HDR_SIZE + L2HDR_SIZE));
	ARCSTAT_INCR(arcstat_hdr_size, HDR_SIZE);
}

/*
 * Cycle through L2ARC devices.  This is how L2ARC load balances.
 * If a device is returned, this also returns holding the spa config lock.
 */
static l2arc_dev_t *
l2arc_dev_get_next(void)
{
	l2arc_dev_t *first, *next = NULL;

	/*
	 * Lock out the removal of spas (spa_namespace_lock), then removal
	 * of cache devices (l2arc_dev_mtx).  Once a device has been selected,
	 * both locks will be dropped and a spa config lock held instead.
	 */
	mutex_enter(&spa_namespace_lock);
	mutex_enter(&l2arc_dev_mtx);

	/* if there are no vdevs, there is nothing to do */
	if (l2arc_ndev == 0)
		goto out;

	first = NULL;
	next = l2arc_dev_last;
	do {
		/* loop around the list looking for a non-faulted vdev */
		if (next == NULL) {
			next = list_head(l2arc_dev_list);
		} else {
			next = list_next(l2arc_dev_list, next);
			if (next == NULL)
				next = list_head(l2arc_dev_list);
		}

		/* if we have come back to the start, bail out */
		if (first == NULL)
			first = next;
		else if (next == first)
			break;

	} while (vdev_is_dead(next->l2ad_vdev));

	/* if we were unable to find any usable vdevs, return NULL */
	if (vdev_is_dead(next->l2ad_vdev))
		next = NULL;

	l2arc_dev_last = next;

out:
	mutex_exit(&l2arc_dev_mtx);

	/*
	 * Grab the config lock to prevent the 'next' device from being
	 * removed while we are writing to it.
	 */
	if (next != NULL)
		spa_config_enter(next->l2ad_spa, SCL_L2ARC, next, RW_READER);
	mutex_exit(&spa_namespace_lock);

	return (next);
}

/*
 * Free buffers that were tagged for destruction.
 */
static void
l2arc_do_free_on_write()
{
	list_t *buflist;
	l2arc_data_free_t *df, *df_prev;

	mutex_enter(&l2arc_free_on_write_mtx);
	buflist = l2arc_free_on_write;

	for (df = list_tail(buflist); df; df = df_prev) {
		df_prev = list_prev(buflist, df);
		ASSERT(df->l2df_data != NULL);
		ASSERT(df->l2df_func != NULL);
		df->l2df_func(df->l2df_data, df->l2df_size);
		list_remove(buflist, df);
		kmem_free(df, sizeof (l2arc_data_free_t));
	}

	mutex_exit(&l2arc_free_on_write_mtx);
}

/*
 * A write to a cache device has completed.  Update all headers to allow
 * reads from these buffers to begin.
 */
static void
l2arc_write_done(zio_t *zio)
{
	l2arc_write_callback_t *cb;
	l2arc_dev_t *dev;
	list_t *buflist;
	arc_buf_hdr_t *head, *ab, *ab_prev;
	l2arc_buf_hdr_t *abl2;
	kmutex_t *hash_lock;

	cb = zio->io_private;
	ASSERT(cb != NULL);
	dev = cb->l2wcb_dev;
	ASSERT(dev != NULL);
	head = cb->l2wcb_head;
	ASSERT(head != NULL);
	buflist = dev->l2ad_buflist;
	ASSERT(buflist != NULL);
	DTRACE_PROBE2(l2arc__iodone, zio_t *, zio,
	    l2arc_write_callback_t *, cb);

	if (zio->io_error != 0)
		ARCSTAT_BUMP(arcstat_l2_writes_error);

	mutex_enter(&l2arc_buflist_mtx);

	/*
	 * All writes completed, or an error was hit.
	 */
	for (ab = list_prev(buflist, head); ab; ab = ab_prev) {
		ab_prev = list_prev(buflist, ab);

		hash_lock = HDR_LOCK(ab);
		if (!mutex_tryenter(hash_lock)) {
			/*
			 * This buffer misses out.  It may be in a stage
			 * of eviction.  Its ARC_L2_WRITING flag will be
			 * left set, denying reads to this buffer.
			 */
			ARCSTAT_BUMP(arcstat_l2_writes_hdr_miss);
			continue;
		}

		if (zio->io_error != 0) {
			/*
			 * Error - drop L2ARC entry.
			 */
			list_remove(buflist, ab);
			abl2 = ab->b_l2hdr;
			ab->b_l2hdr = NULL;
			kmem_free(abl2, sizeof (l2arc_buf_hdr_t));
			ARCSTAT_INCR(arcstat_l2_size, -ab->b_size);
		}

		/*
		 * Allow ARC to begin reads to this L2ARC entry.
		 */
		ab->b_flags &= ~ARC_L2_WRITING;

		mutex_exit(hash_lock);
	}

	atomic_inc_64(&l2arc_writes_done);
	list_remove(buflist, head);
	kmem_cache_free(hdr_cache, head);
	mutex_exit(&l2arc_buflist_mtx);

	l2arc_do_free_on_write();

	kmem_free(cb, sizeof (l2arc_write_callback_t));
}

/*
 * A read to a cache device completed.  Validate buffer contents before
 * handing over to the regular ARC routines.
 */
static void
l2arc_read_done(zio_t *zio)
{
	l2arc_read_callback_t *cb;
	arc_buf_hdr_t *hdr;
	arc_buf_t *buf;
	kmutex_t *hash_lock;
	int equal;

	ASSERT(zio->io_vd != NULL);
	ASSERT(zio->io_flags & ZIO_FLAG_DONT_PROPAGATE);

	spa_config_exit(zio->io_spa, SCL_L2ARC, zio->io_vd);

	cb = zio->io_private;
	ASSERT(cb != NULL);
	buf = cb->l2rcb_buf;
	ASSERT(buf != NULL);

	hash_lock = HDR_LOCK(buf->b_hdr);
	mutex_enter(hash_lock);
	hdr = buf->b_hdr;
	ASSERT3P(hash_lock, ==, HDR_LOCK(hdr));

	/*
	 * Check this survived the L2ARC journey.
	 */
	equal = arc_cksum_equal(buf);
	if (equal && zio->io_error == 0 && !HDR_L2_EVICTED(hdr)) {
		mutex_exit(hash_lock);
		zio->io_private = buf;
		zio->io_bp_copy = cb->l2rcb_bp;	/* XXX fix in L2ARC 2.0	*/
		zio->io_bp = &zio->io_bp_copy;	/* XXX fix in L2ARC 2.0	*/
		arc_read_done(zio);
	} else {
		mutex_exit(hash_lock);
		/*
		 * Buffer didn't survive caching.  Increment stats and
		 * reissue to the original storage device.
		 */
		if (zio->io_error != 0) {
			ARCSTAT_BUMP(arcstat_l2_io_error);
		} else {
			zio->io_error = EIO;
		}
		if (!equal)
			ARCSTAT_BUMP(arcstat_l2_cksum_bad);

		/*
		 * If there's no waiter, issue an async i/o to the primary
		 * storage now.  If there *is* a waiter, the caller must
		 * issue the i/o in a context where it's OK to block.
		 */
		if (zio->io_waiter == NULL) {
			zio_t *pio = zio_unique_parent(zio);

			ASSERT(!pio || pio->io_child_type == ZIO_CHILD_LOGICAL);

			zio_nowait(zio_read(pio, cb->l2rcb_spa, &cb->l2rcb_bp,
			    buf->b_data, zio->io_size, arc_read_done, buf,
			    zio->io_priority, cb->l2rcb_flags, &cb->l2rcb_zb));
		}
	}

	kmem_free(cb, sizeof (l2arc_read_callback_t));
}

/*
 * This is the list priority from which the L2ARC will search for pages to
 * cache.  This is used within loops (0..3) to cycle through lists in the
 * desired order.  This order can have a significant effect on cache
 * performance.
 *
 * Currently the metadata lists are hit first, MFU then MRU, followed by
 * the data lists.  This function returns a locked list, and also returns
 * the lock pointer.
 */
static list_t *
l2arc_list_locked(int list_num, kmutex_t **lock)
{
	list_t *list;

	ASSERT(list_num >= 0 && list_num <= 3);

	switch (list_num) {
	case 0:
		list = &arc_mfu->arcs_list[ARC_BUFC_METADATA];
		*lock = &arc_mfu->arcs_mtx;
		break;
	case 1:
		list = &arc_mru->arcs_list[ARC_BUFC_METADATA];
		*lock = &arc_mru->arcs_mtx;
		break;
	case 2:
		list = &arc_mfu->arcs_list[ARC_BUFC_DATA];
		*lock = &arc_mfu->arcs_mtx;
		break;
	case 3:
		list = &arc_mru->arcs_list[ARC_BUFC_DATA];
		*lock = &arc_mru->arcs_mtx;
		break;
	}

	ASSERT(!(MUTEX_HELD(*lock)));
	mutex_enter(*lock);
	return (list);
}

/*
 * Evict buffers from the device write hand to the distance specified in
 * bytes.  This distance may span populated buffers, it may span nothing.
 * This is clearing a region on the L2ARC device ready for writing.
 * If the 'all' boolean is set, every buffer is evicted.
 */
static void
l2arc_evict(l2arc_dev_t *dev, uint64_t distance, boolean_t all)
{
	list_t *buflist;
	l2arc_buf_hdr_t *abl2;
	arc_buf_hdr_t *ab, *ab_prev;
	kmutex_t *hash_lock;
	uint64_t taddr;

	buflist = dev->l2ad_buflist;

	if (buflist == NULL)
		return;

	if (!all && dev->l2ad_first) {
		/*
		 * This is the first sweep through the device.  There is
		 * nothing to evict.
		 */
		return;
	}

	if (dev->l2ad_hand >= (dev->l2ad_end - (2 * distance))) {
		/*
		 * When nearing the end of the device, evict to the end
		 * before the device write hand jumps to the start.
		 */
		taddr = dev->l2ad_end;
	} else {
		taddr = dev->l2ad_hand + distance;
	}
	DTRACE_PROBE4(l2arc__evict, l2arc_dev_t *, dev, list_t *, buflist,
	    uint64_t, taddr, boolean_t, all);

top:
	mutex_enter(&l2arc_buflist_mtx);
	for (ab = list_tail(buflist); ab; ab = ab_prev) {
		ab_prev = list_prev(buflist, ab);

		hash_lock = HDR_LOCK(ab);
		if (!mutex_tryenter(hash_lock)) {
			/*
			 * Missed the hash lock.  Retry.
			 */
			ARCSTAT_BUMP(arcstat_l2_evict_lock_retry);
			mutex_exit(&l2arc_buflist_mtx);
			mutex_enter(hash_lock);
			mutex_exit(hash_lock);
			goto top;
		}

		if (HDR_L2_WRITE_HEAD(ab)) {
			/*
			 * We hit a write head node.  Leave it for
			 * l2arc_write_done().
			 */
			list_remove(buflist, ab);
			mutex_exit(hash_lock);
			continue;
		}

		if (!all && ab->b_l2hdr != NULL &&
		    (ab->b_l2hdr->b_daddr > taddr ||
		    ab->b_l2hdr->b_daddr < dev->l2ad_hand)) {
			/*
			 * We've evicted to the target address,
			 * or the end of the device.
			 */
			mutex_exit(hash_lock);
			break;
		}

		if (HDR_FREE_IN_PROGRESS(ab)) {
			/*
			 * Already on the path to destruction.
			 */
			mutex_exit(hash_lock);
			continue;
		}

		if (ab->b_state == arc_l2c_only) {
			ASSERT(!HDR_L2_READING(ab));
			/*
			 * This doesn't exist in the ARC.  Destroy.
			 * arc_hdr_destroy() will call list_remove()
			 * and decrement arcstat_l2_size.
			 */
			arc_change_state(arc_anon, ab, hash_lock);
			arc_hdr_destroy(ab);
		} else {
			/*
			 * Invalidate issued or about to be issued
			 * reads, since we may be about to write
			 * over this location.
			 */
			if (HDR_L2_READING(ab)) {
				ARCSTAT_BUMP(arcstat_l2_evict_reading);
				ab->b_flags |= ARC_L2_EVICTED;
			}

			/*
			 * Tell ARC this no longer exists in L2ARC.
			 */
			if (ab->b_l2hdr != NULL) {
				abl2 = ab->b_l2hdr;
				ab->b_l2hdr = NULL;
				kmem_free(abl2, sizeof (l2arc_buf_hdr_t));
				ARCSTAT_INCR(arcstat_l2_size, -ab->b_size);
			}
			list_remove(buflist, ab);

			/*
			 * This may have been leftover after a
			 * failed write.
			 */
			ab->b_flags &= ~ARC_L2_WRITING;
		}
		mutex_exit(hash_lock);
	}
	mutex_exit(&l2arc_buflist_mtx);

	vdev_space_update(dev->l2ad_vdev, -(taddr - dev->l2ad_evict), 0, 0);
	dev->l2ad_evict = taddr;
}

/*
 * Find and write ARC buffers to the L2ARC device.
 *
 * An ARC_L2_WRITING flag is set so that the L2ARC buffers are not valid
 * for reading until they have completed writing.
 */
static uint64_t
l2arc_write_buffers(spa_t *spa, l2arc_dev_t *dev, uint64_t target_sz)
{
	arc_buf_hdr_t *ab, *ab_prev, *head;
	l2arc_buf_hdr_t *hdrl2;
	list_t *list;
	uint64_t passed_sz, write_sz, buf_sz, headroom;
	void *buf_data;
	kmutex_t *hash_lock, *list_lock;
	boolean_t have_lock, full;
	l2arc_write_callback_t *cb;
	zio_t *pio, *wzio;
	uint64_t guid = spa_load_guid(spa);

	ASSERT(dev->l2ad_vdev != NULL);

	pio = NULL;
	write_sz = 0;
	full = B_FALSE;
	head = kmem_cache_alloc(hdr_cache, KM_PUSHPAGE);
	head->b_flags |= ARC_L2_WRITE_HEAD;

	/*
	 * Copy buffers for L2ARC writing.
	 */
	mutex_enter(&l2arc_buflist_mtx);
	for (int try = 0; try <= 3; try++) {
		list = l2arc_list_locked(try, &list_lock);
		passed_sz = 0;

		/*
		 * L2ARC fast warmup.
		 *
		 * Until the ARC is warm and starts to evict, read from the
		 * head of the ARC lists rather than the tail.
		 */
		headroom = target_sz * l2arc_headroom;
		if (arc_warm == B_FALSE)
			ab = list_head(list);
		else
			ab = list_tail(list);

		for (; ab; ab = ab_prev) {
			if (arc_warm == B_FALSE)
				ab_prev = list_next(list, ab);
			else
				ab_prev = list_prev(list, ab);

			hash_lock = HDR_LOCK(ab);
			have_lock = MUTEX_HELD(hash_lock);
			if (!have_lock && !mutex_tryenter(hash_lock)) {
				/*
				 * Skip this buffer rather than waiting.
				 */
				continue;
			}

			passed_sz += ab->b_size;
			if (passed_sz > headroom) {
				/*
				 * Searched too far.
				 */
				mutex_exit(hash_lock);
				break;
			}

			if (!l2arc_write_eligible(guid, ab)) {
				mutex_exit(hash_lock);
				continue;
			}

			if ((write_sz + ab->b_size) > target_sz) {
				full = B_TRUE;
				mutex_exit(hash_lock);
				break;
			}

			if (pio == NULL) {
				/*
				 * Insert a dummy header on the buflist so
				 * l2arc_write_done() can find where the
				 * write buffers begin without searching.
				 */
				list_insert_head(dev->l2ad_buflist, head);

				cb = kmem_alloc(
				    sizeof (l2arc_write_callback_t), KM_SLEEP);
				cb->l2wcb_dev = dev;
				cb->l2wcb_head = head;
				pio = zio_root(spa, l2arc_write_done, cb,
				    ZIO_FLAG_CANFAIL);
			}

			/*
			 * Create and add a new L2ARC header.
			 */
			hdrl2 = kmem_zalloc(sizeof (l2arc_buf_hdr_t), KM_SLEEP);
			hdrl2->b_dev = dev;
			hdrl2->b_daddr = dev->l2ad_hand;

			ab->b_flags |= ARC_L2_WRITING;
			ab->b_l2hdr = hdrl2;
			list_insert_head(dev->l2ad_buflist, ab);
			buf_data = ab->b_buf->b_data;
			buf_sz = ab->b_size;

			/*
			 * Compute and store the buffer cksum before
			 * writing.  On debug the cksum is verified first.
			 */
			arc_cksum_verify(ab->b_buf);
			arc_cksum_compute(ab->b_buf, B_TRUE);

			mutex_exit(hash_lock);

			wzio = zio_write_phys(pio, dev->l2ad_vdev,
			    dev->l2ad_hand, buf_sz, buf_data, ZIO_CHECKSUM_OFF,
			    NULL, NULL, ZIO_PRIORITY_ASYNC_WRITE,
			    ZIO_FLAG_CANFAIL, B_FALSE);

			DTRACE_PROBE2(l2arc__write, vdev_t *, dev->l2ad_vdev,
			    zio_t *, wzio);
			(void) zio_nowait(wzio);

			/*
			 * Keep the clock hand suitably device-aligned.
			 */
			buf_sz = vdev_psize_to_asize(dev->l2ad_vdev, buf_sz);

			write_sz += buf_sz;
			dev->l2ad_hand += buf_sz;
		}

		mutex_exit(list_lock);

		if (full == B_TRUE)
			break;
	}
	mutex_exit(&l2arc_buflist_mtx);

	if (pio == NULL) {
		ASSERT0(write_sz);
		kmem_cache_free(hdr_cache, head);
		return (0);
	}

	ASSERT3U(write_sz, <=, target_sz);
	ARCSTAT_BUMP(arcstat_l2_writes_sent);
	ARCSTAT_INCR(arcstat_l2_write_bytes, write_sz);
	ARCSTAT_INCR(arcstat_l2_size, write_sz);
	vdev_space_update(dev->l2ad_vdev, write_sz, 0, 0);

	/*
	 * Bump device hand to the device start if it is approaching the end.
	 * l2arc_evict() will already have evicted ahead for this case.
	 */
	if (dev->l2ad_hand >= (dev->l2ad_end - target_sz)) {
		vdev_space_update(dev->l2ad_vdev,
		    dev->l2ad_end - dev->l2ad_hand, 0, 0);
		dev->l2ad_hand = dev->l2ad_start;
		dev->l2ad_evict = dev->l2ad_start;
		dev->l2ad_first = B_FALSE;
	}

	dev->l2ad_writing = B_TRUE;
	(void) zio_wait(pio);
	dev->l2ad_writing = B_FALSE;

	return (write_sz);
}

/*
 * This thread feeds the L2ARC at regular intervals.  This is the beating
 * heart of the L2ARC.
 */
static void
l2arc_feed_thread(void)
{
	callb_cpr_t cpr;
	l2arc_dev_t *dev;
	spa_t *spa;
	uint64_t size, wrote;
	clock_t begin, next = ddi_get_lbolt();

	CALLB_CPR_INIT(&cpr, &l2arc_feed_thr_lock, callb_generic_cpr, FTAG);

	mutex_enter(&l2arc_feed_thr_lock);

	while (l2arc_thread_exit == 0) {
		CALLB_CPR_SAFE_BEGIN(&cpr);
		(void) cv_timedwait(&l2arc_feed_thr_cv, &l2arc_feed_thr_lock,
		    next);
		CALLB_CPR_SAFE_END(&cpr, &l2arc_feed_thr_lock);
		next = ddi_get_lbolt() + hz;

		/*
		 * Quick check for L2ARC devices.
		 */
		mutex_enter(&l2arc_dev_mtx);
		if (l2arc_ndev == 0) {
			mutex_exit(&l2arc_dev_mtx);
			continue;
		}
		mutex_exit(&l2arc_dev_mtx);
		begin = ddi_get_lbolt();

		/*
		 * This selects the next l2arc device to write to, and in
		 * doing so the next spa to feed from: dev->l2ad_spa.   This
		 * will return NULL if there are now no l2arc devices or if
		 * they are all faulted.
		 *
		 * If a device is returned, its spa's config lock is also
		 * held to prevent device removal.  l2arc_dev_get_next()
		 * will grab and release l2arc_dev_mtx.
		 */
		if ((dev = l2arc_dev_get_next()) == NULL)
			continue;

		spa = dev->l2ad_spa;
		ASSERT(spa != NULL);

		/*
		 * If the pool is read-only then force the feed thread to
		 * sleep a little longer.
		 */
		if (!spa_writeable(spa)) {
			next = ddi_get_lbolt() + 5 * l2arc_feed_secs * hz;
			spa_config_exit(spa, SCL_L2ARC, dev);
			continue;
		}

		/*
		 * Avoid contributing to memory pressure.
		 */
		if (arc_reclaim_needed()) {
			ARCSTAT_BUMP(arcstat_l2_abort_lowmem);
			spa_config_exit(spa, SCL_L2ARC, dev);
			continue;
		}

		ARCSTAT_BUMP(arcstat_l2_feeds);

		size = l2arc_write_size(dev);

		/*
		 * Evict L2ARC buffers that will be overwritten.
		 */
		l2arc_evict(dev, size, B_FALSE);

		/*
		 * Write ARC buffers.
		 */
		wrote = l2arc_write_buffers(spa, dev, size);

		/*
		 * Calculate interval between writes.
		 */
		next = l2arc_write_interval(begin, size, wrote);
		spa_config_exit(spa, SCL_L2ARC, dev);
	}

	l2arc_thread_exit = 0;
	cv_broadcast(&l2arc_feed_thr_cv);
	CALLB_CPR_EXIT(&cpr);		/* drops l2arc_feed_thr_lock */
	thread_exit();
}

boolean_t
l2arc_vdev_present(vdev_t *vd)
{
	l2arc_dev_t *dev;

	mutex_enter(&l2arc_dev_mtx);
	for (dev = list_head(l2arc_dev_list); dev != NULL;
	    dev = list_next(l2arc_dev_list, dev)) {
		if (dev->l2ad_vdev == vd)
			break;
	}
	mutex_exit(&l2arc_dev_mtx);

	return (dev != NULL);
}

/*
 * Add a vdev for use by the L2ARC.  By this point the spa has already
 * validated the vdev and opened it.
 */
void
l2arc_add_vdev(spa_t *spa, vdev_t *vd)
{
	l2arc_dev_t *adddev;

	ASSERT(!l2arc_vdev_present(vd));

	/*
	 * Create a new l2arc device entry.
	 */
	adddev = kmem_zalloc(sizeof (l2arc_dev_t), KM_SLEEP);
	adddev->l2ad_spa = spa;
	adddev->l2ad_vdev = vd;
	adddev->l2ad_write = l2arc_write_max;
	adddev->l2ad_boost = l2arc_write_boost;
	adddev->l2ad_start = VDEV_LABEL_START_SIZE;
	adddev->l2ad_end = VDEV_LABEL_START_SIZE + vdev_get_min_asize(vd);
	adddev->l2ad_hand = adddev->l2ad_start;
	adddev->l2ad_evict = adddev->l2ad_start;
	adddev->l2ad_first = B_TRUE;
	adddev->l2ad_writing = B_FALSE;
	ASSERT3U(adddev->l2ad_write, >, 0);

	/*
	 * This is a list of all ARC buffers that are still valid on the
	 * device.
	 */
	adddev->l2ad_buflist = kmem_zalloc(sizeof (list_t), KM_SLEEP);
	list_create(adddev->l2ad_buflist, sizeof (arc_buf_hdr_t),
	    offsetof(arc_buf_hdr_t, b_l2node));

	vdev_space_update(vd, 0, 0, adddev->l2ad_end - adddev->l2ad_hand);

	/*
	 * Add device to global list
	 */
	mutex_enter(&l2arc_dev_mtx);
	list_insert_head(l2arc_dev_list, adddev);
	atomic_inc_64(&l2arc_ndev);
	mutex_exit(&l2arc_dev_mtx);
}

/*
 * Remove a vdev from the L2ARC.
 */
void
l2arc_remove_vdev(vdev_t *vd)
{
	l2arc_dev_t *dev, *nextdev, *remdev = NULL;

	/*
	 * Find the device by vdev
	 */
	mutex_enter(&l2arc_dev_mtx);
	for (dev = list_head(l2arc_dev_list); dev; dev = nextdev) {
		nextdev = list_next(l2arc_dev_list, dev);
		if (vd == dev->l2ad_vdev) {
			remdev = dev;
			break;
		}
	}
	ASSERT(remdev != NULL);

	/*
	 * Remove device from global list
	 */
	list_remove(l2arc_dev_list, remdev);
	l2arc_dev_last = NULL;		/* may have been invalidated */
	atomic_dec_64(&l2arc_ndev);
	mutex_exit(&l2arc_dev_mtx);

	/*
	 * Clear all buflists and ARC references.  L2ARC device flush.
	 */
	l2arc_evict(remdev, 0, B_TRUE);
	list_destroy(remdev->l2ad_buflist);
	kmem_free(remdev->l2ad_buflist, sizeof (list_t));
	kmem_free(remdev, sizeof (l2arc_dev_t));
}

void
l2arc_init(void)
{
	l2arc_thread_exit = 0;
	l2arc_ndev = 0;
	l2arc_writes_sent = 0;
	l2arc_writes_done = 0;

	mutex_init(&l2arc_feed_thr_lock, NULL, MUTEX_DEFAULT, NULL);
	cv_init(&l2arc_feed_thr_cv, NULL, CV_DEFAULT, NULL);
	mutex_init(&l2arc_dev_mtx, NULL, MUTEX_DEFAULT, NULL);
	mutex_init(&l2arc_buflist_mtx, NULL, MUTEX_DEFAULT, NULL);
	mutex_init(&l2arc_free_on_write_mtx, NULL, MUTEX_DEFAULT, NULL);

	l2arc_dev_list = &L2ARC_dev_list;
	l2arc_free_on_write = &L2ARC_free_on_write;
	list_create(l2arc_dev_list, sizeof (l2arc_dev_t),
	    offsetof(l2arc_dev_t, l2ad_node));
	list_create(l2arc_free_on_write, sizeof (l2arc_data_free_t),
	    offsetof(l2arc_data_free_t, l2df_list_node));
}

void
l2arc_fini(void)
{
	/*
	 * This is called from dmu_fini(), which is called from spa_fini();
	 * Because of this, we can assume that all l2arc devices have
	 * already been removed when the pools themselves were removed.
	 */

	l2arc_do_free_on_write();

	mutex_destroy(&l2arc_feed_thr_lock);
	cv_destroy(&l2arc_feed_thr_cv);
	mutex_destroy(&l2arc_dev_mtx);
	mutex_destroy(&l2arc_buflist_mtx);
	mutex_destroy(&l2arc_free_on_write_mtx);

	list_destroy(l2arc_dev_list);
	list_destroy(l2arc_free_on_write);
}

void
l2arc_start(void)
{
	if (!(spa_mode_global & FWRITE))
		return;

	(void) thread_create(NULL, 0, l2arc_feed_thread, NULL, 0, &p0,
	    TS_RUN, minclsyspri);
}

void
l2arc_stop(void)
{
	if (!(spa_mode_global & FWRITE))
		return;

	mutex_enter(&l2arc_feed_thr_lock);
	cv_signal(&l2arc_feed_thr_cv);	/* kick thread out of startup */
	l2arc_thread_exit = 1;
	while (l2arc_thread_exit != 0)
		cv_wait(&l2arc_feed_thr_cv, &l2arc_feed_thr_lock);
	mutex_exit(&l2arc_feed_thr_lock);
}<|MERGE_RESOLUTION|>--- conflicted
+++ resolved
@@ -294,12 +294,9 @@
 	kstat_named_t arcstat_duplicate_buffers;
 	kstat_named_t arcstat_duplicate_buffers_size;
 	kstat_named_t arcstat_duplicate_reads;
-<<<<<<< HEAD
 	kstat_named_t arcstat_meta_used;
 	kstat_named_t arcstat_meta_limit;
 	kstat_named_t arcstat_meta_max;
-=======
->>>>>>> 741652b0
 } arc_stats_t;
 
 static arc_stats_t arc_stats = {
@@ -358,14 +355,10 @@
 	{ "memory_throttle_count",	KSTAT_DATA_UINT64 },
 	{ "duplicate_buffers",		KSTAT_DATA_UINT64 },
 	{ "duplicate_buffers_size",	KSTAT_DATA_UINT64 },
-<<<<<<< HEAD
 	{ "duplicate_reads",		KSTAT_DATA_UINT64 },
 	{ "arc_meta_used",		KSTAT_DATA_UINT64 },
 	{ "arc_meta_limit",		KSTAT_DATA_UINT64 },
 	{ "arc_meta_max",		KSTAT_DATA_UINT64 }
-=======
-	{ "duplicate_reads",		KSTAT_DATA_UINT64 }
->>>>>>> 741652b0
 };
 
 #define	ARCSTAT(stat)	(arc_stats.stat.value.ui64)
@@ -1686,11 +1679,7 @@
  * Called from the DMU to determine if the current buffer should be
  * evicted. In order to ensure proper locking, the eviction must be initiated
  * from the DMU. Return true if the buffer is associated with user data and
-<<<<<<< HEAD
- * duplicates buffers still exist.
-=======
  * duplicate buffers still exist.
->>>>>>> 741652b0
  */
 boolean_t
 arc_buf_eviction_needed(arc_buf_t *buf)
