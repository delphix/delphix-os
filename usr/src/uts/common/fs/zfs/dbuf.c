--- conflicted
+++ resolved
@@ -2650,12 +2650,8 @@
 	ASSERT(db->db_dirtycnt > 0);
 	db->db_dirtycnt -= 1;
 	db->db_data_pending = NULL;
-<<<<<<< HEAD
+
 	dbuf_rele_and_unlock(db, (void *)(uintptr_t)tx->tx_txg);
-=======
-
-	dbuf_rele_and_unlock(db, (void *)(uintptr_t)txg);
->>>>>>> f72291e4
 }
 
 static void
