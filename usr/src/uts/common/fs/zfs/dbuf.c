--- conflicted
+++ resolved
@@ -1068,13 +1068,8 @@
 	    BP_IS_HOLE(db->db_blkptr)))) {
 		arc_buf_contents_t type = DBUF_GET_BUFC_TYPE(db);
 
-<<<<<<< HEAD
 		dbuf_set_data(db, arc_alloc_buf(db->db_objset->os_spa, db, type,
 		    db->db.db_size));
-=======
-		dbuf_set_data(db, arc_buf_alloc(db->db_objset->os_spa,
-		    db->db.db_size, db, type));
->>>>>>> ea4a67f4
 		bzero(db->db.db_data, db->db.db_size);
 
 		if (db->db_blkptr != NULL && db->db_level > 0 &&
@@ -3559,21 +3554,14 @@
 	dmu_buf_impl_t *db = vdb;
 	dnode_t *dn;
 	blkptr_t *bp;
-<<<<<<< HEAD
-	int i;
-=======
 	uint64_t i;
->>>>>>> ea4a67f4
 	int epbs;
 
 	ASSERT3U(db->db_level, >, 0);
 	DB_DNODE_ENTER(db);
 	dn = DB_DNODE(db);
 	epbs = dn->dn_phys->dn_indblkshift - SPA_BLKPTRSHIFT;
-<<<<<<< HEAD
 	ASSERT3U(epbs, <, 32);
-=======
->>>>>>> ea4a67f4
 
 	/* Determine if all our children are holes */
 	for (i = 0, bp = db->db.db_data; i < 1 << epbs; i++, bp++) {
@@ -3586,7 +3574,6 @@
 	 * we may get compressed away.
 	 */
 	if (i == 1 << epbs) {
-<<<<<<< HEAD
 		/*
 		 * We only found holes. Grab the rwlock to prevent
 		 * anybody from reading the blocks we're about to
@@ -3595,10 +3582,6 @@
 		rw_enter(&dn->dn_struct_rwlock, RW_WRITER);
 		bzero(db->db.db_data, db->db.db_size);
 		rw_exit(&dn->dn_struct_rwlock);
-=======
-		/* didn't find any non-holes */
-		bzero(db->db.db_data, db->db.db_size);
->>>>>>> ea4a67f4
 	}
 	DB_DNODE_EXIT(db);
 }
@@ -3989,7 +3972,6 @@
 		 * The BP for this block has been provided by open context
 		 * (by dmu_sync() or dmu_buf_write_embedded()).
 		 */
-<<<<<<< HEAD
 		abd_t *contents = (data != NULL) ?
 		    abd_get_from_buf(data->b_data, arc_buf_size(data)) : NULL;
 
@@ -3998,15 +3980,6 @@
 		    dbuf_write_override_ready, NULL, NULL,
 		    dbuf_write_override_done, dr, ZIO_PRIORITY_ASYNC_WRITE,
 		    ZIO_FLAG_MUSTSUCCEED, &zb);
-=======
-		void *contents = (data != NULL) ? data->b_data : NULL;
-
-		dr->dr_zio = zio_write(zio, os->os_spa, txg,
-		    &dr->dr_bp_copy, contents, db->db.db_size, &zp,
-		    dbuf_write_override_ready, NULL, NULL,
-		    dbuf_write_override_done,
-		    dr, ZIO_PRIORITY_ASYNC_WRITE, ZIO_FLAG_MUSTSUCCEED, &zb);
->>>>>>> ea4a67f4
 		mutex_enter(&db->db_mtx);
 		dr->dt.dl.dr_override_state = DR_NOT_OVERRIDDEN;
 		zio_write_override(dr->dr_zio, &dr->dt.dl.dr_overridden_by,
@@ -4016,16 +3989,9 @@
 		ASSERT(zp.zp_checksum == ZIO_CHECKSUM_OFF ||
 		    zp.zp_checksum == ZIO_CHECKSUM_NOPARITY);
 		dr->dr_zio = zio_write(zio, os->os_spa, txg,
-<<<<<<< HEAD
 		    &dr->dr_bp_copy, NULL, db->db.db_size, db->db.db_size,
 		    &zp, dbuf_write_nofill_ready, NULL, NULL,
 		    dbuf_write_nofill_done, db, ZIO_PRIORITY_ASYNC_WRITE,
-=======
-		    &dr->dr_bp_copy, NULL, db->db.db_size, &zp,
-		    dbuf_write_nofill_ready, NULL, NULL,
-		    dbuf_write_nofill_done, db,
-		    ZIO_PRIORITY_ASYNC_WRITE,
->>>>>>> ea4a67f4
 		    ZIO_FLAG_MUSTSUCCEED | ZIO_FLAG_NODATA, &zb);
 	} else {
 		ASSERT(arc_released(data));
@@ -4041,12 +4007,7 @@
 
 		dr->dr_zio = arc_write(zio, os->os_spa, txg,
 		    &dr->dr_bp_copy, data, DBUF_IS_L2CACHEABLE(db),
-<<<<<<< HEAD
 		    &zp, dbuf_write_ready, children_ready_cb,
-=======
-		    DBUF_IS_L2COMPRESSIBLE(db), &zp, dbuf_write_ready,
-		    children_ready_cb,
->>>>>>> ea4a67f4
 		    dbuf_write_physdone, dbuf_write_done, db,
 		    ZIO_PRIORITY_ASYNC_WRITE, ZIO_FLAG_MUSTSUCCEED,
 		    &zb);
