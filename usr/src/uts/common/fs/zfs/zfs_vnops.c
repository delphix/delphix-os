--- conflicted
+++ resolved
@@ -20,11 +20,7 @@
  */
 /*
  * Copyright (c) 2005, 2010, Oracle and/or its affiliates. All rights reserved.
-<<<<<<< HEAD
  * Copyright (c) 2012, 2014 by Delphix. All rights reserved.
-=======
- * Copyright (c) 2013, 2014 by Delphix. All rights reserved.
->>>>>>> 4bb73804
  * Copyright 2014 Nexenta Systems, Inc.  All rights reserved.
  */
 
@@ -1850,11 +1846,7 @@
 	 * (due to active holds on the vnode due to the file being open).
 	 */
 	if (may_delete_now)
-<<<<<<< HEAD
-		dmu_tx_hold_netfree(tx);
-=======
 		dmu_tx_mark_netfree(tx);
->>>>>>> 4bb73804
 
 	error = dmu_tx_assign(tx, waited ? TXG_WAITED : TXG_NOWAIT);
 	if (error) {
