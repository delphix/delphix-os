--- conflicted
+++ resolved
@@ -677,22 +677,16 @@
 #define	DMU_OBJECT_END	(-1ULL)
 
 dmu_tx_t *dmu_tx_create(objset_t *os);
-<<<<<<< HEAD
 void dmu_tx_hold_write(dmu_tx_t *tx, uint64_t object, uint64_t off,
     uint64_t len);
+void dmu_tx_hold_write_by_dnode(dmu_tx_t *tx, dnode_t *dn, uint64_t off,
+    int len);
 void dmu_tx_hold_free(dmu_tx_t *tx, uint64_t object, uint64_t off,
     uint64_t len);
 void dmu_tx_hold_remap_l1indirect(dmu_tx_t *tx, uint64_t object);
 void dmu_tx_hold_netfree(dmu_tx_t *tx);
-=======
-void dmu_tx_hold_write(dmu_tx_t *tx, uint64_t object, uint64_t off, int len);
-void dmu_tx_hold_write_by_dnode(dmu_tx_t *tx, dnode_t *dn, uint64_t off,
-    int len);
-void dmu_tx_hold_free(dmu_tx_t *tx, uint64_t object, uint64_t off,
-    uint64_t len);
 void dmu_tx_hold_free_by_dnode(dmu_tx_t *tx, dnode_t *dn, uint64_t off,
     uint64_t len);
->>>>>>> fd3bae1d
 void dmu_tx_hold_zap(dmu_tx_t *tx, uint64_t object, int add, const char *name);
 void dmu_tx_hold_zap_by_dnode(dmu_tx_t *tx, dnode_t *dn, int add,
     const char *name);
