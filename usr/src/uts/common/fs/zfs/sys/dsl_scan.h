--- conflicted
+++ resolved
@@ -20,12 +20,8 @@
  */
 /*
  * Copyright (c) 2010, Oracle and/or its affiliates. All rights reserved.
-<<<<<<< HEAD
  * Copyright (c) 2012, 2015 by Delphix. All rights reserved.
-=======
- * Copyright (c) 2012, 2014 by Delphix. All rights reserved.
  * Copyright (c) 2017 Datto Inc.
->>>>>>> 1702cce7
  */
 
 #ifndef	_SYS_DSL_SCAN_H
@@ -121,12 +117,7 @@
 	boolean_t scn_is_bptree;
 	boolean_t scn_async_destroying;
 	boolean_t scn_async_stalled;
-<<<<<<< HEAD
 	uint64_t  scn_async_block_min_time_ms;
-
-	/* for debugging / information */
-=======
->>>>>>> 1702cce7
 	uint64_t scn_visited_this_txg;
 
 	dsl_scan_phys_t scn_phys;
