--- conflicted
+++ resolved
@@ -20,12 +20,8 @@
  */
 /*
  * Copyright (c) 2005, 2010, Oracle and/or its affiliates. All rights reserved.
-<<<<<<< HEAD
+ * Copyright (c) 2011-2012 Pawel Jakub Dawidek. All rights reserved.
  * Copyright (c) 2012, 2016 by Delphix. All rights reserved.
-=======
- * Copyright (c) 2011-2012 Pawel Jakub Dawidek. All rights reserved.
- * Copyright (c) 2012, 2015 by Delphix. All rights reserved.
->>>>>>> ea4a67f4
  * Copyright 2016 RackTop Systems.
  * Copyright (c) 2014 Integros [integros.com]
  */
