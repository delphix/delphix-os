--- conflicted
+++ resolved
@@ -1085,23 +1085,10 @@
     int integer_size, uint64_t num_integers,
     const void *val, dmu_tx_t *tx, void *tag)
 {
-<<<<<<< HEAD
-	zap_t *zap;
-=======
 	int err = 0;
-	mzap_ent_t *mze;
->>>>>>> fd3bae1d
 	const uint64_t *intval = val;
 
-<<<<<<< HEAD
-	int err =
-	    zap_lockdir(os, zapobj, tx, RW_WRITER, TRUE, TRUE, FTAG, &zap);
-	if (err != 0)
-		return (err);
 	zap_name_t *zn = zap_name_alloc(zap, key, 0);
-=======
-	zn = zap_name_alloc(zap, key, 0);
->>>>>>> fd3bae1d
 	if (zn == NULL) {
 		zap_unlockdir(zap, tag);
 		return (SET_ERROR(ENOTSUP));
@@ -1277,24 +1264,10 @@
 zap_remove_impl(zap_t *zap, const char *name,
     matchtype_t mt, dmu_tx_t *tx)
 {
-<<<<<<< HEAD
-	zap_t *zap;
-
-	int err =
-	    zap_lockdir(os, zapobj, tx, RW_WRITER, TRUE, FALSE, FTAG, &zap);
-	if (err != 0)
-		return (err);
+	int err = 0;
+
 	zap_name_t *zn = zap_name_alloc(zap, name, mt);
-	if (zn == NULL) {
-		zap_unlockdir(zap, FTAG);
-=======
-	mzap_ent_t *mze;
-	zap_name_t *zn;
-	int err = 0;
-
-	zn = zap_name_alloc(zap, name, mt);
 	if (zn == NULL)
->>>>>>> fd3bae1d
 		return (SET_ERROR(ENOTSUP));
 	if (!zap->zap_ismicro) {
 		err = fzap_remove(zn, tx);
