--- conflicted
+++ resolved
@@ -3030,12 +3030,8 @@
  *    zfs_condense_pct/100 times the size of the optimal representation (i.e.
  *    zfs_condense_pct = 110 and in-core = 1MB, optimal = 1.1MB).
  *
-<<<<<<< HEAD
  * 3. Do not condense if the on-disk size of the space map does not actually
  *    decrease.
- *
-=======
->>>>>>> 17f11284
  * Unfortunately, we cannot compute the on-disk size of the space map in this
  * context because we cannot accurately compute the effects of compression, etc.
  * Instead, we apply the heuristic described in the block comment for
@@ -3055,26 +3051,6 @@
 	ASSERT3U(spa_sync_pass(vd->vdev_spa), ==, 1);
 
 	/*
-<<<<<<< HEAD
-=======
-	 * Allocations and frees in early passes are generally more space
-	 * efficient (in terms of blocks described in space map entries)
-	 * than the ones in later passes (e.g. we don't compress after
-	 * sync pass 5) and condensing a metaslab multiple times in a txg
-	 * could degrade performance.
-	 *
-	 * Thus we prefer condensing each metaslab at most once every txg at
-	 * the earliest sync pass possible. If a metaslab is eligible for
-	 * condensing again after being considered for condensing within the
-	 * same txg, it will hopefully be dirty in the next txg where it will
-	 * be condensed at an earlier pass.
-	 */
-	if (msp->ms_condense_checked_txg == current_txg)
-		return (B_FALSE);
-	msp->ms_condense_checked_txg = current_txg;
-
-	/*
->>>>>>> 17f11284
 	 * We always condense metaslabs that are empty and metaslabs for
 	 * which a condense request has been made.
 	 */
@@ -3082,22 +3058,11 @@
 	    msp->ms_condense_wanted)
 		return (B_TRUE);
 
-<<<<<<< HEAD
 	uint64_t record_size = MAX(sm->sm_blksz, vdev_blocksize);
 	uint64_t object_size = space_map_length(sm);
 	uint64_t optimal_size = space_map_estimate_optimal_size(sm,
 	    msp->ms_allocatable, SM_NO_VDEVID);
 
-=======
-	uint64_t object_size = space_map_length(msp->ms_sm);
-	uint64_t optimal_size = space_map_estimate_optimal_size(sm,
-	    msp->ms_allocatable, SM_NO_VDEVID);
-
-	dmu_object_info_t doi;
-	dmu_object_info_from_db(sm->sm_dbuf, &doi);
-	uint64_t record_size = MAX(doi.doi_data_block_size, vdev_blocksize);
-
->>>>>>> 17f11284
 	return (object_size >= (optimal_size * zfs_condense_pct / 100) &&
 	    object_size > zfs_metaslab_condense_block_threshold * record_size);
 }
@@ -3221,17 +3186,10 @@
 	 * sync pass 1.
 	 */
 	space_map_write(sm, condense_tree, SM_ALLOC, SM_NO_VDEVID, tx);
-<<<<<<< HEAD
 	space_map_write(sm, msp->ms_allocatable, SM_FREE, SM_NO_VDEVID, tx);
 
 	range_tree_vacate(condense_tree, NULL, NULL);
 	range_tree_destroy(condense_tree);
-=======
-	range_tree_vacate(condense_tree, NULL, NULL);
-	range_tree_destroy(condense_tree);
-
-	space_map_write(sm, msp->ms_allocatable, SM_FREE, SM_NO_VDEVID, tx);
->>>>>>> 17f11284
 	mutex_enter(&msp->ms_lock);
 
 	msp->ms_condensing = B_FALSE;
@@ -3588,12 +3546,8 @@
 		spa->spa_unflushed_stats.sus_memused +=
 		    metaslab_unflushed_changes_memused(msp);
 	} else {
-<<<<<<< HEAD
 		ASSERT(!spa_feature_is_enabled(spa, SPA_FEATURE_LOG_SPACEMAP));
 
-=======
-		mutex_exit(&msp->ms_lock);
->>>>>>> 17f11284
 		space_map_write(msp->ms_sm, alloctree, SM_ALLOC,
 		    SM_NO_VDEVID, tx);
 		space_map_write(msp->ms_sm, msp->ms_freeing, SM_FREE,
