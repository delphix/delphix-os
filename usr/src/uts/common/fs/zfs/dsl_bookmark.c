--- conflicted
+++ resolved
@@ -14,12 +14,8 @@
  */
 
 /*
-<<<<<<< HEAD
  * Copyright (c) 2013, 2017 by Delphix. All rights reserved.
-=======
- * Copyright (c) 2013, 2014 by Delphix. All rights reserved.
  * Copyright 2017 Nexenta Systems, Inc.
->>>>>>> a317d5f6
  */
 
 #include <sys/zfs_context.h>
@@ -68,13 +64,8 @@
     zfs_bookmark_phys_t *bmark_phys)
 {
 	objset_t *mos = ds->ds_dir->dd_pool->dp_meta_objset;
-<<<<<<< HEAD
 	uint64_t bmark_zapobj = ds->ds_bookmarks_obj;
-	matchtype_t mt;
-=======
-	uint64_t bmark_zapobj = ds->ds_bookmarks;
 	matchtype_t mt = 0;
->>>>>>> a317d5f6
 	int err;
 
 	if (bmark_zapobj == 0)
@@ -749,9 +740,8 @@
     dmu_tx_t *tx)
 {
 	objset_t *mos = ds->ds_dir->dd_pool->dp_meta_objset;
-<<<<<<< HEAD
 	uint64_t bmark_zapobj = ds->ds_bookmarks_obj;
-	matchtype_t mt;
+	matchtype_t mt = 0;
 	/*
 	 * 'search' must be zeroed so that dbn_flags (which is used in
 	 * dsl_bookmark_compare()) will be zeroed even if the on-disk
@@ -767,9 +757,7 @@
 	 */
 
 	if (dsl_dataset_phys(ds)->ds_flags & DS_FLAG_CI_DATASET)
-		mt = MT_FIRST;
-	else
-		mt = MT_EXACT;
+		mt = MT_NORMALIZE;
 	VERIFY0(zap_lookup_norm(mos, bmark_zapobj, name, sizeof (uint64_t),
 	    sizeof (zfs_bookmark_phys_t) / sizeof (uint64_t),
 	    &search.dbn_phys, mt, realname, sizeof (realname), NULL));
@@ -817,13 +805,6 @@
 			dsl_deadlist_remove_key(&ds->ds_deadlist,
 			    dbn->dbn_phys.zbm_creation_txg, tx);
 		}
-=======
-	uint64_t bmark_zapobj = ds->ds_bookmarks;
-	matchtype_t mt = 0;
-
-	if (dsl_dataset_phys(ds)->ds_flags & DS_FLAG_CI_DATASET)
-		mt = MT_NORMALIZE;
->>>>>>> a317d5f6
 
 		spa_feature_decr(dmu_objset_spa(mos),
 		    SPA_FEATURE_BOOKMARK_WRITTEN, tx);
