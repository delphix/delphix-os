--- conflicted
+++ resolved
@@ -260,11 +260,7 @@
 		return (0);
 	}
 
-<<<<<<< HEAD
-	if (pd && !pd->pd_exited && prefetch_needed(pd, bp)) {
-=======
 	if (pd != NULL && !pd->pd_exited && prefetch_needed(pd, bp)) {
->>>>>>> 2bcf0248
 		uint64_t size = BP_GET_LSIZE(bp);
 		mutex_enter(&pd->pd_mtx);
 		ASSERT(pd->pd_bytes_fetched >= 0);
@@ -498,11 +494,10 @@
 	arc_flags_t aflags = ARC_FLAG_NOWAIT | ARC_FLAG_PREFETCH;
 
 	ASSERT(pfd->pd_bytes_fetched >= 0);
-<<<<<<< HEAD
+
 	if (bp == NULL)
 		return (0);
-=======
->>>>>>> 2bcf0248
+
 	if (pfd->pd_cancel)
 		return (SET_ERROR(EINTR));
 
