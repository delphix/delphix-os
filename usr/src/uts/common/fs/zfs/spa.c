/*
 * CDDL HEADER START
 *
 * The contents of this file are subject to the terms of the
 * Common Development and Distribution License (the "License").
 * You may not use this file except in compliance with the License.
 *
 * You can obtain a copy of the license at usr/src/OPENSOLARIS.LICENSE
 * or http://www.opensolaris.org/os/licensing.
 * See the License for the specific language governing permissions
 * and limitations under the License.
 *
 * When distributing Covered Code, include this CDDL HEADER in each
 * file and include the License file at usr/src/OPENSOLARIS.LICENSE.
 * If applicable, add the following below this CDDL HEADER, with the
 * fields enclosed by brackets "[]" replaced with your own identifying
 * information: Portions Copyright [yyyy] [name of copyright owner]
 *
 * CDDL HEADER END
 */

/*
 * Copyright (c) 2005, 2010, Oracle and/or its affiliates. All rights reserved.
 * Copyright (c) 2011, 2015 by Delphix. All rights reserved.
 * Copyright (c) 2013, 2014, Nexenta Systems, Inc.  All rights reserved.
 * Copyright (c) 2014 Spectra Logic Corporation, All rights reserved.
 * Copyright 2013 Saso Kiselkov. All rights reserved.
 */

/*
 * SPA: Storage Pool Allocator
 *
 * This file contains all the routines used when modifying on-disk SPA state.
 * This includes opening, importing, destroying, exporting a pool, and syncing a
 * pool.
 */

#include <sys/zfs_context.h>
#include <sys/fm/fs/zfs.h>
#include <sys/spa_impl.h>
#include <sys/zio.h>
#include <sys/zio_checksum.h>
#include <sys/dmu.h>
#include <sys/dmu_tx.h>
#include <sys/zap.h>
#include <sys/zil.h>
#include <sys/ddt.h>
#include <sys/vdev_impl.h>
#include <sys/vdev_removal.h>
#include <sys/vdev_indirect_mapping.h>
#include <sys/vdev_indirect_births.h>
#include <sys/metaslab.h>
#include <sys/metaslab_impl.h>
#include <sys/uberblock_impl.h>
#include <sys/txg.h>
#include <sys/avl.h>
#include <sys/bpobj.h>
#include <sys/dmu_traverse.h>
#include <sys/dmu_objset.h>
#include <sys/unique.h>
#include <sys/dsl_pool.h>
#include <sys/dsl_dataset.h>
#include <sys/dsl_dir.h>
#include <sys/dsl_prop.h>
#include <sys/dsl_synctask.h>
#include <sys/fs/zfs.h>
#include <sys/arc.h>
#include <sys/callb.h>
#include <sys/systeminfo.h>
#include <sys/spa_boot.h>
#include <sys/zfs_ioctl.h>
#include <sys/dsl_scan.h>
#include <sys/zfeature.h>
#include <sys/dsl_destroy.h>

#ifdef	_KERNEL
#include <sys/bootprops.h>
#include <sys/callb.h>
#include <sys/cpupart.h>
#include <sys/pool.h>
#include <sys/sysdc.h>
#include <sys/zone.h>
#endif	/* _KERNEL */

#include "zfs_prop.h"
#include "zfs_comutil.h"

/*
 * The interval, in seconds, at which failed configuration cache file writes
 * should be retried.
 */
int zfs_ccw_retry_interval = 300;

typedef enum zti_modes {
	ZTI_MODE_FIXED,			/* value is # of threads (min 1) */
	ZTI_MODE_BATCH,			/* cpu-intensive; value is ignored */
	ZTI_MODE_NULL,			/* don't create a taskq */
	ZTI_NMODES
} zti_modes_t;

#define	ZTI_P(n, q)	{ ZTI_MODE_FIXED, (n), (q) }
#define	ZTI_BATCH	{ ZTI_MODE_BATCH, 0, 1 }
#define	ZTI_NULL	{ ZTI_MODE_NULL, 0, 0 }

#define	ZTI_N(n)	ZTI_P(n, 1)
#define	ZTI_ONE		ZTI_N(1)

typedef struct zio_taskq_info {
	zti_modes_t zti_mode;
	uint_t zti_value;
	uint_t zti_count;
} zio_taskq_info_t;

static const char *const zio_taskq_types[ZIO_TASKQ_TYPES] = {
	"issue", "issue_high", "intr", "intr_high"
};

/*
 * This table defines the taskq settings for each ZFS I/O type. When
 * initializing a pool, we use this table to create an appropriately sized
 * taskq. Some operations are low volume and therefore have a small, static
 * number of threads assigned to their taskqs using the ZTI_N(#) or ZTI_ONE
 * macros. Other operations process a large amount of data; the ZTI_BATCH
 * macro causes us to create a taskq oriented for throughput. Some operations
 * are so high frequency and short-lived that the taskq itself can become a a
 * point of lock contention. The ZTI_P(#, #) macro indicates that we need an
 * additional degree of parallelism specified by the number of threads per-
 * taskq and the number of taskqs; when dispatching an event in this case, the
 * particular taskq is chosen at random.
 *
 * The different taskq priorities are to handle the different contexts (issue
 * and interrupt) and then to reserve threads for ZIO_PRIORITY_NOW I/Os that
 * need to be handled with minimum delay.
 */
const zio_taskq_info_t zio_taskqs[ZIO_TYPES][ZIO_TASKQ_TYPES] = {
	/* ISSUE	ISSUE_HIGH	INTR		INTR_HIGH */
	{ ZTI_ONE,	ZTI_NULL,	ZTI_ONE,	ZTI_NULL }, /* NULL */
	{ ZTI_N(8),	ZTI_NULL,	ZTI_P(12, 8),	ZTI_NULL }, /* READ */
	{ ZTI_BATCH,	ZTI_N(5),	ZTI_N(8),	ZTI_N(5) }, /* WRITE */
	{ ZTI_P(12, 8),	ZTI_NULL,	ZTI_ONE,	ZTI_NULL }, /* FREE */
	{ ZTI_ONE,	ZTI_NULL,	ZTI_ONE,	ZTI_NULL }, /* CLAIM */
	{ ZTI_ONE,	ZTI_NULL,	ZTI_ONE,	ZTI_NULL }, /* IOCTL */
};

static void spa_sync_version(void *arg, dmu_tx_t *tx);
static void spa_sync_props(void *arg, dmu_tx_t *tx);
static boolean_t spa_has_active_shared_spare(spa_t *spa);
static int spa_load_impl(spa_t *spa, uint64_t, nvlist_t *config,
    spa_load_state_t state, spa_import_type_t type, boolean_t trust_config,
    char **ereport);
static void spa_vdev_resilver_done(spa_t *spa);

uint_t		zio_taskq_batch_pct = 75;	/* 1 thread per cpu in pset */
id_t		zio_taskq_psrset_bind = PS_NONE;
boolean_t	zio_taskq_sysdc = B_TRUE;	/* use SDC scheduling class */
uint_t		zio_taskq_basedc = 80;		/* base duty cycle */

boolean_t	spa_create_process = B_TRUE;	/* no process ==> no sysdc */
extern int	zfs_sync_pass_deferred_free;

/*
 * This (illegal) pool name is used when temporarily importing a spa_t in order
 * to get the vdev stats associated with the imported devices.
 */
#define	TRYIMPORT_NAME	"$import"

/*
 * ==========================================================================
 * SPA properties routines
 * ==========================================================================
 */

/*
 * Add a (source=src, propname=propval) list to an nvlist.
 */
static void
spa_prop_add_list(nvlist_t *nvl, zpool_prop_t prop, char *strval,
    uint64_t intval, zprop_source_t src)
{
	const char *propname = zpool_prop_to_name(prop);
	nvlist_t *propval;

	VERIFY(nvlist_alloc(&propval, NV_UNIQUE_NAME, KM_SLEEP) == 0);
	VERIFY(nvlist_add_uint64(propval, ZPROP_SOURCE, src) == 0);

	if (strval != NULL)
		VERIFY(nvlist_add_string(propval, ZPROP_VALUE, strval) == 0);
	else
		VERIFY(nvlist_add_uint64(propval, ZPROP_VALUE, intval) == 0);

	VERIFY(nvlist_add_nvlist(nvl, propname, propval) == 0);
	nvlist_free(propval);
}

/*
 * Get property values from the spa configuration.
 */
static void
spa_prop_get_config(spa_t *spa, nvlist_t **nvp)
{
	vdev_t *rvd = spa->spa_root_vdev;
	dsl_pool_t *pool = spa->spa_dsl_pool;
	uint64_t size, alloc, cap, version;
	zprop_source_t src = ZPROP_SRC_NONE;
	spa_config_dirent_t *dp;
	metaslab_class_t *mc = spa_normal_class(spa);

	ASSERT(MUTEX_HELD(&spa->spa_props_lock));

	if (rvd != NULL) {
		alloc = metaslab_class_get_alloc(spa_normal_class(spa));
		size = metaslab_class_get_space(spa_normal_class(spa));
		spa_prop_add_list(*nvp, ZPOOL_PROP_NAME, spa_name(spa), 0, src);
		spa_prop_add_list(*nvp, ZPOOL_PROP_SIZE, NULL, size, src);
		spa_prop_add_list(*nvp, ZPOOL_PROP_ALLOCATED, NULL, alloc, src);
		spa_prop_add_list(*nvp, ZPOOL_PROP_FREE, NULL,
		    size - alloc, src);

		spa_prop_add_list(*nvp, ZPOOL_PROP_FRAGMENTATION, NULL,
		    metaslab_class_fragmentation(mc), src);
		spa_prop_add_list(*nvp, ZPOOL_PROP_EXPANDSZ, NULL,
		    metaslab_class_expandable_space(mc), src);
		spa_prop_add_list(*nvp, ZPOOL_PROP_READONLY, NULL,
		    (spa_mode(spa) == FREAD), src);

		cap = (size == 0) ? 0 : (alloc * 100 / size);
		spa_prop_add_list(*nvp, ZPOOL_PROP_CAPACITY, NULL, cap, src);

		spa_prop_add_list(*nvp, ZPOOL_PROP_DEDUPRATIO, NULL,
		    ddt_get_pool_dedup_ratio(spa), src);

		spa_prop_add_list(*nvp, ZPOOL_PROP_HEALTH, NULL,
		    rvd->vdev_state, src);

		version = spa_version(spa);
		if (version == zpool_prop_default_numeric(ZPOOL_PROP_VERSION))
			src = ZPROP_SRC_DEFAULT;
		else
			src = ZPROP_SRC_LOCAL;
		spa_prop_add_list(*nvp, ZPOOL_PROP_VERSION, NULL, version, src);
	}

	if (pool != NULL) {
		/*
		 * The $FREE directory was introduced in SPA_VERSION_DEADLISTS,
		 * when opening pools before this version freedir will be NULL.
		 */
		if (pool->dp_free_dir != NULL) {
			spa_prop_add_list(*nvp, ZPOOL_PROP_FREEING, NULL,
			    dsl_dir_phys(pool->dp_free_dir)->dd_used_bytes,
			    src);
		} else {
			spa_prop_add_list(*nvp, ZPOOL_PROP_FREEING,
			    NULL, 0, src);
		}

		if (pool->dp_leak_dir != NULL) {
			spa_prop_add_list(*nvp, ZPOOL_PROP_LEAKED, NULL,
			    dsl_dir_phys(pool->dp_leak_dir)->dd_used_bytes,
			    src);
		} else {
			spa_prop_add_list(*nvp, ZPOOL_PROP_LEAKED,
			    NULL, 0, src);
		}
	}

	spa_prop_add_list(*nvp, ZPOOL_PROP_GUID, NULL, spa_guid(spa), src);

	if (spa->spa_comment != NULL) {
		spa_prop_add_list(*nvp, ZPOOL_PROP_COMMENT, spa->spa_comment,
		    0, ZPROP_SRC_LOCAL);
	}

	if (spa->spa_root != NULL)
		spa_prop_add_list(*nvp, ZPOOL_PROP_ALTROOT, spa->spa_root,
		    0, ZPROP_SRC_LOCAL);

	if (spa_feature_is_enabled(spa, SPA_FEATURE_LARGE_BLOCKS)) {
		spa_prop_add_list(*nvp, ZPOOL_PROP_MAXBLOCKSIZE, NULL,
		    MIN(zfs_max_recordsize, SPA_MAXBLOCKSIZE), ZPROP_SRC_NONE);
	} else {
		spa_prop_add_list(*nvp, ZPOOL_PROP_MAXBLOCKSIZE, NULL,
		    SPA_OLD_MAXBLOCKSIZE, ZPROP_SRC_NONE);
	}

	if ((dp = list_head(&spa->spa_config_list)) != NULL) {
		if (dp->scd_path == NULL) {
			spa_prop_add_list(*nvp, ZPOOL_PROP_CACHEFILE,
			    "none", 0, ZPROP_SRC_LOCAL);
		} else if (strcmp(dp->scd_path, spa_config_path) != 0) {
			spa_prop_add_list(*nvp, ZPOOL_PROP_CACHEFILE,
			    dp->scd_path, 0, ZPROP_SRC_LOCAL);
		}
	}
}

/*
 * Get zpool property values.
 */
int
spa_prop_get(spa_t *spa, nvlist_t **nvp)
{
	objset_t *mos = spa->spa_meta_objset;
	zap_cursor_t zc;
	zap_attribute_t za;
	int err;

	VERIFY(nvlist_alloc(nvp, NV_UNIQUE_NAME, KM_SLEEP) == 0);

	mutex_enter(&spa->spa_props_lock);

	/*
	 * Get properties from the spa config.
	 */
	spa_prop_get_config(spa, nvp);

	/* If no pool property object, no more prop to get. */
	if (mos == NULL || spa->spa_pool_props_object == 0) {
		mutex_exit(&spa->spa_props_lock);
		return (0);
	}

	/*
	 * Get properties from the MOS pool property object.
	 */
	for (zap_cursor_init(&zc, mos, spa->spa_pool_props_object);
	    (err = zap_cursor_retrieve(&zc, &za)) == 0;
	    zap_cursor_advance(&zc)) {
		uint64_t intval = 0;
		char *strval = NULL;
		zprop_source_t src = ZPROP_SRC_DEFAULT;
		zpool_prop_t prop;

		if ((prop = zpool_name_to_prop(za.za_name)) == ZPROP_INVAL)
			continue;

		switch (za.za_integer_length) {
		case 8:
			/* integer property */
			if (za.za_first_integer !=
			    zpool_prop_default_numeric(prop))
				src = ZPROP_SRC_LOCAL;

			if (prop == ZPOOL_PROP_BOOTFS) {
				dsl_pool_t *dp;
				dsl_dataset_t *ds = NULL;

				dp = spa_get_dsl(spa);
				dsl_pool_config_enter(dp, FTAG);
				if (err = dsl_dataset_hold_obj(dp,
				    za.za_first_integer, FTAG, &ds)) {
					dsl_pool_config_exit(dp, FTAG);
					break;
				}

				strval = kmem_alloc(ZFS_MAX_DATASET_NAME_LEN,
				    KM_SLEEP);
				dsl_dataset_name(ds, strval);
				dsl_dataset_rele(ds, FTAG);
				dsl_pool_config_exit(dp, FTAG);
			} else {
				strval = NULL;
				intval = za.za_first_integer;
			}

			spa_prop_add_list(*nvp, prop, strval, intval, src);

			if (strval != NULL)
				kmem_free(strval, ZFS_MAX_DATASET_NAME_LEN);

			break;

		case 1:
			/* string property */
			strval = kmem_alloc(za.za_num_integers, KM_SLEEP);
			err = zap_lookup(mos, spa->spa_pool_props_object,
			    za.za_name, 1, za.za_num_integers, strval);
			if (err) {
				kmem_free(strval, za.za_num_integers);
				break;
			}
			spa_prop_add_list(*nvp, prop, strval, 0, src);
			kmem_free(strval, za.za_num_integers);
			break;

		default:
			break;
		}
	}
	zap_cursor_fini(&zc);
	mutex_exit(&spa->spa_props_lock);
out:
	if (err && err != ENOENT) {
		nvlist_free(*nvp);
		*nvp = NULL;
		return (err);
	}

	return (0);
}

/*
 * Validate the given pool properties nvlist and modify the list
 * for the property values to be set.
 */
static int
spa_prop_validate(spa_t *spa, nvlist_t *props)
{
	nvpair_t *elem;
	int error = 0, reset_bootfs = 0;
	uint64_t objnum = 0;
	boolean_t has_feature = B_FALSE;

	elem = NULL;
	while ((elem = nvlist_next_nvpair(props, elem)) != NULL) {
		uint64_t intval;
		char *strval, *slash, *check, *fname;
		const char *propname = nvpair_name(elem);
		zpool_prop_t prop = zpool_name_to_prop(propname);

		switch (prop) {
		case ZPROP_INVAL:
			if (!zpool_prop_feature(propname)) {
				error = SET_ERROR(EINVAL);
				break;
			}

			/*
			 * Sanitize the input.
			 */
			if (nvpair_type(elem) != DATA_TYPE_UINT64) {
				error = SET_ERROR(EINVAL);
				break;
			}

			if (nvpair_value_uint64(elem, &intval) != 0) {
				error = SET_ERROR(EINVAL);
				break;
			}

			if (intval != 0) {
				error = SET_ERROR(EINVAL);
				break;
			}

			fname = strchr(propname, '@') + 1;
			if (zfeature_lookup_name(fname, NULL) != 0) {
				error = SET_ERROR(EINVAL);
				break;
			}

			has_feature = B_TRUE;
			break;

		case ZPOOL_PROP_VERSION:
			error = nvpair_value_uint64(elem, &intval);
			if (!error &&
			    (intval < spa_version(spa) ||
			    intval > SPA_VERSION_BEFORE_FEATURES ||
			    has_feature))
				error = SET_ERROR(EINVAL);
			break;

		case ZPOOL_PROP_DELEGATION:
		case ZPOOL_PROP_AUTOREPLACE:
		case ZPOOL_PROP_LISTSNAPS:
		case ZPOOL_PROP_AUTOEXPAND:
			error = nvpair_value_uint64(elem, &intval);
			if (!error && intval > 1)
				error = SET_ERROR(EINVAL);
			break;

		case ZPOOL_PROP_BOOTFS:
			/*
			 * If the pool version is less than SPA_VERSION_BOOTFS,
			 * or the pool is still being created (version == 0),
			 * the bootfs property cannot be set.
			 */
			if (spa_version(spa) < SPA_VERSION_BOOTFS) {
				error = SET_ERROR(ENOTSUP);
				break;
			}

			/*
			 * Make sure the vdev config is bootable
			 */
			if (!vdev_is_bootable(spa->spa_root_vdev)) {
				error = SET_ERROR(ENOTSUP);
				break;
			}

			reset_bootfs = 1;

			error = nvpair_value_string(elem, &strval);

			if (!error) {
				objset_t *os;
				uint64_t propval;

				if (strval == NULL || strval[0] == '\0') {
					objnum = zpool_prop_default_numeric(
					    ZPOOL_PROP_BOOTFS);
					break;
				}

				if (error = dmu_objset_hold(strval, FTAG, &os))
					break;

				/*
				 * Must be ZPL, and its property settings
				 * must be supported by GRUB (compression
				 * is not gzip, and large blocks are not used).
				 */

				if (dmu_objset_type(os) != DMU_OST_ZFS) {
					error = SET_ERROR(ENOTSUP);
				} else if ((error =
				    dsl_prop_get_int_ds(dmu_objset_ds(os),
				    zfs_prop_to_name(ZFS_PROP_COMPRESSION),
				    &propval)) == 0 &&
				    !BOOTFS_COMPRESS_VALID(propval)) {
					error = SET_ERROR(ENOTSUP);
				} else if ((error =
				    dsl_prop_get_int_ds(dmu_objset_ds(os),
				    zfs_prop_to_name(ZFS_PROP_RECORDSIZE),
				    &propval)) == 0 &&
				    propval > SPA_OLD_MAXBLOCKSIZE) {
					error = SET_ERROR(ENOTSUP);
				} else {
					objnum = dmu_objset_id(os);
				}
				dmu_objset_rele(os, FTAG);
			}
			break;

		case ZPOOL_PROP_FAILUREMODE:
			error = nvpair_value_uint64(elem, &intval);
			if (!error && (intval < ZIO_FAILURE_MODE_WAIT ||
			    intval > ZIO_FAILURE_MODE_PANIC))
				error = SET_ERROR(EINVAL);

			/*
			 * This is a special case which only occurs when
			 * the pool has completely failed. This allows
			 * the user to change the in-core failmode property
			 * without syncing it out to disk (I/Os might
			 * currently be blocked). We do this by returning
			 * EIO to the caller (spa_prop_set) to trick it
			 * into thinking we encountered a property validation
			 * error.
			 */
			if (!error && spa_suspended(spa)) {
				spa->spa_failmode = intval;
				error = SET_ERROR(EIO);
			}
			break;

		case ZPOOL_PROP_CACHEFILE:
			if ((error = nvpair_value_string(elem, &strval)) != 0)
				break;

			if (strval[0] == '\0')
				break;

			if (strcmp(strval, "none") == 0)
				break;

			if (strval[0] != '/') {
				error = SET_ERROR(EINVAL);
				break;
			}

			slash = strrchr(strval, '/');
			ASSERT(slash != NULL);

			if (slash[1] == '\0' || strcmp(slash, "/.") == 0 ||
			    strcmp(slash, "/..") == 0)
				error = SET_ERROR(EINVAL);
			break;

		case ZPOOL_PROP_COMMENT:
			if ((error = nvpair_value_string(elem, &strval)) != 0)
				break;
			for (check = strval; *check != '\0'; check++) {
				/*
				 * The kernel doesn't have an easy isprint()
				 * check.  For this kernel check, we merely
				 * check ASCII apart from DEL.  Fix this if
				 * there is an easy-to-use kernel isprint().
				 */
				if (*check >= 0x7f) {
					error = SET_ERROR(EINVAL);
					break;
				}
				check++;
			}
			if (strlen(strval) > ZPROP_MAX_COMMENT)
				error = E2BIG;
			break;

		case ZPOOL_PROP_DEDUPDITTO:
			if (spa_version(spa) < SPA_VERSION_DEDUP)
				error = SET_ERROR(ENOTSUP);
			else
				error = nvpair_value_uint64(elem, &intval);
			if (error == 0 &&
			    intval != 0 && intval < ZIO_DEDUPDITTO_MIN)
				error = SET_ERROR(EINVAL);
			break;
		}

		if (error)
			break;
	}

	if (!error && reset_bootfs) {
		error = nvlist_remove(props,
		    zpool_prop_to_name(ZPOOL_PROP_BOOTFS), DATA_TYPE_STRING);

		if (!error) {
			error = nvlist_add_uint64(props,
			    zpool_prop_to_name(ZPOOL_PROP_BOOTFS), objnum);
		}
	}

	return (error);
}

void
spa_configfile_set(spa_t *spa, nvlist_t *nvp, boolean_t need_sync)
{
	char *cachefile;
	spa_config_dirent_t *dp;

	if (nvlist_lookup_string(nvp, zpool_prop_to_name(ZPOOL_PROP_CACHEFILE),
	    &cachefile) != 0)
		return;

	dp = kmem_alloc(sizeof (spa_config_dirent_t),
	    KM_SLEEP);

	if (cachefile[0] == '\0')
		dp->scd_path = spa_strdup(spa_config_path);
	else if (strcmp(cachefile, "none") == 0)
		dp->scd_path = NULL;
	else
		dp->scd_path = spa_strdup(cachefile);

	list_insert_head(&spa->spa_config_list, dp);
	if (need_sync)
		spa_async_request(spa, SPA_ASYNC_CONFIG_UPDATE);
}

int
spa_prop_set(spa_t *spa, nvlist_t *nvp)
{
	int error;
	nvpair_t *elem = NULL;
	boolean_t need_sync = B_FALSE;

	if ((error = spa_prop_validate(spa, nvp)) != 0)
		return (error);

	while ((elem = nvlist_next_nvpair(nvp, elem)) != NULL) {
		zpool_prop_t prop = zpool_name_to_prop(nvpair_name(elem));

		if (prop == ZPOOL_PROP_CACHEFILE ||
		    prop == ZPOOL_PROP_ALTROOT ||
		    prop == ZPOOL_PROP_READONLY)
			continue;

		if (prop == ZPOOL_PROP_VERSION || prop == ZPROP_INVAL) {
			uint64_t ver;

			if (prop == ZPOOL_PROP_VERSION) {
				VERIFY(nvpair_value_uint64(elem, &ver) == 0);
			} else {
				ASSERT(zpool_prop_feature(nvpair_name(elem)));
				ver = SPA_VERSION_FEATURES;
				need_sync = B_TRUE;
			}

			/* Save time if the version is already set. */
			if (ver == spa_version(spa))
				continue;

			/*
			 * In addition to the pool directory object, we might
			 * create the pool properties object, the features for
			 * read object, the features for write object, or the
			 * feature descriptions object.
			 */
			error = dsl_sync_task(spa->spa_name, NULL,
			    spa_sync_version, &ver,
			    6, ZFS_SPACE_CHECK_RESERVED);
			if (error)
				return (error);
			continue;
		}

		need_sync = B_TRUE;
		break;
	}

	if (need_sync) {
		return (dsl_sync_task(spa->spa_name, NULL, spa_sync_props,
		    nvp, 6, ZFS_SPACE_CHECK_RESERVED));
	}

	return (0);
}

/*
 * If the bootfs property value is dsobj, clear it.
 */
void
spa_prop_clear_bootfs(spa_t *spa, uint64_t dsobj, dmu_tx_t *tx)
{
	if (spa->spa_bootfs == dsobj && spa->spa_pool_props_object != 0) {
		VERIFY(zap_remove(spa->spa_meta_objset,
		    spa->spa_pool_props_object,
		    zpool_prop_to_name(ZPOOL_PROP_BOOTFS), tx) == 0);
		spa->spa_bootfs = 0;
	}
}

/*ARGSUSED*/
static int
spa_change_guid_check(void *arg, dmu_tx_t *tx)
{
	uint64_t *newguid = arg;
	spa_t *spa = dmu_tx_pool(tx)->dp_spa;
	vdev_t *rvd = spa->spa_root_vdev;
	uint64_t vdev_state;

	spa_config_enter(spa, SCL_STATE, FTAG, RW_READER);
	vdev_state = rvd->vdev_state;
	spa_config_exit(spa, SCL_STATE, FTAG);

	if (vdev_state != VDEV_STATE_HEALTHY)
		return (SET_ERROR(ENXIO));

	ASSERT3U(spa_guid(spa), !=, *newguid);

	return (0);
}

static void
spa_change_guid_sync(void *arg, dmu_tx_t *tx)
{
	uint64_t *newguid = arg;
	spa_t *spa = dmu_tx_pool(tx)->dp_spa;
	uint64_t oldguid;
	vdev_t *rvd = spa->spa_root_vdev;

	oldguid = spa_guid(spa);

	spa_config_enter(spa, SCL_STATE, FTAG, RW_READER);
	rvd->vdev_guid = *newguid;
	rvd->vdev_guid_sum += (*newguid - oldguid);
	vdev_config_dirty(rvd);
	spa_config_exit(spa, SCL_STATE, FTAG);

	spa_history_log_internal(spa, "guid change", tx, "old=%llu new=%llu",
	    oldguid, *newguid);
}

/*
 * Change the GUID for the pool.  This is done so that we can later
 * re-import a pool built from a clone of our own vdevs.  We will modify
 * the root vdev's guid, our own pool guid, and then mark all of our
 * vdevs dirty.  Note that we must make sure that all our vdevs are
 * online when we do this, or else any vdevs that weren't present
 * would be orphaned from our pool.  We are also going to issue a
 * sysevent to update any watchers.
 */
int
spa_change_guid(spa_t *spa)
{
	int error;
	uint64_t guid;

	mutex_enter(&spa->spa_vdev_top_lock);
	mutex_enter(&spa_namespace_lock);
	guid = spa_generate_guid(NULL);

	error = dsl_sync_task(spa->spa_name, spa_change_guid_check,
	    spa_change_guid_sync, &guid, 5, ZFS_SPACE_CHECK_RESERVED);

	if (error == 0) {
		spa_write_cachefile(spa, B_FALSE, B_TRUE);
		spa_event_notify(spa, NULL, ESC_ZFS_POOL_REGUID);
	}

	mutex_exit(&spa_namespace_lock);
	mutex_exit(&spa->spa_vdev_top_lock);

	return (error);
}

/*
 * ==========================================================================
 * SPA state manipulation (open/create/destroy/import/export)
 * ==========================================================================
 */

static int
spa_error_entry_compare(const void *a, const void *b)
{
	spa_error_entry_t *sa = (spa_error_entry_t *)a;
	spa_error_entry_t *sb = (spa_error_entry_t *)b;
	int ret;

	ret = bcmp(&sa->se_bookmark, &sb->se_bookmark,
	    sizeof (zbookmark_phys_t));

	if (ret < 0)
		return (-1);
	else if (ret > 0)
		return (1);
	else
		return (0);
}

/*
 * Utility function which retrieves copies of the current logs and
 * re-initializes them in the process.
 */
void
spa_get_errlists(spa_t *spa, avl_tree_t *last, avl_tree_t *scrub)
{
	ASSERT(MUTEX_HELD(&spa->spa_errlist_lock));

	bcopy(&spa->spa_errlist_last, last, sizeof (avl_tree_t));
	bcopy(&spa->spa_errlist_scrub, scrub, sizeof (avl_tree_t));

	avl_create(&spa->spa_errlist_scrub,
	    spa_error_entry_compare, sizeof (spa_error_entry_t),
	    offsetof(spa_error_entry_t, se_avl));
	avl_create(&spa->spa_errlist_last,
	    spa_error_entry_compare, sizeof (spa_error_entry_t),
	    offsetof(spa_error_entry_t, se_avl));
}

static void
spa_taskqs_init(spa_t *spa, zio_type_t t, zio_taskq_type_t q)
{
	const zio_taskq_info_t *ztip = &zio_taskqs[t][q];
	enum zti_modes mode = ztip->zti_mode;
	uint_t value = ztip->zti_value;
	uint_t count = ztip->zti_count;
	spa_taskqs_t *tqs = &spa->spa_zio_taskq[t][q];
	char name[32];
	uint_t flags = 0;
	boolean_t batch = B_FALSE;

	if (mode == ZTI_MODE_NULL) {
		tqs->stqs_count = 0;
		tqs->stqs_taskq = NULL;
		return;
	}

	ASSERT3U(count, >, 0);

	tqs->stqs_count = count;
	tqs->stqs_taskq = kmem_alloc(count * sizeof (taskq_t *), KM_SLEEP);

	switch (mode) {
	case ZTI_MODE_FIXED:
		ASSERT3U(value, >=, 1);
		value = MAX(value, 1);
		break;

	case ZTI_MODE_BATCH:
		batch = B_TRUE;
		flags |= TASKQ_THREADS_CPU_PCT;
		value = zio_taskq_batch_pct;
		break;

	default:
		panic("unrecognized mode for %s_%s taskq (%u:%u) in "
		    "spa_activate()",
		    zio_type_name[t], zio_taskq_types[q], mode, value);
		break;
	}

	for (uint_t i = 0; i < count; i++) {
		taskq_t *tq;

		if (count > 1) {
			(void) snprintf(name, sizeof (name), "%s_%s_%u",
			    zio_type_name[t], zio_taskq_types[q], i);
		} else {
			(void) snprintf(name, sizeof (name), "%s_%s",
			    zio_type_name[t], zio_taskq_types[q]);
		}

		if (zio_taskq_sysdc && spa->spa_proc != &p0) {
			if (batch)
				flags |= TASKQ_DC_BATCH;

			tq = taskq_create_sysdc(name, value, 50, INT_MAX,
			    spa->spa_proc, zio_taskq_basedc, flags);
		} else {
			pri_t pri = maxclsyspri;
			/*
			 * The write issue taskq can be extremely CPU
			 * intensive.  Run it at slightly lower priority
			 * than the other taskqs.
			 */
			if (t == ZIO_TYPE_WRITE && q == ZIO_TASKQ_ISSUE)
				pri--;

			tq = taskq_create_proc(name, value, pri, 50,
			    INT_MAX, spa->spa_proc, flags);
		}

		tqs->stqs_taskq[i] = tq;
	}
}

static void
spa_taskqs_fini(spa_t *spa, zio_type_t t, zio_taskq_type_t q)
{
	spa_taskqs_t *tqs = &spa->spa_zio_taskq[t][q];

	if (tqs->stqs_taskq == NULL) {
		ASSERT0(tqs->stqs_count);
		return;
	}

	for (uint_t i = 0; i < tqs->stqs_count; i++) {
		ASSERT3P(tqs->stqs_taskq[i], !=, NULL);
		taskq_destroy(tqs->stqs_taskq[i]);
	}

	kmem_free(tqs->stqs_taskq, tqs->stqs_count * sizeof (taskq_t *));
	tqs->stqs_taskq = NULL;
}

/*
 * Dispatch a task to the appropriate taskq for the ZFS I/O type and priority.
 * Note that a type may have multiple discrete taskqs to avoid lock contention
 * on the taskq itself. In that case we choose which taskq at random by using
 * the low bits of gethrtime().
 */
void
spa_taskq_dispatch_ent(spa_t *spa, zio_type_t t, zio_taskq_type_t q,
    task_func_t *func, void *arg, uint_t flags, taskq_ent_t *ent)
{
	spa_taskqs_t *tqs = &spa->spa_zio_taskq[t][q];
	taskq_t *tq;

	ASSERT3P(tqs->stqs_taskq, !=, NULL);
	ASSERT3U(tqs->stqs_count, !=, 0);

	if (tqs->stqs_count == 1) {
		tq = tqs->stqs_taskq[0];
	} else {
		tq = tqs->stqs_taskq[gethrtime() % tqs->stqs_count];
	}

	taskq_dispatch_ent(tq, func, arg, flags, ent);
}

static void
spa_create_zio_taskqs(spa_t *spa)
{
	for (int t = 0; t < ZIO_TYPES; t++) {
		for (int q = 0; q < ZIO_TASKQ_TYPES; q++) {
			spa_taskqs_init(spa, t, q);
		}
	}
}

#ifdef _KERNEL
static void
spa_thread(void *arg)
{
	callb_cpr_t cprinfo;

	spa_t *spa = arg;
	user_t *pu = PTOU(curproc);

	CALLB_CPR_INIT(&cprinfo, &spa->spa_proc_lock, callb_generic_cpr,
	    spa->spa_name);

	ASSERT(curproc != &p0);
	(void) snprintf(pu->u_psargs, sizeof (pu->u_psargs),
	    "zpool-%s", spa->spa_name);
	(void) strlcpy(pu->u_comm, pu->u_psargs, sizeof (pu->u_comm));

	/* bind this thread to the requested psrset */
	if (zio_taskq_psrset_bind != PS_NONE) {
		pool_lock();
		mutex_enter(&cpu_lock);
		mutex_enter(&pidlock);
		mutex_enter(&curproc->p_lock);

		if (cpupart_bind_thread(curthread, zio_taskq_psrset_bind,
		    0, NULL, NULL) == 0)  {
			curthread->t_bind_pset = zio_taskq_psrset_bind;
		} else {
			cmn_err(CE_WARN,
			    "Couldn't bind process for zfs pool \"%s\" to "
			    "pset %d\n", spa->spa_name, zio_taskq_psrset_bind);
		}

		mutex_exit(&curproc->p_lock);
		mutex_exit(&pidlock);
		mutex_exit(&cpu_lock);
		pool_unlock();
	}

	if (zio_taskq_sysdc) {
		sysdc_thread_enter(curthread, 100, 0);
	}

	spa->spa_proc = curproc;
	spa->spa_did = curthread->t_did;

	spa_create_zio_taskqs(spa);

	mutex_enter(&spa->spa_proc_lock);
	ASSERT(spa->spa_proc_state == SPA_PROC_CREATED);

	spa->spa_proc_state = SPA_PROC_ACTIVE;
	cv_broadcast(&spa->spa_proc_cv);

	CALLB_CPR_SAFE_BEGIN(&cprinfo);
	while (spa->spa_proc_state == SPA_PROC_ACTIVE)
		cv_wait(&spa->spa_proc_cv, &spa->spa_proc_lock);
	CALLB_CPR_SAFE_END(&cprinfo, &spa->spa_proc_lock);

	ASSERT(spa->spa_proc_state == SPA_PROC_DEACTIVATE);
	spa->spa_proc_state = SPA_PROC_GONE;
	spa->spa_proc = &p0;
	cv_broadcast(&spa->spa_proc_cv);
	CALLB_CPR_EXIT(&cprinfo);	/* drops spa_proc_lock */

	mutex_enter(&curproc->p_lock);
	lwp_exit();
}
#endif

/*
 * Activate an uninitialized pool.
 */
static void
spa_activate(spa_t *spa, int mode)
{
	ASSERT(spa->spa_state == POOL_STATE_UNINITIALIZED);

	spa->spa_state = POOL_STATE_ACTIVE;
	spa->spa_mode = mode;

	spa->spa_normal_class = metaslab_class_create(spa, zfs_metaslab_ops);
	spa->spa_log_class = metaslab_class_create(spa, zfs_metaslab_ops);

	/* Try to create a covering process */
	mutex_enter(&spa->spa_proc_lock);
	ASSERT(spa->spa_proc_state == SPA_PROC_NONE);
	ASSERT(spa->spa_proc == &p0);
	spa->spa_did = 0;

	/* Only create a process if we're going to be around a while. */
	if (spa_create_process && strcmp(spa->spa_name, TRYIMPORT_NAME) != 0) {
		if (newproc(spa_thread, (caddr_t)spa, syscid, maxclsyspri,
		    NULL, 0) == 0) {
			spa->spa_proc_state = SPA_PROC_CREATED;
			while (spa->spa_proc_state == SPA_PROC_CREATED) {
				cv_wait(&spa->spa_proc_cv,
				    &spa->spa_proc_lock);
			}
			ASSERT(spa->spa_proc_state == SPA_PROC_ACTIVE);
			ASSERT(spa->spa_proc != &p0);
			ASSERT(spa->spa_did != 0);
		} else {
#ifdef _KERNEL
			cmn_err(CE_WARN,
			    "Couldn't create process for zfs pool \"%s\"\n",
			    spa->spa_name);
#endif
		}
	}
	mutex_exit(&spa->spa_proc_lock);

	/* If we didn't create a process, we need to create our taskqs. */
	if (spa->spa_proc == &p0) {
		spa_create_zio_taskqs(spa);
	}

	for (size_t i = 0; i < TXG_SIZE; i++)
		spa->spa_txg_zio[i] = zio_root(spa, NULL, NULL, 0);

	list_create(&spa->spa_config_dirty_list, sizeof (vdev_t),
	    offsetof(vdev_t, vdev_config_dirty_node));
	list_create(&spa->spa_evicting_os_list, sizeof (objset_t),
	    offsetof(objset_t, os_evicting_node));
	list_create(&spa->spa_state_dirty_list, sizeof (vdev_t),
	    offsetof(vdev_t, vdev_state_dirty_node));

	txg_list_create(&spa->spa_vdev_txg_list,
	    offsetof(struct vdev, vdev_txg_node));

	avl_create(&spa->spa_errlist_scrub,
	    spa_error_entry_compare, sizeof (spa_error_entry_t),
	    offsetof(spa_error_entry_t, se_avl));
	avl_create(&spa->spa_errlist_last,
	    spa_error_entry_compare, sizeof (spa_error_entry_t),
	    offsetof(spa_error_entry_t, se_avl));
}

/*
 * Opposite of spa_activate().
 */
static void
spa_deactivate(spa_t *spa)
{
	ASSERT(spa->spa_sync_on == B_FALSE);
	ASSERT(spa->spa_dsl_pool == NULL);
	ASSERT(spa->spa_root_vdev == NULL);
	ASSERT(spa->spa_async_zio_root == NULL);
	ASSERT(spa->spa_state != POOL_STATE_UNINITIALIZED);

	spa_evicting_os_wait(spa);

	txg_list_destroy(&spa->spa_vdev_txg_list);

	list_destroy(&spa->spa_config_dirty_list);
	list_destroy(&spa->spa_evicting_os_list);
	list_destroy(&spa->spa_state_dirty_list);

	for (int t = 0; t < ZIO_TYPES; t++) {
		for (int q = 0; q < ZIO_TASKQ_TYPES; q++) {
			spa_taskqs_fini(spa, t, q);
		}
	}

	for (size_t i = 0; i < TXG_SIZE; i++) {
		ASSERT3P(spa->spa_txg_zio[i], !=, NULL);
		VERIFY0(zio_wait(spa->spa_txg_zio[i]));
		spa->spa_txg_zio[i] = NULL;
	}

	metaslab_class_destroy(spa->spa_normal_class);
	spa->spa_normal_class = NULL;

	metaslab_class_destroy(spa->spa_log_class);
	spa->spa_log_class = NULL;

	/*
	 * If this was part of an import or the open otherwise failed, we may
	 * still have errors left in the queues.  Empty them just in case.
	 */
	spa_errlog_drain(spa);

	avl_destroy(&spa->spa_errlist_scrub);
	avl_destroy(&spa->spa_errlist_last);

	spa->spa_state = POOL_STATE_UNINITIALIZED;

	mutex_enter(&spa->spa_proc_lock);
	if (spa->spa_proc_state != SPA_PROC_NONE) {
		ASSERT(spa->spa_proc_state == SPA_PROC_ACTIVE);
		spa->spa_proc_state = SPA_PROC_DEACTIVATE;
		cv_broadcast(&spa->spa_proc_cv);
		while (spa->spa_proc_state == SPA_PROC_DEACTIVATE) {
			ASSERT(spa->spa_proc != &p0);
			cv_wait(&spa->spa_proc_cv, &spa->spa_proc_lock);
		}
		ASSERT(spa->spa_proc_state == SPA_PROC_GONE);
		spa->spa_proc_state = SPA_PROC_NONE;
	}
	ASSERT(spa->spa_proc == &p0);
	mutex_exit(&spa->spa_proc_lock);

	/*
	 * We want to make sure spa_thread() has actually exited the ZFS
	 * module, so that the module can't be unloaded out from underneath
	 * it.
	 */
	if (spa->spa_did != 0) {
		thread_join(spa->spa_did);
		spa->spa_did = 0;
	}
}

/*
 * Verify a pool configuration, and construct the vdev tree appropriately.  This
 * will create all the necessary vdevs in the appropriate layout, with each vdev
 * in the CLOSED state.  This will prep the pool before open/creation/import.
 * All vdev validation is done by the vdev_alloc() routine.
 */
static int
spa_config_parse(spa_t *spa, vdev_t **vdp, nvlist_t *nv, vdev_t *parent,
    uint_t id, int atype)
{
	nvlist_t **child;
	uint_t children;
	int error;

	if ((error = vdev_alloc(spa, vdp, nv, parent, id, atype)) != 0)
		return (error);

	if ((*vdp)->vdev_ops->vdev_op_leaf)
		return (0);

	error = nvlist_lookup_nvlist_array(nv, ZPOOL_CONFIG_CHILDREN,
	    &child, &children);

	if (error == ENOENT)
		return (0);

	if (error) {
		vdev_free(*vdp);
		*vdp = NULL;
		return (SET_ERROR(EINVAL));
	}

	for (int c = 0; c < children; c++) {
		vdev_t *vd;
		if ((error = spa_config_parse(spa, &vd, child[c], *vdp, c,
		    atype)) != 0) {
			vdev_free(*vdp);
			*vdp = NULL;
			return (error);
		}
	}

	ASSERT(*vdp != NULL);

	return (0);
}

/*
 * Opposite of spa_load().
 */
static void
spa_unload(spa_t *spa)
{
	int i;

	ASSERT(MUTEX_HELD(&spa_namespace_lock));

	/*
	 * Stop async tasks.
	 */
	spa_async_suspend(spa);

	/*
	 * Stop syncing.
	 */
	if (spa->spa_sync_on) {
		txg_sync_stop(spa->spa_dsl_pool);
		spa->spa_sync_on = B_FALSE;
	}

	/*
	 * Even though vdev_free() also calls vdev_metaslab_fini, we need
	 * to call it earlier, before we wait for async i/o to complete.
	 * This ensures that there is no async metaslab prefetching, by
	 * calling taskq_wait(mg_taskq).
	 */
	if (spa->spa_root_vdev != NULL) {
		spa_config_enter(spa, SCL_ALL, FTAG, RW_WRITER);
		for (int c = 0; c < spa->spa_root_vdev->vdev_children; c++)
			vdev_metaslab_fini(spa->spa_root_vdev->vdev_child[c]);
		spa_config_exit(spa, SCL_ALL, FTAG);
	}

	/*
	 * Wait for any outstanding async I/O to complete.
	 */
	if (spa->spa_async_zio_root != NULL) {
		for (int i = 0; i < max_ncpus; i++)
			(void) zio_wait(spa->spa_async_zio_root[i]);
		kmem_free(spa->spa_async_zio_root, max_ncpus * sizeof (void *));
		spa->spa_async_zio_root = NULL;
	}

	if (spa->spa_vdev_removal != NULL) {
		spa_vdev_removal_destroy(spa->spa_vdev_removal);
		spa->spa_vdev_removal = NULL;
	}

	spa_condense_fini(spa);

	bpobj_close(&spa->spa_deferred_bpobj);

	spa_config_enter(spa, SCL_ALL, FTAG, RW_WRITER);

	/*
	 * Close all vdevs.
	 */
	if (spa->spa_root_vdev)
		vdev_free(spa->spa_root_vdev);
	ASSERT(spa->spa_root_vdev == NULL);

	/*
	 * Close the dsl pool.
	 */
	if (spa->spa_dsl_pool) {
		dsl_pool_close(spa->spa_dsl_pool);
		spa->spa_dsl_pool = NULL;
		spa->spa_meta_objset = NULL;
	}

	ddt_unload(spa);

	/*
	 * Drop and purge level 2 cache
	 */
	spa_l2cache_drop(spa);

	for (i = 0; i < spa->spa_spares.sav_count; i++)
		vdev_free(spa->spa_spares.sav_vdevs[i]);
	if (spa->spa_spares.sav_vdevs) {
		kmem_free(spa->spa_spares.sav_vdevs,
		    spa->spa_spares.sav_count * sizeof (void *));
		spa->spa_spares.sav_vdevs = NULL;
	}
	if (spa->spa_spares.sav_config) {
		nvlist_free(spa->spa_spares.sav_config);
		spa->spa_spares.sav_config = NULL;
	}
	spa->spa_spares.sav_count = 0;

	for (i = 0; i < spa->spa_l2cache.sav_count; i++) {
		vdev_clear_stats(spa->spa_l2cache.sav_vdevs[i]);
		vdev_free(spa->spa_l2cache.sav_vdevs[i]);
	}
	if (spa->spa_l2cache.sav_vdevs) {
		kmem_free(spa->spa_l2cache.sav_vdevs,
		    spa->spa_l2cache.sav_count * sizeof (void *));
		spa->spa_l2cache.sav_vdevs = NULL;
	}
	if (spa->spa_l2cache.sav_config) {
		nvlist_free(spa->spa_l2cache.sav_config);
		spa->spa_l2cache.sav_config = NULL;
	}
	spa->spa_l2cache.sav_count = 0;

	spa->spa_async_suspended = 0;

	if (spa->spa_comment != NULL) {
		spa_strfree(spa->spa_comment);
		spa->spa_comment = NULL;
	}

	spa_config_exit(spa, SCL_ALL, FTAG);
}

/*
 * Load (or re-load) the current list of vdevs describing the active spares for
 * this pool.  When this is called, we have some form of basic information in
 * 'spa_spares.sav_config'.  We parse this into vdevs, try to open them, and
 * then re-generate a more complete list including status information.
 */
void
spa_load_spares(spa_t *spa)
{
	nvlist_t **spares;
	uint_t nspares;
	int i;
	vdev_t *vd, *tvd;

	ASSERT(spa_config_held(spa, SCL_ALL, RW_WRITER) == SCL_ALL);

	/*
	 * First, close and free any existing spare vdevs.
	 */
	for (i = 0; i < spa->spa_spares.sav_count; i++) {
		vd = spa->spa_spares.sav_vdevs[i];

		/* Undo the call to spa_activate() below */
		if ((tvd = spa_lookup_by_guid(spa, vd->vdev_guid,
		    B_FALSE)) != NULL && tvd->vdev_isspare)
			spa_spare_remove(tvd);
		vdev_close(vd);
		vdev_free(vd);
	}

	if (spa->spa_spares.sav_vdevs)
		kmem_free(spa->spa_spares.sav_vdevs,
		    spa->spa_spares.sav_count * sizeof (void *));

	if (spa->spa_spares.sav_config == NULL)
		nspares = 0;
	else
		VERIFY(nvlist_lookup_nvlist_array(spa->spa_spares.sav_config,
		    ZPOOL_CONFIG_SPARES, &spares, &nspares) == 0);

	spa->spa_spares.sav_count = (int)nspares;
	spa->spa_spares.sav_vdevs = NULL;

	if (nspares == 0)
		return;

	/*
	 * Construct the array of vdevs, opening them to get status in the
	 * process.   For each spare, there is potentially two different vdev_t
	 * structures associated with it: one in the list of spares (used only
	 * for basic validation purposes) and one in the active vdev
	 * configuration (if it's spared in).  During this phase we open and
	 * validate each vdev on the spare list.  If the vdev also exists in the
	 * active configuration, then we also mark this vdev as an active spare.
	 */
	spa->spa_spares.sav_vdevs = kmem_alloc(nspares * sizeof (void *),
	    KM_SLEEP);
	for (i = 0; i < spa->spa_spares.sav_count; i++) {
		VERIFY(spa_config_parse(spa, &vd, spares[i], NULL, 0,
		    VDEV_ALLOC_SPARE) == 0);
		ASSERT(vd != NULL);

		spa->spa_spares.sav_vdevs[i] = vd;

		if ((tvd = spa_lookup_by_guid(spa, vd->vdev_guid,
		    B_FALSE)) != NULL) {
			if (!tvd->vdev_isspare)
				spa_spare_add(tvd);

			/*
			 * We only mark the spare active if we were successfully
			 * able to load the vdev.  Otherwise, importing a pool
			 * with a bad active spare would result in strange
			 * behavior, because multiple pool would think the spare
			 * is actively in use.
			 *
			 * There is a vulnerability here to an equally bizarre
			 * circumstance, where a dead active spare is later
			 * brought back to life (onlined or otherwise).  Given
			 * the rarity of this scenario, and the extra complexity
			 * it adds, we ignore the possibility.
			 */
			if (!vdev_is_dead(tvd))
				spa_spare_activate(tvd);
		}

		vd->vdev_top = vd;
		vd->vdev_aux = &spa->spa_spares;

		if (vdev_open(vd) != 0)
			continue;

		if (vdev_validate_aux(vd) == 0)
			spa_spare_add(vd);
	}

	/*
	 * Recompute the stashed list of spares, with status information
	 * this time.
	 */
	VERIFY(nvlist_remove(spa->spa_spares.sav_config, ZPOOL_CONFIG_SPARES,
	    DATA_TYPE_NVLIST_ARRAY) == 0);

	spares = kmem_alloc(spa->spa_spares.sav_count * sizeof (void *),
	    KM_SLEEP);
	for (i = 0; i < spa->spa_spares.sav_count; i++)
		spares[i] = vdev_config_generate(spa,
		    spa->spa_spares.sav_vdevs[i], B_TRUE, VDEV_CONFIG_SPARE);
	VERIFY(nvlist_add_nvlist_array(spa->spa_spares.sav_config,
	    ZPOOL_CONFIG_SPARES, spares, spa->spa_spares.sav_count) == 0);
	for (i = 0; i < spa->spa_spares.sav_count; i++)
		nvlist_free(spares[i]);
	kmem_free(spares, spa->spa_spares.sav_count * sizeof (void *));
}

/*
 * Load (or re-load) the current list of vdevs describing the active l2cache for
 * this pool.  When this is called, we have some form of basic information in
 * 'spa_l2cache.sav_config'.  We parse this into vdevs, try to open them, and
 * then re-generate a more complete list including status information.
 * Devices which are already active have their details maintained, and are
 * not re-opened.
 */
void
spa_load_l2cache(spa_t *spa)
{
	nvlist_t **l2cache;
	uint_t nl2cache;
	int i, j, oldnvdevs;
	uint64_t guid;
	vdev_t *vd, **oldvdevs, **newvdevs;
	spa_aux_vdev_t *sav = &spa->spa_l2cache;

	ASSERT(spa_config_held(spa, SCL_ALL, RW_WRITER) == SCL_ALL);

	if (sav->sav_config != NULL) {
		VERIFY(nvlist_lookup_nvlist_array(sav->sav_config,
		    ZPOOL_CONFIG_L2CACHE, &l2cache, &nl2cache) == 0);
		newvdevs = kmem_alloc(nl2cache * sizeof (void *), KM_SLEEP);
	} else {
		nl2cache = 0;
		newvdevs = NULL;
	}

	oldvdevs = sav->sav_vdevs;
	oldnvdevs = sav->sav_count;
	sav->sav_vdevs = NULL;
	sav->sav_count = 0;

	/*
	 * Process new nvlist of vdevs.
	 */
	for (i = 0; i < nl2cache; i++) {
		VERIFY(nvlist_lookup_uint64(l2cache[i], ZPOOL_CONFIG_GUID,
		    &guid) == 0);

		newvdevs[i] = NULL;
		for (j = 0; j < oldnvdevs; j++) {
			vd = oldvdevs[j];
			if (vd != NULL && guid == vd->vdev_guid) {
				/*
				 * Retain previous vdev for add/remove ops.
				 */
				newvdevs[i] = vd;
				oldvdevs[j] = NULL;
				break;
			}
		}

		if (newvdevs[i] == NULL) {
			/*
			 * Create new vdev
			 */
			VERIFY(spa_config_parse(spa, &vd, l2cache[i], NULL, 0,
			    VDEV_ALLOC_L2CACHE) == 0);
			ASSERT(vd != NULL);
			newvdevs[i] = vd;

			/*
			 * Commit this vdev as an l2cache device,
			 * even if it fails to open.
			 */
			spa_l2cache_add(vd);

			vd->vdev_top = vd;
			vd->vdev_aux = sav;

			spa_l2cache_activate(vd);

			if (vdev_open(vd) != 0)
				continue;

			(void) vdev_validate_aux(vd);

			if (!vdev_is_dead(vd))
				l2arc_add_vdev(spa, vd);
		}
	}

	/*
	 * Purge vdevs that were dropped
	 */
	for (i = 0; i < oldnvdevs; i++) {
		uint64_t pool;

		vd = oldvdevs[i];
		if (vd != NULL) {
			ASSERT(vd->vdev_isl2cache);

			if (spa_l2cache_exists(vd->vdev_guid, &pool) &&
			    pool != 0ULL && l2arc_vdev_present(vd))
				l2arc_remove_vdev(vd);
			vdev_clear_stats(vd);
			vdev_free(vd);
		}
	}

	if (oldvdevs)
		kmem_free(oldvdevs, oldnvdevs * sizeof (void *));

	if (sav->sav_config == NULL)
		goto out;

	sav->sav_vdevs = newvdevs;
	sav->sav_count = (int)nl2cache;

	/*
	 * Recompute the stashed list of l2cache devices, with status
	 * information this time.
	 */
	VERIFY(nvlist_remove(sav->sav_config, ZPOOL_CONFIG_L2CACHE,
	    DATA_TYPE_NVLIST_ARRAY) == 0);

	l2cache = kmem_alloc(sav->sav_count * sizeof (void *), KM_SLEEP);
	for (i = 0; i < sav->sav_count; i++)
		l2cache[i] = vdev_config_generate(spa,
		    sav->sav_vdevs[i], B_TRUE, VDEV_CONFIG_L2CACHE);
	VERIFY(nvlist_add_nvlist_array(sav->sav_config,
	    ZPOOL_CONFIG_L2CACHE, l2cache, sav->sav_count) == 0);
out:
	for (i = 0; i < sav->sav_count; i++)
		nvlist_free(l2cache[i]);
	if (sav->sav_count)
		kmem_free(l2cache, sav->sav_count * sizeof (void *));
}

static int
load_nvlist(spa_t *spa, uint64_t obj, nvlist_t **value)
{
	dmu_buf_t *db;
	char *packed = NULL;
	size_t nvsize = 0;
	int error;
	*value = NULL;

	error = dmu_bonus_hold(spa->spa_meta_objset, obj, FTAG, &db);
<<<<<<< HEAD
	if (error)
=======
	if (error != 0)
>>>>>>> 2bcf0248
		return (error);

	nvsize = *(uint64_t *)db->db_data;
	dmu_buf_rele(db, FTAG);

	packed = kmem_alloc(nvsize, KM_SLEEP);
	error = dmu_read(spa->spa_meta_objset, obj, 0, nvsize, packed,
	    DMU_READ_PREFETCH);
	if (error == 0)
		error = nvlist_unpack(packed, nvsize, value, 0);
	kmem_free(packed, nvsize);

	return (error);
}

/*
 * Checks to see if the given vdev could not be opened, in which case we post a
 * sysevent to notify the autoreplace code that the device has been removed.
 */
static void
spa_check_removed(vdev_t *vd)
{
	for (int c = 0; c < vd->vdev_children; c++)
		spa_check_removed(vd->vdev_child[c]);

	if (vd->vdev_ops->vdev_op_leaf && vdev_is_dead(vd) &&
	    vdev_is_concrete(vd)) {
		zfs_post_autoreplace(vd->vdev_spa, vd);
		spa_event_notify(vd->vdev_spa, vd, ESC_ZFS_VDEV_CHECK);
	}
}

static void
spa_config_valid_zaps(vdev_t *vd, vdev_t *mvd)
{
	ASSERT3U(vd->vdev_children, ==, mvd->vdev_children);

	vd->vdev_top_zap = mvd->vdev_top_zap;
	vd->vdev_leaf_zap = mvd->vdev_leaf_zap;

	for (uint64_t i = 0; i < vd->vdev_children; i++) {
		spa_config_valid_zaps(vd->vdev_child[i], mvd->vdev_child[i]);
	}
}

/*
 * Validate the current config against the MOS config
 */
static boolean_t
spa_config_valid(spa_t *spa, nvlist_t *config)
{
	vdev_t *mrvd, *rvd = spa->spa_root_vdev;
	nvlist_t *nv;

	VERIFY(nvlist_lookup_nvlist(config, ZPOOL_CONFIG_VDEV_TREE, &nv) == 0);

	spa_config_enter(spa, SCL_ALL, FTAG, RW_WRITER);
	VERIFY(spa_config_parse(spa, &mrvd, nv, NULL, 0, VDEV_ALLOC_LOAD) == 0);

	ASSERT3U(rvd->vdev_children, ==, mrvd->vdev_children);

	/*
	 * If we're doing a normal import, then build up any additional
	 * diagnostic information about missing devices in this config.
	 * We'll pass this up to the user for further processing.
	 */
	if (!(spa->spa_import_flags & ZFS_IMPORT_MISSING_LOG)) {
		nvlist_t **child, *nv;
		uint64_t idx = 0;

		child = kmem_alloc(rvd->vdev_children * sizeof (nvlist_t **),
		    KM_SLEEP);
		VERIFY(nvlist_alloc(&nv, NV_UNIQUE_NAME, KM_SLEEP) == 0);

		for (int c = 0; c < rvd->vdev_children; c++) {
			vdev_t *tvd = rvd->vdev_child[c];
			vdev_t *mtvd  = mrvd->vdev_child[c];

			if (tvd->vdev_ops == &vdev_missing_ops &&
			    mtvd->vdev_ops != &vdev_missing_ops &&
			    mtvd->vdev_islog)
				child[idx++] = vdev_config_generate(spa, mtvd,
				    B_FALSE, 0);
		}

		if (idx) {
			VERIFY(nvlist_add_nvlist_array(nv,
			    ZPOOL_CONFIG_CHILDREN, child, idx) == 0);
			VERIFY(nvlist_add_nvlist(spa->spa_load_info,
			    ZPOOL_CONFIG_MISSING_DEVICES, nv) == 0);

			for (int i = 0; i < idx; i++)
				nvlist_free(child[i]);
		}
		nvlist_free(nv);
		kmem_free(child, rvd->vdev_children * sizeof (char **));
	}

	/*
	 * Compare the root vdev tree with the information we have
	 * from the MOS config (mrvd). Check each top-level vdev
	 * with the corresponding MOS config top-level (mtvd).
	 */
	for (int c = 0; c < rvd->vdev_children; c++) {
		vdev_t *tvd = rvd->vdev_child[c];
		vdev_t *mtvd  = mrvd->vdev_child[c];

		/*
		 * Resolve any "missing" vdevs in the current configuration.
		 * Also trust the MOS config about any "indirect" vdevs.
		 * If we find that the MOS config has more accurate information
		 * about the top-level vdev then use that vdev instead.
		 */
		if ((tvd->vdev_ops == &vdev_missing_ops &&
		    mtvd->vdev_ops != &vdev_missing_ops) ||
		    (mtvd->vdev_ops == &vdev_indirect_ops &&
		    tvd->vdev_ops != &vdev_indirect_ops)) {

			/*
			 * Device specific actions.
			 */
			if (mtvd->vdev_islog) {
				if (!(spa->spa_import_flags &
				    ZFS_IMPORT_MISSING_LOG)) {
					continue;
				}

				spa_set_log_state(spa, SPA_LOG_CLEAR);
			} else if (mtvd->vdev_ops != &vdev_indirect_ops) {
				continue;
			}

			/*
			 * Swap the missing vdev with the data we were
			 * able to obtain from the MOS config.
			 */
			vdev_remove_child(rvd, tvd);
			vdev_remove_child(mrvd, mtvd);

			vdev_add_child(rvd, mtvd);
			vdev_add_child(mrvd, tvd);

			vdev_reopen(rvd);
		} else {
			if (mtvd->vdev_islog) {
				/*
				 * Load the slog device's state from the MOS
				 * config since it's possible that the label
				 * does not contain the most up-to-date
				 * information.
				 */
				vdev_load_log_state(tvd, mtvd);
				vdev_reopen(tvd);
			}

			/*
			 * Never trust this info from userland; always use
			 * what's in the MOS.  This prevents it from getting out
			 * of sync with the rest of the info in the MOS.
			 */
			tvd->vdev_removing = mtvd->vdev_removing;

			/*
			 * Both the indirect config and per-vdev ZAP info are
			 * stored exclusively in the MOS.
			 */
			tvd->vdev_indirect_config = mtvd->vdev_indirect_config;
			spa_config_valid_zaps(tvd, mtvd);
		}
	}

	vdev_free(mrvd);
	spa_config_exit(spa, SCL_ALL, FTAG);

	/*
	 * Ensure we were able to validate the config.
	 */
	return (rvd->vdev_guid_sum == spa->spa_uberblock.ub_guid_sum);
}

/*
 * Check for missing log devices
 */
static boolean_t
spa_check_logs(spa_t *spa)
{
	boolean_t rv = B_FALSE;

	switch (spa->spa_log_state) {
	case SPA_LOG_MISSING:
		/* need to recheck in case slog has been restored */
	case SPA_LOG_UNKNOWN:
		rv = (dmu_objset_find(spa->spa_name, zil_check_log_chain,
		    NULL, DS_FIND_CHILDREN) != 0);
		if (rv)
			spa_set_log_state(spa, SPA_LOG_MISSING);
		break;
	}
	return (rv);
}

static boolean_t
spa_passivate_log(spa_t *spa)
{
	vdev_t *rvd = spa->spa_root_vdev;
	boolean_t slog_found = B_FALSE;

	ASSERT(spa_config_held(spa, SCL_ALLOC, RW_WRITER));

	if (!spa_has_slogs(spa))
		return (B_FALSE);

	for (int c = 0; c < rvd->vdev_children; c++) {
		vdev_t *tvd = rvd->vdev_child[c];
		metaslab_group_t *mg = tvd->vdev_mg;

		if (tvd->vdev_islog) {
			metaslab_group_passivate(mg);
			slog_found = B_TRUE;
		}
	}

	return (slog_found);
}

static void
spa_activate_log(spa_t *spa)
{
	vdev_t *rvd = spa->spa_root_vdev;

	ASSERT(spa_config_held(spa, SCL_ALLOC, RW_WRITER));

	for (int c = 0; c < rvd->vdev_children; c++) {
		vdev_t *tvd = rvd->vdev_child[c];
		metaslab_group_t *mg = tvd->vdev_mg;

		if (tvd->vdev_islog)
			metaslab_group_activate(mg);
	}
}

int
spa_reset_logs(spa_t *spa)
{
	int error;

	error = dmu_objset_find(spa_name(spa), zil_reset,
	    NULL, DS_FIND_CHILDREN);
	if (error == 0) {
		/*
		 * We successfully offlined the log device, sync out the
		 * current txg so that the "stubby" block can be removed
		 * by zil_sync().
		 */
		txg_wait_synced(spa->spa_dsl_pool, 0);
	}
	return (error);
}

static void
spa_aux_check_removed(spa_aux_vdev_t *sav)
{
	for (int i = 0; i < sav->sav_count; i++)
		spa_check_removed(sav->sav_vdevs[i]);
}

void
spa_claim_notify(zio_t *zio)
{
	spa_t *spa = zio->io_spa;

	if (zio->io_error)
		return;

	mutex_enter(&spa->spa_props_lock);	/* any mutex will do */
	if (spa->spa_claim_max_txg < zio->io_bp->blk_birth)
		spa->spa_claim_max_txg = zio->io_bp->blk_birth;
	mutex_exit(&spa->spa_props_lock);
}

typedef struct spa_load_error {
	uint64_t	sle_meta_count;
	uint64_t	sle_data_count;
} spa_load_error_t;

static void
spa_load_verify_done(zio_t *zio)
{
	blkptr_t *bp = zio->io_bp;
	spa_load_error_t *sle = zio->io_private;
	dmu_object_type_t type = BP_GET_TYPE(bp);
	int error = zio->io_error;
	spa_t *spa = zio->io_spa;

	if (error) {
		if ((BP_GET_LEVEL(bp) != 0 || DMU_OT_IS_METADATA(type)) &&
		    type != DMU_OT_INTENT_LOG)
			atomic_inc_64(&sle->sle_meta_count);
		else
			atomic_inc_64(&sle->sle_data_count);
	}
	zio_data_buf_free(zio->io_data, zio->io_size);

	mutex_enter(&spa->spa_scrub_lock);
	spa->spa_scrub_inflight--;
	cv_broadcast(&spa->spa_scrub_io_cv);
	mutex_exit(&spa->spa_scrub_lock);
}

/*
 * Maximum number of concurrent scrub i/os to create while verifying
 * a pool while importing it.
 */
int spa_load_verify_maxinflight = 10000;
boolean_t spa_load_verify_metadata = B_TRUE;
boolean_t spa_load_verify_data = B_TRUE;

/*ARGSUSED*/
static int
spa_load_verify_cb(spa_t *spa, zilog_t *zilog, const blkptr_t *bp,
    const zbookmark_phys_t *zb, const dnode_phys_t *dnp, void *arg)
{
	if (bp == NULL || BP_IS_HOLE(bp) || BP_IS_EMBEDDED(bp))
		return (0);
	/*
	 * Note: normally this routine will not be called if
	 * spa_load_verify_metadata is not set.  However, it may be useful
	 * to manually set the flag after the traversal has begun.
	 */
	if (!spa_load_verify_metadata)
		return (0);
	if (BP_GET_BUFC_TYPE(bp) == ARC_BUFC_DATA && !spa_load_verify_data)
		return (0);

	zio_t *rio = arg;
	size_t size = BP_GET_PSIZE(bp);
	void *data = zio_data_buf_alloc(size);

	mutex_enter(&spa->spa_scrub_lock);
	while (spa->spa_scrub_inflight >= spa_load_verify_maxinflight)
		cv_wait(&spa->spa_scrub_io_cv, &spa->spa_scrub_lock);
	spa->spa_scrub_inflight++;
	mutex_exit(&spa->spa_scrub_lock);

	zio_nowait(zio_read(rio, spa, bp, data, size,
	    spa_load_verify_done, rio->io_private, ZIO_PRIORITY_SCRUB,
	    ZIO_FLAG_SPECULATIVE | ZIO_FLAG_CANFAIL |
	    ZIO_FLAG_SCRUB | ZIO_FLAG_RAW, zb));
	return (0);
}

/* ARGSUSED */
int
verify_dataset_name_len(dsl_pool_t *dp, dsl_dataset_t *ds, void *arg)
{
	if (dsl_dataset_namelen(ds) >= ZFS_MAX_DATASET_NAME_LEN)
		return (SET_ERROR(ENAMETOOLONG));

	return (0);
}

static int
spa_load_verify(spa_t *spa)
{
	zio_t *rio;
	spa_load_error_t sle = { 0 };
	zpool_rewind_policy_t policy;
	boolean_t verify_ok = B_FALSE;
	int error = 0;

	zpool_get_rewind_policy(spa->spa_config, &policy);

	if (policy.zrp_request & ZPOOL_NEVER_REWIND)
		return (0);

	dsl_pool_config_enter(spa->spa_dsl_pool, FTAG);
	error = dmu_objset_find_dp(spa->spa_dsl_pool,
	    spa->spa_dsl_pool->dp_root_dir_obj, verify_dataset_name_len, NULL,
	    DS_FIND_CHILDREN);
	dsl_pool_config_exit(spa->spa_dsl_pool, FTAG);
	if (error != 0)
		return (error);

	rio = zio_root(spa, NULL, &sle,
	    ZIO_FLAG_CANFAIL | ZIO_FLAG_SPECULATIVE);

	if (spa_load_verify_metadata) {
		error = traverse_pool(spa, spa->spa_verify_min_txg,
		    TRAVERSE_PRE | TRAVERSE_PREFETCH_METADATA,
		    spa_load_verify_cb, rio);
	}

	(void) zio_wait(rio);

	spa->spa_load_meta_errors = sle.sle_meta_count;
	spa->spa_load_data_errors = sle.sle_data_count;

	if (!error && sle.sle_meta_count <= policy.zrp_maxmeta &&
	    sle.sle_data_count <= policy.zrp_maxdata) {
		int64_t loss = 0;

		verify_ok = B_TRUE;
		spa->spa_load_txg = spa->spa_uberblock.ub_txg;
		spa->spa_load_txg_ts = spa->spa_uberblock.ub_timestamp;

		loss = spa->spa_last_ubsync_txg_ts - spa->spa_load_txg_ts;
		VERIFY(nvlist_add_uint64(spa->spa_load_info,
		    ZPOOL_CONFIG_LOAD_TIME, spa->spa_load_txg_ts) == 0);
		VERIFY(nvlist_add_int64(spa->spa_load_info,
		    ZPOOL_CONFIG_REWIND_TIME, loss) == 0);
		VERIFY(nvlist_add_uint64(spa->spa_load_info,
		    ZPOOL_CONFIG_LOAD_DATA_ERRORS, sle.sle_data_count) == 0);
	} else {
		spa->spa_load_max_txg = spa->spa_uberblock.ub_txg;
	}

	if (error) {
		if (error != ENXIO && error != EIO)
			error = SET_ERROR(EIO);
		return (error);
	}

	return (verify_ok ? 0 : EIO);
}

/*
 * Find a value in the pool props object.
 */
static void
spa_prop_find(spa_t *spa, zpool_prop_t prop, uint64_t *val)
{
	(void) zap_lookup(spa->spa_meta_objset, spa->spa_pool_props_object,
	    zpool_prop_to_name(prop), sizeof (uint64_t), 1, val);
}

/*
 * Find a value in the pool directory object.
 */
static int
spa_dir_prop(spa_t *spa, const char *name, uint64_t *val)
{
	return (zap_lookup(spa->spa_meta_objset, DMU_POOL_DIRECTORY_OBJECT,
	    name, sizeof (uint64_t), 1, val));
}

static int
spa_vdev_err(vdev_t *vdev, vdev_aux_t aux, int err)
{
	vdev_set_state(vdev, B_TRUE, VDEV_STATE_CANT_OPEN, aux);
	return (SET_ERROR(err));
}

/*
 * Fix up config after a partly-completed split.  This is done with the
 * ZPOOL_CONFIG_SPLIT nvlist.  Both the splitting pool and the split-off
 * pool have that entry in their config, but only the splitting one contains
 * a list of all the guids of the vdevs that are being split off.
 *
 * This function determines what to do with that list: either rejoin
 * all the disks to the pool, or complete the splitting process.  To attempt
 * the rejoin, each disk that is offlined is marked online again, and
 * we do a reopen() call.  If the vdev label for every disk that was
 * marked online indicates it was successfully split off (VDEV_AUX_SPLIT_POOL)
 * then we call vdev_split() on each disk, and complete the split.
 *
 * Otherwise we leave the config alone, with all the vdevs in place in
 * the original pool.
 */
static void
spa_try_repair(spa_t *spa, nvlist_t *config)
{
	uint_t extracted;
	uint64_t *glist;
	uint_t i, gcount;
	nvlist_t *nvl;
	vdev_t **vd;
	boolean_t attempt_reopen;

	if (nvlist_lookup_nvlist(config, ZPOOL_CONFIG_SPLIT, &nvl) != 0)
		return;

	/* check that the config is complete */
	if (nvlist_lookup_uint64_array(nvl, ZPOOL_CONFIG_SPLIT_LIST,
	    &glist, &gcount) != 0)
		return;

	vd = kmem_zalloc(gcount * sizeof (vdev_t *), KM_SLEEP);

	/* attempt to online all the vdevs & validate */
	attempt_reopen = B_TRUE;
	for (i = 0; i < gcount; i++) {
		if (glist[i] == 0)	/* vdev is hole */
			continue;

		vd[i] = spa_lookup_by_guid(spa, glist[i], B_FALSE);
		if (vd[i] == NULL) {
			/*
			 * Don't bother attempting to reopen the disks;
			 * just do the split.
			 */
			attempt_reopen = B_FALSE;
		} else {
			/* attempt to re-online it */
			vd[i]->vdev_offline = B_FALSE;
		}
	}

	if (attempt_reopen) {
		vdev_reopen(spa->spa_root_vdev);

		/* check each device to see what state it's in */
		for (extracted = 0, i = 0; i < gcount; i++) {
			if (vd[i] != NULL &&
			    vd[i]->vdev_stat.vs_aux != VDEV_AUX_SPLIT_POOL)
				break;
			++extracted;
		}
	}

	/*
	 * If every disk has been moved to the new pool, or if we never
	 * even attempted to look at them, then we split them off for
	 * good.
	 */
	if (!attempt_reopen || gcount == extracted) {
		for (i = 0; i < gcount; i++)
			if (vd[i] != NULL)
				vdev_split(vd[i]);
		vdev_reopen(spa->spa_root_vdev);
	}

	kmem_free(vd, gcount * sizeof (vdev_t *));
}

static int
spa_load(spa_t *spa, spa_load_state_t state, spa_import_type_t type,
    boolean_t mosconfig)
{
	nvlist_t *config = spa->spa_config;
	char *ereport = FM_EREPORT_ZFS_POOL;
	char *comment;
	int error;
	uint64_t pool_guid;
	nvlist_t *nvl;

	if (nvlist_lookup_uint64(config, ZPOOL_CONFIG_POOL_GUID, &pool_guid))
		return (SET_ERROR(EINVAL));

	ASSERT(spa->spa_comment == NULL);
	if (nvlist_lookup_string(config, ZPOOL_CONFIG_COMMENT, &comment) == 0)
		spa->spa_comment = spa_strdup(comment);

	/*
	 * Versioning wasn't explicitly added to the label until later, so if
	 * it's not present treat it as the initial version.
	 */
	if (nvlist_lookup_uint64(config, ZPOOL_CONFIG_VERSION,
	    &spa->spa_ubsync.ub_version) != 0)
		spa->spa_ubsync.ub_version = SPA_VERSION_INITIAL;

	(void) nvlist_lookup_uint64(config, ZPOOL_CONFIG_POOL_TXG,
	    &spa->spa_config_txg);

	if ((state == SPA_LOAD_IMPORT || state == SPA_LOAD_TRYIMPORT) &&
	    spa_guid_exists(pool_guid, 0)) {
		error = SET_ERROR(EEXIST);
	} else {
		spa->spa_config_guid = pool_guid;

		if (nvlist_lookup_nvlist(config, ZPOOL_CONFIG_SPLIT,
		    &nvl) == 0) {
			VERIFY(nvlist_dup(nvl, &spa->spa_config_splitting,
			    KM_SLEEP) == 0);
		}

		nvlist_free(spa->spa_load_info);
		spa->spa_load_info = fnvlist_alloc();

		gethrestime(&spa->spa_loaded_ts);
		error = spa_load_impl(spa, pool_guid, config, state, type,
		    mosconfig, &ereport);
	}

	/*
	 * Don't count references from objsets that are already closed
	 * and are making their way through the eviction process.
	 */
	spa_evicting_os_wait(spa);
	spa->spa_minref = refcount_count(&spa->spa_refcount);
	if (error) {
		if (error != EEXIST) {
			spa->spa_loaded_ts.tv_sec = 0;
			spa->spa_loaded_ts.tv_nsec = 0;
		}
		if (error != EBADF) {
			zfs_ereport_post(ereport, spa, NULL, NULL, 0, 0);
		}
	}
	spa->spa_load_state = error ? SPA_LOAD_ERROR : SPA_LOAD_NONE;
	spa->spa_ena = 0;

	return (error);
}

/*
 * Count the number of per-vdev ZAPs associated with all of the vdevs in the
 * vdev tree rooted in the given vd, and ensure that each ZAP is present in the
 * spa's per-vdev ZAP list.
 */
static uint64_t
vdev_count_verify_zaps(vdev_t *vd)
{
	spa_t *spa = vd->vdev_spa;
	uint64_t total = 0;
	if (vd->vdev_top_zap != 0) {
		total++;
		ASSERT0(zap_lookup_int(spa->spa_meta_objset,
		    spa->spa_all_vdev_zaps, vd->vdev_top_zap));
	}
	if (vd->vdev_leaf_zap != 0) {
		total++;
		ASSERT0(zap_lookup_int(spa->spa_meta_objset,
		    spa->spa_all_vdev_zaps, vd->vdev_leaf_zap));
	}

	for (uint64_t i = 0; i < vd->vdev_children; i++) {
		total += vdev_count_verify_zaps(vd->vdev_child[i]);
	}

	return (total);
}

/*
 * Load an existing storage pool, using the pool's builtin spa_config as a
 * source of configuration information.
 */
static int
spa_load_impl(spa_t *spa, uint64_t pool_guid, nvlist_t *config,
    spa_load_state_t state, spa_import_type_t type, boolean_t trust_config,
    char **ereport)
{
	int error = 0;
	nvlist_t *nvroot = NULL;
	nvlist_t *label;
	vdev_t *rvd;
	uberblock_t *ub = &spa->spa_uberblock;
	uint64_t children, config_cache_txg = spa->spa_config_txg;
	int orig_mode = spa->spa_mode;
	int parse;
	uint64_t obj;
	boolean_t missing_feat_write = B_FALSE;

	/*
	 * If this is an untrusted config, access the pool in read-only mode.
	 * This prevents things like resilvering recently removed devices.
	 */
	if (!trust_config)
		spa->spa_mode = FREAD;

	ASSERT(MUTEX_HELD(&spa_namespace_lock));

	spa->spa_load_state = state;

	if (nvlist_lookup_nvlist(config, ZPOOL_CONFIG_VDEV_TREE, &nvroot))
		return (SET_ERROR(EINVAL));

	parse = (type == SPA_IMPORT_EXISTING ?
	    VDEV_ALLOC_LOAD : VDEV_ALLOC_SPLIT);

	/*
	 * Create "The Godfather" zio to hold all async IOs
	 */
	spa->spa_async_zio_root = kmem_alloc(max_ncpus * sizeof (void *),
	    KM_SLEEP);
	for (int i = 0; i < max_ncpus; i++) {
		spa->spa_async_zio_root[i] = zio_root(spa, NULL, NULL,
		    ZIO_FLAG_CANFAIL | ZIO_FLAG_SPECULATIVE |
		    ZIO_FLAG_GODFATHER);
	}

	/*
	 * Parse the configuration into a vdev tree.  We explicitly set the
	 * value that will be returned by spa_version() since parsing the
	 * configuration requires knowing the version number.
	 */
	spa_config_enter(spa, SCL_ALL, FTAG, RW_WRITER);
	error = spa_config_parse(spa, &rvd, nvroot, NULL, 0, parse);
	spa_config_exit(spa, SCL_ALL, FTAG);

	if (error != 0)
		return (error);

	ASSERT(spa->spa_root_vdev == rvd);
	ASSERT3U(spa->spa_min_ashift, >=, SPA_MINBLOCKSHIFT);
	ASSERT3U(spa->spa_max_ashift, <=, SPA_MAXBLOCKSHIFT);

	if (type != SPA_IMPORT_ASSEMBLE) {
		ASSERT(spa_guid(spa) == pool_guid);
	}

	/*
	 * Try to open all vdevs, loading each label in the process.
	 */
	spa_config_enter(spa, SCL_ALL, FTAG, RW_WRITER);
	error = vdev_open(rvd);
	spa_config_exit(spa, SCL_ALL, FTAG);
	if (error != 0)
		return (error);

	/*
	 * We need to validate the vdev labels against the configuration that
	 * we have in hand, which is dependent on the setting of mosconfig. If
	 * mosconfig is true then we're validating the vdev labels based on
	 * that config.  Otherwise, we're validating against the cached config
	 * (zpool.cache) that was read when we loaded the zfs module, and then
	 * later we will recursively call spa_load() and validate against
	 * the vdev config.
	 *
	 * If we're assembling a new pool that's been split off from an
	 * existing pool, the labels haven't yet been updated so we skip
	 * validation for now.
	 */
	if (type != SPA_IMPORT_ASSEMBLE) {
		spa_config_enter(spa, SCL_ALL, FTAG, RW_WRITER);
		error = vdev_validate(rvd, trust_config);
		spa_config_exit(spa, SCL_ALL, FTAG);

		if (error != 0)
			return (error);

		if (rvd->vdev_state <= VDEV_STATE_CANT_OPEN)
			return (SET_ERROR(ENXIO));
	}

	/*
	 * Find the best uberblock.
	 */
	vdev_uberblock_load(rvd, ub, &label);

	/*
	 * If we weren't able to find a single valid uberblock, return failure.
	 */
	if (ub->ub_txg == 0) {
		nvlist_free(label);
		return (spa_vdev_err(rvd, VDEV_AUX_CORRUPT_DATA, ENXIO));
	}

	/*
	 * If the pool has an unsupported version we can't open it.
	 */
	if (!SPA_VERSION_IS_SUPPORTED(ub->ub_version)) {
		nvlist_free(label);
		return (spa_vdev_err(rvd, VDEV_AUX_VERSION_NEWER, ENOTSUP));
	}

	if (ub->ub_version >= SPA_VERSION_FEATURES) {
		nvlist_t *features;

		/*
		 * If we weren't able to find what's necessary for reading the
		 * MOS in the label, return failure.
		 */
		if (label == NULL || nvlist_lookup_nvlist(label,
		    ZPOOL_CONFIG_FEATURES_FOR_READ, &features) != 0) {
			nvlist_free(label);
			return (spa_vdev_err(rvd, VDEV_AUX_CORRUPT_DATA,
			    ENXIO));
		}

		/*
		 * Update our in-core representation with the definitive values
		 * from the label.
		 */
		nvlist_free(spa->spa_label_features);
		VERIFY(nvlist_dup(features, &spa->spa_label_features, 0) == 0);
	}

	nvlist_free(label);

	/*
	 * Look through entries in the label nvlist's features_for_read. If
	 * there is a feature listed there which we don't understand then we
	 * cannot open a pool.
	 */
	if (ub->ub_version >= SPA_VERSION_FEATURES) {
		nvlist_t *unsup_feat;

		VERIFY(nvlist_alloc(&unsup_feat, NV_UNIQUE_NAME, KM_SLEEP) ==
		    0);

		for (nvpair_t *nvp = nvlist_next_nvpair(spa->spa_label_features,
		    NULL); nvp != NULL;
		    nvp = nvlist_next_nvpair(spa->spa_label_features, nvp)) {
			if (!zfeature_is_supported(nvpair_name(nvp))) {
				VERIFY(nvlist_add_string(unsup_feat,
				    nvpair_name(nvp), "") == 0);
			}
		}

		if (!nvlist_empty(unsup_feat)) {
			VERIFY(nvlist_add_nvlist(spa->spa_load_info,
			    ZPOOL_CONFIG_UNSUP_FEAT, unsup_feat) == 0);
			nvlist_free(unsup_feat);
			return (spa_vdev_err(rvd, VDEV_AUX_UNSUP_FEAT,
			    ENOTSUP));
		}

		nvlist_free(unsup_feat);
	}

	/*
	 * If the vdev guid sum doesn't match the uberblock, we have an
	 * incomplete configuration.  We first check to see if the pool
	 * is aware of the complete config (i.e ZPOOL_CONFIG_VDEV_CHILDREN).
	 * If it is, defer the vdev_guid_sum check till later so we
	 * can handle missing vdevs.
	 */
	if (nvlist_lookup_uint64(config, ZPOOL_CONFIG_VDEV_CHILDREN,
	    &children) != 0 && trust_config && type != SPA_IMPORT_ASSEMBLE &&
	    rvd->vdev_guid_sum != ub->ub_guid_sum)
		return (spa_vdev_err(rvd, VDEV_AUX_BAD_GUID_SUM, ENXIO));

	if (type != SPA_IMPORT_ASSEMBLE && spa->spa_config_splitting) {
		spa_config_enter(spa, SCL_ALL, FTAG, RW_WRITER);
		spa_try_repair(spa, config);
		spa_config_exit(spa, SCL_ALL, FTAG);
		nvlist_free(spa->spa_config_splitting);
		spa->spa_config_splitting = NULL;
	}

	/*
	 * Initialize internal SPA structures.
	 */
	spa->spa_state = POOL_STATE_ACTIVE;
	spa->spa_ubsync = spa->spa_uberblock;
	spa->spa_verify_min_txg = spa->spa_extreme_rewind ?
	    TXG_INITIAL - 1 : spa_last_synced_txg(spa) - TXG_DEFER_SIZE - 1;
	spa->spa_first_txg = spa->spa_last_ubsync_txg ?
	    spa->spa_last_ubsync_txg : spa_last_synced_txg(spa) + 1;
	spa->spa_claim_max_txg = spa->spa_first_txg;
	spa->spa_prev_software_version = ub->ub_software_version;

	/*
	 * Everything that we read before we do spa_remove_init() must
	 * have been rewritten after the last device removal was initiated.
	 * Otherwise we could be reading from indirect vdevs before
	 * we have loaded their mappings.
	 */

	error = dsl_pool_init(spa, spa->spa_first_txg, &spa->spa_dsl_pool);
	if (error)
		return (spa_vdev_err(rvd, VDEV_AUX_CORRUPT_DATA, EIO));
	spa->spa_meta_objset = spa->spa_dsl_pool->dp_meta_objset;

	if (spa_dir_prop(spa, DMU_POOL_CONFIG, &spa->spa_config_object) != 0)
		return (spa_vdev_err(rvd, VDEV_AUX_CORRUPT_DATA, EIO));

	/*
	 * Validate the config, using the MOS config to fill in any
	 * information which might be missing.  If we fail to validate
	 * the config then declare the pool unfit for use. If we're
	 * assembling a pool from a split, the log is not transferred
	 * over.
	 */
	if (type != SPA_IMPORT_ASSEMBLE) {
		nvlist_t *mos_config;
		if (load_nvlist(spa, spa->spa_config_object, &mos_config) != 0)
			return (spa_vdev_err(rvd, VDEV_AUX_CORRUPT_DATA, EIO));

		if (!spa_config_valid(spa, mos_config)) {
			nvlist_free(mos_config);
			return (spa_vdev_err(rvd, VDEV_AUX_BAD_GUID_SUM,
			    ENXIO));
		}
		nvlist_free(mos_config);

		/*
		 * Now that we've validated the config, check the state of the
		 * root vdev.  If it can't be opened, it indicates one or
		 * more toplevel vdevs are faulted.
		 */
		if (rvd->vdev_state <= VDEV_STATE_CANT_OPEN)
			return (SET_ERROR(ENXIO));
	}

	/*
	 * Everything that we read before spa_remove_init() must be stored
	 * on concreted vdevs.  Therefore we do this as early as possible.
	 */
	if (spa_remove_init(spa) != 0)
		return (spa_vdev_err(rvd, VDEV_AUX_CORRUPT_DATA, EIO));

	if (spa_version(spa) >= SPA_VERSION_FEATURES) {
		boolean_t missing_feat_read = B_FALSE;
		nvlist_t *unsup_feat, *enabled_feat;

		if (spa_dir_prop(spa, DMU_POOL_FEATURES_FOR_READ,
		    &spa->spa_feat_for_read_obj) != 0) {
			return (spa_vdev_err(rvd, VDEV_AUX_CORRUPT_DATA, EIO));
		}

		if (spa_dir_prop(spa, DMU_POOL_FEATURES_FOR_WRITE,
		    &spa->spa_feat_for_write_obj) != 0) {
			return (spa_vdev_err(rvd, VDEV_AUX_CORRUPT_DATA, EIO));
		}

		if (spa_dir_prop(spa, DMU_POOL_FEATURE_DESCRIPTIONS,
		    &spa->spa_feat_desc_obj) != 0) {
			return (spa_vdev_err(rvd, VDEV_AUX_CORRUPT_DATA, EIO));
		}

		enabled_feat = fnvlist_alloc();
		unsup_feat = fnvlist_alloc();

		if (!spa_features_check(spa, B_FALSE,
		    unsup_feat, enabled_feat))
			missing_feat_read = B_TRUE;

		if (spa_writeable(spa) || state == SPA_LOAD_TRYIMPORT) {
			if (!spa_features_check(spa, B_TRUE,
			    unsup_feat, enabled_feat)) {
				missing_feat_write = B_TRUE;
			}
		}

		fnvlist_add_nvlist(spa->spa_load_info,
		    ZPOOL_CONFIG_ENABLED_FEAT, enabled_feat);

		if (!nvlist_empty(unsup_feat)) {
			fnvlist_add_nvlist(spa->spa_load_info,
			    ZPOOL_CONFIG_UNSUP_FEAT, unsup_feat);
		}

		fnvlist_free(enabled_feat);
		fnvlist_free(unsup_feat);

		if (!missing_feat_read) {
			fnvlist_add_boolean(spa->spa_load_info,
			    ZPOOL_CONFIG_CAN_RDONLY);
		}

		/*
		 * If the state is SPA_LOAD_TRYIMPORT, our objective is
		 * twofold: to determine whether the pool is available for
		 * import in read-write mode and (if it is not) whether the
		 * pool is available for import in read-only mode. If the pool
		 * is available for import in read-write mode, it is displayed
		 * as available in userland; if it is not available for import
		 * in read-only mode, it is displayed as unavailable in
		 * userland. If the pool is available for import in read-only
		 * mode but not read-write mode, it is displayed as unavailable
		 * in userland with a special note that the pool is actually
		 * available for open in read-only mode.
		 *
		 * As a result, if the state is SPA_LOAD_TRYIMPORT and we are
		 * missing a feature for write, we must first determine whether
		 * the pool can be opened read-only before returning to
		 * userland in order to know whether to display the
		 * abovementioned note.
		 */
		if (missing_feat_read || (missing_feat_write &&
		    spa_writeable(spa))) {
			return (spa_vdev_err(rvd, VDEV_AUX_UNSUP_FEAT,
			    ENOTSUP));
		}

		/*
		 * Load refcounts for ZFS features from disk into an in-memory
		 * cache during SPA initialization.
		 */
		for (spa_feature_t i = 0; i < SPA_FEATURES; i++) {
			uint64_t refcount;

			error = feature_get_refcount_from_disk(spa,
			    &spa_feature_table[i], &refcount);
			if (error == 0) {
				spa->spa_feat_refcount_cache[i] = refcount;
			} else if (error == ENOTSUP) {
				spa->spa_feat_refcount_cache[i] =
				    SPA_FEATURE_DISABLED;
			} else {
				return (spa_vdev_err(rvd,
				    VDEV_AUX_CORRUPT_DATA, EIO));
			}
		}
	}

	if (spa_feature_is_active(spa, SPA_FEATURE_ENABLED_TXG)) {
		if (spa_dir_prop(spa, DMU_POOL_FEATURE_ENABLED_TXG,
		    &spa->spa_feat_enabled_txg_obj) != 0)
			return (spa_vdev_err(rvd, VDEV_AUX_CORRUPT_DATA, EIO));
	}

	spa->spa_is_initializing = B_TRUE;
	error = dsl_pool_open(spa->spa_dsl_pool);
	spa->spa_is_initializing = B_FALSE;
	if (error != 0)
		return (spa_vdev_err(rvd, VDEV_AUX_CORRUPT_DATA, EIO));

	if (!trust_config) {
		uint64_t hostid;
		nvlist_t *policy = NULL;
		nvlist_t *mos_config;

		if (load_nvlist(spa, spa->spa_config_object, &mos_config) != 0)
			return (spa_vdev_err(rvd, VDEV_AUX_CORRUPT_DATA, EIO));

		if (!spa_is_root(spa) && nvlist_lookup_uint64(mos_config,
		    ZPOOL_CONFIG_HOSTID, &hostid) == 0) {
			char *hostname;
			unsigned long myhostid = 0;

			VERIFY(nvlist_lookup_string(mos_config,
			    ZPOOL_CONFIG_HOSTNAME, &hostname) == 0);

#ifdef	_KERNEL
			myhostid = zone_get_hostid(NULL);
#else	/* _KERNEL */
			/*
			 * We're emulating the system's hostid in userland, so
			 * we can't use zone_get_hostid().
			 */
			(void) ddi_strtoul(hw_serial, NULL, 10, &myhostid);
#endif	/* _KERNEL */
			if (hostid != 0 && myhostid != 0 &&
			    hostid != myhostid) {
				nvlist_free(mos_config);
				cmn_err(CE_WARN, "pool '%s' could not be "
				    "loaded as it was last accessed by "
				    "another system (host: %s hostid: 0x%lx). "
				    "See: http://illumos.org/msg/ZFS-8000-EY",
				    spa_name(spa), hostname,
				    (unsigned long)hostid);
				return (SET_ERROR(EBADF));
			}
		}
		if (nvlist_lookup_nvlist(spa->spa_config,
		    ZPOOL_REWIND_POLICY, &policy) == 0)
			VERIFY(nvlist_add_nvlist(mos_config,
			    ZPOOL_REWIND_POLICY, policy) == 0);

		spa_config_set(spa, mos_config);
		spa_unload(spa);
		spa_deactivate(spa);
		spa_activate(spa, orig_mode);

		return (spa_load(spa, state, SPA_IMPORT_EXISTING, B_TRUE));
	}

	/* Grab the secret checksum salt from the MOS. */
	error = zap_lookup(spa->spa_meta_objset, DMU_POOL_DIRECTORY_OBJECT,
	    DMU_POOL_CHECKSUM_SALT, 1,
	    sizeof (spa->spa_cksum_salt.zcs_bytes),
	    spa->spa_cksum_salt.zcs_bytes);
	if (error == ENOENT) {
		/* Generate a new salt for subsequent use */
		(void) random_get_pseudo_bytes(spa->spa_cksum_salt.zcs_bytes,
		    sizeof (spa->spa_cksum_salt.zcs_bytes));
	} else if (error != 0) {
		return (spa_vdev_err(rvd, VDEV_AUX_CORRUPT_DATA, EIO));
	}

	if (spa_dir_prop(spa, DMU_POOL_SYNC_BPOBJ, &obj) != 0)
		return (spa_vdev_err(rvd, VDEV_AUX_CORRUPT_DATA, EIO));
	error = bpobj_open(&spa->spa_deferred_bpobj, spa->spa_meta_objset, obj);
	if (error != 0)
		return (spa_vdev_err(rvd, VDEV_AUX_CORRUPT_DATA, EIO));

	/*
	 * Load the bit that tells us to use the new accounting function
	 * (raid-z deflation).  If we have an older pool, this will not
	 * be present.
	 */
	error = spa_dir_prop(spa, DMU_POOL_DEFLATE, &spa->spa_deflate);
	if (error != 0 && error != ENOENT)
		return (spa_vdev_err(rvd, VDEV_AUX_CORRUPT_DATA, EIO));

	error = spa_dir_prop(spa, DMU_POOL_CREATION_VERSION,
	    &spa->spa_creation_version);
	if (error != 0 && error != ENOENT)
		return (spa_vdev_err(rvd, VDEV_AUX_CORRUPT_DATA, EIO));

	/*
	 * Load the persistent error log.  If we have an older pool, this will
	 * not be present.
	 */
	error = spa_dir_prop(spa, DMU_POOL_ERRLOG_LAST, &spa->spa_errlog_last);
	if (error != 0 && error != ENOENT)
		return (spa_vdev_err(rvd, VDEV_AUX_CORRUPT_DATA, EIO));

	error = spa_dir_prop(spa, DMU_POOL_ERRLOG_SCRUB,
	    &spa->spa_errlog_scrub);
	if (error != 0 && error != ENOENT)
		return (spa_vdev_err(rvd, VDEV_AUX_CORRUPT_DATA, EIO));

	/*
	 * Load the history object.  If we have an older pool, this
	 * will not be present.
	 */
	error = spa_dir_prop(spa, DMU_POOL_HISTORY, &spa->spa_history);
	if (error != 0 && error != ENOENT)
		return (spa_vdev_err(rvd, VDEV_AUX_CORRUPT_DATA, EIO));

	/*
	 * Load the per-vdev ZAP map. If we have an older pool, this will not
	 * be present; in this case, defer its creation to a later time to
	 * avoid dirtying the MOS this early / out of sync context. See
	 * spa_sync_config_object.
	 */

	/* The sentinel is only available in the MOS config. */
	nvlist_t *mos_config;
	if (load_nvlist(spa, spa->spa_config_object, &mos_config) != 0)
		return (spa_vdev_err(rvd, VDEV_AUX_CORRUPT_DATA, EIO));

	error = spa_dir_prop(spa, DMU_POOL_VDEV_ZAP_MAP,
	    &spa->spa_all_vdev_zaps);

	if (error != ENOENT && error != 0) {
		return (spa_vdev_err(rvd, VDEV_AUX_CORRUPT_DATA, EIO));
	} else if (error == 0 && !nvlist_exists(mos_config,
	    ZPOOL_CONFIG_HAS_PER_VDEV_ZAPS)) {
		/*
		 * An older version of ZFS overwrote the sentinel value, so
		 * we have orphaned per-vdev ZAPs in the MOS. Defer their
		 * destruction to later; see spa_sync_config_object.
		 */
		spa->spa_avz_action = AVZ_ACTION_DESTROY;
		/*
		 * We're assuming that no vdevs have had their ZAPs created
		 * before this. Better be sure of it.
		 */
		ASSERT0(vdev_count_verify_zaps(spa->spa_root_vdev));
	}
	nvlist_free(mos_config);

	/*
	 * If we're assembling the pool from the split-off vdevs of
	 * an existing pool, we don't want to attach the spares & cache
	 * devices.
	 */

	/*
	 * Load any hot spares for this pool.
	 */
	error = spa_dir_prop(spa, DMU_POOL_SPARES, &spa->spa_spares.sav_object);
	if (error != 0 && error != ENOENT)
		return (spa_vdev_err(rvd, VDEV_AUX_CORRUPT_DATA, EIO));
	if (error == 0 && type != SPA_IMPORT_ASSEMBLE) {
		ASSERT(spa_version(spa) >= SPA_VERSION_SPARES);
		if (load_nvlist(spa, spa->spa_spares.sav_object,
		    &spa->spa_spares.sav_config) != 0)
			return (spa_vdev_err(rvd, VDEV_AUX_CORRUPT_DATA, EIO));

		spa_config_enter(spa, SCL_ALL, FTAG, RW_WRITER);
		spa_load_spares(spa);
		spa_config_exit(spa, SCL_ALL, FTAG);
	} else if (error == 0) {
		spa->spa_spares.sav_sync = B_TRUE;
	}

	/*
	 * Load any level 2 ARC devices for this pool.
	 */
	error = spa_dir_prop(spa, DMU_POOL_L2CACHE,
	    &spa->spa_l2cache.sav_object);
	if (error != 0 && error != ENOENT)
		return (spa_vdev_err(rvd, VDEV_AUX_CORRUPT_DATA, EIO));
	if (error == 0 && type != SPA_IMPORT_ASSEMBLE) {
		ASSERT(spa_version(spa) >= SPA_VERSION_L2CACHE);
		if (load_nvlist(spa, spa->spa_l2cache.sav_object,
		    &spa->spa_l2cache.sav_config) != 0)
			return (spa_vdev_err(rvd, VDEV_AUX_CORRUPT_DATA, EIO));

		spa_config_enter(spa, SCL_ALL, FTAG, RW_WRITER);
		spa_load_l2cache(spa);
		spa_config_exit(spa, SCL_ALL, FTAG);
	} else if (error == 0) {
		spa->spa_l2cache.sav_sync = B_TRUE;
	}

	spa->spa_delegation = zpool_prop_default_numeric(ZPOOL_PROP_DELEGATION);

	error = spa_dir_prop(spa, DMU_POOL_PROPS, &spa->spa_pool_props_object);
	if (error && error != ENOENT)
		return (spa_vdev_err(rvd, VDEV_AUX_CORRUPT_DATA, EIO));

	if (error == 0) {
		uint64_t autoreplace;

		spa_prop_find(spa, ZPOOL_PROP_BOOTFS, &spa->spa_bootfs);
		spa_prop_find(spa, ZPOOL_PROP_AUTOREPLACE, &autoreplace);
		spa_prop_find(spa, ZPOOL_PROP_DELEGATION, &spa->spa_delegation);
		spa_prop_find(spa, ZPOOL_PROP_FAILUREMODE, &spa->spa_failmode);
		spa_prop_find(spa, ZPOOL_PROP_AUTOEXPAND, &spa->spa_autoexpand);
		spa_prop_find(spa, ZPOOL_PROP_DEDUPDITTO,
		    &spa->spa_dedup_ditto);

		spa->spa_autoreplace = (autoreplace != 0);
	}

	/*
	 * If the 'autoreplace' property is set, then post a resource notifying
	 * the ZFS DE that it should not issue any faults for unopenable
	 * devices.  We also iterate over the vdevs, and post a sysevent for any
	 * unopenable vdevs so that the normal autoreplace handler can take
	 * over.
	 */
	if (spa->spa_autoreplace && state != SPA_LOAD_TRYIMPORT) {
		spa_check_removed(spa->spa_root_vdev);
		/*
		 * For the import case, this is done in spa_import(), because
		 * at this point we're using the spare definitions from
		 * the MOS config, not necessarily from the userland config.
		 */
		if (state != SPA_LOAD_IMPORT) {
			spa_aux_check_removed(&spa->spa_spares);
			spa_aux_check_removed(&spa->spa_l2cache);
		}
	}

	/*
	 * Load the vdev state for all toplevel vdevs.
	 */
	error = vdev_load(rvd);
	if (error != 0) {
		return (spa_vdev_err(rvd, VDEV_AUX_CORRUPT_DATA, error));
	}

	error = spa_condense_init(spa);
	if (error != 0) {
		return (spa_vdev_err(rvd, VDEV_AUX_CORRUPT_DATA, error));
	}

	/*
	 * Propagate the leaf DTLs we just loaded all the way up the tree.
	 */
	spa_config_enter(spa, SCL_ALL, FTAG, RW_WRITER);
	vdev_dtl_reassess(rvd, 0, 0, B_FALSE);
	spa_config_exit(spa, SCL_ALL, FTAG);

	/*
	 * Load the DDTs (dedup tables).
	 */
	error = ddt_load(spa);
	if (error != 0)
		return (spa_vdev_err(rvd, VDEV_AUX_CORRUPT_DATA, EIO));

	spa_update_dspace(spa);

	if (type != SPA_IMPORT_ASSEMBLE && spa_writeable(spa) &&
	    spa_check_logs(spa)) {
		*ereport = FM_EREPORT_ZFS_LOG_REPLAY;
		return (spa_vdev_err(rvd, VDEV_AUX_BAD_LOG, ENXIO));
	}

	if (missing_feat_write) {
		ASSERT(state == SPA_LOAD_TRYIMPORT);

		/*
		 * At this point, we know that we can open the pool in
		 * read-only mode but not read-write mode. We now have enough
		 * information and can return to userland.
		 */
		return (spa_vdev_err(rvd, VDEV_AUX_UNSUP_FEAT, ENOTSUP));
	}

	/*
	 * We've successfully opened the pool, verify that we're ready
	 * to start pushing transactions.
	 */
	if (state != SPA_LOAD_TRYIMPORT) {
		if (error = spa_load_verify(spa))
			return (spa_vdev_err(rvd, VDEV_AUX_CORRUPT_DATA,
			    error));
	}

	if (spa_writeable(spa) && (state == SPA_LOAD_RECOVER ||
	    spa->spa_load_max_txg == UINT64_MAX)) {
		dmu_tx_t *tx;
		int need_update = B_FALSE;
		/*
		 * We must check this before we start the sync thread, because
		 * we only want to start a condense thread for condense
		 * operations that were in progress when the pool was
		 * imported.  Once we start syncing, spa_sync() could
		 * initiate a condense (and start a thread for it).  In
		 * that case it would be wrong to start a second
		 * condense thread.
		 */
		boolean_t condense_in_progress =
		    (spa->spa_condensing_indirect != NULL);

		ASSERT(state != SPA_LOAD_TRYIMPORT);

		/*
		 * Claim log blocks that haven't been committed yet.
		 * This must all happen in a single txg.
		 * Note: spa_claim_max_txg is updated by spa_claim_notify(),
		 * invoked from zil_claim_log_block()'s i/o done callback.
		 * Price of rollback is that we abandon the log.
		 */
		spa->spa_claiming = B_TRUE;

		tx = dmu_tx_create_assigned(spa_get_dsl(spa),
		    spa_first_txg(spa));
		(void) dmu_objset_find(spa_name(spa),
		    zil_claim, tx, DS_FIND_CHILDREN);
		dmu_tx_commit(tx);

		spa->spa_claiming = B_FALSE;

		spa_set_log_state(spa, SPA_LOG_GOOD);
		spa->spa_sync_on = B_TRUE;
		txg_sync_start(spa->spa_dsl_pool);

		/*
		 * Wait for all claims to sync.  We sync up to the highest
		 * claimed log block birth time so that claimed log blocks
		 * don't appear to be from the future.  spa_claim_max_txg
		 * will have been set for us by either zil_check_log_chain()
		 * (invoked from spa_check_logs()) or zil_claim() above.
		 */
		txg_wait_synced(spa->spa_dsl_pool, spa->spa_claim_max_txg);

		/*
		 * If the config cache is stale, or we have uninitialized
		 * metaslabs (see spa_vdev_add()), then update the config.
		 *
		 * If this is a verbatim import, trust the current
		 * in-core spa_config and update the disk labels.
		 */
		if (config_cache_txg != spa->spa_config_txg ||
		    state == SPA_LOAD_IMPORT ||
		    state == SPA_LOAD_RECOVER ||
		    (spa->spa_import_flags & ZFS_IMPORT_VERBATIM))
			need_update = B_TRUE;

		for (int c = 0; c < rvd->vdev_children; c++)
			if (rvd->vdev_child[c]->vdev_ms_array == 0)
				need_update = B_TRUE;

		/*
		 * Update the config cache asychronously in case we're the
		 * root pool, in which case the config cache isn't writable yet.
		 */
		if (need_update)
			spa_async_request(spa, SPA_ASYNC_CONFIG_UPDATE);

		/*
		 * Check all DTLs to see if anything needs resilvering.
		 */
		if (!dsl_scan_resilvering(spa->spa_dsl_pool) &&
		    vdev_resilver_needed(rvd, NULL, NULL))
			spa_async_request(spa, SPA_ASYNC_RESILVER);

		/*
		 * Log the fact that we booted up (so that we can detect if
		 * we rebooted in the middle of an operation).
		 */
		spa_history_log_version(spa, "open");

		/*
		 * Delete any inconsistent datasets.
		 */
		(void) dmu_objset_find(spa_name(spa),
		    dsl_destroy_inconsistent, NULL, DS_FIND_CHILDREN);

		/*
		 * Clean up any stale temporary dataset userrefs.
		 */
		dsl_pool_clean_tmp_userrefs(spa->spa_dsl_pool);

		/*
		 * Note: unlike condensing, we don't need an analogous
		 * "removal_in_progress" dance because no other thread
		 * can start a removal while we hold the spa_namespace_lock.
		 */
		spa_restart_removal(spa);

		if (condense_in_progress)
			spa_condense_indirect_restart(spa);
	}

	return (0);
}

static int
spa_load_retry(spa_t *spa, spa_load_state_t state, int mosconfig)
{
	int mode = spa->spa_mode;

	spa_unload(spa);
	spa_deactivate(spa);

	spa->spa_load_max_txg = spa->spa_uberblock.ub_txg - 1;

	spa_activate(spa, mode);
	spa_async_suspend(spa);

	return (spa_load(spa, state, SPA_IMPORT_EXISTING, mosconfig));
}

/*
 * If spa_load() fails this function will try loading prior txg's. If
 * 'state' is SPA_LOAD_RECOVER and one of these loads succeeds the pool
 * will be rewound to that txg. If 'state' is not SPA_LOAD_RECOVER this
 * function will not rewind the pool and will return the same error as
 * spa_load().
 */
static int
spa_load_best(spa_t *spa, spa_load_state_t state, int mosconfig,
    uint64_t max_request, int rewind_flags)
{
	nvlist_t *loadinfo = NULL;
	nvlist_t *config = NULL;
	int load_error, rewind_error;
	uint64_t safe_rewind_txg;
	uint64_t min_txg;

	if (spa->spa_load_txg && state == SPA_LOAD_RECOVER) {
		spa->spa_load_max_txg = spa->spa_load_txg;
		spa_set_log_state(spa, SPA_LOG_CLEAR);
	} else {
		spa->spa_load_max_txg = max_request;
		if (max_request != UINT64_MAX)
			spa->spa_extreme_rewind = B_TRUE;
	}

	load_error = rewind_error = spa_load(spa, state, SPA_IMPORT_EXISTING,
	    mosconfig);
	if (load_error == 0)
		return (0);

	if (spa->spa_root_vdev != NULL)
		config = spa_config_generate(spa, NULL, -1ULL, B_TRUE);

	spa->spa_last_ubsync_txg = spa->spa_uberblock.ub_txg;
	spa->spa_last_ubsync_txg_ts = spa->spa_uberblock.ub_timestamp;

	if (rewind_flags & ZPOOL_NEVER_REWIND) {
		nvlist_free(config);
		return (load_error);
	}

	if (state == SPA_LOAD_RECOVER) {
		/* Price of rolling back is discarding txgs, including log */
		spa_set_log_state(spa, SPA_LOG_CLEAR);
	} else {
		/*
		 * If we aren't rolling back save the load info from our first
		 * import attempt so that we can restore it after attempting
		 * to rewind.
		 */
		loadinfo = spa->spa_load_info;
		spa->spa_load_info = fnvlist_alloc();
	}

	spa->spa_load_max_txg = spa->spa_last_ubsync_txg;
	safe_rewind_txg = spa->spa_last_ubsync_txg - TXG_DEFER_SIZE;
	min_txg = (rewind_flags & ZPOOL_EXTREME_REWIND) ?
	    TXG_INITIAL : safe_rewind_txg;

	/*
	 * Continue as long as we're finding errors, we're still within
	 * the acceptable rewind range, and we're still finding uberblocks
	 */
	while (rewind_error && spa->spa_uberblock.ub_txg >= min_txg &&
	    spa->spa_uberblock.ub_txg <= spa->spa_load_max_txg) {
		if (spa->spa_load_max_txg < safe_rewind_txg)
			spa->spa_extreme_rewind = B_TRUE;
		rewind_error = spa_load_retry(spa, state, mosconfig);
	}

	spa->spa_extreme_rewind = B_FALSE;
	spa->spa_load_max_txg = UINT64_MAX;

	if (config && (rewind_error || state != SPA_LOAD_RECOVER))
		spa_config_set(spa, config);

	if (state == SPA_LOAD_RECOVER) {
		ASSERT3P(loadinfo, ==, NULL);
		return (rewind_error);
	} else {
		/* Store the rewind info as part of the initial load info */
		fnvlist_add_nvlist(loadinfo, ZPOOL_CONFIG_REWIND_INFO,
		    spa->spa_load_info);

		/* Restore the initial load info */
		fnvlist_free(spa->spa_load_info);
		spa->spa_load_info = loadinfo;

		return (load_error);
	}
}

/*
 * Pool Open/Import
 *
 * The import case is identical to an open except that the configuration is sent
 * down from userland, instead of grabbed from the configuration cache.  For the
 * case of an open, the pool configuration will exist in the
 * POOL_STATE_UNINITIALIZED state.
 *
 * The stats information (gen/count/ustats) is used to gather vdev statistics at
 * the same time open the pool, without having to keep around the spa_t in some
 * ambiguous state.
 */
static int
spa_open_common(const char *pool, spa_t **spapp, void *tag, nvlist_t *nvpolicy,
    nvlist_t **config)
{
	spa_t *spa;
	spa_load_state_t state = SPA_LOAD_OPEN;
	int error;
	int locked = B_FALSE;

	*spapp = NULL;

	/*
	 * As disgusting as this is, we need to support recursive calls to this
	 * function because dsl_dir_open() is called during spa_load(), and ends
	 * up calling spa_open() again.  The real fix is to figure out how to
	 * avoid dsl_dir_open() calling this in the first place.
	 */
	if (mutex_owner(&spa_namespace_lock) != curthread) {
		mutex_enter(&spa_namespace_lock);
		locked = B_TRUE;
	}

	if ((spa = spa_lookup(pool)) == NULL) {
		if (locked)
			mutex_exit(&spa_namespace_lock);
		return (SET_ERROR(ENOENT));
	}

	if (spa->spa_state == POOL_STATE_UNINITIALIZED) {
		zpool_rewind_policy_t policy;

		zpool_get_rewind_policy(nvpolicy ? nvpolicy : spa->spa_config,
		    &policy);
		if (policy.zrp_request & ZPOOL_DO_REWIND)
			state = SPA_LOAD_RECOVER;

		spa_activate(spa, spa_mode_global);

		if (state != SPA_LOAD_RECOVER)
			spa->spa_last_ubsync_txg = spa->spa_load_txg = 0;

		error = spa_load_best(spa, state, B_FALSE, policy.zrp_txg,
		    policy.zrp_request);

		if (error == EBADF) {
			/*
			 * If vdev_validate() returns failure (indicated by
			 * EBADF), it indicates that one of the vdevs indicates
			 * that the pool has been exported or destroyed.  If
			 * this is the case, the config cache is out of sync and
			 * we should remove the pool from the namespace.
			 */
			spa_unload(spa);
			spa_deactivate(spa);
			spa_write_cachefile(spa, B_TRUE, B_TRUE);
			spa_remove(spa);
			if (locked)
				mutex_exit(&spa_namespace_lock);
			return (SET_ERROR(ENOENT));
		}

		if (error) {
			/*
			 * We can't open the pool, but we still have useful
			 * information: the state of each vdev after the
			 * attempted vdev_open().  Return this to the user.
			 */
			if (config != NULL && spa->spa_config) {
				VERIFY(nvlist_dup(spa->spa_config, config,
				    KM_SLEEP) == 0);
				VERIFY(nvlist_add_nvlist(*config,
				    ZPOOL_CONFIG_LOAD_INFO,
				    spa->spa_load_info) == 0);
			}
			spa_unload(spa);
			spa_deactivate(spa);
			spa->spa_last_open_failed = error;
			if (locked)
				mutex_exit(&spa_namespace_lock);
			*spapp = NULL;
			return (error);
		}
	}

	spa_open_ref(spa, tag);

	if (config != NULL)
		*config = spa_config_generate(spa, NULL, -1ULL, B_TRUE);

	/*
	 * If we've recovered the pool, pass back any information we
	 * gathered while doing the load.
	 */
	if (state == SPA_LOAD_RECOVER) {
		VERIFY(nvlist_add_nvlist(*config, ZPOOL_CONFIG_LOAD_INFO,
		    spa->spa_load_info) == 0);
	}

	if (locked) {
		spa->spa_last_open_failed = 0;
		spa->spa_last_ubsync_txg = 0;
		spa->spa_load_txg = 0;
		mutex_exit(&spa_namespace_lock);
	}

	*spapp = spa;

	return (0);
}

int
spa_open_rewind(const char *name, spa_t **spapp, void *tag, nvlist_t *policy,
    nvlist_t **config)
{
	return (spa_open_common(name, spapp, tag, policy, config));
}

int
spa_open(const char *name, spa_t **spapp, void *tag)
{
	return (spa_open_common(name, spapp, tag, NULL, NULL));
}

/*
 * Lookup the given spa_t, incrementing the inject count in the process,
 * preventing it from being exported or destroyed.
 */
spa_t *
spa_inject_addref(char *name)
{
	spa_t *spa;

	mutex_enter(&spa_namespace_lock);
	if ((spa = spa_lookup(name)) == NULL) {
		mutex_exit(&spa_namespace_lock);
		return (NULL);
	}
	spa->spa_inject_ref++;
	mutex_exit(&spa_namespace_lock);

	return (spa);
}

void
spa_inject_delref(spa_t *spa)
{
	mutex_enter(&spa_namespace_lock);
	spa->spa_inject_ref--;
	mutex_exit(&spa_namespace_lock);
}

/*
 * Add spares device information to the nvlist.
 */
static void
spa_add_spares(spa_t *spa, nvlist_t *config)
{
	nvlist_t **spares;
	uint_t i, nspares;
	nvlist_t *nvroot;
	uint64_t guid;
	vdev_stat_t *vs;
	uint_t vsc;
	uint64_t pool;

	ASSERT(spa_config_held(spa, SCL_CONFIG, RW_READER));

	if (spa->spa_spares.sav_count == 0)
		return;

	VERIFY(nvlist_lookup_nvlist(config,
	    ZPOOL_CONFIG_VDEV_TREE, &nvroot) == 0);
	VERIFY(nvlist_lookup_nvlist_array(spa->spa_spares.sav_config,
	    ZPOOL_CONFIG_SPARES, &spares, &nspares) == 0);
	if (nspares != 0) {
		VERIFY(nvlist_add_nvlist_array(nvroot,
		    ZPOOL_CONFIG_SPARES, spares, nspares) == 0);
		VERIFY(nvlist_lookup_nvlist_array(nvroot,
		    ZPOOL_CONFIG_SPARES, &spares, &nspares) == 0);

		/*
		 * Go through and find any spares which have since been
		 * repurposed as an active spare.  If this is the case, update
		 * their status appropriately.
		 */
		for (i = 0; i < nspares; i++) {
			VERIFY(nvlist_lookup_uint64(spares[i],
			    ZPOOL_CONFIG_GUID, &guid) == 0);
			if (spa_spare_exists(guid, &pool, NULL) &&
			    pool != 0ULL) {
				VERIFY(nvlist_lookup_uint64_array(
				    spares[i], ZPOOL_CONFIG_VDEV_STATS,
				    (uint64_t **)&vs, &vsc) == 0);
				vs->vs_state = VDEV_STATE_CANT_OPEN;
				vs->vs_aux = VDEV_AUX_SPARED;
			}
		}
	}
}

/*
 * Add l2cache device information to the nvlist, including vdev stats.
 */
static void
spa_add_l2cache(spa_t *spa, nvlist_t *config)
{
	nvlist_t **l2cache;
	uint_t i, j, nl2cache;
	nvlist_t *nvroot;
	uint64_t guid;
	vdev_t *vd;
	vdev_stat_t *vs;
	uint_t vsc;

	ASSERT(spa_config_held(spa, SCL_CONFIG, RW_READER));

	if (spa->spa_l2cache.sav_count == 0)
		return;

	VERIFY(nvlist_lookup_nvlist(config,
	    ZPOOL_CONFIG_VDEV_TREE, &nvroot) == 0);
	VERIFY(nvlist_lookup_nvlist_array(spa->spa_l2cache.sav_config,
	    ZPOOL_CONFIG_L2CACHE, &l2cache, &nl2cache) == 0);
	if (nl2cache != 0) {
		VERIFY(nvlist_add_nvlist_array(nvroot,
		    ZPOOL_CONFIG_L2CACHE, l2cache, nl2cache) == 0);
		VERIFY(nvlist_lookup_nvlist_array(nvroot,
		    ZPOOL_CONFIG_L2CACHE, &l2cache, &nl2cache) == 0);

		/*
		 * Update level 2 cache device stats.
		 */

		for (i = 0; i < nl2cache; i++) {
			VERIFY(nvlist_lookup_uint64(l2cache[i],
			    ZPOOL_CONFIG_GUID, &guid) == 0);

			vd = NULL;
			for (j = 0; j < spa->spa_l2cache.sav_count; j++) {
				if (guid ==
				    spa->spa_l2cache.sav_vdevs[j]->vdev_guid) {
					vd = spa->spa_l2cache.sav_vdevs[j];
					break;
				}
			}
			ASSERT(vd != NULL);

			VERIFY(nvlist_lookup_uint64_array(l2cache[i],
			    ZPOOL_CONFIG_VDEV_STATS, (uint64_t **)&vs, &vsc)
			    == 0);
			vdev_get_stats(vd, vs);
		}
	}
}

static void
spa_add_feature_stats(spa_t *spa, nvlist_t *config)
{
	nvlist_t *features;
	zap_cursor_t zc;
	zap_attribute_t za;

	ASSERT(spa_config_held(spa, SCL_CONFIG, RW_READER));
	VERIFY(nvlist_alloc(&features, NV_UNIQUE_NAME, KM_SLEEP) == 0);

	if (spa->spa_feat_for_read_obj != 0) {
		for (zap_cursor_init(&zc, spa->spa_meta_objset,
		    spa->spa_feat_for_read_obj);
		    zap_cursor_retrieve(&zc, &za) == 0;
		    zap_cursor_advance(&zc)) {
			ASSERT(za.za_integer_length == sizeof (uint64_t) &&
			    za.za_num_integers == 1);
			VERIFY3U(0, ==, nvlist_add_uint64(features, za.za_name,
			    za.za_first_integer));
		}
		zap_cursor_fini(&zc);
	}

	if (spa->spa_feat_for_write_obj != 0) {
		for (zap_cursor_init(&zc, spa->spa_meta_objset,
		    spa->spa_feat_for_write_obj);
		    zap_cursor_retrieve(&zc, &za) == 0;
		    zap_cursor_advance(&zc)) {
			ASSERT(za.za_integer_length == sizeof (uint64_t) &&
			    za.za_num_integers == 1);
			VERIFY3U(0, ==, nvlist_add_uint64(features, za.za_name,
			    za.za_first_integer));
		}
		zap_cursor_fini(&zc);
	}

	VERIFY(nvlist_add_nvlist(config, ZPOOL_CONFIG_FEATURE_STATS,
	    features) == 0);
	nvlist_free(features);
}

int
spa_get_stats(const char *name, nvlist_t **config,
    char *altroot, size_t buflen)
{
	int error;
	spa_t *spa;

	*config = NULL;
	error = spa_open_common(name, &spa, FTAG, NULL, config);

	if (spa != NULL) {
		/*
		 * This still leaves a window of inconsistency where the spares
		 * or l2cache devices could change and the config would be
		 * self-inconsistent.
		 */
		spa_config_enter(spa, SCL_CONFIG, FTAG, RW_READER);

		if (*config != NULL) {
			uint64_t loadtimes[2];

			loadtimes[0] = spa->spa_loaded_ts.tv_sec;
			loadtimes[1] = spa->spa_loaded_ts.tv_nsec;
			VERIFY(nvlist_add_uint64_array(*config,
			    ZPOOL_CONFIG_LOADED_TIME, loadtimes, 2) == 0);

			VERIFY(nvlist_add_uint64(*config,
			    ZPOOL_CONFIG_ERRCOUNT,
			    spa_get_errlog_size(spa)) == 0);

			if (spa_suspended(spa))
				VERIFY(nvlist_add_uint64(*config,
				    ZPOOL_CONFIG_SUSPENDED,
				    spa->spa_failmode) == 0);

			spa_add_spares(spa, *config);
			spa_add_l2cache(spa, *config);
			spa_add_feature_stats(spa, *config);
		}
	}

	/*
	 * We want to get the alternate root even for faulted pools, so we cheat
	 * and call spa_lookup() directly.
	 */
	if (altroot) {
		if (spa == NULL) {
			mutex_enter(&spa_namespace_lock);
			spa = spa_lookup(name);
			if (spa)
				spa_altroot(spa, altroot, buflen);
			else
				altroot[0] = '\0';
			spa = NULL;
			mutex_exit(&spa_namespace_lock);
		} else {
			spa_altroot(spa, altroot, buflen);
		}
	}

	if (spa != NULL) {
		spa_config_exit(spa, SCL_CONFIG, FTAG);
		spa_close(spa, FTAG);
	}

	return (error);
}

/*
 * Validate that the auxiliary device array is well formed.  We must have an
 * array of nvlists, each which describes a valid leaf vdev.  If this is an
 * import (mode is VDEV_ALLOC_SPARE), then we allow corrupted spares to be
 * specified, as long as they are well-formed.
 */
static int
spa_validate_aux_devs(spa_t *spa, nvlist_t *nvroot, uint64_t crtxg, int mode,
    spa_aux_vdev_t *sav, const char *config, uint64_t version,
    vdev_labeltype_t label)
{
	nvlist_t **dev;
	uint_t i, ndev;
	vdev_t *vd;
	int error;

	ASSERT(spa_config_held(spa, SCL_ALL, RW_WRITER) == SCL_ALL);

	/*
	 * It's acceptable to have no devs specified.
	 */
	if (nvlist_lookup_nvlist_array(nvroot, config, &dev, &ndev) != 0)
		return (0);

	if (ndev == 0)
		return (SET_ERROR(EINVAL));

	/*
	 * Make sure the pool is formatted with a version that supports this
	 * device type.
	 */
	if (spa_version(spa) < version)
		return (SET_ERROR(ENOTSUP));

	/*
	 * Set the pending device list so we correctly handle device in-use
	 * checking.
	 */
	sav->sav_pending = dev;
	sav->sav_npending = ndev;

	for (i = 0; i < ndev; i++) {
		if ((error = spa_config_parse(spa, &vd, dev[i], NULL, 0,
		    mode)) != 0)
			goto out;

		if (!vd->vdev_ops->vdev_op_leaf) {
			vdev_free(vd);
			error = SET_ERROR(EINVAL);
			goto out;
		}

		/*
		 * The L2ARC currently only supports disk devices in
		 * kernel context.  For user-level testing, we allow it.
		 */
#ifdef _KERNEL
		if ((strcmp(config, ZPOOL_CONFIG_L2CACHE) == 0) &&
		    strcmp(vd->vdev_ops->vdev_op_type, VDEV_TYPE_DISK) != 0) {
			error = SET_ERROR(ENOTBLK);
			vdev_free(vd);
			goto out;
		}
#endif
		vd->vdev_top = vd;

		if ((error = vdev_open(vd)) == 0 &&
		    (error = vdev_label_init(vd, crtxg, label)) == 0) {
			VERIFY(nvlist_add_uint64(dev[i], ZPOOL_CONFIG_GUID,
			    vd->vdev_guid) == 0);
		}

		vdev_free(vd);

		if (error &&
		    (mode != VDEV_ALLOC_SPARE && mode != VDEV_ALLOC_L2CACHE))
			goto out;
		else
			error = 0;
	}

out:
	sav->sav_pending = NULL;
	sav->sav_npending = 0;
	return (error);
}

static int
spa_validate_aux(spa_t *spa, nvlist_t *nvroot, uint64_t crtxg, int mode)
{
	int error;

	ASSERT(spa_config_held(spa, SCL_ALL, RW_WRITER) == SCL_ALL);

	if ((error = spa_validate_aux_devs(spa, nvroot, crtxg, mode,
	    &spa->spa_spares, ZPOOL_CONFIG_SPARES, SPA_VERSION_SPARES,
	    VDEV_LABEL_SPARE)) != 0) {
		return (error);
	}

	return (spa_validate_aux_devs(spa, nvroot, crtxg, mode,
	    &spa->spa_l2cache, ZPOOL_CONFIG_L2CACHE, SPA_VERSION_L2CACHE,
	    VDEV_LABEL_L2CACHE));
}

static void
spa_set_aux_vdevs(spa_aux_vdev_t *sav, nvlist_t **devs, int ndevs,
    const char *config)
{
	int i;

	if (sav->sav_config != NULL) {
		nvlist_t **olddevs;
		uint_t oldndevs;
		nvlist_t **newdevs;

		/*
		 * Generate new dev list by concatentating with the
		 * current dev list.
		 */
		VERIFY(nvlist_lookup_nvlist_array(sav->sav_config, config,
		    &olddevs, &oldndevs) == 0);

		newdevs = kmem_alloc(sizeof (void *) *
		    (ndevs + oldndevs), KM_SLEEP);
		for (i = 0; i < oldndevs; i++)
			VERIFY(nvlist_dup(olddevs[i], &newdevs[i],
			    KM_SLEEP) == 0);
		for (i = 0; i < ndevs; i++)
			VERIFY(nvlist_dup(devs[i], &newdevs[i + oldndevs],
			    KM_SLEEP) == 0);

		VERIFY(nvlist_remove(sav->sav_config, config,
		    DATA_TYPE_NVLIST_ARRAY) == 0);

		VERIFY(nvlist_add_nvlist_array(sav->sav_config,
		    config, newdevs, ndevs + oldndevs) == 0);
		for (i = 0; i < oldndevs + ndevs; i++)
			nvlist_free(newdevs[i]);
		kmem_free(newdevs, (oldndevs + ndevs) * sizeof (void *));
	} else {
		/*
		 * Generate a new dev list.
		 */
		VERIFY(nvlist_alloc(&sav->sav_config, NV_UNIQUE_NAME,
		    KM_SLEEP) == 0);
		VERIFY(nvlist_add_nvlist_array(sav->sav_config, config,
		    devs, ndevs) == 0);
	}
}

/*
 * Stop and drop level 2 ARC devices
 */
void
spa_l2cache_drop(spa_t *spa)
{
	vdev_t *vd;
	int i;
	spa_aux_vdev_t *sav = &spa->spa_l2cache;

	for (i = 0; i < sav->sav_count; i++) {
		uint64_t pool;

		vd = sav->sav_vdevs[i];
		ASSERT(vd != NULL);

		if (spa_l2cache_exists(vd->vdev_guid, &pool) &&
		    pool != 0ULL && l2arc_vdev_present(vd))
			l2arc_remove_vdev(vd);
	}
}

/*
 * Pool Creation
 */
int
spa_create(const char *pool, nvlist_t *nvroot, nvlist_t *props,
    nvlist_t *zplprops)
{
	spa_t *spa;
	char *altroot = NULL;
	vdev_t *rvd;
	dsl_pool_t *dp;
	dmu_tx_t *tx;
	int error = 0;
	uint64_t txg = TXG_INITIAL;
	nvlist_t **spares, **l2cache;
	uint_t nspares, nl2cache;
	uint64_t version, obj;
	boolean_t has_features;

	/*
	 * If this pool already exists, return failure.
	 */
	mutex_enter(&spa_namespace_lock);
	if (spa_lookup(pool) != NULL) {
		mutex_exit(&spa_namespace_lock);
		return (SET_ERROR(EEXIST));
	}

	/*
	 * Allocate a new spa_t structure.
	 */
	(void) nvlist_lookup_string(props,
	    zpool_prop_to_name(ZPOOL_PROP_ALTROOT), &altroot);
	spa = spa_add(pool, NULL, altroot);
	spa_activate(spa, spa_mode_global);

	if (props && (error = spa_prop_validate(spa, props))) {
		spa_deactivate(spa);
		spa_remove(spa);
		mutex_exit(&spa_namespace_lock);
		return (error);
	}

	has_features = B_FALSE;
	for (nvpair_t *elem = nvlist_next_nvpair(props, NULL);
	    elem != NULL; elem = nvlist_next_nvpair(props, elem)) {
		if (zpool_prop_feature(nvpair_name(elem)))
			has_features = B_TRUE;
	}

	if (has_features || nvlist_lookup_uint64(props,
	    zpool_prop_to_name(ZPOOL_PROP_VERSION), &version) != 0) {
		version = SPA_VERSION;
	}
	ASSERT(SPA_VERSION_IS_SUPPORTED(version));

	spa->spa_first_txg = txg;
	spa->spa_uberblock.ub_txg = txg - 1;
	spa->spa_uberblock.ub_version = version;
	spa->spa_ubsync = spa->spa_uberblock;
	spa->spa_load_state = SPA_LOAD_CREATE;
	spa->spa_removing_phys.sr_state = DSS_NONE;
	spa->spa_removing_phys.sr_removing_vdev = -1;
	spa->spa_removing_phys.sr_prev_indirect_vdev = -1;

	/*
	 * Create "The Godfather" zio to hold all async IOs
	 */
	spa->spa_async_zio_root = kmem_alloc(max_ncpus * sizeof (void *),
	    KM_SLEEP);
	for (int i = 0; i < max_ncpus; i++) {
		spa->spa_async_zio_root[i] = zio_root(spa, NULL, NULL,
		    ZIO_FLAG_CANFAIL | ZIO_FLAG_SPECULATIVE |
		    ZIO_FLAG_GODFATHER);
	}

	/*
	 * Create the root vdev.
	 */
	spa_config_enter(spa, SCL_ALL, FTAG, RW_WRITER);

	error = spa_config_parse(spa, &rvd, nvroot, NULL, 0, VDEV_ALLOC_ADD);

	ASSERT(error != 0 || rvd != NULL);
	ASSERT(error != 0 || spa->spa_root_vdev == rvd);

	if (error == 0 && !zfs_allocatable_devs(nvroot))
		error = SET_ERROR(EINVAL);

	if (error == 0 &&
	    (error = vdev_create(rvd, txg, B_FALSE)) == 0 &&
	    (error = spa_validate_aux(spa, nvroot, txg,
	    VDEV_ALLOC_ADD)) == 0) {
		for (int c = 0; c < rvd->vdev_children; c++) {
			vdev_metaslab_set_size(rvd->vdev_child[c]);
			vdev_expand(rvd->vdev_child[c], txg);
		}
	}

	spa_config_exit(spa, SCL_ALL, FTAG);

	if (error != 0) {
		spa_unload(spa);
		spa_deactivate(spa);
		spa_remove(spa);
		mutex_exit(&spa_namespace_lock);
		return (error);
	}

	/*
	 * Get the list of spares, if specified.
	 */
	if (nvlist_lookup_nvlist_array(nvroot, ZPOOL_CONFIG_SPARES,
	    &spares, &nspares) == 0) {
		VERIFY(nvlist_alloc(&spa->spa_spares.sav_config, NV_UNIQUE_NAME,
		    KM_SLEEP) == 0);
		VERIFY(nvlist_add_nvlist_array(spa->spa_spares.sav_config,
		    ZPOOL_CONFIG_SPARES, spares, nspares) == 0);
		spa_config_enter(spa, SCL_ALL, FTAG, RW_WRITER);
		spa_load_spares(spa);
		spa_config_exit(spa, SCL_ALL, FTAG);
		spa->spa_spares.sav_sync = B_TRUE;
	}

	/*
	 * Get the list of level 2 cache devices, if specified.
	 */
	if (nvlist_lookup_nvlist_array(nvroot, ZPOOL_CONFIG_L2CACHE,
	    &l2cache, &nl2cache) == 0) {
		VERIFY(nvlist_alloc(&spa->spa_l2cache.sav_config,
		    NV_UNIQUE_NAME, KM_SLEEP) == 0);
		VERIFY(nvlist_add_nvlist_array(spa->spa_l2cache.sav_config,
		    ZPOOL_CONFIG_L2CACHE, l2cache, nl2cache) == 0);
		spa_config_enter(spa, SCL_ALL, FTAG, RW_WRITER);
		spa_load_l2cache(spa);
		spa_config_exit(spa, SCL_ALL, FTAG);
		spa->spa_l2cache.sav_sync = B_TRUE;
	}

	spa->spa_is_initializing = B_TRUE;
	spa->spa_dsl_pool = dp = dsl_pool_create(spa, zplprops, txg);
	spa->spa_meta_objset = dp->dp_meta_objset;
	spa->spa_is_initializing = B_FALSE;

	/*
	 * Create DDTs (dedup tables).
	 */
	ddt_create(spa);

	spa_update_dspace(spa);

	tx = dmu_tx_create_assigned(dp, txg);

	/*
	 * Create the pool config object.
	 */
	spa->spa_config_object = dmu_object_alloc(spa->spa_meta_objset,
	    DMU_OT_PACKED_NVLIST, SPA_CONFIG_BLOCKSIZE,
	    DMU_OT_PACKED_NVLIST_SIZE, sizeof (uint64_t), tx);

	if (zap_add(spa->spa_meta_objset,
	    DMU_POOL_DIRECTORY_OBJECT, DMU_POOL_CONFIG,
	    sizeof (uint64_t), 1, &spa->spa_config_object, tx) != 0) {
		cmn_err(CE_PANIC, "failed to add pool config");
	}

	if (spa_version(spa) >= SPA_VERSION_FEATURES)
		spa_feature_create_zap_objects(spa, tx);

	if (zap_add(spa->spa_meta_objset,
	    DMU_POOL_DIRECTORY_OBJECT, DMU_POOL_CREATION_VERSION,
	    sizeof (uint64_t), 1, &version, tx) != 0) {
		cmn_err(CE_PANIC, "failed to add pool version");
	}

	/* Newly created pools with the right version are always deflated. */
	if (version >= SPA_VERSION_RAIDZ_DEFLATE) {
		spa->spa_deflate = TRUE;
		if (zap_add(spa->spa_meta_objset,
		    DMU_POOL_DIRECTORY_OBJECT, DMU_POOL_DEFLATE,
		    sizeof (uint64_t), 1, &spa->spa_deflate, tx) != 0) {
			cmn_err(CE_PANIC, "failed to add deflate");
		}
	}

	/*
	 * Create the deferred-free bpobj.  Turn off compression
	 * because sync-to-convergence takes longer if the blocksize
	 * keeps changing.
	 */
	obj = bpobj_alloc(spa->spa_meta_objset, 1 << 14, tx);
	dmu_object_set_compress(spa->spa_meta_objset, obj,
	    ZIO_COMPRESS_OFF, tx);
	if (zap_add(spa->spa_meta_objset,
	    DMU_POOL_DIRECTORY_OBJECT, DMU_POOL_SYNC_BPOBJ,
	    sizeof (uint64_t), 1, &obj, tx) != 0) {
		cmn_err(CE_PANIC, "failed to add bpobj");
	}
	VERIFY3U(0, ==, bpobj_open(&spa->spa_deferred_bpobj,
	    spa->spa_meta_objset, obj));

	/*
	 * Create the pool's history object.
	 */
	if (version >= SPA_VERSION_ZPOOL_HISTORY)
		spa_history_create_obj(spa, tx);

	/*
	 * Generate some random noise for salted checksums to operate on.
	 */
	(void) random_get_pseudo_bytes(spa->spa_cksum_salt.zcs_bytes,
	    sizeof (spa->spa_cksum_salt.zcs_bytes));

	/*
	 * Set pool properties.
	 */
	spa->spa_bootfs = zpool_prop_default_numeric(ZPOOL_PROP_BOOTFS);
	spa->spa_delegation = zpool_prop_default_numeric(ZPOOL_PROP_DELEGATION);
	spa->spa_failmode = zpool_prop_default_numeric(ZPOOL_PROP_FAILUREMODE);
	spa->spa_autoexpand = zpool_prop_default_numeric(ZPOOL_PROP_AUTOEXPAND);

	if (props != NULL) {
		spa_configfile_set(spa, props, B_FALSE);
		spa_sync_props(props, tx);
	}

	dmu_tx_commit(tx);

	spa->spa_sync_on = B_TRUE;
	txg_sync_start(spa->spa_dsl_pool);

	/*
	 * We explicitly wait for the first transaction to complete so that our
	 * bean counters are appropriately updated.
	 */
	txg_wait_synced(spa->spa_dsl_pool, txg);

	spa_write_cachefile(spa, B_FALSE, B_TRUE);

	spa_history_log_version(spa, "create");

	/*
	 * Don't count references from objsets that are already closed
	 * and are making their way through the eviction process.
	 */
	spa_evicting_os_wait(spa);
	spa->spa_minref = refcount_count(&spa->spa_refcount);
	spa->spa_load_state = SPA_LOAD_NONE;

	mutex_exit(&spa_namespace_lock);

	return (0);
}

#ifdef _KERNEL
/*
 * Get the root pool information from the root disk, then import the root pool
 * during the system boot up time.
 */
extern int vdev_disk_read_rootlabel(char *, char *, nvlist_t **);

static nvlist_t *
spa_generate_rootconf(char *devpath, char *devid, uint64_t *guid)
{
	nvlist_t *config;
	nvlist_t *nvtop, *nvroot;
	uint64_t pgid;

	if (vdev_disk_read_rootlabel(devpath, devid, &config) != 0)
		return (NULL);

	/*
	 * Add this top-level vdev to the child array.
	 */
	VERIFY(nvlist_lookup_nvlist(config, ZPOOL_CONFIG_VDEV_TREE,
	    &nvtop) == 0);
	VERIFY(nvlist_lookup_uint64(config, ZPOOL_CONFIG_POOL_GUID,
	    &pgid) == 0);
	VERIFY(nvlist_lookup_uint64(config, ZPOOL_CONFIG_GUID, guid) == 0);

	/*
	 * Put this pool's top-level vdevs into a root vdev.
	 */
	VERIFY(nvlist_alloc(&nvroot, NV_UNIQUE_NAME, KM_SLEEP) == 0);
	VERIFY(nvlist_add_string(nvroot, ZPOOL_CONFIG_TYPE,
	    VDEV_TYPE_ROOT) == 0);
	VERIFY(nvlist_add_uint64(nvroot, ZPOOL_CONFIG_ID, 0ULL) == 0);
	VERIFY(nvlist_add_uint64(nvroot, ZPOOL_CONFIG_GUID, pgid) == 0);
	VERIFY(nvlist_add_nvlist_array(nvroot, ZPOOL_CONFIG_CHILDREN,
	    &nvtop, 1) == 0);

	/*
	 * Replace the existing vdev_tree with the new root vdev in
	 * this pool's configuration (remove the old, add the new).
	 */
	VERIFY(nvlist_add_nvlist(config, ZPOOL_CONFIG_VDEV_TREE, nvroot) == 0);
	nvlist_free(nvroot);
	return (config);
}

/*
 * Walk the vdev tree and see if we can find a device with "better"
 * configuration. A configuration is "better" if the label on that
 * device has a more recent txg.
 */
static void
spa_alt_rootvdev(vdev_t *vd, vdev_t **avd, uint64_t *txg)
{
	for (int c = 0; c < vd->vdev_children; c++)
		spa_alt_rootvdev(vd->vdev_child[c], avd, txg);

	if (vd->vdev_ops->vdev_op_leaf) {
		nvlist_t *label;
		uint64_t label_txg;

		if (vdev_disk_read_rootlabel(vd->vdev_physpath, vd->vdev_devid,
		    &label) != 0)
			return;

		VERIFY(nvlist_lookup_uint64(label, ZPOOL_CONFIG_POOL_TXG,
		    &label_txg) == 0);

		/*
		 * Do we have a better boot device?
		 */
		if (label_txg > *txg) {
			*txg = label_txg;
			*avd = vd;
		}
		nvlist_free(label);
	}
}

/*
 * Import a root pool.
 *
 * For x86. devpath_list will consist of devid and/or physpath name of
 * the vdev (e.g. "id1,sd@SSEAGATE..." or "/pci@1f,0/ide@d/disk@0,0:a").
 * The GRUB "findroot" command will return the vdev we should boot.
 *
 * For Sparc, devpath_list consists the physpath name of the booting device
 * no matter the rootpool is a single device pool or a mirrored pool.
 * e.g.
 *	"/pci@1f,0/ide@d/disk@0,0:a"
 */
int
spa_import_rootpool(char *devpath, char *devid)
{
	spa_t *spa;
	vdev_t *rvd, *bvd, *avd = NULL;
	nvlist_t *config, *nvtop;
	uint64_t guid, txg;
	char *pname;
	int error;

	/*
	 * Read the label from the boot device and generate a configuration.
	 */
	config = spa_generate_rootconf(devpath, devid, &guid);
#if defined(_OBP) && defined(_KERNEL)
	if (config == NULL) {
		if (strstr(devpath, "/iscsi/ssd") != NULL) {
			/* iscsi boot */
			get_iscsi_bootpath_phy(devpath);
			config = spa_generate_rootconf(devpath, devid, &guid);
		}
	}
#endif
	if (config == NULL) {
		cmn_err(CE_NOTE, "Cannot read the pool label from '%s'",
		    devpath);
		return (SET_ERROR(EIO));
	}

	VERIFY(nvlist_lookup_string(config, ZPOOL_CONFIG_POOL_NAME,
	    &pname) == 0);
	VERIFY(nvlist_lookup_uint64(config, ZPOOL_CONFIG_POOL_TXG, &txg) == 0);

	mutex_enter(&spa_namespace_lock);
	if ((spa = spa_lookup(pname)) != NULL) {
		/*
		 * Remove the existing root pool from the namespace so that we
		 * can replace it with the correct config we just read in.
		 */
		spa_remove(spa);
	}

	spa = spa_add(pname, config, NULL);
	spa->spa_is_root = B_TRUE;
	spa->spa_import_flags = ZFS_IMPORT_VERBATIM;

	/*
	 * Build up a vdev tree based on the boot device's label config.
	 */
	VERIFY(nvlist_lookup_nvlist(config, ZPOOL_CONFIG_VDEV_TREE,
	    &nvtop) == 0);
	spa_config_enter(spa, SCL_ALL, FTAG, RW_WRITER);
	error = spa_config_parse(spa, &rvd, nvtop, NULL, 0,
	    VDEV_ALLOC_ROOTPOOL);
	spa_config_exit(spa, SCL_ALL, FTAG);
	if (error) {
		mutex_exit(&spa_namespace_lock);
		nvlist_free(config);
		cmn_err(CE_NOTE, "Can not parse the config for pool '%s'",
		    pname);
		return (error);
	}

	/*
	 * Get the boot vdev.
	 */
	if ((bvd = vdev_lookup_by_guid(rvd, guid)) == NULL) {
		cmn_err(CE_NOTE, "Can not find the boot vdev for guid %llu",
		    (u_longlong_t)guid);
		error = SET_ERROR(ENOENT);
		goto out;
	}

	/*
	 * Determine if there is a better boot device.
	 */
	avd = bvd;
	spa_alt_rootvdev(rvd, &avd, &txg);
	if (avd != bvd) {
		cmn_err(CE_NOTE, "The boot device is 'degraded'. Please "
		    "try booting from '%s'", avd->vdev_path);
		error = SET_ERROR(EINVAL);
		goto out;
	}

	/*
	 * If the boot device is part of a spare vdev then ensure that
	 * we're booting off the active spare.
	 */
	if (bvd->vdev_parent->vdev_ops == &vdev_spare_ops &&
	    !bvd->vdev_isspare) {
		cmn_err(CE_NOTE, "The boot device is currently spared. Please "
		    "try booting from '%s'",
		    bvd->vdev_parent->
		    vdev_child[bvd->vdev_parent->vdev_children - 1]->vdev_path);
		error = SET_ERROR(EINVAL);
		goto out;
	}

	error = 0;
out:
	spa_config_enter(spa, SCL_ALL, FTAG, RW_WRITER);
	vdev_free(rvd);
	spa_config_exit(spa, SCL_ALL, FTAG);
	mutex_exit(&spa_namespace_lock);

	nvlist_free(config);
	return (error);
}

#endif

/*
 * Import a non-root pool into the system.
 */
int
spa_import(const char *pool, nvlist_t *config, nvlist_t *props, uint64_t flags)
{
	spa_t *spa;
	char *altroot = NULL;
	spa_load_state_t state = SPA_LOAD_IMPORT;
	zpool_rewind_policy_t policy;
	uint64_t mode = spa_mode_global;
	uint64_t readonly = B_FALSE;
	int error;
	nvlist_t *nvroot;
	nvlist_t **spares, **l2cache;
	uint_t nspares, nl2cache;

	/*
	 * If a pool with this name exists, return failure.
	 */
	mutex_enter(&spa_namespace_lock);
	if (spa_lookup(pool) != NULL) {
		mutex_exit(&spa_namespace_lock);
		return (SET_ERROR(EEXIST));
	}

	/*
	 * Create and initialize the spa structure.
	 */
	(void) nvlist_lookup_string(props,
	    zpool_prop_to_name(ZPOOL_PROP_ALTROOT), &altroot);
	(void) nvlist_lookup_uint64(props,
	    zpool_prop_to_name(ZPOOL_PROP_READONLY), &readonly);
	if (readonly)
		mode = FREAD;
	spa = spa_add(pool, config, altroot);
	spa->spa_import_flags = flags;

	/*
	 * Verbatim import - Take a pool and insert it into the namespace
	 * as if it had been loaded at boot.
	 */
	if (spa->spa_import_flags & ZFS_IMPORT_VERBATIM) {
		if (props != NULL)
			spa_configfile_set(spa, props, B_FALSE);

		spa_write_cachefile(spa, B_FALSE, B_TRUE);

		mutex_exit(&spa_namespace_lock);
		return (0);
	}

	spa_activate(spa, mode);

	/*
	 * Don't start async tasks until we know everything is healthy.
	 */
	spa_async_suspend(spa);

	zpool_get_rewind_policy(config, &policy);
	if (policy.zrp_request & ZPOOL_DO_REWIND)
		state = SPA_LOAD_RECOVER;

	/*
	 * Pass off the heavy lifting to spa_load().  Pass TRUE for mosconfig
	 * because the user-supplied config is actually the one to trust when
	 * doing an import.
	 */
	if (state != SPA_LOAD_RECOVER)
		spa->spa_last_ubsync_txg = spa->spa_load_txg = 0;

	error = spa_load_best(spa, state, B_TRUE, policy.zrp_txg,
	    policy.zrp_request);

	/*
	 * Propagate anything learned while loading the pool and pass it
	 * back to caller (i.e. rewind info, missing devices, etc).
	 */
	VERIFY(nvlist_add_nvlist(config, ZPOOL_CONFIG_LOAD_INFO,
	    spa->spa_load_info) == 0);

	spa_config_enter(spa, SCL_ALL, FTAG, RW_WRITER);
	/*
	 * Toss any existing sparelist, as it doesn't have any validity
	 * anymore, and conflicts with spa_has_spare().
	 */
	if (spa->spa_spares.sav_config) {
		nvlist_free(spa->spa_spares.sav_config);
		spa->spa_spares.sav_config = NULL;
		spa_load_spares(spa);
	}
	if (spa->spa_l2cache.sav_config) {
		nvlist_free(spa->spa_l2cache.sav_config);
		spa->spa_l2cache.sav_config = NULL;
		spa_load_l2cache(spa);
	}

	VERIFY(nvlist_lookup_nvlist(config, ZPOOL_CONFIG_VDEV_TREE,
	    &nvroot) == 0);
	if (error == 0)
		error = spa_validate_aux(spa, nvroot, -1ULL,
		    VDEV_ALLOC_SPARE);
	if (error == 0)
		error = spa_validate_aux(spa, nvroot, -1ULL,
		    VDEV_ALLOC_L2CACHE);
	spa_config_exit(spa, SCL_ALL, FTAG);

	if (props != NULL)
		spa_configfile_set(spa, props, B_FALSE);

	if (error != 0 || (props && spa_writeable(spa) &&
	    (error = spa_prop_set(spa, props)))) {
		spa_unload(spa);
		spa_deactivate(spa);
		spa_remove(spa);
		mutex_exit(&spa_namespace_lock);
		return (error);
	}

	spa_async_resume(spa);

	/*
	 * Override any spares and level 2 cache devices as specified by
	 * the user, as these may have correct device names/devids, etc.
	 */
	if (nvlist_lookup_nvlist_array(nvroot, ZPOOL_CONFIG_SPARES,
	    &spares, &nspares) == 0) {
		if (spa->spa_spares.sav_config)
			VERIFY(nvlist_remove(spa->spa_spares.sav_config,
			    ZPOOL_CONFIG_SPARES, DATA_TYPE_NVLIST_ARRAY) == 0);
		else
			VERIFY(nvlist_alloc(&spa->spa_spares.sav_config,
			    NV_UNIQUE_NAME, KM_SLEEP) == 0);
		VERIFY(nvlist_add_nvlist_array(spa->spa_spares.sav_config,
		    ZPOOL_CONFIG_SPARES, spares, nspares) == 0);
		spa_config_enter(spa, SCL_ALL, FTAG, RW_WRITER);
		spa_load_spares(spa);
		spa_config_exit(spa, SCL_ALL, FTAG);
		spa->spa_spares.sav_sync = B_TRUE;
	}
	if (nvlist_lookup_nvlist_array(nvroot, ZPOOL_CONFIG_L2CACHE,
	    &l2cache, &nl2cache) == 0) {
		if (spa->spa_l2cache.sav_config)
			VERIFY(nvlist_remove(spa->spa_l2cache.sav_config,
			    ZPOOL_CONFIG_L2CACHE, DATA_TYPE_NVLIST_ARRAY) == 0);
		else
			VERIFY(nvlist_alloc(&spa->spa_l2cache.sav_config,
			    NV_UNIQUE_NAME, KM_SLEEP) == 0);
		VERIFY(nvlist_add_nvlist_array(spa->spa_l2cache.sav_config,
		    ZPOOL_CONFIG_L2CACHE, l2cache, nl2cache) == 0);
		spa_config_enter(spa, SCL_ALL, FTAG, RW_WRITER);
		spa_load_l2cache(spa);
		spa_config_exit(spa, SCL_ALL, FTAG);
		spa->spa_l2cache.sav_sync = B_TRUE;
	}

	/*
	 * Check for any removed devices.
	 */
	if (spa->spa_autoreplace) {
		spa_aux_check_removed(&spa->spa_spares);
		spa_aux_check_removed(&spa->spa_l2cache);
	}

	if (spa_writeable(spa)) {
		/*
		 * Update the config cache to include the newly-imported pool.
		 */
		spa_config_update(spa, SPA_CONFIG_UPDATE_POOL);
	}

	/*
	 * It's possible that the pool was expanded while it was exported.
	 * We kick off an async task to handle this for us.
	 */
	spa_async_request(spa, SPA_ASYNC_AUTOEXPAND);

	mutex_exit(&spa_namespace_lock);
	spa_history_log_version(spa, "import");

	return (0);
}

nvlist_t *
spa_tryimport(nvlist_t *tryconfig)
{
	nvlist_t *config = NULL;
	char *poolname;
	spa_t *spa;
	uint64_t state;
	int error;

	if (nvlist_lookup_string(tryconfig, ZPOOL_CONFIG_POOL_NAME, &poolname))
		return (NULL);

	if (nvlist_lookup_uint64(tryconfig, ZPOOL_CONFIG_POOL_STATE, &state))
		return (NULL);

	/*
	 * Create and initialize the spa structure.
	 */
	mutex_enter(&spa_namespace_lock);
	spa = spa_add(TRYIMPORT_NAME, tryconfig, NULL);
	spa_activate(spa, FREAD);

	/*
	 * Pass off the heavy lifting to spa_load().
	 * Pass TRUE for mosconfig because the user-supplied config
	 * is actually the one to trust when doing an import.
	 */
	error = spa_load(spa, SPA_LOAD_TRYIMPORT, SPA_IMPORT_EXISTING, B_TRUE);

	/*
	 * If 'tryconfig' was at least parsable, return the current config.
	 */
	if (spa->spa_root_vdev != NULL) {
		config = spa_config_generate(spa, NULL, -1ULL, B_TRUE);
		VERIFY(nvlist_add_string(config, ZPOOL_CONFIG_POOL_NAME,
		    poolname) == 0);
		VERIFY(nvlist_add_uint64(config, ZPOOL_CONFIG_POOL_STATE,
		    state) == 0);
		VERIFY(nvlist_add_uint64(config, ZPOOL_CONFIG_TIMESTAMP,
		    spa->spa_uberblock.ub_timestamp) == 0);
		VERIFY(nvlist_add_nvlist(config, ZPOOL_CONFIG_LOAD_INFO,
		    spa->spa_load_info) == 0);

		/*
		 * If the bootfs property exists on this pool then we
		 * copy it out so that external consumers can tell which
		 * pools are bootable.
		 */
		if ((!error || error == EEXIST) && spa->spa_bootfs) {
			char *tmpname = kmem_alloc(MAXPATHLEN, KM_SLEEP);

			/*
			 * We have to play games with the name since the
			 * pool was opened as TRYIMPORT_NAME.
			 */
			if (dsl_dsobj_to_dsname(spa_name(spa),
			    spa->spa_bootfs, tmpname) == 0) {
				char *cp;
				char *dsname = kmem_alloc(MAXPATHLEN, KM_SLEEP);

				cp = strchr(tmpname, '/');
				if (cp == NULL) {
					(void) strlcpy(dsname, tmpname,
					    MAXPATHLEN);
				} else {
					(void) snprintf(dsname, MAXPATHLEN,
					    "%s/%s", poolname, ++cp);
				}
				VERIFY(nvlist_add_string(config,
				    ZPOOL_CONFIG_BOOTFS, dsname) == 0);
				kmem_free(dsname, MAXPATHLEN);
			}
			kmem_free(tmpname, MAXPATHLEN);
		}

		/*
		 * Add the list of hot spares and level 2 cache devices.
		 */
		spa_config_enter(spa, SCL_CONFIG, FTAG, RW_READER);
		spa_add_spares(spa, config);
		spa_add_l2cache(spa, config);
		spa_config_exit(spa, SCL_CONFIG, FTAG);
	}

	spa_unload(spa);
	spa_deactivate(spa);
	spa_remove(spa);
	mutex_exit(&spa_namespace_lock);

	return (config);
}

/*
 * Pool export/destroy
 *
 * The act of destroying or exporting a pool is very simple.  We make sure there
 * is no more pending I/O and any references to the pool are gone.  Then, we
 * update the pool state and sync all the labels to disk, removing the
 * configuration from the cache afterwards. If the 'hardforce' flag is set, then
 * we don't sync the labels or remove the configuration cache.
 */
static int
spa_export_common(char *pool, int new_state, nvlist_t **oldconfig,
    boolean_t force, boolean_t hardforce)
{
	spa_t *spa;

	if (oldconfig)
		*oldconfig = NULL;

	if (!(spa_mode_global & FWRITE))
		return (SET_ERROR(EROFS));

	mutex_enter(&spa_namespace_lock);
	if ((spa = spa_lookup(pool)) == NULL) {
		mutex_exit(&spa_namespace_lock);
		return (SET_ERROR(ENOENT));
	}

	/*
	 * Put a hold on the pool, drop the namespace lock, stop async tasks,
	 * reacquire the namespace lock, and see if we can export.
	 */
	spa_open_ref(spa, FTAG);
	mutex_exit(&spa_namespace_lock);
	spa_async_suspend(spa);
	mutex_enter(&spa_namespace_lock);
	spa_close(spa, FTAG);

	/*
	 * The pool will be in core if it's openable,
	 * in which case we can modify its state.
	 */
	if (spa->spa_state != POOL_STATE_UNINITIALIZED && spa->spa_sync_on) {
		/*
		 * Objsets may be open only because they're dirty, so we
		 * have to force it to sync before checking spa_refcnt.
		 */
		txg_wait_synced(spa->spa_dsl_pool, 0);
		spa_evicting_os_wait(spa);

		/*
		 * A pool cannot be exported or destroyed if there are active
		 * references.  If we are resetting a pool, allow references by
		 * fault injection handlers.
		 */
		if (!spa_refcount_zero(spa) ||
		    (spa->spa_inject_ref != 0 &&
		    new_state != POOL_STATE_UNINITIALIZED)) {
			spa_async_resume(spa);
			mutex_exit(&spa_namespace_lock);
			return (SET_ERROR(EBUSY));
		}

		/*
		 * A pool cannot be exported if it has an active shared spare.
		 * This is to prevent other pools stealing the active spare
		 * from an exported pool. At user's own will, such pool can
		 * be forcedly exported.
		 */
		if (!force && new_state == POOL_STATE_EXPORTED &&
		    spa_has_active_shared_spare(spa)) {
			spa_async_resume(spa);
			mutex_exit(&spa_namespace_lock);
			return (SET_ERROR(EXDEV));
		}

		/*
		 * We want this to be reflected on every label,
		 * so mark them all dirty.  spa_unload() will do the
		 * final sync that pushes these changes out.
		 */
		if (new_state != POOL_STATE_UNINITIALIZED && !hardforce) {
			spa_config_enter(spa, SCL_ALL, FTAG, RW_WRITER);
			spa->spa_state = new_state;
			spa->spa_final_txg = spa_last_synced_txg(spa) +
			    TXG_DEFER_SIZE + 1;
			vdev_config_dirty(spa->spa_root_vdev);
			spa_config_exit(spa, SCL_ALL, FTAG);
		}
	}

	spa_event_notify(spa, NULL, ESC_ZFS_POOL_DESTROY);

	if (spa->spa_state != POOL_STATE_UNINITIALIZED) {
		spa_unload(spa);
		spa_deactivate(spa);
	}

	if (oldconfig && spa->spa_config)
		VERIFY(nvlist_dup(spa->spa_config, oldconfig, 0) == 0);

	if (new_state != POOL_STATE_UNINITIALIZED) {
		if (!hardforce)
			spa_write_cachefile(spa, B_TRUE, B_TRUE);
		spa_remove(spa);
	}
	mutex_exit(&spa_namespace_lock);

	return (0);
}

/*
 * Destroy a storage pool.
 */
int
spa_destroy(char *pool)
{
	return (spa_export_common(pool, POOL_STATE_DESTROYED, NULL,
	    B_FALSE, B_FALSE));
}

/*
 * Export a storage pool.
 */
int
spa_export(char *pool, nvlist_t **oldconfig, boolean_t force,
    boolean_t hardforce)
{
	return (spa_export_common(pool, POOL_STATE_EXPORTED, oldconfig,
	    force, hardforce));
}

/*
 * Similar to spa_export(), this unloads the spa_t without actually removing it
 * from the namespace in any way.
 */
int
spa_reset(char *pool)
{
	return (spa_export_common(pool, POOL_STATE_UNINITIALIZED, NULL,
	    B_FALSE, B_FALSE));
}

/*
 * ==========================================================================
 * Device manipulation
 * ==========================================================================
 */

/*
 * Add a device to a storage pool.
 */
int
spa_vdev_add(spa_t *spa, nvlist_t *nvroot)
{
	uint64_t txg, id;
	int error;
	vdev_t *rvd = spa->spa_root_vdev;
	vdev_t *vd, *tvd;
	nvlist_t **spares, **l2cache;
	uint_t nspares, nl2cache;

	ASSERT(spa_writeable(spa));

	txg = spa_vdev_enter(spa);

	if ((error = spa_config_parse(spa, &vd, nvroot, NULL, 0,
	    VDEV_ALLOC_ADD)) != 0)
		return (spa_vdev_exit(spa, NULL, txg, error));

	spa->spa_pending_vdev = vd;	/* spa_vdev_exit() will clear this */

	if (nvlist_lookup_nvlist_array(nvroot, ZPOOL_CONFIG_SPARES, &spares,
	    &nspares) != 0)
		nspares = 0;

	if (nvlist_lookup_nvlist_array(nvroot, ZPOOL_CONFIG_L2CACHE, &l2cache,
	    &nl2cache) != 0)
		nl2cache = 0;

	if (vd->vdev_children == 0 && nspares == 0 && nl2cache == 0)
		return (spa_vdev_exit(spa, vd, txg, EINVAL));

	if (vd->vdev_children != 0 &&
	    (error = vdev_create(vd, txg, B_FALSE)) != 0)
		return (spa_vdev_exit(spa, vd, txg, error));

	/*
	 * We must validate the spares and l2cache devices after checking the
	 * children.  Otherwise, vdev_inuse() will blindly overwrite the spare.
	 */
	if ((error = spa_validate_aux(spa, nvroot, txg, VDEV_ALLOC_ADD)) != 0)
		return (spa_vdev_exit(spa, vd, txg, error));

	/*
	 * If we are in the middle of a device removal, we can only add
	 * devices which match the existing devices in the pool.
	 * If we are in the middle of a removal, or have some indirect
	 * vdevs, we can not add redundant toplevels.  This ensures that
	 * we do not rely on resilver, which does not properly handle
	 * indirect vdevs.
	 */
	if (spa->spa_vdev_removal != NULL ||
	    spa->spa_removing_phys.sr_prev_indirect_vdev != -1) {
		for (int c = 0; c < vd->vdev_children; c++) {
			if (spa->spa_vdev_removal != NULL &&
			    vd->vdev_child[c]->vdev_ashift !=
			    spa->spa_vdev_removal->svr_vdev->vdev_ashift) {
				return (spa_vdev_exit(spa, vd, txg, EINVAL));
			}
			if (vd->vdev_child[c]->vdev_children != 0) {
				return (spa_vdev_exit(spa, vd, txg, EINVAL));
			}
		}
	}

	for (int c = 0; c < vd->vdev_children; c++) {

		/*
		 * Set the vdev id to the first hole, if one exists.
		 */
		for (id = 0; id < rvd->vdev_children; id++) {
			if (rvd->vdev_child[id]->vdev_ishole) {
				vdev_free(rvd->vdev_child[id]);
				break;
			}
		}
		tvd = vd->vdev_child[c];
		vdev_remove_child(vd, tvd);
		tvd->vdev_id = id;
		vdev_add_child(rvd, tvd);
		vdev_config_dirty(tvd);
	}

	if (nspares != 0) {
		spa_set_aux_vdevs(&spa->spa_spares, spares, nspares,
		    ZPOOL_CONFIG_SPARES);
		spa_load_spares(spa);
		spa->spa_spares.sav_sync = B_TRUE;
	}

	if (nl2cache != 0) {
		spa_set_aux_vdevs(&spa->spa_l2cache, l2cache, nl2cache,
		    ZPOOL_CONFIG_L2CACHE);
		spa_load_l2cache(spa);
		spa->spa_l2cache.sav_sync = B_TRUE;
	}

	/*
	 * We have to be careful when adding new vdevs to an existing pool.
	 * If other threads start allocating from these vdevs before we
	 * sync the config cache, and we lose power, then upon reboot we may
	 * fail to open the pool because there are DVAs that the config cache
	 * can't translate.  Therefore, we first add the vdevs without
	 * initializing metaslabs; sync the config cache (via spa_vdev_exit());
	 * and then let spa_config_update() initialize the new metaslabs.
	 *
	 * spa_load() checks for added-but-not-initialized vdevs, so that
	 * if we lose power at any point in this sequence, the remaining
	 * steps will be completed the next time we load the pool.
	 */
	(void) spa_vdev_exit(spa, vd, txg, 0);

	mutex_enter(&spa_namespace_lock);
	spa_config_update(spa, SPA_CONFIG_UPDATE_POOL);
	mutex_exit(&spa_namespace_lock);

	return (0);
}

/*
 * Attach a device to a mirror.  The arguments are the path to any device
 * in the mirror, and the nvroot for the new device.  If the path specifies
 * a device that is not mirrored, we automatically insert the mirror vdev.
 *
 * If 'replacing' is specified, the new device is intended to replace the
 * existing device; in this case the two devices are made into their own
 * mirror using the 'replacing' vdev, which is functionally identical to
 * the mirror vdev (it actually reuses all the same ops) but has a few
 * extra rules: you can't attach to it after it's been created, and upon
 * completion of resilvering, the first disk (the one being replaced)
 * is automatically detached.
 */
int
spa_vdev_attach(spa_t *spa, uint64_t guid, nvlist_t *nvroot, int replacing)
{
	uint64_t txg, dtl_max_txg;
	vdev_t *rvd = spa->spa_root_vdev;
	vdev_t *oldvd, *newvd, *newrootvd, *pvd, *tvd;
	vdev_ops_t *pvops;
	char *oldvdpath, *newvdpath;
	int newvd_isspare;
	int error;

	ASSERT(spa_writeable(spa));

	txg = spa_vdev_enter(spa);

	oldvd = spa_lookup_by_guid(spa, guid, B_FALSE);

	if (spa->spa_vdev_removal != NULL ||
	    spa->spa_removing_phys.sr_prev_indirect_vdev != -1) {
		return (spa_vdev_exit(spa, NULL, txg, EBUSY));
	}

	if (oldvd == NULL)
		return (spa_vdev_exit(spa, NULL, txg, ENODEV));

	if (!oldvd->vdev_ops->vdev_op_leaf)
		return (spa_vdev_exit(spa, NULL, txg, ENOTSUP));

	pvd = oldvd->vdev_parent;

	if ((error = spa_config_parse(spa, &newrootvd, nvroot, NULL, 0,
	    VDEV_ALLOC_ATTACH)) != 0)
		return (spa_vdev_exit(spa, NULL, txg, EINVAL));

	if (newrootvd->vdev_children != 1)
		return (spa_vdev_exit(spa, newrootvd, txg, EINVAL));

	newvd = newrootvd->vdev_child[0];

	if (!newvd->vdev_ops->vdev_op_leaf)
		return (spa_vdev_exit(spa, newrootvd, txg, EINVAL));

	if ((error = vdev_create(newrootvd, txg, replacing)) != 0)
		return (spa_vdev_exit(spa, newrootvd, txg, error));

	/*
	 * Spares can't replace logs
	 */
	if (oldvd->vdev_top->vdev_islog && newvd->vdev_isspare)
		return (spa_vdev_exit(spa, newrootvd, txg, ENOTSUP));

	if (!replacing) {
		/*
		 * For attach, the only allowable parent is a mirror or the root
		 * vdev.
		 */
		if (pvd->vdev_ops != &vdev_mirror_ops &&
		    pvd->vdev_ops != &vdev_root_ops)
			return (spa_vdev_exit(spa, newrootvd, txg, ENOTSUP));

		pvops = &vdev_mirror_ops;
	} else {
		/*
		 * Active hot spares can only be replaced by inactive hot
		 * spares.
		 */
		if (pvd->vdev_ops == &vdev_spare_ops &&
		    oldvd->vdev_isspare &&
		    !spa_has_spare(spa, newvd->vdev_guid))
			return (spa_vdev_exit(spa, newrootvd, txg, ENOTSUP));

		/*
		 * If the source is a hot spare, and the parent isn't already a
		 * spare, then we want to create a new hot spare.  Otherwise, we
		 * want to create a replacing vdev.  The user is not allowed to
		 * attach to a spared vdev child unless the 'isspare' state is
		 * the same (spare replaces spare, non-spare replaces
		 * non-spare).
		 */
		if (pvd->vdev_ops == &vdev_replacing_ops &&
		    spa_version(spa) < SPA_VERSION_MULTI_REPLACE) {
			return (spa_vdev_exit(spa, newrootvd, txg, ENOTSUP));
		} else if (pvd->vdev_ops == &vdev_spare_ops &&
		    newvd->vdev_isspare != oldvd->vdev_isspare) {
			return (spa_vdev_exit(spa, newrootvd, txg, ENOTSUP));
		}

		if (newvd->vdev_isspare)
			pvops = &vdev_spare_ops;
		else
			pvops = &vdev_replacing_ops;
	}

	/*
	 * Make sure the new device is big enough.
	 */
	if (newvd->vdev_asize < vdev_get_min_asize(oldvd))
		return (spa_vdev_exit(spa, newrootvd, txg, EOVERFLOW));

	/*
	 * The new device cannot have a higher alignment requirement
	 * than the top-level vdev.
	 */
	if (newvd->vdev_ashift > oldvd->vdev_top->vdev_ashift)
		return (spa_vdev_exit(spa, newrootvd, txg, EDOM));

	/*
	 * If this is an in-place replacement, update oldvd's path and devid
	 * to make it distinguishable from newvd, and unopenable from now on.
	 */
	if (strcmp(oldvd->vdev_path, newvd->vdev_path) == 0) {
		spa_strfree(oldvd->vdev_path);
		oldvd->vdev_path = kmem_alloc(strlen(newvd->vdev_path) + 5,
		    KM_SLEEP);
		(void) sprintf(oldvd->vdev_path, "%s/%s",
		    newvd->vdev_path, "old");
		if (oldvd->vdev_devid != NULL) {
			spa_strfree(oldvd->vdev_devid);
			oldvd->vdev_devid = NULL;
		}
	}

	/* mark the device being resilvered */
	newvd->vdev_resilver_txg = txg;

	/*
	 * If the parent is not a mirror, or if we're replacing, insert the new
	 * mirror/replacing/spare vdev above oldvd.
	 */
	if (pvd->vdev_ops != pvops)
		pvd = vdev_add_parent(oldvd, pvops);

	ASSERT(pvd->vdev_top->vdev_parent == rvd);
	ASSERT(pvd->vdev_ops == pvops);
	ASSERT(oldvd->vdev_parent == pvd);

	/*
	 * Extract the new device from its root and add it to pvd.
	 */
	vdev_remove_child(newrootvd, newvd);
	newvd->vdev_id = pvd->vdev_children;
	newvd->vdev_crtxg = oldvd->vdev_crtxg;
	vdev_add_child(pvd, newvd);

	tvd = newvd->vdev_top;
	ASSERT(pvd->vdev_top == tvd);
	ASSERT(tvd->vdev_parent == rvd);

	vdev_config_dirty(tvd);

	/*
	 * Set newvd's DTL to [TXG_INITIAL, dtl_max_txg) so that we account
	 * for any dmu_sync-ed blocks.  It will propagate upward when
	 * spa_vdev_exit() calls vdev_dtl_reassess().
	 */
	dtl_max_txg = txg + TXG_CONCURRENT_STATES;

	vdev_dtl_dirty(newvd, DTL_MISSING, TXG_INITIAL,
	    dtl_max_txg - TXG_INITIAL);

	if (newvd->vdev_isspare) {
		spa_spare_activate(newvd);
		spa_event_notify(spa, newvd, ESC_ZFS_VDEV_SPARE);
	}

	oldvdpath = spa_strdup(oldvd->vdev_path);
	newvdpath = spa_strdup(newvd->vdev_path);
	newvd_isspare = newvd->vdev_isspare;

	/*
	 * Mark newvd's DTL dirty in this txg.
	 */
	vdev_dirty(tvd, VDD_DTL, newvd, txg);

	/*
	 * Schedule the resilver to restart in the future. We do this to
	 * ensure that dmu_sync-ed blocks have been stitched into the
	 * respective datasets.
	 */
	dsl_resilver_restart(spa->spa_dsl_pool, dtl_max_txg);

	/*
	 * Commit the config
	 */
	(void) spa_vdev_exit(spa, newrootvd, dtl_max_txg, 0);

	spa_history_log_internal(spa, "vdev attach", NULL,
	    "%s vdev=%s %s vdev=%s",
	    replacing && newvd_isspare ? "spare in" :
	    replacing ? "replace" : "attach", newvdpath,
	    replacing ? "for" : "to", oldvdpath);

	spa_strfree(oldvdpath);
	spa_strfree(newvdpath);

	if (spa->spa_bootfs)
		spa_event_notify(spa, newvd, ESC_ZFS_BOOTFS_VDEV_ATTACH);

	return (0);
}

/*
 * Detach a device from a mirror or replacing vdev.
 *
 * If 'replace_done' is specified, only detach if the parent
 * is a replacing vdev.
 */
int
spa_vdev_detach(spa_t *spa, uint64_t guid, uint64_t pguid, int replace_done)
{
	uint64_t txg;
	int error;
	vdev_t *rvd = spa->spa_root_vdev;
	vdev_t *vd, *pvd, *cvd, *tvd;
	boolean_t unspare = B_FALSE;
	uint64_t unspare_guid = 0;
	char *vdpath;

	ASSERT(spa_writeable(spa));

	txg = spa_vdev_enter(spa);

	vd = spa_lookup_by_guid(spa, guid, B_FALSE);

	if (vd == NULL)
		return (spa_vdev_exit(spa, NULL, txg, ENODEV));

	if (!vd->vdev_ops->vdev_op_leaf)
		return (spa_vdev_exit(spa, NULL, txg, ENOTSUP));

	pvd = vd->vdev_parent;

	/*
	 * If the parent/child relationship is not as expected, don't do it.
	 * Consider M(A,R(B,C)) -- that is, a mirror of A with a replacing
	 * vdev that's replacing B with C.  The user's intent in replacing
	 * is to go from M(A,B) to M(A,C).  If the user decides to cancel
	 * the replace by detaching C, the expected behavior is to end up
	 * M(A,B).  But suppose that right after deciding to detach C,
	 * the replacement of B completes.  We would have M(A,C), and then
	 * ask to detach C, which would leave us with just A -- not what
	 * the user wanted.  To prevent this, we make sure that the
	 * parent/child relationship hasn't changed -- in this example,
	 * that C's parent is still the replacing vdev R.
	 */
	if (pvd->vdev_guid != pguid && pguid != 0)
		return (spa_vdev_exit(spa, NULL, txg, EBUSY));

	/*
	 * Only 'replacing' or 'spare' vdevs can be replaced.
	 */
	if (replace_done && pvd->vdev_ops != &vdev_replacing_ops &&
	    pvd->vdev_ops != &vdev_spare_ops)
		return (spa_vdev_exit(spa, NULL, txg, ENOTSUP));

	ASSERT(pvd->vdev_ops != &vdev_spare_ops ||
	    spa_version(spa) >= SPA_VERSION_SPARES);

	/*
	 * Only mirror, replacing, and spare vdevs support detach.
	 */
	if (pvd->vdev_ops != &vdev_replacing_ops &&
	    pvd->vdev_ops != &vdev_mirror_ops &&
	    pvd->vdev_ops != &vdev_spare_ops)
		return (spa_vdev_exit(spa, NULL, txg, ENOTSUP));

	/*
	 * If this device has the only valid copy of some data,
	 * we cannot safely detach it.
	 */
	if (vdev_dtl_required(vd))
		return (spa_vdev_exit(spa, NULL, txg, EBUSY));

	ASSERT(pvd->vdev_children >= 2);

	/*
	 * If we are detaching the second disk from a replacing vdev, then
	 * check to see if we changed the original vdev's path to have "/old"
	 * at the end in spa_vdev_attach().  If so, undo that change now.
	 */
	if (pvd->vdev_ops == &vdev_replacing_ops && vd->vdev_id > 0 &&
	    vd->vdev_path != NULL) {
		size_t len = strlen(vd->vdev_path);

		for (int c = 0; c < pvd->vdev_children; c++) {
			cvd = pvd->vdev_child[c];

			if (cvd == vd || cvd->vdev_path == NULL)
				continue;

			if (strncmp(cvd->vdev_path, vd->vdev_path, len) == 0 &&
			    strcmp(cvd->vdev_path + len, "/old") == 0) {
				spa_strfree(cvd->vdev_path);
				cvd->vdev_path = spa_strdup(vd->vdev_path);
				break;
			}
		}
	}

	/*
	 * If we are detaching the original disk from a spare, then it implies
	 * that the spare should become a real disk, and be removed from the
	 * active spare list for the pool.
	 */
	if (pvd->vdev_ops == &vdev_spare_ops &&
	    vd->vdev_id == 0 &&
	    pvd->vdev_child[pvd->vdev_children - 1]->vdev_isspare)
		unspare = B_TRUE;

	/*
	 * Erase the disk labels so the disk can be used for other things.
	 * This must be done after all other error cases are handled,
	 * but before we disembowel vd (so we can still do I/O to it).
	 * But if we can't do it, don't treat the error as fatal --
	 * it may be that the unwritability of the disk is the reason
	 * it's being detached!
	 */
	error = vdev_label_init(vd, 0, VDEV_LABEL_REMOVE);

	/*
	 * Remove vd from its parent and compact the parent's children.
	 */
	vdev_remove_child(pvd, vd);
	vdev_compact_children(pvd);

	/*
	 * Remember one of the remaining children so we can get tvd below.
	 */
	cvd = pvd->vdev_child[pvd->vdev_children - 1];

	/*
	 * If we need to remove the remaining child from the list of hot spares,
	 * do it now, marking the vdev as no longer a spare in the process.
	 * We must do this before vdev_remove_parent(), because that can
	 * change the GUID if it creates a new toplevel GUID.  For a similar
	 * reason, we must remove the spare now, in the same txg as the detach;
	 * otherwise someone could attach a new sibling, change the GUID, and
	 * the subsequent attempt to spa_vdev_remove(unspare_guid) would fail.
	 */
	if (unspare) {
		ASSERT(cvd->vdev_isspare);
		spa_spare_remove(cvd);
		unspare_guid = cvd->vdev_guid;
		(void) spa_vdev_remove(spa, unspare_guid, B_TRUE);
		cvd->vdev_unspare = B_TRUE;
	}

	/*
	 * If the parent mirror/replacing vdev only has one child,
	 * the parent is no longer needed.  Remove it from the tree.
	 */
	if (pvd->vdev_children == 1) {
		if (pvd->vdev_ops == &vdev_spare_ops)
			cvd->vdev_unspare = B_FALSE;
		vdev_remove_parent(cvd);
	}


	/*
	 * We don't set tvd until now because the parent we just removed
	 * may have been the previous top-level vdev.
	 */
	tvd = cvd->vdev_top;
	ASSERT(tvd->vdev_parent == rvd);

	/*
	 * Reevaluate the parent vdev state.
	 */
	vdev_propagate_state(cvd);

	/*
	 * If the 'autoexpand' property is set on the pool then automatically
	 * try to expand the size of the pool. For example if the device we
	 * just detached was smaller than the others, it may be possible to
	 * add metaslabs (i.e. grow the pool). We need to reopen the vdev
	 * first so that we can obtain the updated sizes of the leaf vdevs.
	 */
	if (spa->spa_autoexpand) {
		vdev_reopen(tvd);
		vdev_expand(tvd, txg);
	}

	vdev_config_dirty(tvd);

	/*
	 * Mark vd's DTL as dirty in this txg.  vdev_dtl_sync() will see that
	 * vd->vdev_detached is set and free vd's DTL object in syncing context.
	 * But first make sure we're not on any *other* txg's DTL list, to
	 * prevent vd from being accessed after it's freed.
	 */
	vdpath = spa_strdup(vd->vdev_path);
	for (int t = 0; t < TXG_SIZE; t++)
		(void) txg_list_remove_this(&tvd->vdev_dtl_list, vd, t);
	vd->vdev_detached = B_TRUE;
	vdev_dirty(tvd, VDD_DTL, vd, txg);

	spa_event_notify(spa, vd, ESC_ZFS_VDEV_REMOVE);

	/* hang on to the spa before we release the lock */
	spa_open_ref(spa, FTAG);

	error = spa_vdev_exit(spa, vd, txg, 0);

	spa_history_log_internal(spa, "detach", NULL,
	    "vdev=%s", vdpath);
	spa_strfree(vdpath);

	/*
	 * If this was the removal of the original device in a hot spare vdev,
	 * then we want to go through and remove the device from the hot spare
	 * list of every other pool.
	 */
	if (unspare) {
		spa_t *altspa = NULL;

		mutex_enter(&spa_namespace_lock);
		while ((altspa = spa_next(altspa)) != NULL) {
			if (altspa->spa_state != POOL_STATE_ACTIVE ||
			    altspa == spa)
				continue;

			spa_open_ref(altspa, FTAG);
			mutex_exit(&spa_namespace_lock);
			(void) spa_vdev_remove(altspa, unspare_guid, B_TRUE);
			mutex_enter(&spa_namespace_lock);
			spa_close(altspa, FTAG);
		}
		mutex_exit(&spa_namespace_lock);

		/* search the rest of the vdevs for spares to remove */
		spa_vdev_resilver_done(spa);
	}

	/* all done with the spa; OK to release */
	mutex_enter(&spa_namespace_lock);
	spa_close(spa, FTAG);
	mutex_exit(&spa_namespace_lock);

	return (error);
}

/*
 * Split a set of devices from their mirrors, and create a new pool from them.
 */
int
spa_vdev_split_mirror(spa_t *spa, char *newname, nvlist_t *config,
    nvlist_t *props, boolean_t exp)
{
	int error = 0;
	uint64_t txg, *glist;
	spa_t *newspa;
	uint_t c, children, lastlog;
	nvlist_t **child, *nvl, *tmp;
	dmu_tx_t *tx;
	char *altroot = NULL;
	vdev_t *rvd, **vml = NULL;			/* vdev modify list */
	boolean_t activate_slog;

	ASSERT(spa_writeable(spa));

	txg = spa_vdev_enter(spa);

	/* clear the log and flush everything up to now */
	activate_slog = spa_passivate_log(spa);
	(void) spa_vdev_config_exit(spa, NULL, txg, 0, FTAG);
	error = spa_reset_logs(spa);
	txg = spa_vdev_config_enter(spa);

	if (activate_slog)
		spa_activate_log(spa);

	if (error != 0)
		return (spa_vdev_exit(spa, NULL, txg, error));

	/* check new spa name before going any further */
	if (spa_lookup(newname) != NULL)
		return (spa_vdev_exit(spa, NULL, txg, EEXIST));

	/*
	 * scan through all the children to ensure they're all mirrors
	 */
	if (nvlist_lookup_nvlist(config, ZPOOL_CONFIG_VDEV_TREE, &nvl) != 0 ||
	    nvlist_lookup_nvlist_array(nvl, ZPOOL_CONFIG_CHILDREN, &child,
	    &children) != 0)
		return (spa_vdev_exit(spa, NULL, txg, EINVAL));

	/* first, check to ensure we've got the right child count */
	rvd = spa->spa_root_vdev;
	lastlog = 0;
	for (c = 0; c < rvd->vdev_children; c++) {
		vdev_t *vd = rvd->vdev_child[c];

		/* don't count the holes & logs as children */
		if (vd->vdev_islog || !vdev_is_concrete(vd)) {
			if (lastlog == 0)
				lastlog = c;
			continue;
		}

		lastlog = 0;
	}
	if (children != (lastlog != 0 ? lastlog : rvd->vdev_children))
		return (spa_vdev_exit(spa, NULL, txg, EINVAL));

	/* next, ensure no spare or cache devices are part of the split */
	if (nvlist_lookup_nvlist(nvl, ZPOOL_CONFIG_SPARES, &tmp) == 0 ||
	    nvlist_lookup_nvlist(nvl, ZPOOL_CONFIG_L2CACHE, &tmp) == 0)
		return (spa_vdev_exit(spa, NULL, txg, EINVAL));

	vml = kmem_zalloc(children * sizeof (vdev_t *), KM_SLEEP);
	glist = kmem_zalloc(children * sizeof (uint64_t), KM_SLEEP);

	/* then, loop over each vdev and validate it */
	for (c = 0; c < children; c++) {
		uint64_t is_hole = 0;

		(void) nvlist_lookup_uint64(child[c], ZPOOL_CONFIG_IS_HOLE,
		    &is_hole);

		if (is_hole != 0) {
			if (spa->spa_root_vdev->vdev_child[c]->vdev_ishole ||
			    spa->spa_root_vdev->vdev_child[c]->vdev_islog) {
				continue;
			} else {
				error = SET_ERROR(EINVAL);
				break;
			}
		}

		/* which disk is going to be split? */
		if (nvlist_lookup_uint64(child[c], ZPOOL_CONFIG_GUID,
		    &glist[c]) != 0) {
			error = SET_ERROR(EINVAL);
			break;
		}

		/* look it up in the spa */
		vml[c] = spa_lookup_by_guid(spa, glist[c], B_FALSE);
		if (vml[c] == NULL) {
			error = SET_ERROR(ENODEV);
			break;
		}

		/* make sure there's nothing stopping the split */
		if (vml[c]->vdev_parent->vdev_ops != &vdev_mirror_ops ||
		    vml[c]->vdev_islog ||
		    !vdev_is_concrete(vml[c]) ||
		    vml[c]->vdev_isspare ||
		    vml[c]->vdev_isl2cache ||
		    !vdev_writeable(vml[c]) ||
		    vml[c]->vdev_children != 0 ||
		    vml[c]->vdev_state != VDEV_STATE_HEALTHY ||
		    c != spa->spa_root_vdev->vdev_child[c]->vdev_id) {
			error = SET_ERROR(EINVAL);
			break;
		}

		if (vdev_dtl_required(vml[c])) {
			error = SET_ERROR(EBUSY);
			break;
		}

		/* we need certain info from the top level */
		VERIFY(nvlist_add_uint64(child[c], ZPOOL_CONFIG_METASLAB_ARRAY,
		    vml[c]->vdev_top->vdev_ms_array) == 0);
		VERIFY(nvlist_add_uint64(child[c], ZPOOL_CONFIG_METASLAB_SHIFT,
		    vml[c]->vdev_top->vdev_ms_shift) == 0);
		VERIFY(nvlist_add_uint64(child[c], ZPOOL_CONFIG_ASIZE,
		    vml[c]->vdev_top->vdev_asize) == 0);
		VERIFY(nvlist_add_uint64(child[c], ZPOOL_CONFIG_ASHIFT,
		    vml[c]->vdev_top->vdev_ashift) == 0);

		/* transfer per-vdev ZAPs */
		ASSERT3U(vml[c]->vdev_leaf_zap, !=, 0);
		VERIFY0(nvlist_add_uint64(child[c],
		    ZPOOL_CONFIG_VDEV_LEAF_ZAP, vml[c]->vdev_leaf_zap));

		ASSERT3U(vml[c]->vdev_top->vdev_top_zap, !=, 0);
		VERIFY0(nvlist_add_uint64(child[c],
		    ZPOOL_CONFIG_VDEV_TOP_ZAP,
		    vml[c]->vdev_parent->vdev_top_zap));
	}

	if (error != 0) {
		kmem_free(vml, children * sizeof (vdev_t *));
		kmem_free(glist, children * sizeof (uint64_t));
		return (spa_vdev_exit(spa, NULL, txg, error));
	}

	/* stop writers from using the disks */
	for (c = 0; c < children; c++) {
		if (vml[c] != NULL)
			vml[c]->vdev_offline = B_TRUE;
	}
	vdev_reopen(spa->spa_root_vdev);

	/*
	 * Temporarily record the splitting vdevs in the spa config.  This
	 * will disappear once the config is regenerated.
	 */
	VERIFY(nvlist_alloc(&nvl, NV_UNIQUE_NAME, KM_SLEEP) == 0);
	VERIFY(nvlist_add_uint64_array(nvl, ZPOOL_CONFIG_SPLIT_LIST,
	    glist, children) == 0);
	kmem_free(glist, children * sizeof (uint64_t));

	mutex_enter(&spa->spa_props_lock);
	VERIFY(nvlist_add_nvlist(spa->spa_config, ZPOOL_CONFIG_SPLIT,
	    nvl) == 0);
	mutex_exit(&spa->spa_props_lock);
	spa->spa_config_splitting = nvl;
	vdev_config_dirty(spa->spa_root_vdev);

	/* configure and create the new pool */
	VERIFY(nvlist_add_string(config, ZPOOL_CONFIG_POOL_NAME, newname) == 0);
	VERIFY(nvlist_add_uint64(config, ZPOOL_CONFIG_POOL_STATE,
	    exp ? POOL_STATE_EXPORTED : POOL_STATE_ACTIVE) == 0);
	VERIFY(nvlist_add_uint64(config, ZPOOL_CONFIG_VERSION,
	    spa_version(spa)) == 0);
	VERIFY(nvlist_add_uint64(config, ZPOOL_CONFIG_POOL_TXG,
	    spa->spa_config_txg) == 0);
	VERIFY(nvlist_add_uint64(config, ZPOOL_CONFIG_POOL_GUID,
	    spa_generate_guid(NULL)) == 0);
	VERIFY0(nvlist_add_boolean(config, ZPOOL_CONFIG_HAS_PER_VDEV_ZAPS));
	(void) nvlist_lookup_string(props,
	    zpool_prop_to_name(ZPOOL_PROP_ALTROOT), &altroot);

	/* add the new pool to the namespace */
	newspa = spa_add(newname, config, altroot);
	newspa->spa_avz_action = AVZ_ACTION_REBUILD;
	newspa->spa_config_txg = spa->spa_config_txg;
	spa_set_log_state(newspa, SPA_LOG_CLEAR);

	/* release the spa config lock, retaining the namespace lock */
	spa_vdev_config_exit(spa, NULL, txg, 0, FTAG);

	if (zio_injection_enabled)
		zio_handle_panic_injection(spa, FTAG, 1);

	spa_activate(newspa, spa_mode_global);
	spa_async_suspend(newspa);

	/* create the new pool from the disks of the original pool */
	error = spa_load(newspa, SPA_LOAD_IMPORT, SPA_IMPORT_ASSEMBLE, B_TRUE);
	if (error)
		goto out;

	/* if that worked, generate a real config for the new pool */
	if (newspa->spa_root_vdev != NULL) {
		VERIFY(nvlist_alloc(&newspa->spa_config_splitting,
		    NV_UNIQUE_NAME, KM_SLEEP) == 0);
		VERIFY(nvlist_add_uint64(newspa->spa_config_splitting,
		    ZPOOL_CONFIG_SPLIT_GUID, spa_guid(spa)) == 0);
		spa_config_set(newspa, spa_config_generate(newspa, NULL, -1ULL,
		    B_TRUE));
	}

	/* set the props */
	if (props != NULL) {
		spa_configfile_set(newspa, props, B_FALSE);
		error = spa_prop_set(newspa, props);
		if (error)
			goto out;
	}

	/* flush everything */
	txg = spa_vdev_config_enter(newspa);
	vdev_config_dirty(newspa->spa_root_vdev);
	(void) spa_vdev_config_exit(newspa, NULL, txg, 0, FTAG);

	if (zio_injection_enabled)
		zio_handle_panic_injection(spa, FTAG, 2);

	spa_async_resume(newspa);

	/* finally, update the original pool's config */
	txg = spa_vdev_config_enter(spa);
	tx = dmu_tx_create_dd(spa_get_dsl(spa)->dp_mos_dir);
	error = dmu_tx_assign(tx, TXG_WAIT);
	if (error != 0)
		dmu_tx_abort(tx);
	for (c = 0; c < children; c++) {
		if (vml[c] != NULL) {
			vdev_split(vml[c]);
			if (error == 0)
				spa_history_log_internal(spa, "detach", tx,
				    "vdev=%s", vml[c]->vdev_path);

			vdev_free(vml[c]);
		}
	}
	spa->spa_avz_action = AVZ_ACTION_REBUILD;
	vdev_config_dirty(spa->spa_root_vdev);
	spa->spa_config_splitting = NULL;
	nvlist_free(nvl);
	if (error == 0)
		dmu_tx_commit(tx);
	(void) spa_vdev_exit(spa, NULL, txg, 0);

	if (zio_injection_enabled)
		zio_handle_panic_injection(spa, FTAG, 3);

	/* split is complete; log a history record */
	spa_history_log_internal(newspa, "split", NULL,
	    "from pool %s", spa_name(spa));

	kmem_free(vml, children * sizeof (vdev_t *));

	/* if we're not going to mount the filesystems in userland, export */
	if (exp)
		error = spa_export_common(newname, POOL_STATE_EXPORTED, NULL,
		    B_FALSE, B_FALSE);

	return (error);

out:
	spa_unload(newspa);
	spa_deactivate(newspa);
	spa_remove(newspa);

	txg = spa_vdev_config_enter(spa);

	/* re-online all offlined disks */
	for (c = 0; c < children; c++) {
		if (vml[c] != NULL)
			vml[c]->vdev_offline = B_FALSE;
	}
	vdev_reopen(spa->spa_root_vdev);

	nvlist_free(spa->spa_config_splitting);
	spa->spa_config_splitting = NULL;
	(void) spa_vdev_exit(spa, NULL, txg, error);

	kmem_free(vml, children * sizeof (vdev_t *));
	return (error);
}

/*
 * Find any device that's done replacing, or a vdev marked 'unspare' that's
 * currently spared, so we can detach it.
 */
static vdev_t *
spa_vdev_resilver_done_hunt(vdev_t *vd)
{
	vdev_t *newvd, *oldvd;

	for (int c = 0; c < vd->vdev_children; c++) {
		oldvd = spa_vdev_resilver_done_hunt(vd->vdev_child[c]);
		if (oldvd != NULL)
			return (oldvd);
	}

	/*
	 * Check for a completed replacement.  We always consider the first
	 * vdev in the list to be the oldest vdev, and the last one to be
	 * the newest (see spa_vdev_attach() for how that works).  In
	 * the case where the newest vdev is faulted, we will not automatically
	 * remove it after a resilver completes.  This is OK as it will require
	 * user intervention to determine which disk the admin wishes to keep.
	 */
	if (vd->vdev_ops == &vdev_replacing_ops) {
		ASSERT(vd->vdev_children > 1);

		newvd = vd->vdev_child[vd->vdev_children - 1];
		oldvd = vd->vdev_child[0];

		if (vdev_dtl_empty(newvd, DTL_MISSING) &&
		    vdev_dtl_empty(newvd, DTL_OUTAGE) &&
		    !vdev_dtl_required(oldvd))
			return (oldvd);
	}

	/*
	 * Check for a completed resilver with the 'unspare' flag set.
	 */
	if (vd->vdev_ops == &vdev_spare_ops) {
		vdev_t *first = vd->vdev_child[0];
		vdev_t *last = vd->vdev_child[vd->vdev_children - 1];

		if (last->vdev_unspare) {
			oldvd = first;
			newvd = last;
		} else if (first->vdev_unspare) {
			oldvd = last;
			newvd = first;
		} else {
			oldvd = NULL;
		}

		if (oldvd != NULL &&
		    vdev_dtl_empty(newvd, DTL_MISSING) &&
		    vdev_dtl_empty(newvd, DTL_OUTAGE) &&
		    !vdev_dtl_required(oldvd))
			return (oldvd);

		/*
		 * If there are more than two spares attached to a disk,
		 * and those spares are not required, then we want to
		 * attempt to free them up now so that they can be used
		 * by other pools.  Once we're back down to a single
		 * disk+spare, we stop removing them.
		 */
		if (vd->vdev_children > 2) {
			newvd = vd->vdev_child[1];

			if (newvd->vdev_isspare && last->vdev_isspare &&
			    vdev_dtl_empty(last, DTL_MISSING) &&
			    vdev_dtl_empty(last, DTL_OUTAGE) &&
			    !vdev_dtl_required(newvd))
				return (newvd);
		}
	}

	return (NULL);
}

static void
spa_vdev_resilver_done(spa_t *spa)
{
	vdev_t *vd, *pvd, *ppvd;
	uint64_t guid, sguid, pguid, ppguid;

	spa_config_enter(spa, SCL_ALL, FTAG, RW_WRITER);

	while ((vd = spa_vdev_resilver_done_hunt(spa->spa_root_vdev)) != NULL) {
		pvd = vd->vdev_parent;
		ppvd = pvd->vdev_parent;
		guid = vd->vdev_guid;
		pguid = pvd->vdev_guid;
		ppguid = ppvd->vdev_guid;
		sguid = 0;
		/*
		 * If we have just finished replacing a hot spared device, then
		 * we need to detach the parent's first child (the original hot
		 * spare) as well.
		 */
		if (ppvd->vdev_ops == &vdev_spare_ops && pvd->vdev_id == 0 &&
		    ppvd->vdev_children == 2) {
			ASSERT(pvd->vdev_ops == &vdev_replacing_ops);
			sguid = ppvd->vdev_child[1]->vdev_guid;
		}
		ASSERT(vd->vdev_resilver_txg == 0 || !vdev_dtl_required(vd));

		spa_config_exit(spa, SCL_ALL, FTAG);
		if (spa_vdev_detach(spa, guid, pguid, B_TRUE) != 0)
			return;
		if (sguid && spa_vdev_detach(spa, sguid, ppguid, B_TRUE) != 0)
			return;
		spa_config_enter(spa, SCL_ALL, FTAG, RW_WRITER);
	}

	spa_config_exit(spa, SCL_ALL, FTAG);
}

/*
 * Update the stored path or FRU for this vdev.
 */
int
spa_vdev_set_common(spa_t *spa, uint64_t guid, const char *value,
    boolean_t ispath)
{
	vdev_t *vd;
	boolean_t sync = B_FALSE;

	ASSERT(spa_writeable(spa));

	spa_vdev_state_enter(spa, SCL_ALL);

	if ((vd = spa_lookup_by_guid(spa, guid, B_TRUE)) == NULL)
		return (spa_vdev_state_exit(spa, NULL, ENOENT));

	if (!vd->vdev_ops->vdev_op_leaf)
		return (spa_vdev_state_exit(spa, NULL, ENOTSUP));

	if (ispath) {
		if (strcmp(value, vd->vdev_path) != 0) {
			spa_strfree(vd->vdev_path);
			vd->vdev_path = spa_strdup(value);
			sync = B_TRUE;
		}
	} else {
		if (vd->vdev_fru == NULL) {
			vd->vdev_fru = spa_strdup(value);
			sync = B_TRUE;
		} else if (strcmp(value, vd->vdev_fru) != 0) {
			spa_strfree(vd->vdev_fru);
			vd->vdev_fru = spa_strdup(value);
			sync = B_TRUE;
		}
	}

	return (spa_vdev_state_exit(spa, sync ? vd : NULL, 0));
}

int
spa_vdev_setpath(spa_t *spa, uint64_t guid, const char *newpath)
{
	return (spa_vdev_set_common(spa, guid, newpath, B_TRUE));
}

int
spa_vdev_setfru(spa_t *spa, uint64_t guid, const char *newfru)
{
	return (spa_vdev_set_common(spa, guid, newfru, B_FALSE));
}

/*
 * ==========================================================================
 * SPA Scanning
 * ==========================================================================
 */

int
spa_scan_stop(spa_t *spa)
{
	ASSERT(spa_config_held(spa, SCL_ALL, RW_WRITER) == 0);
	if (dsl_scan_resilvering(spa->spa_dsl_pool))
		return (SET_ERROR(EBUSY));
	return (dsl_scan_cancel(spa->spa_dsl_pool));
}

int
spa_scan(spa_t *spa, pool_scan_func_t func)
{
	ASSERT(spa_config_held(spa, SCL_ALL, RW_WRITER) == 0);

	if (func >= POOL_SCAN_FUNCS || func == POOL_SCAN_NONE)
		return (SET_ERROR(ENOTSUP));

	/*
	 * If a resilver was requested, but there is no DTL on a
	 * writeable leaf device, we have nothing to do.
	 */
	if (func == POOL_SCAN_RESILVER &&
	    !vdev_resilver_needed(spa->spa_root_vdev, NULL, NULL)) {
		spa_async_request(spa, SPA_ASYNC_RESILVER_DONE);
		return (0);
	}

	return (dsl_scan(spa->spa_dsl_pool, func));
}

/*
 * ==========================================================================
 * SPA async task processing
 * ==========================================================================
 */

static void
spa_async_remove(spa_t *spa, vdev_t *vd)
{
	if (vd->vdev_remove_wanted) {
		vd->vdev_remove_wanted = B_FALSE;
		vd->vdev_delayed_close = B_FALSE;
		vdev_set_state(vd, B_FALSE, VDEV_STATE_REMOVED, VDEV_AUX_NONE);

		/*
		 * We want to clear the stats, but we don't want to do a full
		 * vdev_clear() as that will cause us to throw away
		 * degraded/faulted state as well as attempt to reopen the
		 * device, all of which is a waste.
		 */
		vd->vdev_stat.vs_read_errors = 0;
		vd->vdev_stat.vs_write_errors = 0;
		vd->vdev_stat.vs_checksum_errors = 0;

		vdev_state_dirty(vd->vdev_top);
	}

	for (int c = 0; c < vd->vdev_children; c++)
		spa_async_remove(spa, vd->vdev_child[c]);
}

static void
spa_async_probe(spa_t *spa, vdev_t *vd)
{
	if (vd->vdev_probe_wanted) {
		vd->vdev_probe_wanted = B_FALSE;
		vdev_reopen(vd);	/* vdev_open() does the actual probe */
	}

	for (int c = 0; c < vd->vdev_children; c++)
		spa_async_probe(spa, vd->vdev_child[c]);
}

static void
spa_async_autoexpand(spa_t *spa, vdev_t *vd)
{
	sysevent_id_t eid;
	nvlist_t *attr;
	char *physpath;

	if (!spa->spa_autoexpand)
		return;

	for (int c = 0; c < vd->vdev_children; c++) {
		vdev_t *cvd = vd->vdev_child[c];
		spa_async_autoexpand(spa, cvd);
	}

	if (!vd->vdev_ops->vdev_op_leaf || vd->vdev_physpath == NULL)
		return;

	physpath = kmem_zalloc(MAXPATHLEN, KM_SLEEP);
	(void) snprintf(physpath, MAXPATHLEN, "/devices%s", vd->vdev_physpath);

	VERIFY(nvlist_alloc(&attr, NV_UNIQUE_NAME, KM_SLEEP) == 0);
	VERIFY(nvlist_add_string(attr, DEV_PHYS_PATH, physpath) == 0);

	(void) ddi_log_sysevent(zfs_dip, SUNW_VENDOR, EC_DEV_STATUS,
	    ESC_DEV_DLE, attr, &eid, DDI_SLEEP);

	nvlist_free(attr);
	kmem_free(physpath, MAXPATHLEN);
}

static void
spa_async_thread(spa_t *spa)
{
	int tasks;

	ASSERT(spa->spa_sync_on);

	mutex_enter(&spa->spa_async_lock);
	tasks = spa->spa_async_tasks;
	spa->spa_async_tasks = 0;
	mutex_exit(&spa->spa_async_lock);

	/*
	 * See if the config needs to be updated.
	 */
	if (tasks & SPA_ASYNC_CONFIG_UPDATE) {
		uint64_t old_space, new_space;

		mutex_enter(&spa_namespace_lock);
		old_space = metaslab_class_get_space(spa_normal_class(spa));
		spa_config_update(spa, SPA_CONFIG_UPDATE_POOL);
		new_space = metaslab_class_get_space(spa_normal_class(spa));
		mutex_exit(&spa_namespace_lock);

		/*
		 * If the pool grew as a result of the config update,
		 * then log an internal history event.
		 */
		if (new_space != old_space) {
			spa_history_log_internal(spa, "vdev online", NULL,
			    "pool '%s' size: %llu(+%llu)",
			    spa_name(spa), new_space, new_space - old_space);
		}
	}

	/*
	 * See if any devices need to be marked REMOVED.
	 */
	if (tasks & SPA_ASYNC_REMOVE) {
		spa_vdev_state_enter(spa, SCL_NONE);
		spa_async_remove(spa, spa->spa_root_vdev);
		for (int i = 0; i < spa->spa_l2cache.sav_count; i++)
			spa_async_remove(spa, spa->spa_l2cache.sav_vdevs[i]);
		for (int i = 0; i < spa->spa_spares.sav_count; i++)
			spa_async_remove(spa, spa->spa_spares.sav_vdevs[i]);
		(void) spa_vdev_state_exit(spa, NULL, 0);
	}

	if ((tasks & SPA_ASYNC_AUTOEXPAND) && !spa_suspended(spa)) {
		spa_config_enter(spa, SCL_CONFIG, FTAG, RW_READER);
		spa_async_autoexpand(spa, spa->spa_root_vdev);
		spa_config_exit(spa, SCL_CONFIG, FTAG);
	}

	/*
	 * See if any devices need to be probed.
	 */
	if (tasks & SPA_ASYNC_PROBE) {
		spa_vdev_state_enter(spa, SCL_NONE);
		spa_async_probe(spa, spa->spa_root_vdev);
		(void) spa_vdev_state_exit(spa, NULL, 0);
	}

	/*
	 * If any devices are done replacing, detach them.
	 */
	if (tasks & SPA_ASYNC_RESILVER_DONE)
		spa_vdev_resilver_done(spa);

	/*
	 * Kick off a resilver.
	 */
	if (tasks & SPA_ASYNC_RESILVER)
		dsl_resilver_restart(spa->spa_dsl_pool, 0);

	/*
	 * Let the world know that we're done.
	 */
	mutex_enter(&spa->spa_async_lock);
	spa->spa_async_thread = NULL;
	cv_broadcast(&spa->spa_async_cv);
	mutex_exit(&spa->spa_async_lock);
	thread_exit();
}

void
spa_async_suspend(spa_t *spa)
{
	mutex_enter(&spa->spa_async_lock);
	spa->spa_async_suspended++;
	while (spa->spa_async_thread != NULL ||
	    spa->spa_condense_thread != NULL)
		cv_wait(&spa->spa_async_cv, &spa->spa_async_lock);
	mutex_exit(&spa->spa_async_lock);

	spa_vdev_remove_suspend(spa);
}

void
spa_async_resume(spa_t *spa)
{
	mutex_enter(&spa->spa_async_lock);
	ASSERT(spa->spa_async_suspended != 0);
	spa->spa_async_suspended--;
	mutex_exit(&spa->spa_async_lock);
}

static boolean_t
spa_async_tasks_pending(spa_t *spa)
{
	uint_t non_config_tasks;
	uint_t config_task;
	boolean_t config_task_suspended;

	non_config_tasks = spa->spa_async_tasks & ~SPA_ASYNC_CONFIG_UPDATE;
	config_task = spa->spa_async_tasks & SPA_ASYNC_CONFIG_UPDATE;
	if (spa->spa_ccw_fail_time == 0) {
		config_task_suspended = B_FALSE;
	} else {
		config_task_suspended =
		    (gethrtime() - spa->spa_ccw_fail_time) <
		    (zfs_ccw_retry_interval * NANOSEC);
	}

	return (non_config_tasks || (config_task && !config_task_suspended));
}

static void
spa_async_dispatch(spa_t *spa)
{
	mutex_enter(&spa->spa_async_lock);
	if (spa_async_tasks_pending(spa) &&
	    !spa->spa_async_suspended &&
	    spa->spa_async_thread == NULL &&
	    rootdir != NULL)
		spa->spa_async_thread = thread_create(NULL, 0,
		    spa_async_thread, spa, 0, &p0, TS_RUN, maxclsyspri);
	mutex_exit(&spa->spa_async_lock);
}

void
spa_async_request(spa_t *spa, int task)
{
	zfs_dbgmsg("spa=%s async request task=%u", spa->spa_name, task);
	mutex_enter(&spa->spa_async_lock);
	spa->spa_async_tasks |= task;
	mutex_exit(&spa->spa_async_lock);
}

/*
 * ==========================================================================
 * SPA syncing routines
 * ==========================================================================
 */

static int
bpobj_enqueue_cb(void *arg, const blkptr_t *bp, dmu_tx_t *tx)
{
	bpobj_t *bpo = arg;
	bpobj_enqueue(bpo, bp, tx);
	return (0);
}

static int
spa_free_sync_cb(void *arg, const blkptr_t *bp, dmu_tx_t *tx)
{
	zio_t *zio = arg;

	zio_nowait(zio_free_sync(zio, zio->io_spa, dmu_tx_get_txg(tx), bp,
	    zio->io_flags));
	return (0);
}

/*
 * Note: this simple function is not inlined to make it easier to dtrace the
 * amount of time spent syncing frees.
 */
static void
spa_sync_frees(spa_t *spa, bplist_t *bpl, dmu_tx_t *tx)
{
	zio_t *zio = zio_root(spa, NULL, NULL, 0);
	bplist_iterate(bpl, spa_free_sync_cb, zio, tx);
	VERIFY(zio_wait(zio) == 0);
}

/*
 * Note: this simple function is not inlined to make it easier to dtrace the
 * amount of time spent syncing deferred frees.
 */
static void
spa_sync_deferred_frees(spa_t *spa, dmu_tx_t *tx)
{
	zio_t *zio = zio_root(spa, NULL, NULL, 0);
	VERIFY3U(bpobj_iterate(&spa->spa_deferred_bpobj,
	    spa_free_sync_cb, zio, tx), ==, 0);
	VERIFY0(zio_wait(zio));
}


static void
spa_sync_nvlist(spa_t *spa, uint64_t obj, nvlist_t *nv, dmu_tx_t *tx)
{
	char *packed = NULL;
	size_t bufsize;
	size_t nvsize = 0;
	dmu_buf_t *db;

	VERIFY(nvlist_size(nv, &nvsize, NV_ENCODE_XDR) == 0);

	/*
	 * Write full (SPA_CONFIG_BLOCKSIZE) blocks of configuration
	 * information.  This avoids the dmu_buf_will_dirty() path and
	 * saves us a pre-read to get data we don't actually care about.
	 */
	bufsize = P2ROUNDUP((uint64_t)nvsize, SPA_CONFIG_BLOCKSIZE);
	packed = kmem_alloc(bufsize, KM_SLEEP);

	VERIFY(nvlist_pack(nv, &packed, &nvsize, NV_ENCODE_XDR,
	    KM_SLEEP) == 0);
	bzero(packed + nvsize, bufsize - nvsize);

	dmu_write(spa->spa_meta_objset, obj, 0, bufsize, packed, tx);

	kmem_free(packed, bufsize);

	VERIFY(0 == dmu_bonus_hold(spa->spa_meta_objset, obj, FTAG, &db));
	dmu_buf_will_dirty(db, tx);
	*(uint64_t *)db->db_data = nvsize;
	dmu_buf_rele(db, FTAG);
}

static void
spa_sync_aux_dev(spa_t *spa, spa_aux_vdev_t *sav, dmu_tx_t *tx,
    const char *config, const char *entry)
{
	nvlist_t *nvroot;
	nvlist_t **list;
	int i;

	if (!sav->sav_sync)
		return;

	/*
	 * Update the MOS nvlist describing the list of available devices.
	 * spa_validate_aux() will have already made sure this nvlist is
	 * valid and the vdevs are labeled appropriately.
	 */
	if (sav->sav_object == 0) {
		sav->sav_object = dmu_object_alloc(spa->spa_meta_objset,
		    DMU_OT_PACKED_NVLIST, 1 << 14, DMU_OT_PACKED_NVLIST_SIZE,
		    sizeof (uint64_t), tx);
		VERIFY(zap_update(spa->spa_meta_objset,
		    DMU_POOL_DIRECTORY_OBJECT, entry, sizeof (uint64_t), 1,
		    &sav->sav_object, tx) == 0);
	}

	VERIFY(nvlist_alloc(&nvroot, NV_UNIQUE_NAME, KM_SLEEP) == 0);
	if (sav->sav_count == 0) {
		VERIFY(nvlist_add_nvlist_array(nvroot, config, NULL, 0) == 0);
	} else {
		list = kmem_alloc(sav->sav_count * sizeof (void *), KM_SLEEP);
		for (i = 0; i < sav->sav_count; i++)
			list[i] = vdev_config_generate(spa, sav->sav_vdevs[i],
			    B_FALSE, VDEV_CONFIG_L2CACHE);
		VERIFY(nvlist_add_nvlist_array(nvroot, config, list,
		    sav->sav_count) == 0);
		for (i = 0; i < sav->sav_count; i++)
			nvlist_free(list[i]);
		kmem_free(list, sav->sav_count * sizeof (void *));
	}

	spa_sync_nvlist(spa, sav->sav_object, nvroot, tx);
	nvlist_free(nvroot);

	sav->sav_sync = B_FALSE;
}

/*
 * Rebuild spa's all-vdev ZAP from the vdev ZAPs indicated in each vdev_t.
 * The all-vdev ZAP must be empty.
 */
static void
spa_avz_build(vdev_t *vd, uint64_t avz, dmu_tx_t *tx)
{
	spa_t *spa = vd->vdev_spa;
	if (vd->vdev_top_zap != 0) {
		VERIFY0(zap_add_int(spa->spa_meta_objset, avz,
		    vd->vdev_top_zap, tx));
	}
	if (vd->vdev_leaf_zap != 0) {
		VERIFY0(zap_add_int(spa->spa_meta_objset, avz,
		    vd->vdev_leaf_zap, tx));
	}
	for (uint64_t i = 0; i < vd->vdev_children; i++) {
		spa_avz_build(vd->vdev_child[i], avz, tx);
	}
}

static void
spa_sync_config_object(spa_t *spa, dmu_tx_t *tx)
{
	nvlist_t *config;

	/*
	 * If the pool is being imported from a pre-per-vdev-ZAP version of ZFS,
	 * its config may not be dirty but we still need to build per-vdev ZAPs.
	 * Similarly, if the pool is being assembled (e.g. after a split), we
	 * need to rebuild the AVZ although the config may not be dirty.
	 */
	if (list_is_empty(&spa->spa_config_dirty_list) &&
	    spa->spa_avz_action == AVZ_ACTION_NONE)
		return;

	spa_config_enter(spa, SCL_STATE, FTAG, RW_READER);

	ASSERT(spa->spa_avz_action == AVZ_ACTION_NONE ||
	    spa->spa_all_vdev_zaps != 0);

	if (spa->spa_avz_action == AVZ_ACTION_REBUILD) {
		/* Make and build the new AVZ */
		uint64_t new_avz = zap_create(spa->spa_meta_objset,
		    DMU_OTN_ZAP_METADATA, DMU_OT_NONE, 0, tx);
		spa_avz_build(spa->spa_root_vdev, new_avz, tx);

		/* Diff old AVZ with new one */
		zap_cursor_t zc;
		zap_attribute_t za;

		for (zap_cursor_init(&zc, spa->spa_meta_objset,
		    spa->spa_all_vdev_zaps);
		    zap_cursor_retrieve(&zc, &za) == 0;
		    zap_cursor_advance(&zc)) {
			uint64_t vdzap = za.za_first_integer;
			if (zap_lookup_int(spa->spa_meta_objset, new_avz,
			    vdzap) == ENOENT) {
				/*
				 * ZAP is listed in old AVZ but not in new one;
				 * destroy it
				 */
				VERIFY0(zap_destroy(spa->spa_meta_objset, vdzap,
				    tx));
			}
		}

		zap_cursor_fini(&zc);

		/* Destroy the old AVZ */
		VERIFY0(zap_destroy(spa->spa_meta_objset,
		    spa->spa_all_vdev_zaps, tx));

		/* Replace the old AVZ in the dir obj with the new one */
		VERIFY0(zap_update(spa->spa_meta_objset,
		    DMU_POOL_DIRECTORY_OBJECT, DMU_POOL_VDEV_ZAP_MAP,
		    sizeof (new_avz), 1, &new_avz, tx));

		spa->spa_all_vdev_zaps = new_avz;
	} else if (spa->spa_avz_action == AVZ_ACTION_DESTROY) {
		zap_cursor_t zc;
		zap_attribute_t za;

		/* Walk through the AVZ and destroy all listed ZAPs */
		for (zap_cursor_init(&zc, spa->spa_meta_objset,
		    spa->spa_all_vdev_zaps);
		    zap_cursor_retrieve(&zc, &za) == 0;
		    zap_cursor_advance(&zc)) {
			uint64_t zap = za.za_first_integer;
			VERIFY0(zap_destroy(spa->spa_meta_objset, zap, tx));
		}

		zap_cursor_fini(&zc);

		/* Destroy and unlink the AVZ itself */
		VERIFY0(zap_destroy(spa->spa_meta_objset,
		    spa->spa_all_vdev_zaps, tx));
		VERIFY0(zap_remove(spa->spa_meta_objset,
		    DMU_POOL_DIRECTORY_OBJECT, DMU_POOL_VDEV_ZAP_MAP, tx));
		spa->spa_all_vdev_zaps = 0;
	}

	if (spa->spa_all_vdev_zaps == 0) {
		spa->spa_all_vdev_zaps = zap_create_link(spa->spa_meta_objset,
		    DMU_OTN_ZAP_METADATA, DMU_POOL_DIRECTORY_OBJECT,
		    DMU_POOL_VDEV_ZAP_MAP, tx);
	}
	spa->spa_avz_action = AVZ_ACTION_NONE;

	/* Create ZAPs for vdevs that don't have them. */
	vdev_construct_zaps(spa->spa_root_vdev, tx);

	config = spa_config_generate(spa, spa->spa_root_vdev,
	    dmu_tx_get_txg(tx), B_FALSE);

	/*
	 * If we're upgrading the spa version then make sure that
	 * the config object gets updated with the correct version.
	 */
	if (spa->spa_ubsync.ub_version < spa->spa_uberblock.ub_version)
		fnvlist_add_uint64(config, ZPOOL_CONFIG_VERSION,
		    spa->spa_uberblock.ub_version);

	spa_config_exit(spa, SCL_STATE, FTAG);

	if (spa->spa_config_syncing)
		nvlist_free(spa->spa_config_syncing);
	spa->spa_config_syncing = config;

	spa_sync_nvlist(spa, spa->spa_config_object, config, tx);
}

static void
spa_sync_version(void *arg, dmu_tx_t *tx)
{
	uint64_t *versionp = arg;
	uint64_t version = *versionp;
	spa_t *spa = dmu_tx_pool(tx)->dp_spa;

	/*
	 * Setting the version is special cased when first creating the pool.
	 */
	ASSERT(tx->tx_txg != TXG_INITIAL);

	ASSERT(SPA_VERSION_IS_SUPPORTED(version));
	ASSERT(version >= spa_version(spa));

	spa->spa_uberblock.ub_version = version;
	vdev_config_dirty(spa->spa_root_vdev);
	spa_history_log_internal(spa, "set", tx, "version=%lld", version);
}

/*
 * Set zpool properties.
 */
static void
spa_sync_props(void *arg, dmu_tx_t *tx)
{
	nvlist_t *nvp = arg;
	spa_t *spa = dmu_tx_pool(tx)->dp_spa;
	objset_t *mos = spa->spa_meta_objset;
	nvpair_t *elem = NULL;

	mutex_enter(&spa->spa_props_lock);

	while ((elem = nvlist_next_nvpair(nvp, elem))) {
		uint64_t intval;
		char *strval, *fname;
		zpool_prop_t prop;
		const char *propname;
		zprop_type_t proptype;
		spa_feature_t fid;

		switch (prop = zpool_name_to_prop(nvpair_name(elem))) {
		case ZPROP_INVAL:
			/*
			 * We checked this earlier in spa_prop_validate().
			 */
			ASSERT(zpool_prop_feature(nvpair_name(elem)));

			fname = strchr(nvpair_name(elem), '@') + 1;
			VERIFY0(zfeature_lookup_name(fname, &fid));

			spa_feature_enable(spa, fid, tx);
			spa_history_log_internal(spa, "set", tx,
			    "%s=enabled", nvpair_name(elem));
			break;

		case ZPOOL_PROP_VERSION:
			intval = fnvpair_value_uint64(elem);
			/*
			 * The version is synced seperatly before other
			 * properties and should be correct by now.
			 */
			ASSERT3U(spa_version(spa), >=, intval);
			break;

		case ZPOOL_PROP_ALTROOT:
			/*
			 * 'altroot' is a non-persistent property. It should
			 * have been set temporarily at creation or import time.
			 */
			ASSERT(spa->spa_root != NULL);
			break;

		case ZPOOL_PROP_READONLY:
		case ZPOOL_PROP_CACHEFILE:
			/*
			 * 'readonly' and 'cachefile' are also non-persisitent
			 * properties.
			 */
			break;
		case ZPOOL_PROP_COMMENT:
			strval = fnvpair_value_string(elem);
			if (spa->spa_comment != NULL)
				spa_strfree(spa->spa_comment);
			spa->spa_comment = spa_strdup(strval);
			/*
			 * We need to dirty the configuration on all the vdevs
			 * so that their labels get updated.  It's unnecessary
			 * to do this for pool creation since the vdev's
			 * configuratoin has already been dirtied.
			 */
			if (tx->tx_txg != TXG_INITIAL)
				vdev_config_dirty(spa->spa_root_vdev);
			spa_history_log_internal(spa, "set", tx,
			    "%s=%s", nvpair_name(elem), strval);
			break;
		default:
			/*
			 * Set pool property values in the poolprops mos object.
			 */
			if (spa->spa_pool_props_object == 0) {
				spa->spa_pool_props_object =
				    zap_create_link(mos, DMU_OT_POOL_PROPS,
				    DMU_POOL_DIRECTORY_OBJECT, DMU_POOL_PROPS,
				    tx);
			}

			/* normalize the property name */
			propname = zpool_prop_to_name(prop);
			proptype = zpool_prop_get_type(prop);

			if (nvpair_type(elem) == DATA_TYPE_STRING) {
				ASSERT(proptype == PROP_TYPE_STRING);
				strval = fnvpair_value_string(elem);
				VERIFY0(zap_update(mos,
				    spa->spa_pool_props_object, propname,
				    1, strlen(strval) + 1, strval, tx));
				spa_history_log_internal(spa, "set", tx,
				    "%s=%s", nvpair_name(elem), strval);
			} else if (nvpair_type(elem) == DATA_TYPE_UINT64) {
				intval = fnvpair_value_uint64(elem);

				if (proptype == PROP_TYPE_INDEX) {
					const char *unused;
					VERIFY0(zpool_prop_index_to_string(
					    prop, intval, &unused));
				}
				VERIFY0(zap_update(mos,
				    spa->spa_pool_props_object, propname,
				    8, 1, &intval, tx));
				spa_history_log_internal(spa, "set", tx,
				    "%s=%lld", nvpair_name(elem), intval);
			} else {
				ASSERT(0); /* not allowed */
			}

			switch (prop) {
			case ZPOOL_PROP_DELEGATION:
				spa->spa_delegation = intval;
				break;
			case ZPOOL_PROP_BOOTFS:
				spa->spa_bootfs = intval;
				break;
			case ZPOOL_PROP_FAILUREMODE:
				spa->spa_failmode = intval;
				break;
			case ZPOOL_PROP_AUTOEXPAND:
				spa->spa_autoexpand = intval;
				if (tx->tx_txg != TXG_INITIAL)
					spa_async_request(spa,
					    SPA_ASYNC_AUTOEXPAND);
				break;
			case ZPOOL_PROP_DEDUPDITTO:
				spa->spa_dedup_ditto = intval;
				break;
			default:
				break;
			}
		}

	}

	mutex_exit(&spa->spa_props_lock);
}

/*
 * Perform one-time upgrade on-disk changes.  spa_version() does not
 * reflect the new version this txg, so there must be no changes this
 * txg to anything that the upgrade code depends on after it executes.
 * Therefore this must be called after dsl_pool_sync() does the sync
 * tasks.
 */
static void
spa_sync_upgrades(spa_t *spa, dmu_tx_t *tx)
{
	dsl_pool_t *dp = spa->spa_dsl_pool;

	ASSERT(spa->spa_sync_pass == 1);

	rrw_enter(&dp->dp_config_rwlock, RW_WRITER, FTAG);

	if (spa->spa_ubsync.ub_version < SPA_VERSION_ORIGIN &&
	    spa->spa_uberblock.ub_version >= SPA_VERSION_ORIGIN) {
		dsl_pool_create_origin(dp, tx);

		/* Keeping the origin open increases spa_minref */
		spa->spa_minref += 3;
	}

	if (spa->spa_ubsync.ub_version < SPA_VERSION_NEXT_CLONES &&
	    spa->spa_uberblock.ub_version >= SPA_VERSION_NEXT_CLONES) {
		dsl_pool_upgrade_clones(dp, tx);
	}

	if (spa->spa_ubsync.ub_version < SPA_VERSION_DIR_CLONES &&
	    spa->spa_uberblock.ub_version >= SPA_VERSION_DIR_CLONES) {
		dsl_pool_upgrade_dir_clones(dp, tx);

		/* Keeping the freedir open increases spa_minref */
		spa->spa_minref += 3;
	}

	if (spa->spa_ubsync.ub_version < SPA_VERSION_FEATURES &&
	    spa->spa_uberblock.ub_version >= SPA_VERSION_FEATURES) {
		spa_feature_create_zap_objects(spa, tx);
	}

	/*
	 * LZ4_COMPRESS feature's behaviour was changed to activate_on_enable
	 * when possibility to use lz4 compression for metadata was added
	 * Old pools that have this feature enabled must be upgraded to have
	 * this feature active
	 */
	if (spa->spa_uberblock.ub_version >= SPA_VERSION_FEATURES) {
		boolean_t lz4_en = spa_feature_is_enabled(spa,
		    SPA_FEATURE_LZ4_COMPRESS);
		boolean_t lz4_ac = spa_feature_is_active(spa,
		    SPA_FEATURE_LZ4_COMPRESS);

		if (lz4_en && !lz4_ac)
			spa_feature_incr(spa, SPA_FEATURE_LZ4_COMPRESS, tx);
	}

	/*
	 * If we haven't written the salt, do so now.  Note that the
	 * feature may not be activated yet, but that's fine since
	 * the presence of this ZAP entry is backwards compatible.
	 */
	if (zap_contains(spa->spa_meta_objset, DMU_POOL_DIRECTORY_OBJECT,
	    DMU_POOL_CHECKSUM_SALT) == ENOENT) {
		VERIFY0(zap_add(spa->spa_meta_objset,
		    DMU_POOL_DIRECTORY_OBJECT, DMU_POOL_CHECKSUM_SALT, 1,
		    sizeof (spa->spa_cksum_salt.zcs_bytes),
		    spa->spa_cksum_salt.zcs_bytes, tx));
	}

	rrw_exit(&dp->dp_config_rwlock, FTAG);
}

static void
vdev_indirect_state_sync_verify(vdev_t *vd)
{
	vdev_indirect_mapping_t *vim = vd->vdev_indirect_mapping;
	vdev_indirect_births_t *vib = vd->vdev_indirect_births;

	if (vd->vdev_ops == &vdev_indirect_ops) {
		ASSERT(vim != NULL);
		ASSERT(vib != NULL);
	}

	if (vdev_obsolete_sm_object(vd) != 0) {
		ASSERT(vd->vdev_obsolete_sm != NULL);
		ASSERT(vd->vdev_removing ||
		    vd->vdev_ops == &vdev_indirect_ops);
		ASSERT(vdev_indirect_mapping_num_entries(vim) > 0);
		ASSERT(vdev_indirect_mapping_bytes_mapped(vim) > 0);

		ASSERT3U(vdev_obsolete_sm_object(vd), ==,
		    space_map_object(vd->vdev_obsolete_sm));
		ASSERT3U(vdev_indirect_mapping_bytes_mapped(vim), >=,
		    space_map_allocated(vd->vdev_obsolete_sm));
	}
	ASSERT(vd->vdev_obsolete_segments != NULL);

	/*
	 * Since frees / remaps to an indirect vdev can only
	 * happen in syncing context, the obsolete segments
	 * tree must be empty when we start syncing.
	 */
	ASSERT0(range_tree_space(vd->vdev_obsolete_segments));
}

/*
 * Sync the specified transaction group.  New blocks may be dirtied as
 * part of the process, so we iterate until it converges.
 */
void
spa_sync(spa_t *spa, uint64_t txg)
{
	dsl_pool_t *dp = spa->spa_dsl_pool;
	objset_t *mos = spa->spa_meta_objset;
	bplist_t *free_bpl = &spa->spa_free_bplist[txg & TXG_MASK];
	vdev_t *rvd = spa->spa_root_vdev;
	vdev_t *vd;
	dmu_tx_t *tx;
	int error;
	uint32_t max_queue_depth = zfs_vdev_async_write_max_active *
	    zfs_vdev_queue_depth_pct / 100;

	VERIFY(spa_writeable(spa));

	/*
	 * Wait for i/os issued in open context that need to complete
	 * before this txg syncs.
	 */
	VERIFY0(zio_wait(spa->spa_txg_zio[txg & TXG_MASK]));
	spa->spa_txg_zio[txg & TXG_MASK] = zio_root(spa, NULL, NULL, 0);

	/*
	 * Lock out configuration changes.
	 */
	spa_config_enter(spa, SCL_CONFIG, FTAG, RW_READER);

	spa->spa_syncing_txg = txg;
	spa->spa_sync_pass = 0;

	mutex_enter(&spa->spa_alloc_lock);
	VERIFY0(avl_numnodes(&spa->spa_alloc_tree));
	mutex_exit(&spa->spa_alloc_lock);

	/*
	 * If there are any pending vdev state changes, convert them
	 * into config changes that go out with this transaction group.
	 */
	spa_config_enter(spa, SCL_STATE, FTAG, RW_READER);
	while (list_head(&spa->spa_state_dirty_list) != NULL) {
		/*
		 * We need the write lock here because, for aux vdevs,
		 * calling vdev_config_dirty() modifies sav_config.
		 * This is ugly and will become unnecessary when we
		 * eliminate the aux vdev wart by integrating all vdevs
		 * into the root vdev tree.
		 */
		spa_config_exit(spa, SCL_CONFIG | SCL_STATE, FTAG);
		spa_config_enter(spa, SCL_CONFIG | SCL_STATE, FTAG, RW_WRITER);
		while ((vd = list_head(&spa->spa_state_dirty_list)) != NULL) {
			vdev_state_clean(vd);
			vdev_config_dirty(vd);
		}
		spa_config_exit(spa, SCL_CONFIG | SCL_STATE, FTAG);
		spa_config_enter(spa, SCL_CONFIG | SCL_STATE, FTAG, RW_READER);
	}
	spa_config_exit(spa, SCL_STATE, FTAG);

	tx = dmu_tx_create_assigned(dp, txg);

	spa->spa_sync_starttime = gethrtime();
	VERIFY(cyclic_reprogram(spa->spa_deadman_cycid,
	    spa->spa_sync_starttime + spa->spa_deadman_synctime));

	/*
	 * If we are upgrading to SPA_VERSION_RAIDZ_DEFLATE this txg,
	 * set spa_deflate if we have no raid-z vdevs.
	 */
	if (spa->spa_ubsync.ub_version < SPA_VERSION_RAIDZ_DEFLATE &&
	    spa->spa_uberblock.ub_version >= SPA_VERSION_RAIDZ_DEFLATE) {
		int i;

		for (i = 0; i < rvd->vdev_children; i++) {
			vd = rvd->vdev_child[i];
			if (vd->vdev_deflate_ratio != SPA_MINBLOCKSIZE)
				break;
		}
		if (i == rvd->vdev_children) {
			spa->spa_deflate = TRUE;
			VERIFY(0 == zap_add(spa->spa_meta_objset,
			    DMU_POOL_DIRECTORY_OBJECT, DMU_POOL_DEFLATE,
			    sizeof (uint64_t), 1, &spa->spa_deflate, tx));
		}
	}

	/*
	 * Set the top-level vdev's max queue depth. Evaluate each
	 * top-level's async write queue depth in case it changed.
	 * The max queue depth will not change in the middle of syncing
	 * out this txg.
	 */
	uint64_t queue_depth_total = 0;
	for (int c = 0; c < rvd->vdev_children; c++) {
		vdev_t *tvd = rvd->vdev_child[c];
		metaslab_group_t *mg = tvd->vdev_mg;

		if (mg == NULL || mg->mg_class != spa_normal_class(spa) ||
		    !metaslab_group_initialized(mg))
			continue;

		/*
		 * It is safe to do a lock-free check here because only async
		 * allocations look at mg_max_alloc_queue_depth, and async
		 * allocations all happen from spa_sync().
		 */
		ASSERT0(refcount_count(&mg->mg_alloc_queue_depth));
		mg->mg_max_alloc_queue_depth = max_queue_depth;
		queue_depth_total += mg->mg_max_alloc_queue_depth;
	}
	metaslab_class_t *mc = spa_normal_class(spa);
	ASSERT0(refcount_count(&mc->mc_alloc_slots));
	mc->mc_alloc_max_slots = queue_depth_total;
	mc->mc_alloc_throttle_enabled = zio_dva_throttle_enabled;

	ASSERT3U(mc->mc_alloc_max_slots, <=,
	    max_queue_depth * rvd->vdev_children);

	for (int c = 0; c < rvd->vdev_children; c++) {
		vdev_t *vd = rvd->vdev_child[c];
		vdev_indirect_state_sync_verify(vd);

		if (vdev_indirect_should_condense(vd)) {
			spa_condense_indirect_start_sync(vd, tx);
			break;
		}
	}

	/*
	 * Iterate to convergence.
	 */
	do {
		int pass = ++spa->spa_sync_pass;

		spa_sync_config_object(spa, tx);
		spa_sync_aux_dev(spa, &spa->spa_spares, tx,
		    ZPOOL_CONFIG_SPARES, DMU_POOL_SPARES);
		spa_sync_aux_dev(spa, &spa->spa_l2cache, tx,
		    ZPOOL_CONFIG_L2CACHE, DMU_POOL_L2CACHE);
		spa_errlog_sync(spa, txg);
		dsl_pool_sync(dp, txg);

		if (pass < zfs_sync_pass_deferred_free) {
			spa_sync_frees(spa, free_bpl, tx);
		} else {
			/*
			 * We can not defer frees in pass 1, because
			 * we sync the deferred frees later in pass 1.
			 */
			ASSERT3U(pass, >, 1);
			bplist_iterate(free_bpl, bpobj_enqueue_cb,
			    &spa->spa_deferred_bpobj, tx);
		}

		ddt_sync(spa, txg);
		dsl_scan_sync(dp, tx);

		if (spa->spa_vdev_removal != NULL)
			svr_sync(spa, tx);

		while (vd = txg_list_remove(&spa->spa_vdev_txg_list, txg))
			vdev_sync(vd, txg);

		if (pass == 1) {
			spa_sync_upgrades(spa, tx);
			ASSERT3U(txg, >=,
			    spa->spa_uberblock.ub_rootbp.blk_birth);
			/*
			 * Note: We need to check if the MOS is dirty
			 * because we could have marked the MOS dirty
			 * without updating the uberblock (e.g. if we
			 * have sync tasks but no dirty user data).  We
			 * need to check the uberblock's rootbp because
			 * it is updated if we have synced out dirty
			 * data (though in this case the MOS will most
			 * likely also be dirty due to second order
			 * effects, we don't want to rely on that here).
			 */
			if (spa->spa_uberblock.ub_rootbp.blk_birth < txg &&
			    !dmu_objset_is_dirty(mos, txg)) {
				/*
				 * Nothing changed on the first pass,
				 * therefore this TXG is a no-op.  Avoid
				 * syncing deferred frees, so that we
				 * can keep this TXG as a no-op.
				 */
				ASSERT(txg_list_empty(&dp->dp_dirty_datasets,
				    txg));
				ASSERT(txg_list_empty(&dp->dp_dirty_dirs, txg));
				ASSERT(txg_list_empty(&dp->dp_sync_tasks, txg));
				break;
			}
			spa_sync_deferred_frees(spa, tx);
		}

	} while (dmu_objset_is_dirty(mos, txg));

	if (!list_is_empty(&spa->spa_config_dirty_list)) {
		/*
		 * Make sure that the number of ZAPs for all the vdevs matches
		 * the number of ZAPs in the per-vdev ZAP list. This only gets
		 * called if the config is dirty; otherwise there may be
		 * outstanding AVZ operations that weren't completed in
		 * spa_sync_config_object.
		 */
		uint64_t all_vdev_zap_entry_count;
		ASSERT0(zap_count(spa->spa_meta_objset,
		    spa->spa_all_vdev_zaps, &all_vdev_zap_entry_count));
		ASSERT3U(vdev_count_verify_zaps(spa->spa_root_vdev), ==,
		    all_vdev_zap_entry_count);
	}

	if (spa->spa_vdev_removal != NULL) {
		ASSERT0(spa->spa_vdev_removal->svr_bytes_done[txg & TXG_MASK]);
	}

	/*
	 * Rewrite the vdev configuration (which includes the uberblock)
	 * to commit the transaction group.
	 *
	 * If there are no dirty vdevs, we sync the uberblock to a few
	 * random top-level vdevs that are known to be visible in the
	 * config cache (see spa_vdev_add() for a complete description).
	 * If there *are* dirty vdevs, sync the uberblock to all vdevs.
	 */
	for (;;) {
		/*
		 * We hold SCL_STATE to prevent vdev open/close/etc.
		 * while we're attempting to write the vdev labels.
		 */
		spa_config_enter(spa, SCL_STATE, FTAG, RW_READER);

		if (list_is_empty(&spa->spa_config_dirty_list)) {
			vdev_t *svd[SPA_DVAS_PER_BP];
			int svdcount = 0;
			int children = rvd->vdev_children;
			int c0 = spa_get_random(children);

			for (int c = 0; c < children; c++) {
				vd = rvd->vdev_child[(c0 + c) % children];
				if (vd->vdev_ms_array == 0 || vd->vdev_islog ||
				    !vdev_is_concrete(vd))
					continue;
				svd[svdcount++] = vd;
				if (svdcount == SPA_DVAS_PER_BP)
					break;
			}
			error = vdev_config_sync(svd, svdcount, txg, B_FALSE);
			if (error != 0)
				error = vdev_config_sync(svd, svdcount, txg,
				    B_TRUE);
		} else {
			error = vdev_config_sync(rvd->vdev_child,
			    rvd->vdev_children, txg, B_FALSE);
			if (error != 0)
				error = vdev_config_sync(rvd->vdev_child,
				    rvd->vdev_children, txg, B_TRUE);
		}

		if (error == 0)
			spa->spa_last_synced_guid = rvd->vdev_guid;

		spa_config_exit(spa, SCL_STATE, FTAG);

		if (error == 0)
			break;
		zio_suspend(spa, NULL);
		zio_resume_wait(spa);
	}
	dmu_tx_commit(tx);

	VERIFY(cyclic_reprogram(spa->spa_deadman_cycid, CY_INFINITY));

	/*
	 * Clear the dirty config list.
	 */
	while ((vd = list_head(&spa->spa_config_dirty_list)) != NULL)
		vdev_config_clean(vd);

	/*
	 * Now that the new config has synced transactionally,
	 * let it become visible to the config cache.
	 */
	if (spa->spa_config_syncing != NULL) {
		spa_config_set(spa, spa->spa_config_syncing);
		spa->spa_config_txg = txg;
		spa->spa_config_syncing = NULL;
	}

	spa->spa_ubsync = spa->spa_uberblock;

	dsl_pool_sync_done(dp, txg);

	mutex_enter(&spa->spa_alloc_lock);
	VERIFY0(avl_numnodes(&spa->spa_alloc_tree));
	mutex_exit(&spa->spa_alloc_lock);

	/*
	 * Update usable space statistics.
	 */
	while (vd = txg_list_remove(&spa->spa_vdev_txg_list, TXG_CLEAN(txg)))
		vdev_sync_done(vd, txg);

	spa_update_dspace(spa);

	/*
	 * It had better be the case that we didn't dirty anything
	 * since vdev_config_sync().
	 */
	ASSERT(txg_list_empty(&dp->dp_dirty_datasets, txg));
	ASSERT(txg_list_empty(&dp->dp_dirty_dirs, txg));
	ASSERT(txg_list_empty(&spa->spa_vdev_txg_list, txg));

	spa->spa_sync_pass = 0;

	spa_config_exit(spa, SCL_CONFIG, FTAG);

	spa_handle_ignored_writes(spa);

	/*
	 * If any async tasks have been requested, kick them off.
	 */
	spa_async_dispatch(spa);
}

/*
 * Sync all pools.  We don't want to hold the namespace lock across these
 * operations, so we take a reference on the spa_t and drop the lock during the
 * sync.
 */
void
spa_sync_allpools(void)
{
	spa_t *spa = NULL;
	mutex_enter(&spa_namespace_lock);
	while ((spa = spa_next(spa)) != NULL) {
		if (spa_state(spa) != POOL_STATE_ACTIVE ||
		    !spa_writeable(spa) || spa_suspended(spa))
			continue;
		spa_open_ref(spa, FTAG);
		mutex_exit(&spa_namespace_lock);
		txg_wait_synced(spa_get_dsl(spa), 0);
		mutex_enter(&spa_namespace_lock);
		spa_close(spa, FTAG);
	}
	mutex_exit(&spa_namespace_lock);
}

/*
 * ==========================================================================
 * Miscellaneous routines
 * ==========================================================================
 */

/*
 * Remove all pools in the system.
 */
void
spa_evict_all(void)
{
	spa_t *spa;

	/*
	 * Remove all cached state.  All pools should be closed now,
	 * so every spa in the AVL tree should be unreferenced.
	 */
	mutex_enter(&spa_namespace_lock);
	while ((spa = spa_next(NULL)) != NULL) {
		/*
		 * Stop async tasks.  The async thread may need to detach
		 * a device that's been replaced, which requires grabbing
		 * spa_namespace_lock, so we must drop it here.
		 */
		spa_open_ref(spa, FTAG);
		mutex_exit(&spa_namespace_lock);
		spa_async_suspend(spa);
		mutex_enter(&spa_namespace_lock);
		spa_close(spa, FTAG);

		if (spa->spa_state != POOL_STATE_UNINITIALIZED) {
			spa_unload(spa);
			spa_deactivate(spa);
		}
		spa_remove(spa);
	}
	mutex_exit(&spa_namespace_lock);
}

vdev_t *
spa_lookup_by_guid(spa_t *spa, uint64_t guid, boolean_t aux)
{
	vdev_t *vd;
	int i;

	if ((vd = vdev_lookup_by_guid(spa->spa_root_vdev, guid)) != NULL)
		return (vd);

	if (aux) {
		for (i = 0; i < spa->spa_l2cache.sav_count; i++) {
			vd = spa->spa_l2cache.sav_vdevs[i];
			if (vd->vdev_guid == guid)
				return (vd);
		}

		for (i = 0; i < spa->spa_spares.sav_count; i++) {
			vd = spa->spa_spares.sav_vdevs[i];
			if (vd->vdev_guid == guid)
				return (vd);
		}
	}

	return (NULL);
}

void
spa_upgrade(spa_t *spa, uint64_t version)
{
	ASSERT(spa_writeable(spa));

	spa_config_enter(spa, SCL_ALL, FTAG, RW_WRITER);

	/*
	 * This should only be called for a non-faulted pool, and since a
	 * future version would result in an unopenable pool, this shouldn't be
	 * possible.
	 */
	ASSERT(SPA_VERSION_IS_SUPPORTED(spa->spa_uberblock.ub_version));
	ASSERT3U(version, >=, spa->spa_uberblock.ub_version);

	spa->spa_uberblock.ub_version = version;
	vdev_config_dirty(spa->spa_root_vdev);

	spa_config_exit(spa, SCL_ALL, FTAG);

	txg_wait_synced(spa_get_dsl(spa), 0);
}

boolean_t
spa_has_spare(spa_t *spa, uint64_t guid)
{
	int i;
	uint64_t spareguid;
	spa_aux_vdev_t *sav = &spa->spa_spares;

	for (i = 0; i < sav->sav_count; i++)
		if (sav->sav_vdevs[i]->vdev_guid == guid)
			return (B_TRUE);

	for (i = 0; i < sav->sav_npending; i++) {
		if (nvlist_lookup_uint64(sav->sav_pending[i], ZPOOL_CONFIG_GUID,
		    &spareguid) == 0 && spareguid == guid)
			return (B_TRUE);
	}

	return (B_FALSE);
}

/*
 * Check if a pool has an active shared spare device.
 * Note: reference count of an active spare is 2, as a spare and as a replace
 */
static boolean_t
spa_has_active_shared_spare(spa_t *spa)
{
	int i, refcnt;
	uint64_t pool;
	spa_aux_vdev_t *sav = &spa->spa_spares;

	for (i = 0; i < sav->sav_count; i++) {
		if (spa_spare_exists(sav->sav_vdevs[i]->vdev_guid, &pool,
		    &refcnt) && pool != 0ULL && pool == spa_guid(spa) &&
		    refcnt > 2)
			return (B_TRUE);
	}

	return (B_FALSE);
}

/*
 * Post a sysevent corresponding to the given event.  The 'name' must be one of
 * the event definitions in sys/sysevent/eventdefs.h.  The payload will be
 * filled in from the spa and (optionally) the vdev.  This doesn't do anything
 * in the userland libzpool, as we don't want consumers to misinterpret ztest
 * or zdb as real changes.
 */
void
spa_event_notify(spa_t *spa, vdev_t *vd, const char *name)
{
#ifdef _KERNEL
	sysevent_t		*ev;
	sysevent_attr_list_t	*attr = NULL;
	sysevent_value_t	value;
	sysevent_id_t		eid;

	ev = sysevent_alloc(EC_ZFS, (char *)name, SUNW_KERN_PUB "zfs",
	    SE_SLEEP);

	value.value_type = SE_DATA_TYPE_STRING;
	value.value.sv_string = spa_name(spa);
	if (sysevent_add_attr(&attr, ZFS_EV_POOL_NAME, &value, SE_SLEEP) != 0)
		goto done;

	value.value_type = SE_DATA_TYPE_UINT64;
	value.value.sv_uint64 = spa_guid(spa);
	if (sysevent_add_attr(&attr, ZFS_EV_POOL_GUID, &value, SE_SLEEP) != 0)
		goto done;

	if (vd) {
		value.value_type = SE_DATA_TYPE_UINT64;
		value.value.sv_uint64 = vd->vdev_guid;
		if (sysevent_add_attr(&attr, ZFS_EV_VDEV_GUID, &value,
		    SE_SLEEP) != 0)
			goto done;

		if (vd->vdev_path) {
			value.value_type = SE_DATA_TYPE_STRING;
			value.value.sv_string = vd->vdev_path;
			if (sysevent_add_attr(&attr, ZFS_EV_VDEV_PATH,
			    &value, SE_SLEEP) != 0)
				goto done;
		}
	}

	if (sysevent_attach_attributes(ev, attr) != 0)
		goto done;
	attr = NULL;

	(void) log_sysevent(ev, SE_SLEEP, &eid);

done:
	if (attr)
		sysevent_free_attr(attr);
	sysevent_free(ev);
#endif
}<|MERGE_RESOLUTION|>--- conflicted
+++ resolved
@@ -1607,11 +1607,7 @@
 	*value = NULL;
 
 	error = dmu_bonus_hold(spa->spa_meta_objset, obj, FTAG, &db);
-<<<<<<< HEAD
-	if (error)
-=======
 	if (error != 0)
->>>>>>> 2bcf0248
 		return (error);
 
 	nvsize = *(uint64_t *)db->db_data;
