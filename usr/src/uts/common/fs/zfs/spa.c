/*
 * CDDL HEADER START
 *
 * The contents of this file are subject to the terms of the
 * Common Development and Distribution License (the "License").
 * You may not use this file except in compliance with the License.
 *
 * You can obtain a copy of the license at usr/src/OPENSOLARIS.LICENSE
 * or http://www.opensolaris.org/os/licensing.
 * See the License for the specific language governing permissions
 * and limitations under the License.
 *
 * When distributing Covered Code, include this CDDL HEADER in each
 * file and include the License file at usr/src/OPENSOLARIS.LICENSE.
 * If applicable, add the following below this CDDL HEADER, with the
 * fields enclosed by brackets "[]" replaced with your own identifying
 * information: Portions Copyright [yyyy] [name of copyright owner]
 *
 * CDDL HEADER END
 */

/*
 * Copyright (c) 2005, 2010, Oracle and/or its affiliates. All rights reserved.
 * Copyright (c) 2011, 2017 by Delphix. All rights reserved.
 * Copyright (c) 2015, Nexenta Systems, Inc.  All rights reserved.
 * Copyright (c) 2014 Spectra Logic Corporation, All rights reserved.
 * Copyright 2013 Saso Kiselkov. All rights reserved.
 * Copyright (c) 2014 Integros [integros.com]
 * Copyright 2016 Toomas Soome <tsoome@me.com>
 * Copyright 2017 Joyent, Inc.
 */

/*
 * SPA: Storage Pool Allocator
 *
 * This file contains all the routines used when modifying on-disk SPA state.
 * This includes opening, importing, destroying, exporting a pool, and syncing a
 * pool.
 */

#include <sys/zfs_context.h>
#include <sys/fm/fs/zfs.h>
#include <sys/spa_impl.h>
#include <sys/zio.h>
#include <sys/zio_checksum.h>
#include <sys/dmu.h>
#include <sys/dmu_tx.h>
#include <sys/zap.h>
#include <sys/zil.h>
#include <sys/ddt.h>
#include <sys/vdev_impl.h>
#include <sys/vdev_removal.h>
#include <sys/vdev_indirect_mapping.h>
#include <sys/vdev_indirect_births.h>
#include <sys/vdev_initialize.h>
#include <sys/metaslab.h>
#include <sys/metaslab_impl.h>
#include <sys/uberblock_impl.h>
#include <sys/txg.h>
#include <sys/avl.h>
#include <sys/bpobj.h>
#include <sys/dmu_traverse.h>
#include <sys/dmu_objset.h>
#include <sys/unique.h>
#include <sys/dsl_pool.h>
#include <sys/dsl_dataset.h>
#include <sys/dsl_dir.h>
#include <sys/dsl_prop.h>
#include <sys/dsl_synctask.h>
#include <sys/fs/zfs.h>
#include <sys/arc.h>
#include <sys/callb.h>
#include <sys/systeminfo.h>
#include <sys/spa_boot.h>
#include <sys/zfs_ioctl.h>
#include <sys/dsl_scan.h>
#include <sys/zfeature.h>
#include <sys/dsl_destroy.h>
#include <sys/abd.h>

#ifdef	_KERNEL
#include <sys/bootprops.h>
#include <sys/callb.h>
#include <sys/cpupart.h>
#include <sys/pool.h>
#include <sys/sysdc.h>
#include <sys/zone.h>
#endif	/* _KERNEL */

#include "zfs_prop.h"
#include "zfs_comutil.h"

/*
 * The interval, in seconds, at which failed configuration cache file writes
 * should be retried.
 */
int zfs_ccw_retry_interval = 300;

typedef enum zti_modes {
	ZTI_MODE_FIXED,			/* value is # of threads (min 1) */
	ZTI_MODE_BATCH,			/* cpu-intensive; value is ignored */
	ZTI_MODE_NULL,			/* don't create a taskq */
	ZTI_NMODES
} zti_modes_t;

#define	ZTI_P(n, q)	{ ZTI_MODE_FIXED, (n), (q) }
#define	ZTI_BATCH	{ ZTI_MODE_BATCH, 0, 1 }
#define	ZTI_NULL	{ ZTI_MODE_NULL, 0, 0 }

#define	ZTI_N(n)	ZTI_P(n, 1)
#define	ZTI_ONE		ZTI_N(1)

typedef struct zio_taskq_info {
	zti_modes_t zti_mode;
	uint_t zti_value;
	uint_t zti_count;
} zio_taskq_info_t;

static const char *const zio_taskq_types[ZIO_TASKQ_TYPES] = {
	"issue", "issue_high", "intr", "intr_high"
};

/*
 * This table defines the taskq settings for each ZFS I/O type. When
 * initializing a pool, we use this table to create an appropriately sized
 * taskq. Some operations are low volume and therefore have a small, static
 * number of threads assigned to their taskqs using the ZTI_N(#) or ZTI_ONE
 * macros. Other operations process a large amount of data; the ZTI_BATCH
 * macro causes us to create a taskq oriented for throughput. Some operations
 * are so high frequency and short-lived that the taskq itself can become a a
 * point of lock contention. The ZTI_P(#, #) macro indicates that we need an
 * additional degree of parallelism specified by the number of threads per-
 * taskq and the number of taskqs; when dispatching an event in this case, the
 * particular taskq is chosen at random.
 *
 * The different taskq priorities are to handle the different contexts (issue
 * and interrupt) and then to reserve threads for ZIO_PRIORITY_NOW I/Os that
 * need to be handled with minimum delay.
 */
const zio_taskq_info_t zio_taskqs[ZIO_TYPES][ZIO_TASKQ_TYPES] = {
	/* ISSUE	ISSUE_HIGH	INTR		INTR_HIGH */
	{ ZTI_ONE,	ZTI_NULL,	ZTI_ONE,	ZTI_NULL }, /* NULL */
	{ ZTI_N(8),	ZTI_NULL,	ZTI_P(12, 8),	ZTI_NULL }, /* READ */
	{ ZTI_BATCH,	ZTI_N(5),	ZTI_N(8),	ZTI_N(5) }, /* WRITE */
	{ ZTI_P(12, 8),	ZTI_NULL,	ZTI_ONE,	ZTI_NULL }, /* FREE */
	{ ZTI_ONE,	ZTI_NULL,	ZTI_ONE,	ZTI_NULL }, /* CLAIM */
	{ ZTI_ONE,	ZTI_NULL,	ZTI_ONE,	ZTI_NULL }, /* IOCTL */
};

<<<<<<< HEAD
=======
static sysevent_t *spa_event_create(spa_t *spa, vdev_t *vd, nvlist_t *hist_nvl,
    const char *name);
static void spa_event_post(sysevent_t *ev);
>>>>>>> ce1577b0
static void spa_sync_version(void *arg, dmu_tx_t *tx);
static void spa_sync_props(void *arg, dmu_tx_t *tx);
static boolean_t spa_has_active_shared_spare(spa_t *spa);
static int spa_load_impl(spa_t *spa, spa_import_type_t type, char **ereport);
static void spa_vdev_resilver_done(spa_t *spa);

uint_t		zio_taskq_batch_pct = 75;	/* 1 thread per cpu in pset */
id_t		zio_taskq_psrset_bind = PS_NONE;
boolean_t	zio_taskq_sysdc = B_TRUE;	/* use SDC scheduling class */
uint_t		zio_taskq_basedc = 80;		/* base duty cycle */

boolean_t	spa_create_process = B_TRUE;	/* no process ==> no sysdc */
extern int	zfs_sync_pass_deferred_free;

/*
 * Report any spa_load_verify errors found, but do not fail spa_load.
 * This is used by zdb to analyze non-idle pools.
 */
boolean_t	spa_load_verify_dryrun = B_FALSE;

/*
 * This (illegal) pool name is used when temporarily importing a spa_t in order
 * to get the vdev stats associated with the imported devices.
 */
#define	TRYIMPORT_NAME	"$import"

/*
 * For debugging purposes: print out vdev tree during pool import.
 */
boolean_t	spa_load_print_vdev_tree = B_FALSE;

/*
 * A non-zero value for zfs_max_missing_tvds means that we allow importing
 * pools with missing top-level vdevs. This is strictly intended for advanced
 * pool recovery cases since missing data is almost inevitable. It is advised
 * to only import in read-only mode when using this feature. Pool fail-mode
 * will be automatically set to "continue" if this value is non-zero and
 * top-level devices are missing.
 *
 * With 1 missing vdev we should be able to import the pool and mount all
 * datasets. User data that was not modified after the missing device has been
 * added should be recoverable. This means that snapshots created prior to the
 * addition of that device should be completely intact.
 *
 * With 2 missing vdevs, some datasets may fail to mount since there are
 * dataset statistics that are stored as regular metadata. Some data might be
 * recoverable if those vdevs were added recently.
 *
 * With 3 or more missing vdevs, the pool is severely damaged and MOS entries
 * may be missing entirely. Chances of data recovery are very low. Note that
 * there are also risks of performing an inadvertent rewind as we might be
 * missing all the vdevs with the latest uberblocks.
 */
uint64_t	zfs_max_missing_tvds = 0;

/*
 * The parameters below are similar to zfs_max_missing_tvds but are only
 * intended for a preliminary open of the pool with an untrusted config which
 * might be incomplete or out-dated.
 *
 * We are more tolerant for pools opened from a cachefile since we could have
 * an out-dated cachefile where a device removal was not registered.
 * We could have set the limit arbitrarily high but in the case where devices
 * are really missing we would want to return the proper error codes; we chose
 * SPA_DVAS_PER_BP - 1 so that some copies of the MOS would still be available
 * and we get a chance to retrieve the trusted config.
 */
uint64_t	zfs_max_missing_tvds_cachefile = SPA_DVAS_PER_BP - 1;

/*
 * In the case where config was assembled by scanning device paths (/dev/dsks
 * by default) we are less tolerant since all the existing devices should have
 * been detected and we want spa_load to return the right error codes.
 */
uint64_t	zfs_max_missing_tvds_scan = 0;

/*
 * Debugging aid that pauses spa_sync() towards the end.
 */
boolean_t	zfs_pause_spa_sync = B_FALSE;

/*
 * ==========================================================================
 * SPA properties routines
 * ==========================================================================
 */

/*
 * Add a (source=src, propname=propval) list to an nvlist.
 */
static void
spa_prop_add_list(nvlist_t *nvl, zpool_prop_t prop, char *strval,
    uint64_t intval, zprop_source_t src)
{
	const char *propname = zpool_prop_to_name(prop);
	nvlist_t *propval;

	VERIFY(nvlist_alloc(&propval, NV_UNIQUE_NAME, KM_SLEEP) == 0);
	VERIFY(nvlist_add_uint64(propval, ZPROP_SOURCE, src) == 0);

	if (strval != NULL)
		VERIFY(nvlist_add_string(propval, ZPROP_VALUE, strval) == 0);
	else
		VERIFY(nvlist_add_uint64(propval, ZPROP_VALUE, intval) == 0);

	VERIFY(nvlist_add_nvlist(nvl, propname, propval) == 0);
	nvlist_free(propval);
}

/*
 * Get property values from the spa configuration.
 */
static void
spa_prop_get_config(spa_t *spa, nvlist_t **nvp)
{
	vdev_t *rvd = spa->spa_root_vdev;
	dsl_pool_t *pool = spa->spa_dsl_pool;
	uint64_t size, alloc, cap, version;
	zprop_source_t src = ZPROP_SRC_NONE;
	spa_config_dirent_t *dp;
	metaslab_class_t *mc = spa_normal_class(spa);

	ASSERT(MUTEX_HELD(&spa->spa_props_lock));

	if (rvd != NULL) {
		alloc = metaslab_class_get_alloc(spa_normal_class(spa));
		size = metaslab_class_get_space(spa_normal_class(spa));
		spa_prop_add_list(*nvp, ZPOOL_PROP_NAME, spa_name(spa), 0, src);
		spa_prop_add_list(*nvp, ZPOOL_PROP_SIZE, NULL, size, src);
		spa_prop_add_list(*nvp, ZPOOL_PROP_ALLOCATED, NULL, alloc, src);
		spa_prop_add_list(*nvp, ZPOOL_PROP_FREE, NULL,
		    size - alloc, src);
		spa_prop_add_list(*nvp, ZPOOL_PROP_CHECKPOINT, NULL,
		    spa->spa_checkpoint_info.sci_dspace, src);

		spa_prop_add_list(*nvp, ZPOOL_PROP_FRAGMENTATION, NULL,
		    metaslab_class_fragmentation(mc), src);
		spa_prop_add_list(*nvp, ZPOOL_PROP_EXPANDSZ, NULL,
		    metaslab_class_expandable_space(mc), src);
		spa_prop_add_list(*nvp, ZPOOL_PROP_READONLY, NULL,
		    (spa_mode(spa) == FREAD), src);

		cap = (size == 0) ? 0 : (alloc * 100 / size);
		spa_prop_add_list(*nvp, ZPOOL_PROP_CAPACITY, NULL, cap, src);

		spa_prop_add_list(*nvp, ZPOOL_PROP_DEDUPRATIO, NULL,
		    ddt_get_pool_dedup_ratio(spa), src);

		spa_prop_add_list(*nvp, ZPOOL_PROP_HEALTH, NULL,
		    rvd->vdev_state, src);

		version = spa_version(spa);
		if (version == zpool_prop_default_numeric(ZPOOL_PROP_VERSION))
			src = ZPROP_SRC_DEFAULT;
		else
			src = ZPROP_SRC_LOCAL;
		spa_prop_add_list(*nvp, ZPOOL_PROP_VERSION, NULL, version, src);
	}

	if (pool != NULL) {
		/*
		 * The $FREE directory was introduced in SPA_VERSION_DEADLISTS,
		 * when opening pools before this version freedir will be NULL.
		 */
		if (pool->dp_free_dir != NULL) {
			spa_prop_add_list(*nvp, ZPOOL_PROP_FREEING, NULL,
			    dsl_dir_phys(pool->dp_free_dir)->dd_used_bytes,
			    src);
		} else {
			spa_prop_add_list(*nvp, ZPOOL_PROP_FREEING,
			    NULL, 0, src);
		}

		if (pool->dp_leak_dir != NULL) {
			spa_prop_add_list(*nvp, ZPOOL_PROP_LEAKED, NULL,
			    dsl_dir_phys(pool->dp_leak_dir)->dd_used_bytes,
			    src);
		} else {
			spa_prop_add_list(*nvp, ZPOOL_PROP_LEAKED,
			    NULL, 0, src);
		}
	}

	spa_prop_add_list(*nvp, ZPOOL_PROP_GUID, NULL, spa_guid(spa), src);

	if (spa->spa_comment != NULL) {
		spa_prop_add_list(*nvp, ZPOOL_PROP_COMMENT, spa->spa_comment,
		    0, ZPROP_SRC_LOCAL);
	}

	if (spa->spa_root != NULL)
		spa_prop_add_list(*nvp, ZPOOL_PROP_ALTROOT, spa->spa_root,
		    0, ZPROP_SRC_LOCAL);

	if (spa_feature_is_enabled(spa, SPA_FEATURE_LARGE_BLOCKS)) {
		spa_prop_add_list(*nvp, ZPOOL_PROP_MAXBLOCKSIZE, NULL,
		    MIN(zfs_max_recordsize, SPA_MAXBLOCKSIZE), ZPROP_SRC_NONE);
	} else {
		spa_prop_add_list(*nvp, ZPOOL_PROP_MAXBLOCKSIZE, NULL,
		    SPA_OLD_MAXBLOCKSIZE, ZPROP_SRC_NONE);
	}

	if ((dp = list_head(&spa->spa_config_list)) != NULL) {
		if (dp->scd_path == NULL) {
			spa_prop_add_list(*nvp, ZPOOL_PROP_CACHEFILE,
			    "none", 0, ZPROP_SRC_LOCAL);
		} else if (strcmp(dp->scd_path, spa_config_path) != 0) {
			spa_prop_add_list(*nvp, ZPOOL_PROP_CACHEFILE,
			    dp->scd_path, 0, ZPROP_SRC_LOCAL);
		}
	}
}

/*
 * Get zpool property values.
 */
int
spa_prop_get(spa_t *spa, nvlist_t **nvp)
{
	objset_t *mos = spa->spa_meta_objset;
	zap_cursor_t zc;
	zap_attribute_t za;
	int err;

	VERIFY(nvlist_alloc(nvp, NV_UNIQUE_NAME, KM_SLEEP) == 0);

	mutex_enter(&spa->spa_props_lock);

	/*
	 * Get properties from the spa config.
	 */
	spa_prop_get_config(spa, nvp);

	/* If no pool property object, no more prop to get. */
	if (mos == NULL || spa->spa_pool_props_object == 0) {
		mutex_exit(&spa->spa_props_lock);
		return (0);
	}

	/*
	 * Get properties from the MOS pool property object.
	 */
	for (zap_cursor_init(&zc, mos, spa->spa_pool_props_object);
	    (err = zap_cursor_retrieve(&zc, &za)) == 0;
	    zap_cursor_advance(&zc)) {
		uint64_t intval = 0;
		char *strval = NULL;
		zprop_source_t src = ZPROP_SRC_DEFAULT;
		zpool_prop_t prop;

		if ((prop = zpool_name_to_prop(za.za_name)) == ZPROP_INVAL)
			continue;

		switch (za.za_integer_length) {
		case 8:
			/* integer property */
			if (za.za_first_integer !=
			    zpool_prop_default_numeric(prop))
				src = ZPROP_SRC_LOCAL;

			if (prop == ZPOOL_PROP_BOOTFS) {
				dsl_pool_t *dp;
				dsl_dataset_t *ds = NULL;

				dp = spa_get_dsl(spa);
				dsl_pool_config_enter(dp, FTAG);
				err = dsl_dataset_hold_obj(dp,
				    za.za_first_integer, FTAG, &ds);
				if (err != 0) {
					dsl_pool_config_exit(dp, FTAG);
					break;
				}

				strval = kmem_alloc(ZFS_MAX_DATASET_NAME_LEN,
				    KM_SLEEP);
				dsl_dataset_name(ds, strval);
				dsl_dataset_rele(ds, FTAG);
				dsl_pool_config_exit(dp, FTAG);
			} else {
				strval = NULL;
				intval = za.za_first_integer;
			}

			spa_prop_add_list(*nvp, prop, strval, intval, src);

			if (strval != NULL)
				kmem_free(strval, ZFS_MAX_DATASET_NAME_LEN);

			break;

		case 1:
			/* string property */
			strval = kmem_alloc(za.za_num_integers, KM_SLEEP);
			err = zap_lookup(mos, spa->spa_pool_props_object,
			    za.za_name, 1, za.za_num_integers, strval);
			if (err) {
				kmem_free(strval, za.za_num_integers);
				break;
			}
			spa_prop_add_list(*nvp, prop, strval, 0, src);
			kmem_free(strval, za.za_num_integers);
			break;

		default:
			break;
		}
	}
	zap_cursor_fini(&zc);
	mutex_exit(&spa->spa_props_lock);
out:
	if (err && err != ENOENT) {
		nvlist_free(*nvp);
		*nvp = NULL;
		return (err);
	}

	return (0);
}

/*
 * Validate the given pool properties nvlist and modify the list
 * for the property values to be set.
 */
static int
spa_prop_validate(spa_t *spa, nvlist_t *props)
{
	nvpair_t *elem;
	int error = 0, reset_bootfs = 0;
	uint64_t objnum = 0;
	boolean_t has_feature = B_FALSE;

	elem = NULL;
	while ((elem = nvlist_next_nvpair(props, elem)) != NULL) {
		uint64_t intval;
		char *strval, *slash, *check, *fname;
		const char *propname = nvpair_name(elem);
		zpool_prop_t prop = zpool_name_to_prop(propname);

		switch (prop) {
		case ZPROP_INVAL:
			if (!zpool_prop_feature(propname)) {
				error = SET_ERROR(EINVAL);
				break;
			}

			/*
			 * Sanitize the input.
			 */
			if (nvpair_type(elem) != DATA_TYPE_UINT64) {
				error = SET_ERROR(EINVAL);
				break;
			}

			if (nvpair_value_uint64(elem, &intval) != 0) {
				error = SET_ERROR(EINVAL);
				break;
			}

			if (intval != 0) {
				error = SET_ERROR(EINVAL);
				break;
			}

			fname = strchr(propname, '@') + 1;
			if (zfeature_lookup_name(fname, NULL) != 0) {
				error = SET_ERROR(EINVAL);
				break;
			}

			has_feature = B_TRUE;
			break;

		case ZPOOL_PROP_VERSION:
			error = nvpair_value_uint64(elem, &intval);
			if (!error &&
			    (intval < spa_version(spa) ||
			    intval > SPA_VERSION_BEFORE_FEATURES ||
			    has_feature))
				error = SET_ERROR(EINVAL);
			break;

		case ZPOOL_PROP_DELEGATION:
		case ZPOOL_PROP_AUTOREPLACE:
		case ZPOOL_PROP_LISTSNAPS:
		case ZPOOL_PROP_AUTOEXPAND:
			error = nvpair_value_uint64(elem, &intval);
			if (!error && intval > 1)
				error = SET_ERROR(EINVAL);
			break;

		case ZPOOL_PROP_BOOTFS:
			/*
			 * If the pool version is less than SPA_VERSION_BOOTFS,
			 * or the pool is still being created (version == 0),
			 * the bootfs property cannot be set.
			 */
			if (spa_version(spa) < SPA_VERSION_BOOTFS) {
				error = SET_ERROR(ENOTSUP);
				break;
			}

			/*
			 * Make sure the vdev config is bootable
			 */
			if (!vdev_is_bootable(spa->spa_root_vdev)) {
				error = SET_ERROR(ENOTSUP);
				break;
			}

			reset_bootfs = 1;

			error = nvpair_value_string(elem, &strval);

			if (!error) {
				objset_t *os;
				uint64_t propval;

				if (strval == NULL || strval[0] == '\0') {
					objnum = zpool_prop_default_numeric(
					    ZPOOL_PROP_BOOTFS);
					break;
				}

				error = dmu_objset_hold(strval, FTAG, &os);
				if (error != 0)
					break;

				/*
				 * Must be ZPL, and its property settings
				 * must be supported by GRUB (compression
				 * is not gzip, and large blocks are not used).
				 */

				if (dmu_objset_type(os) != DMU_OST_ZFS) {
					error = SET_ERROR(ENOTSUP);
				} else if ((error =
				    dsl_prop_get_int_ds(dmu_objset_ds(os),
				    zfs_prop_to_name(ZFS_PROP_COMPRESSION),
				    &propval)) == 0 &&
				    !BOOTFS_COMPRESS_VALID(propval)) {
					error = SET_ERROR(ENOTSUP);
				} else {
					objnum = dmu_objset_id(os);
				}
				dmu_objset_rele(os, FTAG);
			}
			break;

		case ZPOOL_PROP_FAILUREMODE:
			error = nvpair_value_uint64(elem, &intval);
			if (!error && (intval < ZIO_FAILURE_MODE_WAIT ||
			    intval > ZIO_FAILURE_MODE_PANIC))
				error = SET_ERROR(EINVAL);

			/*
			 * This is a special case which only occurs when
			 * the pool has completely failed. This allows
			 * the user to change the in-core failmode property
			 * without syncing it out to disk (I/Os might
			 * currently be blocked). We do this by returning
			 * EIO to the caller (spa_prop_set) to trick it
			 * into thinking we encountered a property validation
			 * error.
			 */
			if (!error && spa_suspended(spa)) {
				spa->spa_failmode = intval;
				error = SET_ERROR(EIO);
			}
			break;

		case ZPOOL_PROP_CACHEFILE:
			if ((error = nvpair_value_string(elem, &strval)) != 0)
				break;

			if (strval[0] == '\0')
				break;

			if (strcmp(strval, "none") == 0)
				break;

			if (strval[0] != '/') {
				error = SET_ERROR(EINVAL);
				break;
			}

			slash = strrchr(strval, '/');
			ASSERT(slash != NULL);

			if (slash[1] == '\0' || strcmp(slash, "/.") == 0 ||
			    strcmp(slash, "/..") == 0)
				error = SET_ERROR(EINVAL);
			break;

		case ZPOOL_PROP_COMMENT:
			if ((error = nvpair_value_string(elem, &strval)) != 0)
				break;
			for (check = strval; *check != '\0'; check++) {
				/*
				 * The kernel doesn't have an easy isprint()
				 * check.  For this kernel check, we merely
				 * check ASCII apart from DEL.  Fix this if
				 * there is an easy-to-use kernel isprint().
				 */
				if (*check >= 0x7f) {
					error = SET_ERROR(EINVAL);
					break;
				}
			}
			if (strlen(strval) > ZPROP_MAX_COMMENT)
				error = E2BIG;
			break;

		case ZPOOL_PROP_DEDUPDITTO:
			if (spa_version(spa) < SPA_VERSION_DEDUP)
				error = SET_ERROR(ENOTSUP);
			else
				error = nvpair_value_uint64(elem, &intval);
			if (error == 0 &&
			    intval != 0 && intval < ZIO_DEDUPDITTO_MIN)
				error = SET_ERROR(EINVAL);
			break;
		}

		if (error)
			break;
	}

	if (!error && reset_bootfs) {
		error = nvlist_remove(props,
		    zpool_prop_to_name(ZPOOL_PROP_BOOTFS), DATA_TYPE_STRING);

		if (!error) {
			error = nvlist_add_uint64(props,
			    zpool_prop_to_name(ZPOOL_PROP_BOOTFS), objnum);
		}
	}

	return (error);
}

void
spa_configfile_set(spa_t *spa, nvlist_t *nvp, boolean_t need_sync)
{
	char *cachefile;
	spa_config_dirent_t *dp;

	if (nvlist_lookup_string(nvp, zpool_prop_to_name(ZPOOL_PROP_CACHEFILE),
	    &cachefile) != 0)
		return;

	dp = kmem_alloc(sizeof (spa_config_dirent_t),
	    KM_SLEEP);

	if (cachefile[0] == '\0')
		dp->scd_path = spa_strdup(spa_config_path);
	else if (strcmp(cachefile, "none") == 0)
		dp->scd_path = NULL;
	else
		dp->scd_path = spa_strdup(cachefile);

	list_insert_head(&spa->spa_config_list, dp);
	if (need_sync)
		spa_async_request(spa, SPA_ASYNC_CONFIG_UPDATE);
}

int
spa_prop_set(spa_t *spa, nvlist_t *nvp)
{
	int error;
	nvpair_t *elem = NULL;
	boolean_t need_sync = B_FALSE;

	if ((error = spa_prop_validate(spa, nvp)) != 0)
		return (error);

	while ((elem = nvlist_next_nvpair(nvp, elem)) != NULL) {
		zpool_prop_t prop = zpool_name_to_prop(nvpair_name(elem));

		if (prop == ZPOOL_PROP_CACHEFILE ||
		    prop == ZPOOL_PROP_ALTROOT ||
		    prop == ZPOOL_PROP_READONLY)
			continue;

		if (prop == ZPOOL_PROP_VERSION || prop == ZPROP_INVAL) {
			uint64_t ver;

			if (prop == ZPOOL_PROP_VERSION) {
				VERIFY(nvpair_value_uint64(elem, &ver) == 0);
			} else {
				ASSERT(zpool_prop_feature(nvpair_name(elem)));
				ver = SPA_VERSION_FEATURES;
				need_sync = B_TRUE;
			}

			/* Save time if the version is already set. */
			if (ver == spa_version(spa))
				continue;

			/*
			 * In addition to the pool directory object, we might
			 * create the pool properties object, the features for
			 * read object, the features for write object, or the
			 * feature descriptions object.
			 */
			error = dsl_sync_task(spa->spa_name, NULL,
			    spa_sync_version, &ver,
			    6, ZFS_SPACE_CHECK_RESERVED);
			if (error)
				return (error);
			continue;
		}

		need_sync = B_TRUE;
		break;
	}

	if (need_sync) {
		return (dsl_sync_task(spa->spa_name, NULL, spa_sync_props,
		    nvp, 6, ZFS_SPACE_CHECK_RESERVED));
	}

	return (0);
}

/*
 * If the bootfs property value is dsobj, clear it.
 */
void
spa_prop_clear_bootfs(spa_t *spa, uint64_t dsobj, dmu_tx_t *tx)
{
	if (spa->spa_bootfs == dsobj && spa->spa_pool_props_object != 0) {
		VERIFY(zap_remove(spa->spa_meta_objset,
		    spa->spa_pool_props_object,
		    zpool_prop_to_name(ZPOOL_PROP_BOOTFS), tx) == 0);
		spa->spa_bootfs = 0;
	}
}

/*ARGSUSED*/
static int
spa_change_guid_check(void *arg, dmu_tx_t *tx)
{
	uint64_t *newguid = arg;
	spa_t *spa = dmu_tx_pool(tx)->dp_spa;
	vdev_t *rvd = spa->spa_root_vdev;
	uint64_t vdev_state;

	if (spa_feature_is_active(spa, SPA_FEATURE_POOL_CHECKPOINT)) {
		int error = (spa_has_checkpoint(spa)) ?
		    ZFS_ERR_CHECKPOINT_EXISTS : ZFS_ERR_DISCARDING_CHECKPOINT;
		return (SET_ERROR(error));
	}

	spa_config_enter(spa, SCL_STATE, FTAG, RW_READER);
	vdev_state = rvd->vdev_state;
	spa_config_exit(spa, SCL_STATE, FTAG);

	if (vdev_state != VDEV_STATE_HEALTHY)
		return (SET_ERROR(ENXIO));

	ASSERT3U(spa_guid(spa), !=, *newguid);

	return (0);
}

static void
spa_change_guid_sync(void *arg, dmu_tx_t *tx)
{
	uint64_t *newguid = arg;
	spa_t *spa = dmu_tx_pool(tx)->dp_spa;
	uint64_t oldguid;
	vdev_t *rvd = spa->spa_root_vdev;

	oldguid = spa_guid(spa);

	spa_config_enter(spa, SCL_STATE, FTAG, RW_READER);
	rvd->vdev_guid = *newguid;
	rvd->vdev_guid_sum += (*newguid - oldguid);
	vdev_config_dirty(rvd);
	spa_config_exit(spa, SCL_STATE, FTAG);

	spa_history_log_internal(spa, "guid change", tx, "old=%llu new=%llu",
	    oldguid, *newguid);
}

/*
 * Change the GUID for the pool.  This is done so that we can later
 * re-import a pool built from a clone of our own vdevs.  We will modify
 * the root vdev's guid, our own pool guid, and then mark all of our
 * vdevs dirty.  Note that we must make sure that all our vdevs are
 * online when we do this, or else any vdevs that weren't present
 * would be orphaned from our pool.  We are also going to issue a
 * sysevent to update any watchers.
 */
int
spa_change_guid(spa_t *spa)
{
	int error;
	uint64_t guid;

	mutex_enter(&spa->spa_vdev_top_lock);
	mutex_enter(&spa_namespace_lock);
	guid = spa_generate_guid(NULL);

	error = dsl_sync_task(spa->spa_name, spa_change_guid_check,
	    spa_change_guid_sync, &guid, 5, ZFS_SPACE_CHECK_RESERVED);

	if (error == 0) {
<<<<<<< HEAD
		spa_write_cachefile(spa, B_FALSE, B_TRUE);
		spa_event_notify(spa, NULL, ESC_ZFS_POOL_REGUID);
=======
		spa_config_sync(spa, B_FALSE, B_TRUE);
		spa_event_notify(spa, NULL, NULL, ESC_ZFS_POOL_REGUID);
>>>>>>> ce1577b0
	}

	mutex_exit(&spa_namespace_lock);
	mutex_exit(&spa->spa_vdev_top_lock);

	return (error);
}

/*
 * ==========================================================================
 * SPA state manipulation (open/create/destroy/import/export)
 * ==========================================================================
 */

static int
spa_error_entry_compare(const void *a, const void *b)
{
	spa_error_entry_t *sa = (spa_error_entry_t *)a;
	spa_error_entry_t *sb = (spa_error_entry_t *)b;
	int ret;

	ret = bcmp(&sa->se_bookmark, &sb->se_bookmark,
	    sizeof (zbookmark_phys_t));

	if (ret < 0)
		return (-1);
	else if (ret > 0)
		return (1);
	else
		return (0);
}

/*
 * Utility function which retrieves copies of the current logs and
 * re-initializes them in the process.
 */
void
spa_get_errlists(spa_t *spa, avl_tree_t *last, avl_tree_t *scrub)
{
	ASSERT(MUTEX_HELD(&spa->spa_errlist_lock));

	bcopy(&spa->spa_errlist_last, last, sizeof (avl_tree_t));
	bcopy(&spa->spa_errlist_scrub, scrub, sizeof (avl_tree_t));

	avl_create(&spa->spa_errlist_scrub,
	    spa_error_entry_compare, sizeof (spa_error_entry_t),
	    offsetof(spa_error_entry_t, se_avl));
	avl_create(&spa->spa_errlist_last,
	    spa_error_entry_compare, sizeof (spa_error_entry_t),
	    offsetof(spa_error_entry_t, se_avl));
}

static void
spa_taskqs_init(spa_t *spa, zio_type_t t, zio_taskq_type_t q)
{
	const zio_taskq_info_t *ztip = &zio_taskqs[t][q];
	enum zti_modes mode = ztip->zti_mode;
	uint_t value = ztip->zti_value;
	uint_t count = ztip->zti_count;
	spa_taskqs_t *tqs = &spa->spa_zio_taskq[t][q];
	char name[32];
	uint_t flags = 0;
	boolean_t batch = B_FALSE;

	if (mode == ZTI_MODE_NULL) {
		tqs->stqs_count = 0;
		tqs->stqs_taskq = NULL;
		return;
	}

	ASSERT3U(count, >, 0);

	tqs->stqs_count = count;
	tqs->stqs_taskq = kmem_alloc(count * sizeof (taskq_t *), KM_SLEEP);

	switch (mode) {
	case ZTI_MODE_FIXED:
		ASSERT3U(value, >=, 1);
		value = MAX(value, 1);
		break;

	case ZTI_MODE_BATCH:
		batch = B_TRUE;
		flags |= TASKQ_THREADS_CPU_PCT;
		value = zio_taskq_batch_pct;
		break;

	default:
		panic("unrecognized mode for %s_%s taskq (%u:%u) in "
		    "spa_activate()",
		    zio_type_name[t], zio_taskq_types[q], mode, value);
		break;
	}

	for (uint_t i = 0; i < count; i++) {
		taskq_t *tq;

		if (count > 1) {
			(void) snprintf(name, sizeof (name), "%s_%s_%u",
			    zio_type_name[t], zio_taskq_types[q], i);
		} else {
			(void) snprintf(name, sizeof (name), "%s_%s",
			    zio_type_name[t], zio_taskq_types[q]);
		}

		if (zio_taskq_sysdc && spa->spa_proc != &p0) {
			if (batch)
				flags |= TASKQ_DC_BATCH;

			tq = taskq_create_sysdc(name, value, 50, INT_MAX,
			    spa->spa_proc, zio_taskq_basedc, flags);
		} else {
			pri_t pri = maxclsyspri;
			/*
			 * The write issue taskq can be extremely CPU
			 * intensive.  Run it at slightly lower priority
			 * than the other taskqs.
			 */
			if (t == ZIO_TYPE_WRITE && q == ZIO_TASKQ_ISSUE)
				pri--;

			tq = taskq_create_proc(name, value, pri, 50,
			    INT_MAX, spa->spa_proc, flags);
		}

		tqs->stqs_taskq[i] = tq;
	}
}

static void
spa_taskqs_fini(spa_t *spa, zio_type_t t, zio_taskq_type_t q)
{
	spa_taskqs_t *tqs = &spa->spa_zio_taskq[t][q];

	if (tqs->stqs_taskq == NULL) {
		ASSERT0(tqs->stqs_count);
		return;
	}

	for (uint_t i = 0; i < tqs->stqs_count; i++) {
		ASSERT3P(tqs->stqs_taskq[i], !=, NULL);
		taskq_destroy(tqs->stqs_taskq[i]);
	}

	kmem_free(tqs->stqs_taskq, tqs->stqs_count * sizeof (taskq_t *));
	tqs->stqs_taskq = NULL;
}

/*
 * Dispatch a task to the appropriate taskq for the ZFS I/O type and priority.
 * Note that a type may have multiple discrete taskqs to avoid lock contention
 * on the taskq itself. In that case we choose which taskq at random by using
 * the low bits of gethrtime().
 */
void
spa_taskq_dispatch_ent(spa_t *spa, zio_type_t t, zio_taskq_type_t q,
    task_func_t *func, void *arg, uint_t flags, taskq_ent_t *ent)
{
	spa_taskqs_t *tqs = &spa->spa_zio_taskq[t][q];
	taskq_t *tq;

	ASSERT3P(tqs->stqs_taskq, !=, NULL);
	ASSERT3U(tqs->stqs_count, !=, 0);

	if (tqs->stqs_count == 1) {
		tq = tqs->stqs_taskq[0];
	} else {
		tq = tqs->stqs_taskq[gethrtime() % tqs->stqs_count];
	}

	taskq_dispatch_ent(tq, func, arg, flags, ent);
}

static void
spa_create_zio_taskqs(spa_t *spa)
{
	for (int t = 0; t < ZIO_TYPES; t++) {
		for (int q = 0; q < ZIO_TASKQ_TYPES; q++) {
			spa_taskqs_init(spa, t, q);
		}
	}
}

#ifdef _KERNEL
static void
spa_thread(void *arg)
{
	callb_cpr_t cprinfo;

	spa_t *spa = arg;
	user_t *pu = PTOU(curproc);

	CALLB_CPR_INIT(&cprinfo, &spa->spa_proc_lock, callb_generic_cpr,
	    spa->spa_name);

	ASSERT(curproc != &p0);
	(void) snprintf(pu->u_psargs, sizeof (pu->u_psargs),
	    "zpool-%s", spa->spa_name);
	(void) strlcpy(pu->u_comm, pu->u_psargs, sizeof (pu->u_comm));

	/* bind this thread to the requested psrset */
	if (zio_taskq_psrset_bind != PS_NONE) {
		pool_lock();
		mutex_enter(&cpu_lock);
		mutex_enter(&pidlock);
		mutex_enter(&curproc->p_lock);

		if (cpupart_bind_thread(curthread, zio_taskq_psrset_bind,
		    0, NULL, NULL) == 0)  {
			curthread->t_bind_pset = zio_taskq_psrset_bind;
		} else {
			cmn_err(CE_WARN,
			    "Couldn't bind process for zfs pool \"%s\" to "
			    "pset %d\n", spa->spa_name, zio_taskq_psrset_bind);
		}

		mutex_exit(&curproc->p_lock);
		mutex_exit(&pidlock);
		mutex_exit(&cpu_lock);
		pool_unlock();
	}

	if (zio_taskq_sysdc) {
		sysdc_thread_enter(curthread, 100, 0);
	}

	spa->spa_proc = curproc;
	spa->spa_did = curthread->t_did;

	spa_create_zio_taskqs(spa);

	mutex_enter(&spa->spa_proc_lock);
	ASSERT(spa->spa_proc_state == SPA_PROC_CREATED);

	spa->spa_proc_state = SPA_PROC_ACTIVE;
	cv_broadcast(&spa->spa_proc_cv);

	CALLB_CPR_SAFE_BEGIN(&cprinfo);
	while (spa->spa_proc_state == SPA_PROC_ACTIVE)
		cv_wait(&spa->spa_proc_cv, &spa->spa_proc_lock);
	CALLB_CPR_SAFE_END(&cprinfo, &spa->spa_proc_lock);

	ASSERT(spa->spa_proc_state == SPA_PROC_DEACTIVATE);
	spa->spa_proc_state = SPA_PROC_GONE;
	spa->spa_proc = &p0;
	cv_broadcast(&spa->spa_proc_cv);
	CALLB_CPR_EXIT(&cprinfo);	/* drops spa_proc_lock */

	mutex_enter(&curproc->p_lock);
	lwp_exit();
}
#endif

/*
 * Activate an uninitialized pool.
 */
static void
spa_activate(spa_t *spa, int mode)
{
	ASSERT(spa->spa_state == POOL_STATE_UNINITIALIZED);

	spa->spa_state = POOL_STATE_ACTIVE;
	spa->spa_mode = mode;

	spa->spa_normal_class = metaslab_class_create(spa, zfs_metaslab_ops);
	spa->spa_log_class = metaslab_class_create(spa, zfs_metaslab_ops);

	/* Try to create a covering process */
	mutex_enter(&spa->spa_proc_lock);
	ASSERT(spa->spa_proc_state == SPA_PROC_NONE);
	ASSERT(spa->spa_proc == &p0);
	spa->spa_did = 0;

	/* Only create a process if we're going to be around a while. */
	if (spa_create_process && strcmp(spa->spa_name, TRYIMPORT_NAME) != 0) {
		if (newproc(spa_thread, (caddr_t)spa, syscid, maxclsyspri,
		    NULL, 0) == 0) {
			spa->spa_proc_state = SPA_PROC_CREATED;
			while (spa->spa_proc_state == SPA_PROC_CREATED) {
				cv_wait(&spa->spa_proc_cv,
				    &spa->spa_proc_lock);
			}
			ASSERT(spa->spa_proc_state == SPA_PROC_ACTIVE);
			ASSERT(spa->spa_proc != &p0);
			ASSERT(spa->spa_did != 0);
		} else {
#ifdef _KERNEL
			cmn_err(CE_WARN,
			    "Couldn't create process for zfs pool \"%s\"\n",
			    spa->spa_name);
#endif
		}
	}
	mutex_exit(&spa->spa_proc_lock);

	/* If we didn't create a process, we need to create our taskqs. */
	if (spa->spa_proc == &p0) {
		spa_create_zio_taskqs(spa);
	}

	for (size_t i = 0; i < TXG_SIZE; i++) {
		spa->spa_txg_zio[i] = zio_root(spa, NULL, NULL,
		    ZIO_FLAG_CANFAIL);
	}

	list_create(&spa->spa_config_dirty_list, sizeof (vdev_t),
	    offsetof(vdev_t, vdev_config_dirty_node));
	list_create(&spa->spa_evicting_os_list, sizeof (objset_t),
	    offsetof(objset_t, os_evicting_node));
	list_create(&spa->spa_state_dirty_list, sizeof (vdev_t),
	    offsetof(vdev_t, vdev_state_dirty_node));

	txg_list_create(&spa->spa_vdev_txg_list, spa,
	    offsetof(struct vdev, vdev_txg_node));

	avl_create(&spa->spa_errlist_scrub,
	    spa_error_entry_compare, sizeof (spa_error_entry_t),
	    offsetof(spa_error_entry_t, se_avl));
	avl_create(&spa->spa_errlist_last,
	    spa_error_entry_compare, sizeof (spa_error_entry_t),
	    offsetof(spa_error_entry_t, se_avl));
}

/*
 * Opposite of spa_activate().
 */
static void
spa_deactivate(spa_t *spa)
{
	ASSERT(spa->spa_sync_on == B_FALSE);
	ASSERT(spa->spa_dsl_pool == NULL);
	ASSERT(spa->spa_root_vdev == NULL);
	ASSERT(spa->spa_async_zio_root == NULL);
	ASSERT(spa->spa_state != POOL_STATE_UNINITIALIZED);

	spa_evicting_os_wait(spa);

	txg_list_destroy(&spa->spa_vdev_txg_list);

	list_destroy(&spa->spa_config_dirty_list);
	list_destroy(&spa->spa_evicting_os_list);
	list_destroy(&spa->spa_state_dirty_list);

	for (int t = 0; t < ZIO_TYPES; t++) {
		for (int q = 0; q < ZIO_TASKQ_TYPES; q++) {
			spa_taskqs_fini(spa, t, q);
		}
	}

	for (size_t i = 0; i < TXG_SIZE; i++) {
		ASSERT3P(spa->spa_txg_zio[i], !=, NULL);
		VERIFY0(zio_wait(spa->spa_txg_zio[i]));
		spa->spa_txg_zio[i] = NULL;
	}

	metaslab_class_destroy(spa->spa_normal_class);
	spa->spa_normal_class = NULL;

	metaslab_class_destroy(spa->spa_log_class);
	spa->spa_log_class = NULL;

	/*
	 * If this was part of an import or the open otherwise failed, we may
	 * still have errors left in the queues.  Empty them just in case.
	 */
	spa_errlog_drain(spa);

	avl_destroy(&spa->spa_errlist_scrub);
	avl_destroy(&spa->spa_errlist_last);

	spa->spa_state = POOL_STATE_UNINITIALIZED;

	mutex_enter(&spa->spa_proc_lock);
	if (spa->spa_proc_state != SPA_PROC_NONE) {
		ASSERT(spa->spa_proc_state == SPA_PROC_ACTIVE);
		spa->spa_proc_state = SPA_PROC_DEACTIVATE;
		cv_broadcast(&spa->spa_proc_cv);
		while (spa->spa_proc_state == SPA_PROC_DEACTIVATE) {
			ASSERT(spa->spa_proc != &p0);
			cv_wait(&spa->spa_proc_cv, &spa->spa_proc_lock);
		}
		ASSERT(spa->spa_proc_state == SPA_PROC_GONE);
		spa->spa_proc_state = SPA_PROC_NONE;
	}
	ASSERT(spa->spa_proc == &p0);
	mutex_exit(&spa->spa_proc_lock);

	/*
	 * We want to make sure spa_thread() has actually exited the ZFS
	 * module, so that the module can't be unloaded out from underneath
	 * it.
	 */
	if (spa->spa_did != 0) {
		thread_join(spa->spa_did);
		spa->spa_did = 0;
	}
}

/*
 * Verify a pool configuration, and construct the vdev tree appropriately.  This
 * will create all the necessary vdevs in the appropriate layout, with each vdev
 * in the CLOSED state.  This will prep the pool before open/creation/import.
 * All vdev validation is done by the vdev_alloc() routine.
 */
static int
spa_config_parse(spa_t *spa, vdev_t **vdp, nvlist_t *nv, vdev_t *parent,
    uint_t id, int atype)
{
	nvlist_t **child;
	uint_t children;
	int error;

	if ((error = vdev_alloc(spa, vdp, nv, parent, id, atype)) != 0)
		return (error);

	if ((*vdp)->vdev_ops->vdev_op_leaf)
		return (0);

	error = nvlist_lookup_nvlist_array(nv, ZPOOL_CONFIG_CHILDREN,
	    &child, &children);

	if (error == ENOENT)
		return (0);

	if (error) {
		vdev_free(*vdp);
		*vdp = NULL;
		return (SET_ERROR(EINVAL));
	}

	for (int c = 0; c < children; c++) {
		vdev_t *vd;
		if ((error = spa_config_parse(spa, &vd, child[c], *vdp, c,
		    atype)) != 0) {
			vdev_free(*vdp);
			*vdp = NULL;
			return (error);
		}
	}

	ASSERT(*vdp != NULL);

	return (0);
}

/*
 * Opposite of spa_load().
 */
static void
spa_unload(spa_t *spa)
{
	int i;

	ASSERT(MUTEX_HELD(&spa_namespace_lock));

	spa_load_note(spa, "UNLOADING");

	/*
	 * Stop async tasks.
	 */
	spa_async_suspend(spa);

	if (spa->spa_root_vdev) {
		vdev_initialize_stop_all(spa->spa_root_vdev,
		    VDEV_INITIALIZE_ACTIVE);
	}

	/*
	 * Stop syncing.
	 */
	if (spa->spa_sync_on) {
		txg_sync_stop(spa->spa_dsl_pool);
		spa->spa_sync_on = B_FALSE;
	}

	/*
	 * Even though vdev_free() also calls vdev_metaslab_fini, we need
	 * to call it earlier, before we wait for async i/o to complete.
	 * This ensures that there is no async metaslab prefetching, by
	 * calling taskq_wait(mg_taskq).
	 */
	if (spa->spa_root_vdev != NULL) {
		spa_config_enter(spa, SCL_ALL, spa, RW_WRITER);
		for (int c = 0; c < spa->spa_root_vdev->vdev_children; c++)
			vdev_metaslab_fini(spa->spa_root_vdev->vdev_child[c]);
		spa_config_exit(spa, SCL_ALL, spa);
	}

	/*
	 * Wait for any outstanding async I/O to complete.
	 */
	if (spa->spa_async_zio_root != NULL) {
		for (int i = 0; i < max_ncpus; i++)
			(void) zio_wait(spa->spa_async_zio_root[i]);
		kmem_free(spa->spa_async_zio_root, max_ncpus * sizeof (void *));
		spa->spa_async_zio_root = NULL;
	}

	if (spa->spa_vdev_removal != NULL) {
		spa_vdev_removal_destroy(spa->spa_vdev_removal);
		spa->spa_vdev_removal = NULL;
	}

	if (spa->spa_condense_zthr != NULL) {
		ASSERT(!zthr_isrunning(spa->spa_condense_zthr));
		zthr_destroy(spa->spa_condense_zthr);
		spa->spa_condense_zthr = NULL;
	}

	if (spa->spa_checkpoint_discard_zthr != NULL) {
		ASSERT(!zthr_isrunning(spa->spa_checkpoint_discard_zthr));
		zthr_destroy(spa->spa_checkpoint_discard_zthr);
		spa->spa_checkpoint_discard_zthr = NULL;
	}

	spa_condense_fini(spa);

	bpobj_close(&spa->spa_deferred_bpobj);

	spa_config_enter(spa, SCL_ALL, spa, RW_WRITER);

	/*
	 * Close all vdevs.
	 */
	if (spa->spa_root_vdev)
		vdev_free(spa->spa_root_vdev);
	ASSERT(spa->spa_root_vdev == NULL);

	/*
	 * Close the dsl pool.
	 */
	if (spa->spa_dsl_pool) {
		dsl_pool_close(spa->spa_dsl_pool);
		spa->spa_dsl_pool = NULL;
		spa->spa_meta_objset = NULL;
	}

	ddt_unload(spa);

	/*
	 * Drop and purge level 2 cache
	 */
	spa_l2cache_drop(spa);

	for (i = 0; i < spa->spa_spares.sav_count; i++)
		vdev_free(spa->spa_spares.sav_vdevs[i]);
	if (spa->spa_spares.sav_vdevs) {
		kmem_free(spa->spa_spares.sav_vdevs,
		    spa->spa_spares.sav_count * sizeof (void *));
		spa->spa_spares.sav_vdevs = NULL;
	}
	if (spa->spa_spares.sav_config) {
		nvlist_free(spa->spa_spares.sav_config);
		spa->spa_spares.sav_config = NULL;
	}
	spa->spa_spares.sav_count = 0;

	for (i = 0; i < spa->spa_l2cache.sav_count; i++) {
		vdev_clear_stats(spa->spa_l2cache.sav_vdevs[i]);
		vdev_free(spa->spa_l2cache.sav_vdevs[i]);
	}
	if (spa->spa_l2cache.sav_vdevs) {
		kmem_free(spa->spa_l2cache.sav_vdevs,
		    spa->spa_l2cache.sav_count * sizeof (void *));
		spa->spa_l2cache.sav_vdevs = NULL;
	}
	if (spa->spa_l2cache.sav_config) {
		nvlist_free(spa->spa_l2cache.sav_config);
		spa->spa_l2cache.sav_config = NULL;
	}
	spa->spa_l2cache.sav_count = 0;

	spa->spa_async_suspended = 0;

	if (spa->spa_comment != NULL) {
		spa_strfree(spa->spa_comment);
		spa->spa_comment = NULL;
	}

	spa_config_exit(spa, SCL_ALL, spa);
}

/*
 * Load (or re-load) the current list of vdevs describing the active spares for
 * this pool.  When this is called, we have some form of basic information in
 * 'spa_spares.sav_config'.  We parse this into vdevs, try to open them, and
 * then re-generate a more complete list including status information.
 */
void
spa_load_spares(spa_t *spa)
{
	nvlist_t **spares;
	uint_t nspares;
	int i;
	vdev_t *vd, *tvd;

#ifndef _KERNEL
	/*
	 * zdb opens both the current state of the pool and the
	 * checkpointed state (if present), with a different spa_t.
	 *
	 * As spare vdevs are shared among open pools, we skip loading
	 * them when we load the checkpointed state of the pool.
	 */
	if (!spa_writeable(spa))
		return;
#endif

	ASSERT(spa_config_held(spa, SCL_ALL, RW_WRITER) == SCL_ALL);

	/*
	 * First, close and free any existing spare vdevs.
	 */
	for (i = 0; i < spa->spa_spares.sav_count; i++) {
		vd = spa->spa_spares.sav_vdevs[i];

		/* Undo the call to spa_activate() below */
		if ((tvd = spa_lookup_by_guid(spa, vd->vdev_guid,
		    B_FALSE)) != NULL && tvd->vdev_isspare)
			spa_spare_remove(tvd);
		vdev_close(vd);
		vdev_free(vd);
	}

	if (spa->spa_spares.sav_vdevs)
		kmem_free(spa->spa_spares.sav_vdevs,
		    spa->spa_spares.sav_count * sizeof (void *));

	if (spa->spa_spares.sav_config == NULL)
		nspares = 0;
	else
		VERIFY(nvlist_lookup_nvlist_array(spa->spa_spares.sav_config,
		    ZPOOL_CONFIG_SPARES, &spares, &nspares) == 0);

	spa->spa_spares.sav_count = (int)nspares;
	spa->spa_spares.sav_vdevs = NULL;

	if (nspares == 0)
		return;

	/*
	 * Construct the array of vdevs, opening them to get status in the
	 * process.   For each spare, there is potentially two different vdev_t
	 * structures associated with it: one in the list of spares (used only
	 * for basic validation purposes) and one in the active vdev
	 * configuration (if it's spared in).  During this phase we open and
	 * validate each vdev on the spare list.  If the vdev also exists in the
	 * active configuration, then we also mark this vdev as an active spare.
	 */
	spa->spa_spares.sav_vdevs = kmem_alloc(nspares * sizeof (void *),
	    KM_SLEEP);
	for (i = 0; i < spa->spa_spares.sav_count; i++) {
		VERIFY(spa_config_parse(spa, &vd, spares[i], NULL, 0,
		    VDEV_ALLOC_SPARE) == 0);
		ASSERT(vd != NULL);

		spa->spa_spares.sav_vdevs[i] = vd;

		if ((tvd = spa_lookup_by_guid(spa, vd->vdev_guid,
		    B_FALSE)) != NULL) {
			if (!tvd->vdev_isspare)
				spa_spare_add(tvd);

			/*
			 * We only mark the spare active if we were successfully
			 * able to load the vdev.  Otherwise, importing a pool
			 * with a bad active spare would result in strange
			 * behavior, because multiple pool would think the spare
			 * is actively in use.
			 *
			 * There is a vulnerability here to an equally bizarre
			 * circumstance, where a dead active spare is later
			 * brought back to life (onlined or otherwise).  Given
			 * the rarity of this scenario, and the extra complexity
			 * it adds, we ignore the possibility.
			 */
			if (!vdev_is_dead(tvd))
				spa_spare_activate(tvd);
		}

		vd->vdev_top = vd;
		vd->vdev_aux = &spa->spa_spares;

		if (vdev_open(vd) != 0)
			continue;

		if (vdev_validate_aux(vd) == 0)
			spa_spare_add(vd);
	}

	/*
	 * Recompute the stashed list of spares, with status information
	 * this time.
	 */
	VERIFY(nvlist_remove(spa->spa_spares.sav_config, ZPOOL_CONFIG_SPARES,
	    DATA_TYPE_NVLIST_ARRAY) == 0);

	spares = kmem_alloc(spa->spa_spares.sav_count * sizeof (void *),
	    KM_SLEEP);
	for (i = 0; i < spa->spa_spares.sav_count; i++)
		spares[i] = vdev_config_generate(spa,
		    spa->spa_spares.sav_vdevs[i], B_TRUE, VDEV_CONFIG_SPARE);
	VERIFY(nvlist_add_nvlist_array(spa->spa_spares.sav_config,
	    ZPOOL_CONFIG_SPARES, spares, spa->spa_spares.sav_count) == 0);
	for (i = 0; i < spa->spa_spares.sav_count; i++)
		nvlist_free(spares[i]);
	kmem_free(spares, spa->spa_spares.sav_count * sizeof (void *));
}

/*
 * Load (or re-load) the current list of vdevs describing the active l2cache for
 * this pool.  When this is called, we have some form of basic information in
 * 'spa_l2cache.sav_config'.  We parse this into vdevs, try to open them, and
 * then re-generate a more complete list including status information.
 * Devices which are already active have their details maintained, and are
 * not re-opened.
 */
void
spa_load_l2cache(spa_t *spa)
{
	nvlist_t **l2cache;
	uint_t nl2cache;
	int i, j, oldnvdevs;
	uint64_t guid;
	vdev_t *vd, **oldvdevs, **newvdevs;
	spa_aux_vdev_t *sav = &spa->spa_l2cache;

#ifndef _KERNEL
	/*
	 * zdb opens both the current state of the pool and the
	 * checkpointed state (if present), with a different spa_t.
	 *
	 * As L2 caches are part of the ARC which is shared among open
	 * pools, we skip loading them when we load the checkpointed
	 * state of the pool.
	 */
	if (!spa_writeable(spa))
		return;
#endif

	ASSERT(spa_config_held(spa, SCL_ALL, RW_WRITER) == SCL_ALL);

	if (sav->sav_config != NULL) {
		VERIFY(nvlist_lookup_nvlist_array(sav->sav_config,
		    ZPOOL_CONFIG_L2CACHE, &l2cache, &nl2cache) == 0);
		newvdevs = kmem_alloc(nl2cache * sizeof (void *), KM_SLEEP);
	} else {
		nl2cache = 0;
		newvdevs = NULL;
	}

	oldvdevs = sav->sav_vdevs;
	oldnvdevs = sav->sav_count;
	sav->sav_vdevs = NULL;
	sav->sav_count = 0;

	/*
	 * Process new nvlist of vdevs.
	 */
	for (i = 0; i < nl2cache; i++) {
		VERIFY(nvlist_lookup_uint64(l2cache[i], ZPOOL_CONFIG_GUID,
		    &guid) == 0);

		newvdevs[i] = NULL;
		for (j = 0; j < oldnvdevs; j++) {
			vd = oldvdevs[j];
			if (vd != NULL && guid == vd->vdev_guid) {
				/*
				 * Retain previous vdev for add/remove ops.
				 */
				newvdevs[i] = vd;
				oldvdevs[j] = NULL;
				break;
			}
		}

		if (newvdevs[i] == NULL) {
			/*
			 * Create new vdev
			 */
			VERIFY(spa_config_parse(spa, &vd, l2cache[i], NULL, 0,
			    VDEV_ALLOC_L2CACHE) == 0);
			ASSERT(vd != NULL);
			newvdevs[i] = vd;

			/*
			 * Commit this vdev as an l2cache device,
			 * even if it fails to open.
			 */
			spa_l2cache_add(vd);

			vd->vdev_top = vd;
			vd->vdev_aux = sav;

			spa_l2cache_activate(vd);

			if (vdev_open(vd) != 0)
				continue;

			(void) vdev_validate_aux(vd);

			if (!vdev_is_dead(vd))
				l2arc_add_vdev(spa, vd);
		}
	}

	/*
	 * Purge vdevs that were dropped
	 */
	for (i = 0; i < oldnvdevs; i++) {
		uint64_t pool;

		vd = oldvdevs[i];
		if (vd != NULL) {
			ASSERT(vd->vdev_isl2cache);

			if (spa_l2cache_exists(vd->vdev_guid, &pool) &&
			    pool != 0ULL && l2arc_vdev_present(vd))
				l2arc_remove_vdev(vd);
			vdev_clear_stats(vd);
			vdev_free(vd);
		}
	}

	if (oldvdevs)
		kmem_free(oldvdevs, oldnvdevs * sizeof (void *));

	if (sav->sav_config == NULL)
		goto out;

	sav->sav_vdevs = newvdevs;
	sav->sav_count = (int)nl2cache;

	/*
	 * Recompute the stashed list of l2cache devices, with status
	 * information this time.
	 */
	VERIFY(nvlist_remove(sav->sav_config, ZPOOL_CONFIG_L2CACHE,
	    DATA_TYPE_NVLIST_ARRAY) == 0);

	l2cache = kmem_alloc(sav->sav_count * sizeof (void *), KM_SLEEP);
	for (i = 0; i < sav->sav_count; i++)
		l2cache[i] = vdev_config_generate(spa,
		    sav->sav_vdevs[i], B_TRUE, VDEV_CONFIG_L2CACHE);
	VERIFY(nvlist_add_nvlist_array(sav->sav_config,
	    ZPOOL_CONFIG_L2CACHE, l2cache, sav->sav_count) == 0);
out:
	for (i = 0; i < sav->sav_count; i++)
		nvlist_free(l2cache[i]);
	if (sav->sav_count)
		kmem_free(l2cache, sav->sav_count * sizeof (void *));
}

static int
load_nvlist(spa_t *spa, uint64_t obj, nvlist_t **value)
{
	dmu_buf_t *db;
	char *packed = NULL;
	size_t nvsize = 0;
	int error;
	*value = NULL;

	error = dmu_bonus_hold(spa->spa_meta_objset, obj, FTAG, &db);
	if (error != 0)
		return (error);

	nvsize = *(uint64_t *)db->db_data;
	dmu_buf_rele(db, FTAG);

	packed = kmem_alloc(nvsize, KM_SLEEP);
	error = dmu_read(spa->spa_meta_objset, obj, 0, nvsize, packed,
	    DMU_READ_PREFETCH);
	if (error == 0)
		error = nvlist_unpack(packed, nvsize, value, 0);
	kmem_free(packed, nvsize);

	return (error);
}

/*
 * Concrete top-level vdevs that are not missing and are not logs. At every
 * spa_sync we write new uberblocks to at least SPA_SYNC_MIN_VDEVS core tvds.
 */
static uint64_t
spa_healthy_core_tvds(spa_t *spa)
{
	vdev_t *rvd = spa->spa_root_vdev;
	uint64_t tvds = 0;

	for (uint64_t i = 0; i < rvd->vdev_children; i++) {
		vdev_t *vd = rvd->vdev_child[i];
		if (vd->vdev_islog)
			continue;
		if (vdev_is_concrete(vd) && !vdev_is_dead(vd))
			tvds++;
	}

	return (tvds);
}

/*
 * Checks to see if the given vdev could not be opened, in which case we post a
 * sysevent to notify the autoreplace code that the device has been removed.
 */
static void
spa_check_removed(vdev_t *vd)
{
	for (uint64_t c = 0; c < vd->vdev_children; c++)
		spa_check_removed(vd->vdev_child[c]);

	if (vd->vdev_ops->vdev_op_leaf && vdev_is_dead(vd) &&
	    vdev_is_concrete(vd)) {
		zfs_post_autoreplace(vd->vdev_spa, vd);
		spa_event_notify(vd->vdev_spa, vd, NULL, ESC_ZFS_VDEV_CHECK);
	}
}

static int
spa_check_for_missing_logs(spa_t *spa)
{
	vdev_t *rvd = spa->spa_root_vdev;

	/*
	 * If we're doing a normal import, then build up any additional
	 * diagnostic information about missing log devices.
	 * We'll pass this up to the user for further processing.
	 */
	if (!(spa->spa_import_flags & ZFS_IMPORT_MISSING_LOG)) {
		nvlist_t **child, *nv;
		uint64_t idx = 0;

		child = kmem_alloc(rvd->vdev_children * sizeof (nvlist_t **),
		    KM_SLEEP);
		VERIFY(nvlist_alloc(&nv, NV_UNIQUE_NAME, KM_SLEEP) == 0);

		for (uint64_t c = 0; c < rvd->vdev_children; c++) {
			vdev_t *tvd = rvd->vdev_child[c];

			/*
			 * We consider a device as missing only if it failed
			 * to open (i.e. offline or faulted is not considered
			 * as missing).
			 */
			if (tvd->vdev_islog &&
			    tvd->vdev_state == VDEV_STATE_CANT_OPEN) {
				child[idx++] = vdev_config_generate(spa, tvd,
				    B_FALSE, VDEV_CONFIG_MISSING);
			}
		}

		if (idx > 0) {
			fnvlist_add_nvlist_array(nv,
			    ZPOOL_CONFIG_CHILDREN, child, idx);
			fnvlist_add_nvlist(spa->spa_load_info,
			    ZPOOL_CONFIG_MISSING_DEVICES, nv);

			for (uint64_t i = 0; i < idx; i++)
				nvlist_free(child[i]);
		}
		nvlist_free(nv);
		kmem_free(child, rvd->vdev_children * sizeof (char **));

		if (idx > 0) {
			spa_load_failed(spa, "some log devices are missing");
			vdev_dbgmsg_print_tree(rvd, 2);
			return (SET_ERROR(ENXIO));
		}
	} else {
		for (uint64_t c = 0; c < rvd->vdev_children; c++) {
			vdev_t *tvd = rvd->vdev_child[c];

			if (tvd->vdev_islog &&
			    tvd->vdev_state == VDEV_STATE_CANT_OPEN) {
				spa_set_log_state(spa, SPA_LOG_CLEAR);
				spa_load_note(spa, "some log devices are "
				    "missing, ZIL is dropped.");
				vdev_dbgmsg_print_tree(rvd, 2);
				break;
			}
		}
	}

	return (0);
}

/*
 * Check for missing log devices
 */
static boolean_t
spa_check_logs(spa_t *spa)
{
	boolean_t rv = B_FALSE;
	dsl_pool_t *dp = spa_get_dsl(spa);

	switch (spa->spa_log_state) {
	case SPA_LOG_MISSING:
		/* need to recheck in case slog has been restored */
	case SPA_LOG_UNKNOWN:
		rv = (dmu_objset_find_dp(dp, dp->dp_root_dir_obj,
		    zil_check_log_chain, NULL, DS_FIND_CHILDREN) != 0);
		if (rv)
			spa_set_log_state(spa, SPA_LOG_MISSING);
		break;
	}
	return (rv);
}

static boolean_t
spa_passivate_log(spa_t *spa)
{
	vdev_t *rvd = spa->spa_root_vdev;
	boolean_t slog_found = B_FALSE;

	ASSERT(spa_config_held(spa, SCL_ALLOC, RW_WRITER));

	if (!spa_has_slogs(spa))
		return (B_FALSE);

	for (int c = 0; c < rvd->vdev_children; c++) {
		vdev_t *tvd = rvd->vdev_child[c];
		metaslab_group_t *mg = tvd->vdev_mg;

		if (tvd->vdev_islog) {
			metaslab_group_passivate(mg);
			slog_found = B_TRUE;
		}
	}

	return (slog_found);
}

static void
spa_activate_log(spa_t *spa)
{
	vdev_t *rvd = spa->spa_root_vdev;

	ASSERT(spa_config_held(spa, SCL_ALLOC, RW_WRITER));

	for (int c = 0; c < rvd->vdev_children; c++) {
		vdev_t *tvd = rvd->vdev_child[c];
		metaslab_group_t *mg = tvd->vdev_mg;

		if (tvd->vdev_islog)
			metaslab_group_activate(mg);
	}
}

int
spa_reset_logs(spa_t *spa)
{
	int error;

	error = dmu_objset_find(spa_name(spa), zil_reset,
	    NULL, DS_FIND_CHILDREN);
	if (error == 0) {
		/*
		 * We successfully offlined the log device, sync out the
		 * current txg so that the "stubby" block can be removed
		 * by zil_sync().
		 */
		txg_wait_synced(spa->spa_dsl_pool, 0);
	}
	return (error);
}

static void
spa_aux_check_removed(spa_aux_vdev_t *sav)
{
	for (int i = 0; i < sav->sav_count; i++)
		spa_check_removed(sav->sav_vdevs[i]);
}

void
spa_claim_notify(zio_t *zio)
{
	spa_t *spa = zio->io_spa;

	if (zio->io_error)
		return;

	mutex_enter(&spa->spa_props_lock);	/* any mutex will do */
	if (spa->spa_claim_max_txg < zio->io_bp->blk_birth)
		spa->spa_claim_max_txg = zio->io_bp->blk_birth;
	mutex_exit(&spa->spa_props_lock);
}

typedef struct spa_load_error {
	uint64_t	sle_meta_count;
	uint64_t	sle_data_count;
} spa_load_error_t;

static void
spa_load_verify_done(zio_t *zio)
{
	blkptr_t *bp = zio->io_bp;
	spa_load_error_t *sle = zio->io_private;
	dmu_object_type_t type = BP_GET_TYPE(bp);
	int error = zio->io_error;
	spa_t *spa = zio->io_spa;

	abd_free(zio->io_abd);
	if (error) {
		if ((BP_GET_LEVEL(bp) != 0 || DMU_OT_IS_METADATA(type)) &&
		    type != DMU_OT_INTENT_LOG)
			atomic_inc_64(&sle->sle_meta_count);
		else
			atomic_inc_64(&sle->sle_data_count);
	}

	mutex_enter(&spa->spa_scrub_lock);
	spa->spa_scrub_inflight--;
	cv_broadcast(&spa->spa_scrub_io_cv);
	mutex_exit(&spa->spa_scrub_lock);
}

/*
 * Maximum number of concurrent scrub i/os to create while verifying
 * a pool while importing it.
 */
int spa_load_verify_maxinflight = 10000;
boolean_t spa_load_verify_metadata = B_TRUE;
boolean_t spa_load_verify_data = B_TRUE;

/*ARGSUSED*/
static int
spa_load_verify_cb(spa_t *spa, zilog_t *zilog, const blkptr_t *bp,
    const zbookmark_phys_t *zb, const dnode_phys_t *dnp, void *arg)
{
	if (bp == NULL || BP_IS_HOLE(bp) || BP_IS_EMBEDDED(bp) ||
	    BP_IS_REDACTED(bp))
		return (0);
	/*
	 * Note: normally this routine will not be called if
	 * spa_load_verify_metadata is not set.  However, it may be useful
	 * to manually set the flag after the traversal has begun.
	 */
	if (!spa_load_verify_metadata)
		return (0);
	if (!BP_IS_METADATA(bp) && !spa_load_verify_data)
		return (0);

	zio_t *rio = arg;
	size_t size = BP_GET_PSIZE(bp);

	mutex_enter(&spa->spa_scrub_lock);
	while (spa->spa_scrub_inflight >= spa_load_verify_maxinflight)
		cv_wait(&spa->spa_scrub_io_cv, &spa->spa_scrub_lock);
	spa->spa_scrub_inflight++;
	mutex_exit(&spa->spa_scrub_lock);

	zio_nowait(zio_read(rio, spa, bp, abd_alloc_for_io(size, B_FALSE), size,
	    spa_load_verify_done, rio->io_private, ZIO_PRIORITY_SCRUB,
	    ZIO_FLAG_SPECULATIVE | ZIO_FLAG_CANFAIL |
	    ZIO_FLAG_SCRUB | ZIO_FLAG_RAW, zb));
	return (0);
}

/* ARGSUSED */
int
verify_dataset_name_len(dsl_pool_t *dp, dsl_dataset_t *ds, void *arg)
{
	if (dsl_dataset_namelen(ds) >= ZFS_MAX_DATASET_NAME_LEN)
		return (SET_ERROR(ENAMETOOLONG));

	return (0);
}

static int
spa_load_verify(spa_t *spa)
{
	zio_t *rio;
	spa_load_error_t sle = { 0 };
	zpool_load_policy_t policy;
	boolean_t verify_ok = B_FALSE;
	int error = 0;

	zpool_get_load_policy(spa->spa_config, &policy);

	if (policy.zlp_rewind & ZPOOL_NEVER_REWIND)
		return (0);

	dsl_pool_config_enter(spa->spa_dsl_pool, FTAG);
	error = dmu_objset_find_dp(spa->spa_dsl_pool,
	    spa->spa_dsl_pool->dp_root_dir_obj, verify_dataset_name_len, NULL,
	    DS_FIND_CHILDREN);
	dsl_pool_config_exit(spa->spa_dsl_pool, FTAG);
	if (error != 0)
		return (error);

	rio = zio_root(spa, NULL, &sle,
	    ZIO_FLAG_CANFAIL | ZIO_FLAG_SPECULATIVE);

	if (spa_load_verify_metadata) {
		if (spa->spa_extreme_rewind) {
			spa_load_note(spa, "performing a complete scan of the "
			    "pool since extreme rewind is on. This may take "
			    "a very long time.\n  (spa_load_verify_data=%u, "
			    "spa_load_verify_metadata=%u)",
			    spa_load_verify_data, spa_load_verify_metadata);
		}
		error = traverse_pool(spa, spa->spa_verify_min_txg,
		    TRAVERSE_PRE | TRAVERSE_PREFETCH_METADATA,
		    spa_load_verify_cb, rio);
	}

	(void) zio_wait(rio);

	spa->spa_load_meta_errors = sle.sle_meta_count;
	spa->spa_load_data_errors = sle.sle_data_count;

	if (sle.sle_meta_count != 0 || sle.sle_data_count != 0) {
		spa_load_note(spa, "spa_load_verify found %llu metadata errors "
		    "and %llu data errors", (u_longlong_t)sle.sle_meta_count,
		    (u_longlong_t)sle.sle_data_count);
	}

	if (spa_load_verify_dryrun ||
	    (!error && sle.sle_meta_count <= policy.zlp_maxmeta &&
	    sle.sle_data_count <= policy.zlp_maxdata)) {
		int64_t loss = 0;

		verify_ok = B_TRUE;
		spa->spa_load_txg = spa->spa_uberblock.ub_txg;
		spa->spa_load_txg_ts = spa->spa_uberblock.ub_timestamp;

		loss = spa->spa_last_ubsync_txg_ts - spa->spa_load_txg_ts;
		VERIFY(nvlist_add_uint64(spa->spa_load_info,
		    ZPOOL_CONFIG_LOAD_TIME, spa->spa_load_txg_ts) == 0);
		VERIFY(nvlist_add_int64(spa->spa_load_info,
		    ZPOOL_CONFIG_REWIND_TIME, loss) == 0);
		VERIFY(nvlist_add_uint64(spa->spa_load_info,
		    ZPOOL_CONFIG_LOAD_DATA_ERRORS, sle.sle_data_count) == 0);
	} else {
		spa->spa_load_max_txg = spa->spa_uberblock.ub_txg;
	}

	if (spa_load_verify_dryrun)
		return (0);

	if (error) {
		if (error != ENXIO && error != EIO)
			error = SET_ERROR(EIO);
		return (error);
	}

	return (verify_ok ? 0 : EIO);
}

/*
 * Find a value in the pool props object.
 */
static void
spa_prop_find(spa_t *spa, zpool_prop_t prop, uint64_t *val)
{
	(void) zap_lookup(spa->spa_meta_objset, spa->spa_pool_props_object,
	    zpool_prop_to_name(prop), sizeof (uint64_t), 1, val);
}

/*
 * Find a value in the pool directory object.
 */
static int
spa_dir_prop(spa_t *spa, const char *name, uint64_t *val, boolean_t log_enoent)
{
	int error = zap_lookup(spa->spa_meta_objset, DMU_POOL_DIRECTORY_OBJECT,
	    name, sizeof (uint64_t), 1, val);

	if (error != 0 && (error != ENOENT || log_enoent)) {
		spa_load_failed(spa, "couldn't get '%s' value in MOS directory "
		    "[error=%d]", name, error);
	}

	return (error);
}

static int
spa_vdev_err(vdev_t *vdev, vdev_aux_t aux, int err)
{
	vdev_set_state(vdev, B_TRUE, VDEV_STATE_CANT_OPEN, aux);
	return (SET_ERROR(err));
}

static void
spa_spawn_aux_threads(spa_t *spa)
{
	ASSERT(spa_writeable(spa));

	ASSERT(MUTEX_HELD(&spa_namespace_lock));

	spa_start_indirect_condensing_thread(spa);

	ASSERT3P(spa->spa_checkpoint_discard_zthr, ==, NULL);
	spa->spa_checkpoint_discard_zthr =
	    zthr_create(spa_checkpoint_discard_thread_check,
	    spa_checkpoint_discard_thread, spa);
}

/*
 * Fix up config after a partly-completed split.  This is done with the
 * ZPOOL_CONFIG_SPLIT nvlist.  Both the splitting pool and the split-off
 * pool have that entry in their config, but only the splitting one contains
 * a list of all the guids of the vdevs that are being split off.
 *
 * This function determines what to do with that list: either rejoin
 * all the disks to the pool, or complete the splitting process.  To attempt
 * the rejoin, each disk that is offlined is marked online again, and
 * we do a reopen() call.  If the vdev label for every disk that was
 * marked online indicates it was successfully split off (VDEV_AUX_SPLIT_POOL)
 * then we call vdev_split() on each disk, and complete the split.
 *
 * Otherwise we leave the config alone, with all the vdevs in place in
 * the original pool.
 */
static void
spa_try_repair(spa_t *spa, nvlist_t *config)
{
	uint_t extracted;
	uint64_t *glist;
	uint_t i, gcount;
	nvlist_t *nvl;
	vdev_t **vd;
	boolean_t attempt_reopen;

	if (nvlist_lookup_nvlist(config, ZPOOL_CONFIG_SPLIT, &nvl) != 0)
		return;

	/* check that the config is complete */
	if (nvlist_lookup_uint64_array(nvl, ZPOOL_CONFIG_SPLIT_LIST,
	    &glist, &gcount) != 0)
		return;

	vd = kmem_zalloc(gcount * sizeof (vdev_t *), KM_SLEEP);

	/* attempt to online all the vdevs & validate */
	attempt_reopen = B_TRUE;
	for (i = 0; i < gcount; i++) {
		if (glist[i] == 0)	/* vdev is hole */
			continue;

		vd[i] = spa_lookup_by_guid(spa, glist[i], B_FALSE);
		if (vd[i] == NULL) {
			/*
			 * Don't bother attempting to reopen the disks;
			 * just do the split.
			 */
			attempt_reopen = B_FALSE;
		} else {
			/* attempt to re-online it */
			vd[i]->vdev_offline = B_FALSE;
		}
	}

	if (attempt_reopen) {
		vdev_reopen(spa->spa_root_vdev);

		/* check each device to see what state it's in */
		for (extracted = 0, i = 0; i < gcount; i++) {
			if (vd[i] != NULL &&
			    vd[i]->vdev_stat.vs_aux != VDEV_AUX_SPLIT_POOL)
				break;
			++extracted;
		}
	}

	/*
	 * If every disk has been moved to the new pool, or if we never
	 * even attempted to look at them, then we split them off for
	 * good.
	 */
	if (!attempt_reopen || gcount == extracted) {
		for (i = 0; i < gcount; i++)
			if (vd[i] != NULL)
				vdev_split(vd[i]);
		vdev_reopen(spa->spa_root_vdev);
	}

	kmem_free(vd, gcount * sizeof (vdev_t *));
}

static int
spa_load(spa_t *spa, spa_load_state_t state, spa_import_type_t type)
{
	char *ereport = FM_EREPORT_ZFS_POOL;
	int error;

	spa->spa_load_state = state;

	gethrestime(&spa->spa_loaded_ts);
	error = spa_load_impl(spa, type, &ereport);

	/*
	 * Don't count references from objsets that are already closed
	 * and are making their way through the eviction process.
	 */
	spa_evicting_os_wait(spa);
	spa->spa_minref = refcount_count(&spa->spa_refcount);
	if (error) {
		if (error != EEXIST) {
			spa->spa_loaded_ts.tv_sec = 0;
			spa->spa_loaded_ts.tv_nsec = 0;
		}
		if (error != EBADF) {
			zfs_ereport_post(ereport, spa, NULL, NULL, 0, 0);
		}
	}
	spa->spa_load_state = error ? SPA_LOAD_ERROR : SPA_LOAD_NONE;
	spa->spa_ena = 0;

	return (error);
}

/*
 * Count the number of per-vdev ZAPs associated with all of the vdevs in the
 * vdev tree rooted in the given vd, and ensure that each ZAP is present in the
 * spa's per-vdev ZAP list.
 */
static uint64_t
vdev_count_verify_zaps(vdev_t *vd)
{
	spa_t *spa = vd->vdev_spa;
	uint64_t total = 0;
	if (vd->vdev_top_zap != 0) {
		total++;
		ASSERT0(zap_lookup_int(spa->spa_meta_objset,
		    spa->spa_all_vdev_zaps, vd->vdev_top_zap));
	}
	if (vd->vdev_leaf_zap != 0) {
		total++;
		ASSERT0(zap_lookup_int(spa->spa_meta_objset,
		    spa->spa_all_vdev_zaps, vd->vdev_leaf_zap));
	}

	for (uint64_t i = 0; i < vd->vdev_children; i++) {
		total += vdev_count_verify_zaps(vd->vdev_child[i]);
	}

	return (total);
}

static int
spa_verify_host(spa_t *spa, nvlist_t *mos_config)
{
	uint64_t hostid;
	char *hostname;
	uint64_t myhostid = 0;

	if (!spa_is_root(spa) && nvlist_lookup_uint64(mos_config,
	    ZPOOL_CONFIG_HOSTID, &hostid) == 0) {
		hostname = fnvlist_lookup_string(mos_config,
		    ZPOOL_CONFIG_HOSTNAME);

		myhostid = zone_get_hostid(NULL);

		if (hostid != 0 && myhostid != 0 && hostid != myhostid) {
			cmn_err(CE_WARN, "pool '%s' could not be "
			    "loaded as it was last accessed by "
			    "another system (host: %s hostid: 0x%llx). "
			    "See: http://illumos.org/msg/ZFS-8000-EY",
			    spa_name(spa), hostname, (u_longlong_t)hostid);
			spa_load_failed(spa, "hostid verification failed: pool "
			    "last accessed by host: %s (hostid: 0x%llx)",
			    hostname, (u_longlong_t)hostid);
			return (SET_ERROR(EBADF));
		}
	}

	return (0);
}

static int
spa_ld_parse_config(spa_t *spa, spa_import_type_t type)
{
	int error = 0;
	nvlist_t *nvtree, *nvl, *config = spa->spa_config;
	int parse;
	vdev_t *rvd;
	uint64_t pool_guid;
	char *comment;

	/*
	 * Versioning wasn't explicitly added to the label until later, so if
	 * it's not present treat it as the initial version.
	 */
	if (nvlist_lookup_uint64(config, ZPOOL_CONFIG_VERSION,
	    &spa->spa_ubsync.ub_version) != 0)
		spa->spa_ubsync.ub_version = SPA_VERSION_INITIAL;

	if (nvlist_lookup_uint64(config, ZPOOL_CONFIG_POOL_GUID, &pool_guid)) {
		spa_load_failed(spa, "invalid config provided: '%s' missing",
		    ZPOOL_CONFIG_POOL_GUID);
		return (SET_ERROR(EINVAL));
	}

	/*
	 * If we are doing an import, ensure that the pool is not already
	 * imported by checking if its pool guid already exists in the
	 * spa namespace.
	 *
	 * The only case that we allow an already imported pool to be
	 * imported again, is when the pool is checkpointed and we want to
	 * look at its checkpointed state from userland tools like zdb.
	 */
#ifdef _KERNEL
	if ((spa->spa_load_state == SPA_LOAD_IMPORT ||
	    spa->spa_load_state == SPA_LOAD_TRYIMPORT) &&
	    spa_guid_exists(pool_guid, 0)) {
#else
	if ((spa->spa_load_state == SPA_LOAD_IMPORT ||
	    spa->spa_load_state == SPA_LOAD_TRYIMPORT) &&
	    spa_guid_exists(pool_guid, 0) &&
	    !spa_importing_readonly_checkpoint(spa)) {
#endif
		spa_load_failed(spa, "a pool with guid %llu is already open",
		    (u_longlong_t)pool_guid);
		return (SET_ERROR(EEXIST));
	}

	spa->spa_config_guid = pool_guid;

	nvlist_free(spa->spa_load_info);
	spa->spa_load_info = fnvlist_alloc();

	ASSERT(spa->spa_comment == NULL);
	if (nvlist_lookup_string(config, ZPOOL_CONFIG_COMMENT, &comment) == 0)
		spa->spa_comment = spa_strdup(comment);

	(void) nvlist_lookup_uint64(config, ZPOOL_CONFIG_POOL_TXG,
	    &spa->spa_config_txg);

	if (nvlist_lookup_nvlist(config, ZPOOL_CONFIG_SPLIT, &nvl) == 0)
		spa->spa_config_splitting = fnvlist_dup(nvl);

	if (nvlist_lookup_nvlist(config, ZPOOL_CONFIG_VDEV_TREE, &nvtree)) {
		spa_load_failed(spa, "invalid config provided: '%s' missing",
		    ZPOOL_CONFIG_VDEV_TREE);
		return (SET_ERROR(EINVAL));
	}

	/*
	 * Create "The Godfather" zio to hold all async IOs
	 */
	spa->spa_async_zio_root = kmem_alloc(max_ncpus * sizeof (void *),
	    KM_SLEEP);
	for (int i = 0; i < max_ncpus; i++) {
		spa->spa_async_zio_root[i] = zio_root(spa, NULL, NULL,
		    ZIO_FLAG_CANFAIL | ZIO_FLAG_SPECULATIVE |
		    ZIO_FLAG_GODFATHER);
	}

	/*
	 * Parse the configuration into a vdev tree.  We explicitly set the
	 * value that will be returned by spa_version() since parsing the
	 * configuration requires knowing the version number.
	 */
	spa_config_enter(spa, SCL_ALL, FTAG, RW_WRITER);
	parse = (type == SPA_IMPORT_EXISTING ?
	    VDEV_ALLOC_LOAD : VDEV_ALLOC_SPLIT);
	error = spa_config_parse(spa, &rvd, nvtree, NULL, 0, parse);
	spa_config_exit(spa, SCL_ALL, FTAG);

	if (error != 0) {
		spa_load_failed(spa, "unable to parse config [error=%d]",
		    error);
		return (error);
	}

	ASSERT(spa->spa_root_vdev == rvd);
	ASSERT3U(spa->spa_min_ashift, >=, SPA_MINBLOCKSHIFT);
	ASSERT3U(spa->spa_max_ashift, <=, SPA_MAXBLOCKSHIFT);

	if (type != SPA_IMPORT_ASSEMBLE) {
		ASSERT(spa_guid(spa) == pool_guid);
	}

	return (0);
}

/*
 * Recursively open all vdevs in the vdev tree. This function is called twice:
 * first with the untrusted config, then with the trusted config.
 */
static int
spa_ld_open_vdevs(spa_t *spa)
{
	int error = 0;

	/*
	 * spa_missing_tvds_allowed defines how many top-level vdevs can be
	 * missing/unopenable for the root vdev to be still considered openable.
	 */
	if (spa->spa_trust_config) {
		spa->spa_missing_tvds_allowed = zfs_max_missing_tvds;
	} else if (spa->spa_config_source == SPA_CONFIG_SRC_CACHEFILE) {
		spa->spa_missing_tvds_allowed = zfs_max_missing_tvds_cachefile;
	} else if (spa->spa_config_source == SPA_CONFIG_SRC_SCAN) {
		spa->spa_missing_tvds_allowed = zfs_max_missing_tvds_scan;
	} else {
		spa->spa_missing_tvds_allowed = 0;
	}

	spa->spa_missing_tvds_allowed =
	    MAX(zfs_max_missing_tvds, spa->spa_missing_tvds_allowed);

	spa_config_enter(spa, SCL_ALL, FTAG, RW_WRITER);
	error = vdev_open(spa->spa_root_vdev);
	spa_config_exit(spa, SCL_ALL, FTAG);

	if (spa->spa_missing_tvds != 0) {
		spa_load_note(spa, "vdev tree has %lld missing top-level "
		    "vdevs.", (u_longlong_t)spa->spa_missing_tvds);
		if (spa->spa_trust_config && (spa->spa_mode & FWRITE)) {
			/*
			 * Although theoretically we could allow users to open
			 * incomplete pools in RW mode, we'd need to add a lot
			 * of extra logic (e.g. adjust pool space to account
			 * for missing vdevs).
			 * This limitation also prevents users from accidentally
			 * opening the pool in RW mode during data recovery and
			 * damaging it further.
			 */
			spa_load_note(spa, "pools with missing top-level "
			    "vdevs can only be opened in read-only mode.");
			error = SET_ERROR(ENXIO);
		} else {
			spa_load_note(spa, "current settings allow for maximum "
			    "%lld missing top-level vdevs at this stage.",
			    (u_longlong_t)spa->spa_missing_tvds_allowed);
		}
	}
	if (error != 0) {
		spa_load_failed(spa, "unable to open vdev tree [error=%d]",
		    error);
	}
	if (spa->spa_missing_tvds != 0 || error != 0)
		vdev_dbgmsg_print_tree(spa->spa_root_vdev, 2);

	return (error);
}

/*
 * We need to validate the vdev labels against the configuration that
 * we have in hand. This function is called twice: first with an untrusted
 * config, then with a trusted config. The validation is more strict when the
 * config is trusted.
 */
static int
spa_ld_validate_vdevs(spa_t *spa)
{
	int error = 0;
	vdev_t *rvd = spa->spa_root_vdev;

	spa_config_enter(spa, SCL_ALL, FTAG, RW_WRITER);
	error = vdev_validate(rvd);
	spa_config_exit(spa, SCL_ALL, FTAG);

	if (error != 0) {
		spa_load_failed(spa, "vdev_validate failed [error=%d]", error);
		return (error);
	}

	if (rvd->vdev_state <= VDEV_STATE_CANT_OPEN) {
		spa_load_failed(spa, "cannot open vdev tree after invalidating "
		    "some vdevs");
		vdev_dbgmsg_print_tree(rvd, 2);
		return (SET_ERROR(ENXIO));
	}

	return (0);
}

static void
spa_ld_select_uberblock_done(spa_t *spa, uberblock_t *ub)
{
	spa->spa_state = POOL_STATE_ACTIVE;
	spa->spa_ubsync = spa->spa_uberblock;
	spa->spa_verify_min_txg = spa->spa_extreme_rewind ?
	    TXG_INITIAL - 1 : spa_last_synced_txg(spa) - TXG_DEFER_SIZE - 1;
	spa->spa_first_txg = spa->spa_last_ubsync_txg ?
	    spa->spa_last_ubsync_txg : spa_last_synced_txg(spa) + 1;
	spa->spa_claim_max_txg = spa->spa_first_txg;
	spa->spa_prev_software_version = ub->ub_software_version;
}

static int
spa_ld_select_uberblock(spa_t *spa, spa_import_type_t type)
{
	vdev_t *rvd = spa->spa_root_vdev;
	nvlist_t *label;
	uberblock_t *ub = &spa->spa_uberblock;

	/*
	 * If we are opening the checkpointed state of the pool by
	 * rewinding to it, at this point we will have written the
	 * checkpointed uberblock to the vdev labels, so searching
	 * the labels will find the right uberblock.  However, if
	 * we are opening the checkpointed state read-only, we have
	 * not modified the labels. Therefore, we must ignore the
	 * labels and continue using the spa_uberblock that was set
	 * by spa_ld_checkpoint_rewind.
	 *
	 * Note that it would be fine to ignore the labels when
	 * rewinding (opening writeable) as well. However, if we
	 * crash just after writing the labels, we will end up
	 * searching the labels. Doing so in the common case means
	 * that this code path gets exercised normally, rather than
	 * just in the edge case.
	 */
	if (ub->ub_checkpoint_txg != 0 &&
	    spa_importing_readonly_checkpoint(spa)) {
		spa_ld_select_uberblock_done(spa, ub);
		return (0);
	}

	/*
	 * Find the best uberblock.
	 */
	vdev_uberblock_load(rvd, ub, &label);

	/*
	 * If we weren't able to find a single valid uberblock, return failure.
	 */
	if (ub->ub_txg == 0) {
		nvlist_free(label);
		spa_load_failed(spa, "no valid uberblock found");
		return (spa_vdev_err(rvd, VDEV_AUX_CORRUPT_DATA, ENXIO));
	}

	spa_load_note(spa, "using uberblock with txg=%llu",
	    (u_longlong_t)ub->ub_txg);

	/*
	 * If the pool has an unsupported version we can't open it.
	 */
	if (!SPA_VERSION_IS_SUPPORTED(ub->ub_version)) {
		nvlist_free(label);
		spa_load_failed(spa, "version %llu is not supported",
		    (u_longlong_t)ub->ub_version);
		return (spa_vdev_err(rvd, VDEV_AUX_VERSION_NEWER, ENOTSUP));
	}

	if (ub->ub_version >= SPA_VERSION_FEATURES) {
		nvlist_t *features;

		/*
		 * If we weren't able to find what's necessary for reading the
		 * MOS in the label, return failure.
		 */
		if (label == NULL) {
			spa_load_failed(spa, "label config unavailable");
			return (spa_vdev_err(rvd, VDEV_AUX_CORRUPT_DATA,
			    ENXIO));
		}

		if (nvlist_lookup_nvlist(label, ZPOOL_CONFIG_FEATURES_FOR_READ,
		    &features) != 0) {
			nvlist_free(label);
			spa_load_failed(spa, "invalid label: '%s' missing",
			    ZPOOL_CONFIG_FEATURES_FOR_READ);
			return (spa_vdev_err(rvd, VDEV_AUX_CORRUPT_DATA,
			    ENXIO));
		}

		/*
		 * Update our in-core representation with the definitive values
		 * from the label.
		 */
		nvlist_free(spa->spa_label_features);
		VERIFY(nvlist_dup(features, &spa->spa_label_features, 0) == 0);
	}

	nvlist_free(label);

	/*
	 * Look through entries in the label nvlist's features_for_read. If
	 * there is a feature listed there which we don't understand then we
	 * cannot open a pool.
	 */
	if (ub->ub_version >= SPA_VERSION_FEATURES) {
		nvlist_t *unsup_feat;

		VERIFY(nvlist_alloc(&unsup_feat, NV_UNIQUE_NAME, KM_SLEEP) ==
		    0);

		for (nvpair_t *nvp = nvlist_next_nvpair(spa->spa_label_features,
		    NULL); nvp != NULL;
		    nvp = nvlist_next_nvpair(spa->spa_label_features, nvp)) {
			if (!zfeature_is_supported(nvpair_name(nvp))) {
				VERIFY(nvlist_add_string(unsup_feat,
				    nvpair_name(nvp), "") == 0);
			}
		}

		if (!nvlist_empty(unsup_feat)) {
			VERIFY(nvlist_add_nvlist(spa->spa_load_info,
			    ZPOOL_CONFIG_UNSUP_FEAT, unsup_feat) == 0);
			nvlist_free(unsup_feat);
			spa_load_failed(spa, "some features are unsupported");
			return (spa_vdev_err(rvd, VDEV_AUX_UNSUP_FEAT,
			    ENOTSUP));
		}

		nvlist_free(unsup_feat);
	}

	if (type != SPA_IMPORT_ASSEMBLE && spa->spa_config_splitting) {
		spa_config_enter(spa, SCL_ALL, FTAG, RW_WRITER);
		spa_try_repair(spa, spa->spa_config);
		spa_config_exit(spa, SCL_ALL, FTAG);
		nvlist_free(spa->spa_config_splitting);
		spa->spa_config_splitting = NULL;
	}

	/*
	 * Initialize internal SPA structures.
	 */
	spa_ld_select_uberblock_done(spa, ub);

	return (0);
}

static int
spa_ld_open_rootbp(spa_t *spa)
{
	int error = 0;
	vdev_t *rvd = spa->spa_root_vdev;

	error = dsl_pool_init(spa, spa->spa_first_txg, &spa->spa_dsl_pool);
	if (error != 0) {
		spa_load_failed(spa, "unable to open rootbp in dsl_pool_init "
		    "[error=%d]", error);
		return (spa_vdev_err(rvd, VDEV_AUX_CORRUPT_DATA, EIO));
	}
	spa->spa_meta_objset = spa->spa_dsl_pool->dp_meta_objset;

	return (0);
}

static int
spa_ld_trusted_config(spa_t *spa, spa_import_type_t type,
    boolean_t reloading)
{
	vdev_t *mrvd, *rvd = spa->spa_root_vdev;
	nvlist_t *nv, *mos_config, *policy;
	int error = 0, copy_error;
	uint64_t healthy_tvds, healthy_tvds_mos;
	uint64_t mos_config_txg;

	if (spa_dir_prop(spa, DMU_POOL_CONFIG, &spa->spa_config_object, B_TRUE)
	    != 0)
		return (spa_vdev_err(rvd, VDEV_AUX_CORRUPT_DATA, EIO));

	/*
	 * If we're assembling a pool from a split, the config provided is
	 * already trusted so there is nothing to do.
	 */
	if (type == SPA_IMPORT_ASSEMBLE)
		return (0);

	healthy_tvds = spa_healthy_core_tvds(spa);

	if (load_nvlist(spa, spa->spa_config_object, &mos_config)
	    != 0) {
		spa_load_failed(spa, "unable to retrieve MOS config");
		return (spa_vdev_err(rvd, VDEV_AUX_CORRUPT_DATA, EIO));
	}

	/*
	 * If we are doing an open, pool owner wasn't verified yet, thus do
	 * the verification here.
	 */
	if (spa->spa_load_state == SPA_LOAD_OPEN) {
		error = spa_verify_host(spa, mos_config);
		if (error != 0) {
			nvlist_free(mos_config);
			return (error);
		}
	}

	nv = fnvlist_lookup_nvlist(mos_config, ZPOOL_CONFIG_VDEV_TREE);

	spa_config_enter(spa, SCL_ALL, FTAG, RW_WRITER);

	/*
	 * Build a new vdev tree from the trusted config
	 */
	VERIFY(spa_config_parse(spa, &mrvd, nv, NULL, 0, VDEV_ALLOC_LOAD) == 0);

	/*
	 * Vdev paths in the MOS may be obsolete. If the untrusted config was
	 * obtained by scanning /dev/dsk, then it will have the right vdev
	 * paths. We update the trusted MOS config with this information.
	 * We first try to copy the paths with vdev_copy_path_strict, which
	 * succeeds only when both configs have exactly the same vdev tree.
	 * If that fails, we fall back to a more flexible method that has a
	 * best effort policy.
	 */
	copy_error = vdev_copy_path_strict(rvd, mrvd);
	if (copy_error != 0 || spa_load_print_vdev_tree) {
		spa_load_note(spa, "provided vdev tree:");
		vdev_dbgmsg_print_tree(rvd, 2);
		spa_load_note(spa, "MOS vdev tree:");
		vdev_dbgmsg_print_tree(mrvd, 2);
	}
	if (copy_error != 0) {
		spa_load_note(spa, "vdev_copy_path_strict failed, falling "
		    "back to vdev_copy_path_relaxed");
		vdev_copy_path_relaxed(rvd, mrvd);
	}

	vdev_close(rvd);
	vdev_free(rvd);
	spa->spa_root_vdev = mrvd;
	rvd = mrvd;
	spa_config_exit(spa, SCL_ALL, FTAG);

	/*
	 * We will use spa_config if we decide to reload the spa or if spa_load
	 * fails and we rewind. We must thus regenerate the config using the
	 * MOS information with the updated paths. ZPOOL_LOAD_POLICY is used to
	 * pass settings on how to load the pool and is not stored in the MOS.
	 * We copy it over to our new, trusted config.
	 */
	mos_config_txg = fnvlist_lookup_uint64(mos_config,
	    ZPOOL_CONFIG_POOL_TXG);
	nvlist_free(mos_config);
	mos_config = spa_config_generate(spa, NULL, mos_config_txg, B_FALSE);
	if (nvlist_lookup_nvlist(spa->spa_config, ZPOOL_LOAD_POLICY,
	    &policy) == 0)
		fnvlist_add_nvlist(mos_config, ZPOOL_LOAD_POLICY, policy);
	spa_config_set(spa, mos_config);
	spa->spa_config_source = SPA_CONFIG_SRC_MOS;

	/*
	 * Now that we got the config from the MOS, we should be more strict
	 * in checking blkptrs and can make assumptions about the consistency
	 * of the vdev tree. spa_trust_config must be set to true before opening
	 * vdevs in order for them to be writeable.
	 */
	spa->spa_trust_config = B_TRUE;

	/*
	 * Open and validate the new vdev tree
	 */
	error = spa_ld_open_vdevs(spa);
	if (error != 0)
		return (error);

	error = spa_ld_validate_vdevs(spa);
	if (error != 0)
		return (error);

	if (copy_error != 0 || spa_load_print_vdev_tree) {
		spa_load_note(spa, "final vdev tree:");
		vdev_dbgmsg_print_tree(rvd, 2);
	}

	if (spa->spa_load_state != SPA_LOAD_TRYIMPORT &&
	    !spa->spa_extreme_rewind && zfs_max_missing_tvds == 0) {
		/*
		 * Sanity check to make sure that we are indeed loading the
		 * latest uberblock. If we missed SPA_SYNC_MIN_VDEVS tvds
		 * in the config provided and they happened to be the only ones
		 * to have the latest uberblock, we could involuntarily perform
		 * an extreme rewind.
		 */
		healthy_tvds_mos = spa_healthy_core_tvds(spa);
		if (healthy_tvds_mos - healthy_tvds >=
		    SPA_SYNC_MIN_VDEVS) {
			spa_load_note(spa, "config provided misses too many "
			    "top-level vdevs compared to MOS (%lld vs %lld). ",
			    (u_longlong_t)healthy_tvds,
			    (u_longlong_t)healthy_tvds_mos);
			spa_load_note(spa, "vdev tree:");
			vdev_dbgmsg_print_tree(rvd, 2);
			if (reloading) {
				spa_load_failed(spa, "config was already "
				    "provided from MOS. Aborting.");
				return (spa_vdev_err(rvd,
				    VDEV_AUX_CORRUPT_DATA, EIO));
			}
			spa_load_note(spa, "spa must be reloaded using MOS "
			    "config");
			return (SET_ERROR(EAGAIN));
		}
	}

	error = spa_check_for_missing_logs(spa);
	if (error != 0)
		return (spa_vdev_err(rvd, VDEV_AUX_BAD_GUID_SUM, ENXIO));

	if (rvd->vdev_guid_sum != spa->spa_uberblock.ub_guid_sum) {
		spa_load_failed(spa, "uberblock guid sum doesn't match MOS "
		    "guid sum (%llu != %llu)",
		    (u_longlong_t)spa->spa_uberblock.ub_guid_sum,
		    (u_longlong_t)rvd->vdev_guid_sum);
		return (spa_vdev_err(rvd, VDEV_AUX_BAD_GUID_SUM,
		    ENXIO));
	}

	return (0);
}

static int
spa_ld_open_indirect_vdev_metadata(spa_t *spa)
{
	int error = 0;
	vdev_t *rvd = spa->spa_root_vdev;

	/*
	 * Everything that we read before spa_remove_init() must be stored
	 * on concreted vdevs.  Therefore we do this as early as possible.
	 */
	error = spa_remove_init(spa);
	if (error != 0) {
		spa_load_failed(spa, "spa_remove_init failed [error=%d]",
		    error);
		return (spa_vdev_err(rvd, VDEV_AUX_CORRUPT_DATA, EIO));
	}

	/*
	 * Retrieve information needed to condense indirect vdev mappings.
	 */
	error = spa_condense_init(spa);
	if (error != 0) {
		spa_load_failed(spa, "spa_condense_init failed [error=%d]",
		    error);
		return (spa_vdev_err(rvd, VDEV_AUX_CORRUPT_DATA, error));
	}

	return (0);
}

static int
spa_ld_check_features(spa_t *spa, boolean_t *missing_feat_writep)
{
	int error = 0;
	vdev_t *rvd = spa->spa_root_vdev;

	if (spa_version(spa) >= SPA_VERSION_FEATURES) {
		boolean_t missing_feat_read = B_FALSE;
		nvlist_t *unsup_feat, *enabled_feat;

		if (spa_dir_prop(spa, DMU_POOL_FEATURES_FOR_READ,
		    &spa->spa_feat_for_read_obj, B_TRUE) != 0) {
			return (spa_vdev_err(rvd, VDEV_AUX_CORRUPT_DATA, EIO));
		}

		if (spa_dir_prop(spa, DMU_POOL_FEATURES_FOR_WRITE,
		    &spa->spa_feat_for_write_obj, B_TRUE) != 0) {
			return (spa_vdev_err(rvd, VDEV_AUX_CORRUPT_DATA, EIO));
		}

		if (spa_dir_prop(spa, DMU_POOL_FEATURE_DESCRIPTIONS,
		    &spa->spa_feat_desc_obj, B_TRUE) != 0) {
			return (spa_vdev_err(rvd, VDEV_AUX_CORRUPT_DATA, EIO));
		}

		enabled_feat = fnvlist_alloc();
		unsup_feat = fnvlist_alloc();

		if (!spa_features_check(spa, B_FALSE,
		    unsup_feat, enabled_feat))
			missing_feat_read = B_TRUE;

		if (spa_writeable(spa) ||
		    spa->spa_load_state == SPA_LOAD_TRYIMPORT) {
			if (!spa_features_check(spa, B_TRUE,
			    unsup_feat, enabled_feat)) {
				*missing_feat_writep = B_TRUE;
			}
		}

		fnvlist_add_nvlist(spa->spa_load_info,
		    ZPOOL_CONFIG_ENABLED_FEAT, enabled_feat);

		if (!nvlist_empty(unsup_feat)) {
			fnvlist_add_nvlist(spa->spa_load_info,
			    ZPOOL_CONFIG_UNSUP_FEAT, unsup_feat);
		}

		fnvlist_free(enabled_feat);
		fnvlist_free(unsup_feat);

		if (!missing_feat_read) {
			fnvlist_add_boolean(spa->spa_load_info,
			    ZPOOL_CONFIG_CAN_RDONLY);
		}

		/*
		 * If the state is SPA_LOAD_TRYIMPORT, our objective is
		 * twofold: to determine whether the pool is available for
		 * import in read-write mode and (if it is not) whether the
		 * pool is available for import in read-only mode. If the pool
		 * is available for import in read-write mode, it is displayed
		 * as available in userland; if it is not available for import
		 * in read-only mode, it is displayed as unavailable in
		 * userland. If the pool is available for import in read-only
		 * mode but not read-write mode, it is displayed as unavailable
		 * in userland with a special note that the pool is actually
		 * available for open in read-only mode.
		 *
		 * As a result, if the state is SPA_LOAD_TRYIMPORT and we are
		 * missing a feature for write, we must first determine whether
		 * the pool can be opened read-only before returning to
		 * userland in order to know whether to display the
		 * abovementioned note.
		 */
		if (missing_feat_read || (*missing_feat_writep &&
		    spa_writeable(spa))) {
			spa_load_failed(spa, "pool uses unsupported features");
			return (spa_vdev_err(rvd, VDEV_AUX_UNSUP_FEAT,
			    ENOTSUP));
		}

		/*
		 * Load refcounts for ZFS features from disk into an in-memory
		 * cache during SPA initialization.
		 */
		for (spa_feature_t i = 0; i < SPA_FEATURES; i++) {
			uint64_t refcount;

			error = feature_get_refcount_from_disk(spa,
			    &spa_feature_table[i], &refcount);
			if (error == 0) {
				spa->spa_feat_refcount_cache[i] = refcount;
			} else if (error == ENOTSUP) {
				spa->spa_feat_refcount_cache[i] =
				    SPA_FEATURE_DISABLED;
			} else {
				spa_load_failed(spa, "error getting refcount "
				    "for feature %s [error=%d]",
				    spa_feature_table[i].fi_guid, error);
				return (spa_vdev_err(rvd,
				    VDEV_AUX_CORRUPT_DATA, EIO));
			}
		}
	}

	if (spa_feature_is_active(spa, SPA_FEATURE_ENABLED_TXG)) {
		if (spa_dir_prop(spa, DMU_POOL_FEATURE_ENABLED_TXG,
		    &spa->spa_feat_enabled_txg_obj, B_TRUE) != 0)
			return (spa_vdev_err(rvd, VDEV_AUX_CORRUPT_DATA, EIO));
	}

	return (0);
}

static int
spa_ld_load_special_directories(spa_t *spa)
{
	int error = 0;
	vdev_t *rvd = spa->spa_root_vdev;

	spa->spa_is_initializing = B_TRUE;
	error = dsl_pool_open(spa->spa_dsl_pool);
	spa->spa_is_initializing = B_FALSE;
	if (error != 0) {
		spa_load_failed(spa, "dsl_pool_open failed [error=%d]", error);
		return (spa_vdev_err(rvd, VDEV_AUX_CORRUPT_DATA, EIO));
	}

	return (0);
}

static int
spa_ld_get_props(spa_t *spa)
{
	int error = 0;
	uint64_t obj;
	vdev_t *rvd = spa->spa_root_vdev;

	/* Grab the secret checksum salt from the MOS. */
	error = zap_lookup(spa->spa_meta_objset, DMU_POOL_DIRECTORY_OBJECT,
	    DMU_POOL_CHECKSUM_SALT, 1,
	    sizeof (spa->spa_cksum_salt.zcs_bytes),
	    spa->spa_cksum_salt.zcs_bytes);
	if (error == ENOENT) {
		/* Generate a new salt for subsequent use */
		(void) random_get_pseudo_bytes(spa->spa_cksum_salt.zcs_bytes,
		    sizeof (spa->spa_cksum_salt.zcs_bytes));
	} else if (error != 0) {
		spa_load_failed(spa, "unable to retrieve checksum salt from "
		    "MOS [error=%d]", error);
		return (spa_vdev_err(rvd, VDEV_AUX_CORRUPT_DATA, EIO));
	}

	if (spa_dir_prop(spa, DMU_POOL_SYNC_BPOBJ, &obj, B_TRUE) != 0)
		return (spa_vdev_err(rvd, VDEV_AUX_CORRUPT_DATA, EIO));
	error = bpobj_open(&spa->spa_deferred_bpobj, spa->spa_meta_objset, obj);
	if (error != 0) {
		spa_load_failed(spa, "error opening deferred-frees bpobj "
		    "[error=%d]", error);
		return (spa_vdev_err(rvd, VDEV_AUX_CORRUPT_DATA, EIO));
	}

	/*
	 * Load the bit that tells us to use the new accounting function
	 * (raid-z deflation).  If we have an older pool, this will not
	 * be present.
	 */
	error = spa_dir_prop(spa, DMU_POOL_DEFLATE, &spa->spa_deflate, B_FALSE);
	if (error != 0 && error != ENOENT)
		return (spa_vdev_err(rvd, VDEV_AUX_CORRUPT_DATA, EIO));

	error = spa_dir_prop(spa, DMU_POOL_CREATION_VERSION,
	    &spa->spa_creation_version, B_FALSE);
	if (error != 0 && error != ENOENT)
		return (spa_vdev_err(rvd, VDEV_AUX_CORRUPT_DATA, EIO));

	/*
	 * Load the persistent error log.  If we have an older pool, this will
	 * not be present.
	 */
	error = spa_dir_prop(spa, DMU_POOL_ERRLOG_LAST, &spa->spa_errlog_last,
	    B_FALSE);
	if (error != 0 && error != ENOENT)
		return (spa_vdev_err(rvd, VDEV_AUX_CORRUPT_DATA, EIO));

	error = spa_dir_prop(spa, DMU_POOL_ERRLOG_SCRUB,
	    &spa->spa_errlog_scrub, B_FALSE);
	if (error != 0 && error != ENOENT)
		return (spa_vdev_err(rvd, VDEV_AUX_CORRUPT_DATA, EIO));

	/*
	 * Load the history object.  If we have an older pool, this
	 * will not be present.
	 */
	error = spa_dir_prop(spa, DMU_POOL_HISTORY, &spa->spa_history, B_FALSE);
	if (error != 0 && error != ENOENT)
		return (spa_vdev_err(rvd, VDEV_AUX_CORRUPT_DATA, EIO));

	/*
	 * Load the per-vdev ZAP map. If we have an older pool, this will not
	 * be present; in this case, defer its creation to a later time to
	 * avoid dirtying the MOS this early / out of sync context. See
	 * spa_sync_config_object.
	 */

	/* The sentinel is only available in the MOS config. */
	nvlist_t *mos_config;
	if (load_nvlist(spa, spa->spa_config_object, &mos_config) != 0) {
		spa_load_failed(spa, "unable to retrieve MOS config");
		return (spa_vdev_err(rvd, VDEV_AUX_CORRUPT_DATA, EIO));
	}

	error = spa_dir_prop(spa, DMU_POOL_VDEV_ZAP_MAP,
	    &spa->spa_all_vdev_zaps, B_FALSE);

	if (error == ENOENT) {
		VERIFY(!nvlist_exists(mos_config,
		    ZPOOL_CONFIG_HAS_PER_VDEV_ZAPS));
		spa->spa_avz_action = AVZ_ACTION_INITIALIZE;
		ASSERT0(vdev_count_verify_zaps(spa->spa_root_vdev));
	} else if (error != 0) {
		return (spa_vdev_err(rvd, VDEV_AUX_CORRUPT_DATA, EIO));
	} else if (!nvlist_exists(mos_config, ZPOOL_CONFIG_HAS_PER_VDEV_ZAPS)) {
		/*
		 * An older version of ZFS overwrote the sentinel value, so
		 * we have orphaned per-vdev ZAPs in the MOS. Defer their
		 * destruction to later; see spa_sync_config_object.
		 */
		spa->spa_avz_action = AVZ_ACTION_DESTROY;
		/*
		 * We're assuming that no vdevs have had their ZAPs created
		 * before this. Better be sure of it.
		 */
		ASSERT0(vdev_count_verify_zaps(spa->spa_root_vdev));
	}
	nvlist_free(mos_config);

	spa->spa_delegation = zpool_prop_default_numeric(ZPOOL_PROP_DELEGATION);

	error = spa_dir_prop(spa, DMU_POOL_PROPS, &spa->spa_pool_props_object,
	    B_FALSE);
	if (error && error != ENOENT)
		return (spa_vdev_err(rvd, VDEV_AUX_CORRUPT_DATA, EIO));

	if (error == 0) {
		uint64_t autoreplace;

		spa_prop_find(spa, ZPOOL_PROP_BOOTFS, &spa->spa_bootfs);
		spa_prop_find(spa, ZPOOL_PROP_AUTOREPLACE, &autoreplace);
		spa_prop_find(spa, ZPOOL_PROP_DELEGATION, &spa->spa_delegation);
		spa_prop_find(spa, ZPOOL_PROP_FAILUREMODE, &spa->spa_failmode);
		spa_prop_find(spa, ZPOOL_PROP_AUTOEXPAND, &spa->spa_autoexpand);
		spa_prop_find(spa, ZPOOL_PROP_BOOTSIZE, &spa->spa_bootsize);
		spa_prop_find(spa, ZPOOL_PROP_DEDUPDITTO,
		    &spa->spa_dedup_ditto);

		spa->spa_autoreplace = (autoreplace != 0);
	}

	/*
	 * If we are importing a pool with missing top-level vdevs,
	 * we enforce that the pool doesn't panic or get suspended on
	 * error since the likelihood of missing data is extremely high.
	 */
	if (spa->spa_missing_tvds > 0 &&
	    spa->spa_failmode != ZIO_FAILURE_MODE_CONTINUE &&
	    spa->spa_load_state != SPA_LOAD_TRYIMPORT) {
		spa_load_note(spa, "forcing failmode to 'continue' "
		    "as some top level vdevs are missing");
		spa->spa_failmode = ZIO_FAILURE_MODE_CONTINUE;
	}

	return (0);
}

static int
spa_ld_open_aux_vdevs(spa_t *spa, spa_import_type_t type)
{
	int error = 0;
	vdev_t *rvd = spa->spa_root_vdev;

	/*
	 * If we're assembling the pool from the split-off vdevs of
	 * an existing pool, we don't want to attach the spares & cache
	 * devices.
	 */

	/*
	 * Load any hot spares for this pool.
	 */
	error = spa_dir_prop(spa, DMU_POOL_SPARES, &spa->spa_spares.sav_object,
	    B_FALSE);
	if (error != 0 && error != ENOENT)
		return (spa_vdev_err(rvd, VDEV_AUX_CORRUPT_DATA, EIO));
	if (error == 0 && type != SPA_IMPORT_ASSEMBLE) {
		ASSERT(spa_version(spa) >= SPA_VERSION_SPARES);
		if (load_nvlist(spa, spa->spa_spares.sav_object,
		    &spa->spa_spares.sav_config) != 0) {
			spa_load_failed(spa, "error loading spares nvlist");
			return (spa_vdev_err(rvd, VDEV_AUX_CORRUPT_DATA, EIO));
		}

		spa_config_enter(spa, SCL_ALL, FTAG, RW_WRITER);
		spa_load_spares(spa);
		spa_config_exit(spa, SCL_ALL, FTAG);
	} else if (error == 0) {
		spa->spa_spares.sav_sync = B_TRUE;
	}

	/*
	 * Load any level 2 ARC devices for this pool.
	 */
	error = spa_dir_prop(spa, DMU_POOL_L2CACHE,
	    &spa->spa_l2cache.sav_object, B_FALSE);
	if (error != 0 && error != ENOENT)
		return (spa_vdev_err(rvd, VDEV_AUX_CORRUPT_DATA, EIO));
	if (error == 0 && type != SPA_IMPORT_ASSEMBLE) {
		ASSERT(spa_version(spa) >= SPA_VERSION_L2CACHE);
		if (load_nvlist(spa, spa->spa_l2cache.sav_object,
		    &spa->spa_l2cache.sav_config) != 0) {
			spa_load_failed(spa, "error loading l2cache nvlist");
			return (spa_vdev_err(rvd, VDEV_AUX_CORRUPT_DATA, EIO));
		}

		spa_config_enter(spa, SCL_ALL, FTAG, RW_WRITER);
		spa_load_l2cache(spa);
		spa_config_exit(spa, SCL_ALL, FTAG);
	} else if (error == 0) {
		spa->spa_l2cache.sav_sync = B_TRUE;
	}

	return (0);
}

static int
spa_ld_load_vdev_metadata(spa_t *spa)
{
	int error = 0;
	vdev_t *rvd = spa->spa_root_vdev;

	/*
	 * If the 'autoreplace' property is set, then post a resource notifying
	 * the ZFS DE that it should not issue any faults for unopenable
	 * devices.  We also iterate over the vdevs, and post a sysevent for any
	 * unopenable vdevs so that the normal autoreplace handler can take
	 * over.
	 */
	if (spa->spa_autoreplace && spa->spa_load_state != SPA_LOAD_TRYIMPORT) {
		spa_check_removed(spa->spa_root_vdev);
		/*
		 * For the import case, this is done in spa_import(), because
		 * at this point we're using the spare definitions from
		 * the MOS config, not necessarily from the userland config.
		 */
		if (spa->spa_load_state != SPA_LOAD_IMPORT) {
			spa_aux_check_removed(&spa->spa_spares);
			spa_aux_check_removed(&spa->spa_l2cache);
		}
	}

	/*
	 * Load the vdev metadata such as metaslabs, DTLs, spacemap object, etc.
	 */
	error = vdev_load(rvd);
	if (error != 0) {
		spa_load_failed(spa, "vdev_load failed [error=%d]", error);
		return (spa_vdev_err(rvd, VDEV_AUX_CORRUPT_DATA, error));
	}

	/*
	 * Propagate the leaf DTLs we just loaded all the way up the vdev tree.
	 */
	spa_config_enter(spa, SCL_ALL, FTAG, RW_WRITER);
	vdev_dtl_reassess(rvd, 0, 0, B_FALSE);
	spa_config_exit(spa, SCL_ALL, FTAG);

	return (0);
}

static int
spa_ld_load_dedup_tables(spa_t *spa)
{
	int error = 0;
	vdev_t *rvd = spa->spa_root_vdev;

	error = ddt_load(spa);
	if (error != 0) {
		spa_load_failed(spa, "ddt_load failed [error=%d]", error);
		return (spa_vdev_err(rvd, VDEV_AUX_CORRUPT_DATA, EIO));
	}

	return (0);
}

static int
spa_ld_verify_logs(spa_t *spa, spa_import_type_t type, char **ereport)
{
	vdev_t *rvd = spa->spa_root_vdev;

	if (type != SPA_IMPORT_ASSEMBLE && spa_writeable(spa)) {
		boolean_t missing = spa_check_logs(spa);
		if (missing) {
			if (spa->spa_missing_tvds != 0) {
				spa_load_note(spa, "spa_check_logs failed "
				    "so dropping the logs");
			} else {
				*ereport = FM_EREPORT_ZFS_LOG_REPLAY;
				spa_load_failed(spa, "spa_check_logs failed");
				return (spa_vdev_err(rvd, VDEV_AUX_BAD_LOG,
				    ENXIO));
			}
		}
	}

	return (0);
}

static int
spa_ld_verify_pool_data(spa_t *spa)
{
	int error = 0;
	vdev_t *rvd = spa->spa_root_vdev;

	/*
	 * We've successfully opened the pool, verify that we're ready
	 * to start pushing transactions.
	 */
	if (spa->spa_load_state != SPA_LOAD_TRYIMPORT) {
		error = spa_load_verify(spa);
		if (error != 0) {
			spa_load_failed(spa, "spa_load_verify failed "
			    "[error=%d]", error);
			return (spa_vdev_err(rvd, VDEV_AUX_CORRUPT_DATA,
			    error));
		}
	}

	return (0);
}

static void
spa_ld_claim_log_blocks(spa_t *spa)
{
	dmu_tx_t *tx;
	dsl_pool_t *dp = spa_get_dsl(spa);

	/*
	 * Claim log blocks that haven't been committed yet.
	 * This must all happen in a single txg.
	 * Note: spa_claim_max_txg is updated by spa_claim_notify(),
	 * invoked from zil_claim_log_block()'s i/o done callback.
	 * Price of rollback is that we abandon the log.
	 */
	spa->spa_claiming = B_TRUE;

	tx = dmu_tx_create_assigned(dp, spa_first_txg(spa));
	(void) dmu_objset_find_dp(dp, dp->dp_root_dir_obj,
	    zil_claim, tx, DS_FIND_CHILDREN);
	dmu_tx_commit(tx);

	spa->spa_claiming = B_FALSE;

	spa_set_log_state(spa, SPA_LOG_GOOD);
}

static void
spa_ld_check_for_config_update(spa_t *spa, uint64_t config_cache_txg,
    boolean_t update_config_cache)
{
	vdev_t *rvd = spa->spa_root_vdev;
	int need_update = B_FALSE;

	/*
	 * If the config cache is stale, or we have uninitialized
	 * metaslabs (see spa_vdev_add()), then update the config.
	 *
	 * If this is a verbatim import, trust the current
	 * in-core spa_config and update the disk labels.
	 */
	if (update_config_cache || config_cache_txg != spa->spa_config_txg ||
	    spa->spa_load_state == SPA_LOAD_IMPORT ||
	    spa->spa_load_state == SPA_LOAD_RECOVER ||
	    (spa->spa_import_flags & ZFS_IMPORT_VERBATIM))
		need_update = B_TRUE;

	for (int c = 0; c < rvd->vdev_children; c++)
		if (rvd->vdev_child[c]->vdev_ms_array == 0)
			need_update = B_TRUE;

	/*
	 * Update the config cache asychronously in case we're the
	 * root pool, in which case the config cache isn't writable yet.
	 */
	if (need_update)
		spa_async_request(spa, SPA_ASYNC_CONFIG_UPDATE);
}

static void
spa_ld_prepare_for_reload(spa_t *spa)
{
	int mode = spa->spa_mode;
	int async_suspended = spa->spa_async_suspended;

	spa_unload(spa);
	spa_deactivate(spa);
	spa_activate(spa, mode);

	/*
	 * We save the value of spa_async_suspended as it gets reset to 0 by
	 * spa_unload(). We want to restore it back to the original value before
	 * returning as we might be calling spa_async_resume() later.
	 */
	spa->spa_async_suspended = async_suspended;
}

static int
spa_ld_read_checkpoint_txg(spa_t *spa)
{
	uberblock_t checkpoint;
	int error = 0;

	ASSERT0(spa->spa_checkpoint_txg);
	ASSERT(MUTEX_HELD(&spa_namespace_lock));

	error = zap_lookup(spa->spa_meta_objset, DMU_POOL_DIRECTORY_OBJECT,
	    DMU_POOL_ZPOOL_CHECKPOINT, sizeof (uint64_t),
	    sizeof (uberblock_t) / sizeof (uint64_t), &checkpoint);

	if (error == ENOENT)
		return (0);

	if (error != 0)
		return (error);

	ASSERT3U(checkpoint.ub_txg, !=, 0);
	ASSERT3U(checkpoint.ub_checkpoint_txg, !=, 0);
	ASSERT3U(checkpoint.ub_timestamp, !=, 0);
	spa->spa_checkpoint_txg = checkpoint.ub_txg;
	spa->spa_checkpoint_info.sci_timestamp = checkpoint.ub_timestamp;

	return (0);
}

static int
spa_ld_mos_init(spa_t *spa, spa_import_type_t type)
{
	int error = 0;

	ASSERT(MUTEX_HELD(&spa_namespace_lock));
	ASSERT(spa->spa_config_source != SPA_CONFIG_SRC_NONE);

	/*
	 * Never trust the config that is provided unless we are assembling
	 * a pool following a split.
	 * This means don't trust blkptrs and the vdev tree in general. This
	 * also effectively puts the spa in read-only mode since
	 * spa_writeable() checks for spa_trust_config to be true.
	 * We will later load a trusted config from the MOS.
	 */
	if (type != SPA_IMPORT_ASSEMBLE)
		spa->spa_trust_config = B_FALSE;

	/*
	 * Parse the config provided to create a vdev tree.
	 */
	error = spa_ld_parse_config(spa, type);
	if (error != 0)
		return (error);

	/*
	 * Now that we have the vdev tree, try to open each vdev. This involves
	 * opening the underlying physical device, retrieving its geometry and
	 * probing the vdev with a dummy I/O. The state of each vdev will be set
	 * based on the success of those operations. After this we'll be ready
	 * to read from the vdevs.
	 */
	error = spa_ld_open_vdevs(spa);
	if (error != 0)
		return (error);

	/*
	 * Read the label of each vdev and make sure that the GUIDs stored
	 * there match the GUIDs in the config provided.
	 * If we're assembling a new pool that's been split off from an
	 * existing pool, the labels haven't yet been updated so we skip
	 * validation for now.
	 */
	if (type != SPA_IMPORT_ASSEMBLE) {
		error = spa_ld_validate_vdevs(spa);
		if (error != 0)
			return (error);
	}

	/*
	 * Read all vdev labels to find the best uberblock (i.e. latest,
	 * unless spa_load_max_txg is set) and store it in spa_uberblock. We
	 * get the list of features required to read blkptrs in the MOS from
	 * the vdev label with the best uberblock and verify that our version
	 * of zfs supports them all.
	 */
	error = spa_ld_select_uberblock(spa, type);
	if (error != 0)
		return (error);

	/*
	 * Pass that uberblock to the dsl_pool layer which will open the root
	 * blkptr. This blkptr points to the latest version of the MOS and will
	 * allow us to read its contents.
	 */
	error = spa_ld_open_rootbp(spa);
	if (error != 0)
		return (error);

	return (0);
}

static int
spa_ld_checkpoint_rewind(spa_t *spa)
{
	uberblock_t checkpoint;
	int error = 0;

	ASSERT(MUTEX_HELD(&spa_namespace_lock));
	ASSERT(spa->spa_import_flags & ZFS_IMPORT_CHECKPOINT);

	error = zap_lookup(spa->spa_meta_objset, DMU_POOL_DIRECTORY_OBJECT,
	    DMU_POOL_ZPOOL_CHECKPOINT, sizeof (uint64_t),
	    sizeof (uberblock_t) / sizeof (uint64_t), &checkpoint);

	if (error != 0) {
		spa_load_failed(spa, "unable to retrieve checkpointed "
		    "uberblock from the MOS config [error=%d]", error);

		if (error == ENOENT)
			error = ZFS_ERR_NO_CHECKPOINT;

		return (error);
	}

	ASSERT3U(checkpoint.ub_txg, <, spa->spa_uberblock.ub_txg);
	ASSERT3U(checkpoint.ub_txg, ==, checkpoint.ub_checkpoint_txg);

	/*
	 * We need to update the txg and timestamp of the checkpointed
	 * uberblock to be higher than the latest one. This ensures that
	 * the checkpointed uberblock is selected if we were to close and
	 * reopen the pool right after we've written it in the vdev labels.
	 * (also see block comment in vdev_uberblock_compare)
	 */
	checkpoint.ub_txg = spa->spa_uberblock.ub_txg + 1;
	checkpoint.ub_timestamp = gethrestime_sec();

	/*
	 * Set current uberblock to be the checkpointed uberblock.
	 */
	spa->spa_uberblock = checkpoint;

	/*
	 * If we are doing a normal rewind, then the pool is open for
	 * writing and we sync the "updated" checkpointed uberblock to
	 * disk. Once this is done, we've basically rewound the whole
	 * pool and there is no way back.
	 *
	 * There are cases when we don't want to attempt and sync the
	 * checkpointed uberblock to disk because we are opening a
	 * pool as read-only. Specifically, verifying the checkpointed
	 * state with zdb, and importing the checkpointed state to get
	 * a "preview" of its content.
	 */
	if (spa_writeable(spa)) {
		vdev_t *rvd = spa->spa_root_vdev;

		spa_config_enter(spa, SCL_ALL, FTAG, RW_WRITER);
		vdev_t *svd[SPA_SYNC_MIN_VDEVS];
		int svdcount = 0;
		int children = rvd->vdev_children;
		int c0 = spa_get_random(children);

		for (int c = 0; c < children; c++) {
			vdev_t *vd = rvd->vdev_child[(c0 + c) % children];

			/* Stop when revisiting the first vdev */
			if (c > 0 && svd[0] == vd)
				break;

			if (vd->vdev_ms_array == 0 || vd->vdev_islog ||
			    !vdev_is_concrete(vd))
				continue;

			svd[svdcount++] = vd;
			if (svdcount == SPA_SYNC_MIN_VDEVS)
				break;
		}
		error = vdev_config_sync(svd, svdcount, spa->spa_first_txg);
		if (error == 0)
			spa->spa_last_synced_guid = rvd->vdev_guid;
		spa_config_exit(spa, SCL_ALL, FTAG);

		if (error != 0) {
			spa_load_failed(spa, "failed to write checkpointed "
			    "uberblock to the vdev labels [error=%d]", error);
			return (error);
		}
	}

	return (0);
}

static int
spa_ld_mos_with_trusted_config(spa_t *spa, spa_import_type_t type,
    boolean_t *update_config_cache)
{
	int error;

	/*
	 * Parse the config for pool, open and validate vdevs,
	 * select an uberblock, and use that uberblock to open
	 * the MOS.
	 */
	error = spa_ld_mos_init(spa, type);
	if (error != 0)
		return (error);

	/*
	 * Retrieve the trusted config stored in the MOS and use it to create
	 * a new, exact version of the vdev tree, then reopen all vdevs.
	 */
	error = spa_ld_trusted_config(spa, type, B_FALSE);
	if (error == EAGAIN) {
		if (update_config_cache != NULL)
			*update_config_cache = B_TRUE;

		/*
		 * Redo the loading process with the trusted config if it is
		 * too different from the untrusted config.
		 */
		spa_ld_prepare_for_reload(spa);
		spa_load_note(spa, "RELOADING");
		error = spa_ld_mos_init(spa, type);
		if (error != 0)
			return (error);

		error = spa_ld_trusted_config(spa, type, B_TRUE);
		if (error != 0)
			return (error);

	} else if (error != 0) {
		return (error);
	}

	return (0);
}

/*
 * Load an existing storage pool, using the config provided. This config
 * describes which vdevs are part of the pool and is later validated against
 * partial configs present in each vdev's label and an entire copy of the
 * config stored in the MOS.
 */
static int
spa_load_impl(spa_t *spa, spa_import_type_t type, char **ereport)
{
	int error = 0;
	boolean_t missing_feat_write = B_FALSE;
	boolean_t checkpoint_rewind =
	    (spa->spa_import_flags & ZFS_IMPORT_CHECKPOINT);
	boolean_t update_config_cache = B_FALSE;

	ASSERT(MUTEX_HELD(&spa_namespace_lock));
	ASSERT(spa->spa_config_source != SPA_CONFIG_SRC_NONE);

	spa_load_note(spa, "LOADING");

	error = spa_ld_mos_with_trusted_config(spa, type, &update_config_cache);
	if (error != 0)
		return (error);

	/*
	 * If we are rewinding to the checkpoint then we need to repeat
	 * everything we've done so far in this function but this time
	 * selecting the checkpointed uberblock and using that to open
	 * the MOS.
	 */
	if (checkpoint_rewind) {
		/*
		 * If we are rewinding to the checkpoint update config cache
		 * anyway.
		 */
		update_config_cache = B_TRUE;

		/*
		 * Extract the checkpointed uberblock from the current MOS
		 * and use this as the pool's uberblock from now on. If the
		 * pool is imported as writeable we also write the checkpoint
		 * uberblock to the labels, making the rewind permanent.
		 */
		error = spa_ld_checkpoint_rewind(spa);
		if (error != 0)
			return (error);

		/*
		 * Redo the loading process process again with the
		 * checkpointed uberblock.
		 */
		spa_ld_prepare_for_reload(spa);
		spa_load_note(spa, "LOADING checkpointed uberblock");
		error = spa_ld_mos_with_trusted_config(spa, type, NULL);
		if (error != 0)
			return (error);
	}

	/*
	 * Retrieve the checkpoint txg if the pool has a checkpoint.
	 */
	error = spa_ld_read_checkpoint_txg(spa);
	if (error != 0)
		return (error);

	/*
	 * Retrieve the mapping of indirect vdevs. Those vdevs were removed
	 * from the pool and their contents were re-mapped to other vdevs. Note
	 * that everything that we read before this step must have been
	 * rewritten on concrete vdevs after the last device removal was
	 * initiated. Otherwise we could be reading from indirect vdevs before
	 * we have loaded their mappings.
	 */
	error = spa_ld_open_indirect_vdev_metadata(spa);
	if (error != 0)
		return (error);

	/*
	 * Retrieve the full list of active features from the MOS and check if
	 * they are all supported.
	 */
	error = spa_ld_check_features(spa, &missing_feat_write);
	if (error != 0)
		return (error);

	/*
	 * Load several special directories from the MOS needed by the dsl_pool
	 * layer.
	 */
	error = spa_ld_load_special_directories(spa);
	if (error != 0)
		return (error);

	/*
	 * Retrieve pool properties from the MOS.
	 */
	error = spa_ld_get_props(spa);
	if (error != 0)
		return (error);

	/*
	 * Retrieve the list of auxiliary devices - cache devices and spares -
	 * and open them.
	 */
	error = spa_ld_open_aux_vdevs(spa, type);
	if (error != 0)
		return (error);

	/*
	 * Load the metadata for all vdevs. Also check if unopenable devices
	 * should be autoreplaced.
	 */
	error = spa_ld_load_vdev_metadata(spa);
	if (error != 0)
		return (error);

	error = spa_ld_load_dedup_tables(spa);
	if (error != 0)
		return (error);

	/*
	 * Verify the logs now to make sure we don't have any unexpected errors
	 * when we claim log blocks later.
	 */
	error = spa_ld_verify_logs(spa, type, ereport);
	if (error != 0)
		return (error);

	if (missing_feat_write) {
		ASSERT(spa->spa_load_state == SPA_LOAD_TRYIMPORT);

		/*
		 * At this point, we know that we can open the pool in
		 * read-only mode but not read-write mode. We now have enough
		 * information and can return to userland.
		 */
		return (spa_vdev_err(spa->spa_root_vdev, VDEV_AUX_UNSUP_FEAT,
		    ENOTSUP));
	}

	/*
	 * Traverse the last txgs to make sure the pool was left off in a safe
	 * state. When performing an extreme rewind, we verify the whole pool,
	 * which can take a very long time.
	 */
	error = spa_ld_verify_pool_data(spa);
	if (error != 0)
		return (error);

	/*
	 * Calculate the deflated space for the pool. This must be done before
	 * we write anything to the pool because we'd need to update the space
	 * accounting using the deflated sizes.
	 */
	spa_update_dspace(spa);

	/*
	 * We have now retrieved all the information we needed to open the
	 * pool. If we are importing the pool in read-write mode, a few
	 * additional steps must be performed to finish the import.
	 */
	if (spa_writeable(spa) && (spa->spa_load_state == SPA_LOAD_RECOVER ||
	    spa->spa_load_max_txg == UINT64_MAX)) {
		uint64_t config_cache_txg = spa->spa_config_txg;

		ASSERT(spa->spa_load_state != SPA_LOAD_TRYIMPORT);

		/*
		 * In case of a checkpoint rewind, log the original txg
		 * of the checkpointed uberblock.
		 */
		if (checkpoint_rewind) {
			spa_history_log_internal(spa, "checkpoint rewind",
			    NULL, "rewound state to txg=%llu",
			    (u_longlong_t)spa->spa_uberblock.ub_checkpoint_txg);
		}

		/*
		 * Traverse the ZIL and claim all blocks.
		 */
		spa_ld_claim_log_blocks(spa);

		/*
		 * Kick-off the syncing thread.
		 */
		spa->spa_sync_on = B_TRUE;
		txg_sync_start(spa->spa_dsl_pool);

		/*
		 * Wait for all claims to sync.  We sync up to the highest
		 * claimed log block birth time so that claimed log blocks
		 * don't appear to be from the future.  spa_claim_max_txg
		 * will have been set for us by ZIL traversal operations
		 * performed above.
		 */
		txg_wait_synced(spa->spa_dsl_pool, spa->spa_claim_max_txg);

		/*
		 * Check if we need to request an update of the config. On the
		 * next sync, we would update the config stored in vdev labels
		 * and the cachefile (by default /etc/zfs/zpool.cache).
		 */
		spa_ld_check_for_config_update(spa, config_cache_txg,
		    update_config_cache);

		/*
		 * Check all DTLs to see if anything needs resilvering.
		 */
		if (!dsl_scan_resilvering(spa->spa_dsl_pool) &&
		    vdev_resilver_needed(spa->spa_root_vdev, NULL, NULL))
			spa_async_request(spa, SPA_ASYNC_RESILVER);

		/*
		 * Log the fact that we booted up (so that we can detect if
		 * we rebooted in the middle of an operation).
		 */
		spa_history_log_version(spa, "open");

		/*
		 * Delete any inconsistent datasets.
		 */
		(void) dmu_objset_find(spa_name(spa),
		    dsl_destroy_inconsistent, NULL, DS_FIND_CHILDREN);

		/*
		 * Clean up any stale temporary dataset userrefs.
		 */
		dsl_pool_clean_tmp_userrefs(spa->spa_dsl_pool);

		spa_restart_removal(spa);

		spa_spawn_aux_threads(spa);

		spa_config_enter(spa, SCL_CONFIG, FTAG, RW_READER);
		vdev_initialize_restart(spa->spa_root_vdev);
		spa_config_exit(spa, SCL_CONFIG, FTAG);
	}

	spa_load_note(spa, "LOADED");

	return (0);
}

static int
spa_load_retry(spa_t *spa, spa_load_state_t state)
{
	int mode = spa->spa_mode;

	spa_unload(spa);
	spa_deactivate(spa);

	spa->spa_load_max_txg = spa->spa_uberblock.ub_txg - 1;

	spa_activate(spa, mode);
	spa_async_suspend(spa);

	spa_load_note(spa, "spa_load_retry: rewind, max txg: %llu",
	    (u_longlong_t)spa->spa_load_max_txg);

	return (spa_load(spa, state, SPA_IMPORT_EXISTING));
}

/*
 * If spa_load() fails this function will try loading prior txg's. If
 * 'state' is SPA_LOAD_RECOVER and one of these loads succeeds the pool
 * will be rewound to that txg. If 'state' is not SPA_LOAD_RECOVER this
 * function will not rewind the pool and will return the same error as
 * spa_load().
 */
static int
spa_load_best(spa_t *spa, spa_load_state_t state, uint64_t max_request,
    int rewind_flags)
{
	nvlist_t *loadinfo = NULL;
	nvlist_t *config = NULL;
	int load_error, rewind_error;
	uint64_t safe_rewind_txg;
	uint64_t min_txg;

	if (spa->spa_load_txg && state == SPA_LOAD_RECOVER) {
		spa->spa_load_max_txg = spa->spa_load_txg;
		spa_set_log_state(spa, SPA_LOG_CLEAR);
	} else {
		spa->spa_load_max_txg = max_request;
		if (max_request != UINT64_MAX)
			spa->spa_extreme_rewind = B_TRUE;
	}

	load_error = rewind_error = spa_load(spa, state, SPA_IMPORT_EXISTING);
	if (load_error == 0)
		return (0);
	if (load_error == ZFS_ERR_NO_CHECKPOINT) {
		/*
		 * When attempting checkpoint-rewind on a pool with no
		 * checkpoint, we should not attempt to load uberblocks
		 * from previous txgs when spa_load fails.
		 */
		ASSERT(spa->spa_import_flags & ZFS_IMPORT_CHECKPOINT);
		return (load_error);
	}

	if (spa->spa_root_vdev != NULL)
		config = spa_config_generate(spa, NULL, -1ULL, B_TRUE);

	spa->spa_last_ubsync_txg = spa->spa_uberblock.ub_txg;
	spa->spa_last_ubsync_txg_ts = spa->spa_uberblock.ub_timestamp;

	if (rewind_flags & ZPOOL_NEVER_REWIND) {
		nvlist_free(config);
		return (load_error);
	}

	if (state == SPA_LOAD_RECOVER) {
		/* Price of rolling back is discarding txgs, including log */
		spa_set_log_state(spa, SPA_LOG_CLEAR);
	} else {
		/*
		 * If we aren't rolling back save the load info from our first
		 * import attempt so that we can restore it after attempting
		 * to rewind.
		 */
		loadinfo = spa->spa_load_info;
		spa->spa_load_info = fnvlist_alloc();
	}

	spa->spa_load_max_txg = spa->spa_last_ubsync_txg;
	safe_rewind_txg = spa->spa_last_ubsync_txg - TXG_DEFER_SIZE;
	min_txg = (rewind_flags & ZPOOL_EXTREME_REWIND) ?
	    TXG_INITIAL : safe_rewind_txg;

	/*
	 * Continue as long as we're finding errors, we're still within
	 * the acceptable rewind range, and we're still finding uberblocks
	 */
	while (rewind_error && spa->spa_uberblock.ub_txg >= min_txg &&
	    spa->spa_uberblock.ub_txg <= spa->spa_load_max_txg) {
		if (spa->spa_load_max_txg < safe_rewind_txg)
			spa->spa_extreme_rewind = B_TRUE;
		rewind_error = spa_load_retry(spa, state);
	}

	spa->spa_extreme_rewind = B_FALSE;
	spa->spa_load_max_txg = UINT64_MAX;

	if (config && (rewind_error || state != SPA_LOAD_RECOVER))
		spa_config_set(spa, config);
	else
		nvlist_free(config);

	if (state == SPA_LOAD_RECOVER) {
		ASSERT3P(loadinfo, ==, NULL);
		return (rewind_error);
	} else {
		/* Store the rewind info as part of the initial load info */
		fnvlist_add_nvlist(loadinfo, ZPOOL_CONFIG_REWIND_INFO,
		    spa->spa_load_info);

		/* Restore the initial load info */
		fnvlist_free(spa->spa_load_info);
		spa->spa_load_info = loadinfo;

		return (load_error);
	}
}

/*
 * Pool Open/Import
 *
 * The import case is identical to an open except that the configuration is sent
 * down from userland, instead of grabbed from the configuration cache.  For the
 * case of an open, the pool configuration will exist in the
 * POOL_STATE_UNINITIALIZED state.
 *
 * The stats information (gen/count/ustats) is used to gather vdev statistics at
 * the same time open the pool, without having to keep around the spa_t in some
 * ambiguous state.
 */
static int
spa_open_common(const char *pool, spa_t **spapp, void *tag, nvlist_t *nvpolicy,
    nvlist_t **config)
{
	spa_t *spa;
	spa_load_state_t state = SPA_LOAD_OPEN;
	int error;
	int locked = B_FALSE;

	*spapp = NULL;

	/*
	 * As disgusting as this is, we need to support recursive calls to this
	 * function because dsl_dir_open() is called during spa_load(), and ends
	 * up calling spa_open() again.  The real fix is to figure out how to
	 * avoid dsl_dir_open() calling this in the first place.
	 */
	if (mutex_owner(&spa_namespace_lock) != curthread) {
		mutex_enter(&spa_namespace_lock);
		locked = B_TRUE;
	}

	if ((spa = spa_lookup(pool)) == NULL) {
		if (locked)
			mutex_exit(&spa_namespace_lock);
		return (SET_ERROR(ENOENT));
	}

	if (spa->spa_state == POOL_STATE_UNINITIALIZED) {
		zpool_load_policy_t policy;

		zpool_get_load_policy(nvpolicy ? nvpolicy : spa->spa_config,
		    &policy);
		if (policy.zlp_rewind & ZPOOL_DO_REWIND)
			state = SPA_LOAD_RECOVER;

		spa_activate(spa, spa_mode_global);

		if (state != SPA_LOAD_RECOVER)
			spa->spa_last_ubsync_txg = spa->spa_load_txg = 0;
		spa->spa_config_source = SPA_CONFIG_SRC_CACHEFILE;

		zfs_dbgmsg("spa_open_common: opening %s", pool);
		error = spa_load_best(spa, state, policy.zlp_txg,
		    policy.zlp_rewind);

		if (error == EBADF) {
			/*
			 * If vdev_validate() returns failure (indicated by
			 * EBADF), it indicates that one of the vdevs indicates
			 * that the pool has been exported or destroyed.  If
			 * this is the case, the config cache is out of sync and
			 * we should remove the pool from the namespace.
			 */
			spa_unload(spa);
			spa_deactivate(spa);
			spa_write_cachefile(spa, B_TRUE, B_TRUE);
			spa_remove(spa);
			if (locked)
				mutex_exit(&spa_namespace_lock);
			return (SET_ERROR(ENOENT));
		}

		if (error) {
			/*
			 * We can't open the pool, but we still have useful
			 * information: the state of each vdev after the
			 * attempted vdev_open().  Return this to the user.
			 */
			if (config != NULL && spa->spa_config) {
				VERIFY(nvlist_dup(spa->spa_config, config,
				    KM_SLEEP) == 0);
				VERIFY(nvlist_add_nvlist(*config,
				    ZPOOL_CONFIG_LOAD_INFO,
				    spa->spa_load_info) == 0);
			}
			spa_unload(spa);
			spa_deactivate(spa);
			spa->spa_last_open_failed = error;
			if (locked)
				mutex_exit(&spa_namespace_lock);
			*spapp = NULL;
			return (error);
		}
	}

	spa_open_ref(spa, tag);

	if (config != NULL)
		*config = spa_config_generate(spa, NULL, -1ULL, B_TRUE);

	/*
	 * If we've recovered the pool, pass back any information we
	 * gathered while doing the load.
	 */
	if (state == SPA_LOAD_RECOVER) {
		VERIFY(nvlist_add_nvlist(*config, ZPOOL_CONFIG_LOAD_INFO,
		    spa->spa_load_info) == 0);
	}

	if (locked) {
		spa->spa_last_open_failed = 0;
		spa->spa_last_ubsync_txg = 0;
		spa->spa_load_txg = 0;
		mutex_exit(&spa_namespace_lock);
	}

	*spapp = spa;

	return (0);
}

int
spa_open_rewind(const char *name, spa_t **spapp, void *tag, nvlist_t *policy,
    nvlist_t **config)
{
	return (spa_open_common(name, spapp, tag, policy, config));
}

int
spa_open(const char *name, spa_t **spapp, void *tag)
{
	return (spa_open_common(name, spapp, tag, NULL, NULL));
}

/*
 * Lookup the given spa_t, incrementing the inject count in the process,
 * preventing it from being exported or destroyed.
 */
spa_t *
spa_inject_addref(char *name)
{
	spa_t *spa;

	mutex_enter(&spa_namespace_lock);
	if ((spa = spa_lookup(name)) == NULL) {
		mutex_exit(&spa_namespace_lock);
		return (NULL);
	}
	spa->spa_inject_ref++;
	mutex_exit(&spa_namespace_lock);

	return (spa);
}

void
spa_inject_delref(spa_t *spa)
{
	mutex_enter(&spa_namespace_lock);
	spa->spa_inject_ref--;
	mutex_exit(&spa_namespace_lock);
}

/*
 * Add spares device information to the nvlist.
 */
static void
spa_add_spares(spa_t *spa, nvlist_t *config)
{
	nvlist_t **spares;
	uint_t i, nspares;
	nvlist_t *nvroot;
	uint64_t guid;
	vdev_stat_t *vs;
	uint_t vsc;
	uint64_t pool;

	ASSERT(spa_config_held(spa, SCL_CONFIG, RW_READER));

	if (spa->spa_spares.sav_count == 0)
		return;

	VERIFY(nvlist_lookup_nvlist(config,
	    ZPOOL_CONFIG_VDEV_TREE, &nvroot) == 0);
	VERIFY(nvlist_lookup_nvlist_array(spa->spa_spares.sav_config,
	    ZPOOL_CONFIG_SPARES, &spares, &nspares) == 0);
	if (nspares != 0) {
		VERIFY(nvlist_add_nvlist_array(nvroot,
		    ZPOOL_CONFIG_SPARES, spares, nspares) == 0);
		VERIFY(nvlist_lookup_nvlist_array(nvroot,
		    ZPOOL_CONFIG_SPARES, &spares, &nspares) == 0);

		/*
		 * Go through and find any spares which have since been
		 * repurposed as an active spare.  If this is the case, update
		 * their status appropriately.
		 */
		for (i = 0; i < nspares; i++) {
			VERIFY(nvlist_lookup_uint64(spares[i],
			    ZPOOL_CONFIG_GUID, &guid) == 0);
			if (spa_spare_exists(guid, &pool, NULL) &&
			    pool != 0ULL) {
				VERIFY(nvlist_lookup_uint64_array(
				    spares[i], ZPOOL_CONFIG_VDEV_STATS,
				    (uint64_t **)&vs, &vsc) == 0);
				vs->vs_state = VDEV_STATE_CANT_OPEN;
				vs->vs_aux = VDEV_AUX_SPARED;
			}
		}
	}
}

/*
 * Add l2cache device information to the nvlist, including vdev stats.
 */
static void
spa_add_l2cache(spa_t *spa, nvlist_t *config)
{
	nvlist_t **l2cache;
	uint_t i, j, nl2cache;
	nvlist_t *nvroot;
	uint64_t guid;
	vdev_t *vd;
	vdev_stat_t *vs;
	uint_t vsc;

	ASSERT(spa_config_held(spa, SCL_CONFIG, RW_READER));

	if (spa->spa_l2cache.sav_count == 0)
		return;

	VERIFY(nvlist_lookup_nvlist(config,
	    ZPOOL_CONFIG_VDEV_TREE, &nvroot) == 0);
	VERIFY(nvlist_lookup_nvlist_array(spa->spa_l2cache.sav_config,
	    ZPOOL_CONFIG_L2CACHE, &l2cache, &nl2cache) == 0);
	if (nl2cache != 0) {
		VERIFY(nvlist_add_nvlist_array(nvroot,
		    ZPOOL_CONFIG_L2CACHE, l2cache, nl2cache) == 0);
		VERIFY(nvlist_lookup_nvlist_array(nvroot,
		    ZPOOL_CONFIG_L2CACHE, &l2cache, &nl2cache) == 0);

		/*
		 * Update level 2 cache device stats.
		 */

		for (i = 0; i < nl2cache; i++) {
			VERIFY(nvlist_lookup_uint64(l2cache[i],
			    ZPOOL_CONFIG_GUID, &guid) == 0);

			vd = NULL;
			for (j = 0; j < spa->spa_l2cache.sav_count; j++) {
				if (guid ==
				    spa->spa_l2cache.sav_vdevs[j]->vdev_guid) {
					vd = spa->spa_l2cache.sav_vdevs[j];
					break;
				}
			}
			ASSERT(vd != NULL);

			VERIFY(nvlist_lookup_uint64_array(l2cache[i],
			    ZPOOL_CONFIG_VDEV_STATS, (uint64_t **)&vs, &vsc)
			    == 0);
			vdev_get_stats(vd, vs);
		}
	}
}

static void
spa_add_feature_stats(spa_t *spa, nvlist_t *config)
{
	nvlist_t *features;
	zap_cursor_t zc;
	zap_attribute_t za;

	ASSERT(spa_config_held(spa, SCL_CONFIG, RW_READER));
	VERIFY(nvlist_alloc(&features, NV_UNIQUE_NAME, KM_SLEEP) == 0);

	if (spa->spa_feat_for_read_obj != 0) {
		for (zap_cursor_init(&zc, spa->spa_meta_objset,
		    spa->spa_feat_for_read_obj);
		    zap_cursor_retrieve(&zc, &za) == 0;
		    zap_cursor_advance(&zc)) {
			ASSERT(za.za_integer_length == sizeof (uint64_t) &&
			    za.za_num_integers == 1);
			VERIFY3U(0, ==, nvlist_add_uint64(features, za.za_name,
			    za.za_first_integer));
		}
		zap_cursor_fini(&zc);
	}

	if (spa->spa_feat_for_write_obj != 0) {
		for (zap_cursor_init(&zc, spa->spa_meta_objset,
		    spa->spa_feat_for_write_obj);
		    zap_cursor_retrieve(&zc, &za) == 0;
		    zap_cursor_advance(&zc)) {
			ASSERT(za.za_integer_length == sizeof (uint64_t) &&
			    za.za_num_integers == 1);
			VERIFY3U(0, ==, nvlist_add_uint64(features, za.za_name,
			    za.za_first_integer));
		}
		zap_cursor_fini(&zc);
	}

	VERIFY(nvlist_add_nvlist(config, ZPOOL_CONFIG_FEATURE_STATS,
	    features) == 0);
	nvlist_free(features);
}

int
spa_get_stats(const char *name, nvlist_t **config,
    char *altroot, size_t buflen)
{
	int error;
	spa_t *spa;

	*config = NULL;
	error = spa_open_common(name, &spa, FTAG, NULL, config);

	if (spa != NULL) {
		/*
		 * This still leaves a window of inconsistency where the spares
		 * or l2cache devices could change and the config would be
		 * self-inconsistent.
		 */
		spa_config_enter(spa, SCL_CONFIG, FTAG, RW_READER);

		if (*config != NULL) {
			uint64_t loadtimes[2];

			loadtimes[0] = spa->spa_loaded_ts.tv_sec;
			loadtimes[1] = spa->spa_loaded_ts.tv_nsec;
			VERIFY(nvlist_add_uint64_array(*config,
			    ZPOOL_CONFIG_LOADED_TIME, loadtimes, 2) == 0);

			VERIFY(nvlist_add_uint64(*config,
			    ZPOOL_CONFIG_ERRCOUNT,
			    spa_get_errlog_size(spa)) == 0);

			if (spa_suspended(spa))
				VERIFY(nvlist_add_uint64(*config,
				    ZPOOL_CONFIG_SUSPENDED,
				    spa->spa_failmode) == 0);

			spa_add_spares(spa, *config);
			spa_add_l2cache(spa, *config);
			spa_add_feature_stats(spa, *config);
		}
	}

	/*
	 * We want to get the alternate root even for faulted pools, so we cheat
	 * and call spa_lookup() directly.
	 */
	if (altroot) {
		if (spa == NULL) {
			mutex_enter(&spa_namespace_lock);
			spa = spa_lookup(name);
			if (spa)
				spa_altroot(spa, altroot, buflen);
			else
				altroot[0] = '\0';
			spa = NULL;
			mutex_exit(&spa_namespace_lock);
		} else {
			spa_altroot(spa, altroot, buflen);
		}
	}

	if (spa != NULL) {
		spa_config_exit(spa, SCL_CONFIG, FTAG);
		spa_close(spa, FTAG);
	}

	return (error);
}

/*
 * Validate that the auxiliary device array is well formed.  We must have an
 * array of nvlists, each which describes a valid leaf vdev.  If this is an
 * import (mode is VDEV_ALLOC_SPARE), then we allow corrupted spares to be
 * specified, as long as they are well-formed.
 */
static int
spa_validate_aux_devs(spa_t *spa, nvlist_t *nvroot, uint64_t crtxg, int mode,
    spa_aux_vdev_t *sav, const char *config, uint64_t version,
    vdev_labeltype_t label)
{
	nvlist_t **dev;
	uint_t i, ndev;
	vdev_t *vd;
	int error;

	ASSERT(spa_config_held(spa, SCL_ALL, RW_WRITER) == SCL_ALL);

	/*
	 * It's acceptable to have no devs specified.
	 */
	if (nvlist_lookup_nvlist_array(nvroot, config, &dev, &ndev) != 0)
		return (0);

	if (ndev == 0)
		return (SET_ERROR(EINVAL));

	/*
	 * Make sure the pool is formatted with a version that supports this
	 * device type.
	 */
	if (spa_version(spa) < version)
		return (SET_ERROR(ENOTSUP));

	/*
	 * Set the pending device list so we correctly handle device in-use
	 * checking.
	 */
	sav->sav_pending = dev;
	sav->sav_npending = ndev;

	for (i = 0; i < ndev; i++) {
		if ((error = spa_config_parse(spa, &vd, dev[i], NULL, 0,
		    mode)) != 0)
			goto out;

		if (!vd->vdev_ops->vdev_op_leaf) {
			vdev_free(vd);
			error = SET_ERROR(EINVAL);
			goto out;
		}

		/*
		 * The L2ARC currently only supports disk devices in
		 * kernel context.  For user-level testing, we allow it.
		 */
#ifdef _KERNEL
		if ((strcmp(config, ZPOOL_CONFIG_L2CACHE) == 0) &&
		    strcmp(vd->vdev_ops->vdev_op_type, VDEV_TYPE_DISK) != 0) {
			error = SET_ERROR(ENOTBLK);
			vdev_free(vd);
			goto out;
		}
#endif
		vd->vdev_top = vd;

		if ((error = vdev_open(vd)) == 0 &&
		    (error = vdev_label_init(vd, crtxg, label)) == 0) {
			VERIFY(nvlist_add_uint64(dev[i], ZPOOL_CONFIG_GUID,
			    vd->vdev_guid) == 0);
		}

		vdev_free(vd);

		if (error &&
		    (mode != VDEV_ALLOC_SPARE && mode != VDEV_ALLOC_L2CACHE))
			goto out;
		else
			error = 0;
	}

out:
	sav->sav_pending = NULL;
	sav->sav_npending = 0;
	return (error);
}

static int
spa_validate_aux(spa_t *spa, nvlist_t *nvroot, uint64_t crtxg, int mode)
{
	int error;

	ASSERT(spa_config_held(spa, SCL_ALL, RW_WRITER) == SCL_ALL);

	if ((error = spa_validate_aux_devs(spa, nvroot, crtxg, mode,
	    &spa->spa_spares, ZPOOL_CONFIG_SPARES, SPA_VERSION_SPARES,
	    VDEV_LABEL_SPARE)) != 0) {
		return (error);
	}

	return (spa_validate_aux_devs(spa, nvroot, crtxg, mode,
	    &spa->spa_l2cache, ZPOOL_CONFIG_L2CACHE, SPA_VERSION_L2CACHE,
	    VDEV_LABEL_L2CACHE));
}

static void
spa_set_aux_vdevs(spa_aux_vdev_t *sav, nvlist_t **devs, int ndevs,
    const char *config)
{
	int i;

	if (sav->sav_config != NULL) {
		nvlist_t **olddevs;
		uint_t oldndevs;
		nvlist_t **newdevs;

		/*
		 * Generate new dev list by concatentating with the
		 * current dev list.
		 */
		VERIFY(nvlist_lookup_nvlist_array(sav->sav_config, config,
		    &olddevs, &oldndevs) == 0);

		newdevs = kmem_alloc(sizeof (void *) *
		    (ndevs + oldndevs), KM_SLEEP);
		for (i = 0; i < oldndevs; i++)
			VERIFY(nvlist_dup(olddevs[i], &newdevs[i],
			    KM_SLEEP) == 0);
		for (i = 0; i < ndevs; i++)
			VERIFY(nvlist_dup(devs[i], &newdevs[i + oldndevs],
			    KM_SLEEP) == 0);

		VERIFY(nvlist_remove(sav->sav_config, config,
		    DATA_TYPE_NVLIST_ARRAY) == 0);

		VERIFY(nvlist_add_nvlist_array(sav->sav_config,
		    config, newdevs, ndevs + oldndevs) == 0);
		for (i = 0; i < oldndevs + ndevs; i++)
			nvlist_free(newdevs[i]);
		kmem_free(newdevs, (oldndevs + ndevs) * sizeof (void *));
	} else {
		/*
		 * Generate a new dev list.
		 */
		VERIFY(nvlist_alloc(&sav->sav_config, NV_UNIQUE_NAME,
		    KM_SLEEP) == 0);
		VERIFY(nvlist_add_nvlist_array(sav->sav_config, config,
		    devs, ndevs) == 0);
	}
}

/*
 * Stop and drop level 2 ARC devices
 */
void
spa_l2cache_drop(spa_t *spa)
{
	vdev_t *vd;
	int i;
	spa_aux_vdev_t *sav = &spa->spa_l2cache;

	for (i = 0; i < sav->sav_count; i++) {
		uint64_t pool;

		vd = sav->sav_vdevs[i];
		ASSERT(vd != NULL);

		if (spa_l2cache_exists(vd->vdev_guid, &pool) &&
		    pool != 0ULL && l2arc_vdev_present(vd))
			l2arc_remove_vdev(vd);
	}
}

/*
 * Pool Creation
 */
int
spa_create(const char *pool, nvlist_t *nvroot, nvlist_t *props,
    nvlist_t *zplprops)
{
	spa_t *spa;
	char *altroot = NULL;
	vdev_t *rvd;
	dsl_pool_t *dp;
	dmu_tx_t *tx;
	int error = 0;
	uint64_t txg = TXG_INITIAL;
	nvlist_t **spares, **l2cache;
	uint_t nspares, nl2cache;
	uint64_t version, obj;
	boolean_t has_features;

	/*
	 * If this pool already exists, return failure.
	 */
	mutex_enter(&spa_namespace_lock);
	if (spa_lookup(pool) != NULL) {
		mutex_exit(&spa_namespace_lock);
		return (SET_ERROR(EEXIST));
	}

	/*
	 * Allocate a new spa_t structure.
	 */
	(void) nvlist_lookup_string(props,
	    zpool_prop_to_name(ZPOOL_PROP_ALTROOT), &altroot);
	spa = spa_add(pool, NULL, altroot);
	spa_activate(spa, spa_mode_global);

	if (props && (error = spa_prop_validate(spa, props))) {
		spa_deactivate(spa);
		spa_remove(spa);
		mutex_exit(&spa_namespace_lock);
		return (error);
	}

	has_features = B_FALSE;
	for (nvpair_t *elem = nvlist_next_nvpair(props, NULL);
	    elem != NULL; elem = nvlist_next_nvpair(props, elem)) {
		if (zpool_prop_feature(nvpair_name(elem)))
			has_features = B_TRUE;
	}

	if (has_features || nvlist_lookup_uint64(props,
	    zpool_prop_to_name(ZPOOL_PROP_VERSION), &version) != 0) {
		version = SPA_VERSION;
	}
	ASSERT(SPA_VERSION_IS_SUPPORTED(version));

	spa->spa_first_txg = txg;
	spa->spa_uberblock.ub_txg = txg - 1;
	spa->spa_uberblock.ub_version = version;
	spa->spa_ubsync = spa->spa_uberblock;
	spa->spa_load_state = SPA_LOAD_CREATE;
	spa->spa_removing_phys.sr_state = DSS_NONE;
	spa->spa_removing_phys.sr_removing_vdev = -1;
	spa->spa_removing_phys.sr_prev_indirect_vdev = -1;

	/*
	 * Create "The Godfather" zio to hold all async IOs
	 */
	spa->spa_async_zio_root = kmem_alloc(max_ncpus * sizeof (void *),
	    KM_SLEEP);
	for (int i = 0; i < max_ncpus; i++) {
		spa->spa_async_zio_root[i] = zio_root(spa, NULL, NULL,
		    ZIO_FLAG_CANFAIL | ZIO_FLAG_SPECULATIVE |
		    ZIO_FLAG_GODFATHER);
	}

	/*
	 * Create the root vdev.
	 */
	spa_config_enter(spa, SCL_ALL, FTAG, RW_WRITER);

	error = spa_config_parse(spa, &rvd, nvroot, NULL, 0, VDEV_ALLOC_ADD);

	ASSERT(error != 0 || rvd != NULL);
	ASSERT(error != 0 || spa->spa_root_vdev == rvd);

	if (error == 0 && !zfs_allocatable_devs(nvroot))
		error = SET_ERROR(EINVAL);

	if (error == 0 &&
	    (error = vdev_create(rvd, txg, B_FALSE)) == 0 &&
	    (error = spa_validate_aux(spa, nvroot, txg,
	    VDEV_ALLOC_ADD)) == 0) {
		for (int c = 0; c < rvd->vdev_children; c++) {
			vdev_metaslab_set_size(rvd->vdev_child[c]);
			vdev_expand(rvd->vdev_child[c], txg);
		}
	}

	spa_config_exit(spa, SCL_ALL, FTAG);

	if (error != 0) {
		spa_unload(spa);
		spa_deactivate(spa);
		spa_remove(spa);
		mutex_exit(&spa_namespace_lock);
		return (error);
	}

	/*
	 * Get the list of spares, if specified.
	 */
	if (nvlist_lookup_nvlist_array(nvroot, ZPOOL_CONFIG_SPARES,
	    &spares, &nspares) == 0) {
		VERIFY(nvlist_alloc(&spa->spa_spares.sav_config, NV_UNIQUE_NAME,
		    KM_SLEEP) == 0);
		VERIFY(nvlist_add_nvlist_array(spa->spa_spares.sav_config,
		    ZPOOL_CONFIG_SPARES, spares, nspares) == 0);
		spa_config_enter(spa, SCL_ALL, FTAG, RW_WRITER);
		spa_load_spares(spa);
		spa_config_exit(spa, SCL_ALL, FTAG);
		spa->spa_spares.sav_sync = B_TRUE;
	}

	/*
	 * Get the list of level 2 cache devices, if specified.
	 */
	if (nvlist_lookup_nvlist_array(nvroot, ZPOOL_CONFIG_L2CACHE,
	    &l2cache, &nl2cache) == 0) {
		VERIFY(nvlist_alloc(&spa->spa_l2cache.sav_config,
		    NV_UNIQUE_NAME, KM_SLEEP) == 0);
		VERIFY(nvlist_add_nvlist_array(spa->spa_l2cache.sav_config,
		    ZPOOL_CONFIG_L2CACHE, l2cache, nl2cache) == 0);
		spa_config_enter(spa, SCL_ALL, FTAG, RW_WRITER);
		spa_load_l2cache(spa);
		spa_config_exit(spa, SCL_ALL, FTAG);
		spa->spa_l2cache.sav_sync = B_TRUE;
	}

	spa->spa_is_initializing = B_TRUE;
	spa->spa_dsl_pool = dp = dsl_pool_create(spa, zplprops, txg);
	spa->spa_meta_objset = dp->dp_meta_objset;
	spa->spa_is_initializing = B_FALSE;

	/*
	 * Create DDTs (dedup tables).
	 */
	ddt_create(spa);

	spa_update_dspace(spa);

	tx = dmu_tx_create_assigned(dp, txg);

	/*
	 * Create the pool config object.
	 */
	spa->spa_config_object = dmu_object_alloc(spa->spa_meta_objset,
	    DMU_OT_PACKED_NVLIST, SPA_CONFIG_BLOCKSIZE,
	    DMU_OT_PACKED_NVLIST_SIZE, sizeof (uint64_t), tx);

	if (zap_add(spa->spa_meta_objset,
	    DMU_POOL_DIRECTORY_OBJECT, DMU_POOL_CONFIG,
	    sizeof (uint64_t), 1, &spa->spa_config_object, tx) != 0) {
		cmn_err(CE_PANIC, "failed to add pool config");
	}

	if (spa_version(spa) >= SPA_VERSION_FEATURES)
		spa_feature_create_zap_objects(spa, tx);

	if (zap_add(spa->spa_meta_objset,
	    DMU_POOL_DIRECTORY_OBJECT, DMU_POOL_CREATION_VERSION,
	    sizeof (uint64_t), 1, &version, tx) != 0) {
		cmn_err(CE_PANIC, "failed to add pool version");
	}

	/* Newly created pools with the right version are always deflated. */
	if (version >= SPA_VERSION_RAIDZ_DEFLATE) {
		spa->spa_deflate = TRUE;
		if (zap_add(spa->spa_meta_objset,
		    DMU_POOL_DIRECTORY_OBJECT, DMU_POOL_DEFLATE,
		    sizeof (uint64_t), 1, &spa->spa_deflate, tx) != 0) {
			cmn_err(CE_PANIC, "failed to add deflate");
		}
	}

	/*
	 * Create the deferred-free bpobj.  Turn off compression
	 * because sync-to-convergence takes longer if the blocksize
	 * keeps changing.
	 */
	obj = bpobj_alloc(spa->spa_meta_objset, 1 << 14, tx);
	dmu_object_set_compress(spa->spa_meta_objset, obj,
	    ZIO_COMPRESS_OFF, tx);
	if (zap_add(spa->spa_meta_objset,
	    DMU_POOL_DIRECTORY_OBJECT, DMU_POOL_SYNC_BPOBJ,
	    sizeof (uint64_t), 1, &obj, tx) != 0) {
		cmn_err(CE_PANIC, "failed to add bpobj");
	}
	VERIFY3U(0, ==, bpobj_open(&spa->spa_deferred_bpobj,
	    spa->spa_meta_objset, obj));

	/*
	 * Create the pool's history object.
	 */
	if (version >= SPA_VERSION_ZPOOL_HISTORY)
		spa_history_create_obj(spa, tx);

	/*
	 * Generate some random noise for salted checksums to operate on.
	 */
	(void) random_get_pseudo_bytes(spa->spa_cksum_salt.zcs_bytes,
	    sizeof (spa->spa_cksum_salt.zcs_bytes));

	/*
	 * Set pool properties.
	 */
	spa->spa_bootfs = zpool_prop_default_numeric(ZPOOL_PROP_BOOTFS);
	spa->spa_delegation = zpool_prop_default_numeric(ZPOOL_PROP_DELEGATION);
	spa->spa_failmode = zpool_prop_default_numeric(ZPOOL_PROP_FAILUREMODE);
	spa->spa_autoexpand = zpool_prop_default_numeric(ZPOOL_PROP_AUTOEXPAND);

	if (props != NULL) {
		spa_configfile_set(spa, props, B_FALSE);
		spa_sync_props(props, tx);
	}

	dmu_tx_commit(tx);

	spa->spa_sync_on = B_TRUE;
	txg_sync_start(spa->spa_dsl_pool);

	/*
	 * We explicitly wait for the first transaction to complete so that our
	 * bean counters are appropriately updated.
	 */
	txg_wait_synced(spa->spa_dsl_pool, txg);

<<<<<<< HEAD
	spa_spawn_aux_threads(spa);

	spa_write_cachefile(spa, B_FALSE, B_TRUE);
	spa_event_notify(spa, NULL, ESC_ZFS_POOL_CREATE);
=======
	spa_config_sync(spa, B_FALSE, B_TRUE);
	spa_event_notify(spa, NULL, NULL, ESC_ZFS_POOL_CREATE);
>>>>>>> ce1577b0

	spa_history_log_version(spa, "create");

	/*
	 * Don't count references from objsets that are already closed
	 * and are making their way through the eviction process.
	 */
	spa_evicting_os_wait(spa);
	spa->spa_minref = refcount_count(&spa->spa_refcount);
	spa->spa_load_state = SPA_LOAD_NONE;

	mutex_exit(&spa_namespace_lock);

	return (0);
}

#ifdef _KERNEL
/*
 * Get the root pool information from the root disk, then import the root pool
 * during the system boot up time.
 */
extern int vdev_disk_read_rootlabel(char *, char *, nvlist_t **);

static nvlist_t *
spa_generate_rootconf(char *devpath, char *devid, uint64_t *guid)
{
	nvlist_t *config;
	nvlist_t *nvtop, *nvroot;
	uint64_t pgid;

	if (vdev_disk_read_rootlabel(devpath, devid, &config) != 0)
		return (NULL);

	/*
	 * Add this top-level vdev to the child array.
	 */
	VERIFY(nvlist_lookup_nvlist(config, ZPOOL_CONFIG_VDEV_TREE,
	    &nvtop) == 0);
	VERIFY(nvlist_lookup_uint64(config, ZPOOL_CONFIG_POOL_GUID,
	    &pgid) == 0);
	VERIFY(nvlist_lookup_uint64(config, ZPOOL_CONFIG_GUID, guid) == 0);

	/*
	 * Put this pool's top-level vdevs into a root vdev.
	 */
	VERIFY(nvlist_alloc(&nvroot, NV_UNIQUE_NAME, KM_SLEEP) == 0);
	VERIFY(nvlist_add_string(nvroot, ZPOOL_CONFIG_TYPE,
	    VDEV_TYPE_ROOT) == 0);
	VERIFY(nvlist_add_uint64(nvroot, ZPOOL_CONFIG_ID, 0ULL) == 0);
	VERIFY(nvlist_add_uint64(nvroot, ZPOOL_CONFIG_GUID, pgid) == 0);
	VERIFY(nvlist_add_nvlist_array(nvroot, ZPOOL_CONFIG_CHILDREN,
	    &nvtop, 1) == 0);

	/*
	 * Replace the existing vdev_tree with the new root vdev in
	 * this pool's configuration (remove the old, add the new).
	 */
	VERIFY(nvlist_add_nvlist(config, ZPOOL_CONFIG_VDEV_TREE, nvroot) == 0);
	nvlist_free(nvroot);
	return (config);
}

/*
 * Walk the vdev tree and see if we can find a device with "better"
 * configuration. A configuration is "better" if the label on that
 * device has a more recent txg.
 */
static void
spa_alt_rootvdev(vdev_t *vd, vdev_t **avd, uint64_t *txg)
{
	for (int c = 0; c < vd->vdev_children; c++)
		spa_alt_rootvdev(vd->vdev_child[c], avd, txg);

	if (vd->vdev_ops->vdev_op_leaf) {
		nvlist_t *label;
		uint64_t label_txg;

		if (vdev_disk_read_rootlabel(vd->vdev_physpath, vd->vdev_devid,
		    &label) != 0)
			return;

		VERIFY(nvlist_lookup_uint64(label, ZPOOL_CONFIG_POOL_TXG,
		    &label_txg) == 0);

		/*
		 * Do we have a better boot device?
		 */
		if (label_txg > *txg) {
			*txg = label_txg;
			*avd = vd;
		}
		nvlist_free(label);
	}
}

/*
 * Import a root pool.
 *
 * For x86. devpath_list will consist of devid and/or physpath name of
 * the vdev (e.g. "id1,sd@SSEAGATE..." or "/pci@1f,0/ide@d/disk@0,0:a").
 * The GRUB "findroot" command will return the vdev we should boot.
 *
 * For Sparc, devpath_list consists the physpath name of the booting device
 * no matter the rootpool is a single device pool or a mirrored pool.
 * e.g.
 *	"/pci@1f,0/ide@d/disk@0,0:a"
 */
int
spa_import_rootpool(char *devpath, char *devid)
{
	spa_t *spa;
	vdev_t *rvd, *bvd, *avd = NULL;
	nvlist_t *config, *nvtop;
	uint64_t guid, txg;
	char *pname;
	int error;

	/*
	 * Read the label from the boot device and generate a configuration.
	 */
	config = spa_generate_rootconf(devpath, devid, &guid);
#if defined(_OBP) && defined(_KERNEL)
	if (config == NULL) {
		if (strstr(devpath, "/iscsi/ssd") != NULL) {
			/* iscsi boot */
			get_iscsi_bootpath_phy(devpath);
			config = spa_generate_rootconf(devpath, devid, &guid);
		}
	}
#endif
	if (config == NULL) {
		cmn_err(CE_NOTE, "Cannot read the pool label from '%s'",
		    devpath);
		return (SET_ERROR(EIO));
	}

	VERIFY(nvlist_lookup_string(config, ZPOOL_CONFIG_POOL_NAME,
	    &pname) == 0);
	VERIFY(nvlist_lookup_uint64(config, ZPOOL_CONFIG_POOL_TXG, &txg) == 0);

	mutex_enter(&spa_namespace_lock);
	if ((spa = spa_lookup(pname)) != NULL) {
		/*
		 * Remove the existing root pool from the namespace so that we
		 * can replace it with the correct config we just read in.
		 */
		spa_remove(spa);
	}

	spa = spa_add(pname, config, NULL);
	spa->spa_is_root = B_TRUE;
	spa->spa_import_flags = ZFS_IMPORT_VERBATIM;

	/*
	 * Build up a vdev tree based on the boot device's label config.
	 */
	VERIFY(nvlist_lookup_nvlist(config, ZPOOL_CONFIG_VDEV_TREE,
	    &nvtop) == 0);
	spa_config_enter(spa, SCL_ALL, FTAG, RW_WRITER);
	error = spa_config_parse(spa, &rvd, nvtop, NULL, 0,
	    VDEV_ALLOC_ROOTPOOL);
	spa_config_exit(spa, SCL_ALL, FTAG);
	if (error) {
		mutex_exit(&spa_namespace_lock);
		nvlist_free(config);
		cmn_err(CE_NOTE, "Can not parse the config for pool '%s'",
		    pname);
		return (error);
	}

	/*
	 * Get the boot vdev.
	 */
	if ((bvd = vdev_lookup_by_guid(rvd, guid)) == NULL) {
		cmn_err(CE_NOTE, "Can not find the boot vdev for guid %llu",
		    (u_longlong_t)guid);
		error = SET_ERROR(ENOENT);
		goto out;
	}

	/*
	 * Determine if there is a better boot device.
	 */
	avd = bvd;
	spa_alt_rootvdev(rvd, &avd, &txg);
	if (avd != bvd) {
		cmn_err(CE_NOTE, "The boot device is 'degraded'. Please "
		    "try booting from '%s'", avd->vdev_path);
		error = SET_ERROR(EINVAL);
		goto out;
	}

	/*
	 * If the boot device is part of a spare vdev then ensure that
	 * we're booting off the active spare.
	 */
	if (bvd->vdev_parent->vdev_ops == &vdev_spare_ops &&
	    !bvd->vdev_isspare) {
		cmn_err(CE_NOTE, "The boot device is currently spared. Please "
		    "try booting from '%s'",
		    bvd->vdev_parent->
		    vdev_child[bvd->vdev_parent->vdev_children - 1]->vdev_path);
		error = SET_ERROR(EINVAL);
		goto out;
	}

	error = 0;
out:
	spa_config_enter(spa, SCL_ALL, FTAG, RW_WRITER);
	vdev_free(rvd);
	spa_config_exit(spa, SCL_ALL, FTAG);
	mutex_exit(&spa_namespace_lock);

	nvlist_free(config);
	return (error);
}

#endif

/*
 * Import a non-root pool into the system.
 */
int
spa_import(const char *pool, nvlist_t *config, nvlist_t *props, uint64_t flags)
{
	spa_t *spa;
	char *altroot = NULL;
	spa_load_state_t state = SPA_LOAD_IMPORT;
	zpool_load_policy_t policy;
	uint64_t mode = spa_mode_global;
	uint64_t readonly = B_FALSE;
	int error;
	nvlist_t *nvroot;
	nvlist_t **spares, **l2cache;
	uint_t nspares, nl2cache;

	/*
	 * If a pool with this name exists, return failure.
	 */
	mutex_enter(&spa_namespace_lock);
	if (spa_lookup(pool) != NULL) {
		mutex_exit(&spa_namespace_lock);
		return (SET_ERROR(EEXIST));
	}

	/*
	 * Create and initialize the spa structure.
	 */
	(void) nvlist_lookup_string(props,
	    zpool_prop_to_name(ZPOOL_PROP_ALTROOT), &altroot);
	(void) nvlist_lookup_uint64(props,
	    zpool_prop_to_name(ZPOOL_PROP_READONLY), &readonly);
	if (readonly)
		mode = FREAD;
	spa = spa_add(pool, config, altroot);
	spa->spa_import_flags = flags;

	/*
	 * Verbatim import - Take a pool and insert it into the namespace
	 * as if it had been loaded at boot.
	 */
	if (spa->spa_import_flags & ZFS_IMPORT_VERBATIM) {
		if (props != NULL)
			spa_configfile_set(spa, props, B_FALSE);

<<<<<<< HEAD
		spa_write_cachefile(spa, B_FALSE, B_TRUE);
		zfs_dbgmsg("spa_import: verbatim import of %s", pool);
		spa_event_notify(spa, NULL, ESC_ZFS_POOL_IMPORT);
=======
		spa_config_sync(spa, B_FALSE, B_TRUE);
		spa_event_notify(spa, NULL, NULL, ESC_ZFS_POOL_IMPORT);
>>>>>>> ce1577b0

		mutex_exit(&spa_namespace_lock);
		return (0);
	}

	spa_activate(spa, mode);

	/*
	 * Don't start async tasks until we know everything is healthy.
	 */
	spa_async_suspend(spa);

	zpool_get_load_policy(config, &policy);
	if (policy.zlp_rewind & ZPOOL_DO_REWIND)
		state = SPA_LOAD_RECOVER;

	spa->spa_config_source = SPA_CONFIG_SRC_TRYIMPORT;

	if (state != SPA_LOAD_RECOVER) {
		spa->spa_last_ubsync_txg = spa->spa_load_txg = 0;
		zfs_dbgmsg("spa_import: importing %s", pool);
	} else {
		zfs_dbgmsg("spa_import: importing %s, max_txg=%lld "
		    "(RECOVERY MODE)", pool, (longlong_t)policy.zlp_txg);
	}
	error = spa_load_best(spa, state, policy.zlp_txg, policy.zlp_rewind);

	/*
	 * Propagate anything learned while loading the pool and pass it
	 * back to caller (i.e. rewind info, missing devices, etc).
	 */
	VERIFY(nvlist_add_nvlist(config, ZPOOL_CONFIG_LOAD_INFO,
	    spa->spa_load_info) == 0);

	spa_config_enter(spa, SCL_ALL, FTAG, RW_WRITER);
	/*
	 * Toss any existing sparelist, as it doesn't have any validity
	 * anymore, and conflicts with spa_has_spare().
	 */
	if (spa->spa_spares.sav_config) {
		nvlist_free(spa->spa_spares.sav_config);
		spa->spa_spares.sav_config = NULL;
		spa_load_spares(spa);
	}
	if (spa->spa_l2cache.sav_config) {
		nvlist_free(spa->spa_l2cache.sav_config);
		spa->spa_l2cache.sav_config = NULL;
		spa_load_l2cache(spa);
	}

	VERIFY(nvlist_lookup_nvlist(config, ZPOOL_CONFIG_VDEV_TREE,
	    &nvroot) == 0);
	if (error == 0)
		error = spa_validate_aux(spa, nvroot, -1ULL,
		    VDEV_ALLOC_SPARE);
	if (error == 0)
		error = spa_validate_aux(spa, nvroot, -1ULL,
		    VDEV_ALLOC_L2CACHE);
	spa_config_exit(spa, SCL_ALL, FTAG);

	if (props != NULL)
		spa_configfile_set(spa, props, B_FALSE);

	if (error != 0 || (props && spa_writeable(spa) &&
	    (error = spa_prop_set(spa, props)))) {
		spa_unload(spa);
		spa_deactivate(spa);
		spa_remove(spa);
		mutex_exit(&spa_namespace_lock);
		return (error);
	}

	spa_async_resume(spa);

	/*
	 * Override any spares and level 2 cache devices as specified by
	 * the user, as these may have correct device names/devids, etc.
	 */
	if (nvlist_lookup_nvlist_array(nvroot, ZPOOL_CONFIG_SPARES,
	    &spares, &nspares) == 0) {
		if (spa->spa_spares.sav_config)
			VERIFY(nvlist_remove(spa->spa_spares.sav_config,
			    ZPOOL_CONFIG_SPARES, DATA_TYPE_NVLIST_ARRAY) == 0);
		else
			VERIFY(nvlist_alloc(&spa->spa_spares.sav_config,
			    NV_UNIQUE_NAME, KM_SLEEP) == 0);
		VERIFY(nvlist_add_nvlist_array(spa->spa_spares.sav_config,
		    ZPOOL_CONFIG_SPARES, spares, nspares) == 0);
		spa_config_enter(spa, SCL_ALL, FTAG, RW_WRITER);
		spa_load_spares(spa);
		spa_config_exit(spa, SCL_ALL, FTAG);
		spa->spa_spares.sav_sync = B_TRUE;
	}
	if (nvlist_lookup_nvlist_array(nvroot, ZPOOL_CONFIG_L2CACHE,
	    &l2cache, &nl2cache) == 0) {
		if (spa->spa_l2cache.sav_config)
			VERIFY(nvlist_remove(spa->spa_l2cache.sav_config,
			    ZPOOL_CONFIG_L2CACHE, DATA_TYPE_NVLIST_ARRAY) == 0);
		else
			VERIFY(nvlist_alloc(&spa->spa_l2cache.sav_config,
			    NV_UNIQUE_NAME, KM_SLEEP) == 0);
		VERIFY(nvlist_add_nvlist_array(spa->spa_l2cache.sav_config,
		    ZPOOL_CONFIG_L2CACHE, l2cache, nl2cache) == 0);
		spa_config_enter(spa, SCL_ALL, FTAG, RW_WRITER);
		spa_load_l2cache(spa);
		spa_config_exit(spa, SCL_ALL, FTAG);
		spa->spa_l2cache.sav_sync = B_TRUE;
	}

	/*
	 * Check for any removed devices.
	 */
	if (spa->spa_autoreplace) {
		spa_aux_check_removed(&spa->spa_spares);
		spa_aux_check_removed(&spa->spa_l2cache);
	}

	if (spa_writeable(spa)) {
		/*
		 * Update the config cache to include the newly-imported pool.
		 */
		spa_config_update(spa, SPA_CONFIG_UPDATE_POOL);
	}

	/*
	 * It's possible that the pool was expanded while it was exported.
	 * We kick off an async task to handle this for us.
	 */
	spa_async_request(spa, SPA_ASYNC_AUTOEXPAND);

	spa_history_log_version(spa, "import");

	spa_event_notify(spa, NULL, NULL, ESC_ZFS_POOL_IMPORT);

	mutex_exit(&spa_namespace_lock);

	return (0);
}

nvlist_t *
spa_tryimport(nvlist_t *tryconfig)
{
	nvlist_t *config = NULL;
	char *poolname, *cachefile;
	spa_t *spa;
	uint64_t state;
	int error;
	zpool_load_policy_t policy;

	if (nvlist_lookup_string(tryconfig, ZPOOL_CONFIG_POOL_NAME, &poolname))
		return (NULL);

	if (nvlist_lookup_uint64(tryconfig, ZPOOL_CONFIG_POOL_STATE, &state))
		return (NULL);

	/*
	 * Create and initialize the spa structure.
	 */
	mutex_enter(&spa_namespace_lock);
	spa = spa_add(TRYIMPORT_NAME, tryconfig, NULL);
	spa_activate(spa, FREAD);

	/*
	 * Rewind pool if a max txg was provided.
	 */
	zpool_get_load_policy(spa->spa_config, &policy);
	if (policy.zlp_txg != UINT64_MAX) {
		spa->spa_load_max_txg = policy.zlp_txg;
		spa->spa_extreme_rewind = B_TRUE;
		zfs_dbgmsg("spa_tryimport: importing %s, max_txg=%lld",
		    poolname, (longlong_t)policy.zlp_txg);
	} else {
		zfs_dbgmsg("spa_tryimport: importing %s", poolname);
	}

	if (nvlist_lookup_string(tryconfig, ZPOOL_CONFIG_CACHEFILE, &cachefile)
	    == 0) {
		zfs_dbgmsg("spa_tryimport: using cachefile '%s'", cachefile);
		spa->spa_config_source = SPA_CONFIG_SRC_CACHEFILE;
	} else {
		spa->spa_config_source = SPA_CONFIG_SRC_SCAN;
	}

	error = spa_load(spa, SPA_LOAD_TRYIMPORT, SPA_IMPORT_EXISTING);

	/*
	 * If 'tryconfig' was at least parsable, return the current config.
	 */
	if (spa->spa_root_vdev != NULL) {
		config = spa_config_generate(spa, NULL, -1ULL, B_TRUE);
		VERIFY(nvlist_add_string(config, ZPOOL_CONFIG_POOL_NAME,
		    poolname) == 0);
		VERIFY(nvlist_add_uint64(config, ZPOOL_CONFIG_POOL_STATE,
		    state) == 0);
		VERIFY(nvlist_add_uint64(config, ZPOOL_CONFIG_TIMESTAMP,
		    spa->spa_uberblock.ub_timestamp) == 0);
		VERIFY(nvlist_add_nvlist(config, ZPOOL_CONFIG_LOAD_INFO,
		    spa->spa_load_info) == 0);

		/*
		 * If the bootfs property exists on this pool then we
		 * copy it out so that external consumers can tell which
		 * pools are bootable.
		 */
		if ((!error || error == EEXIST) && spa->spa_bootfs) {
			char *tmpname = kmem_alloc(MAXPATHLEN, KM_SLEEP);

			/*
			 * We have to play games with the name since the
			 * pool was opened as TRYIMPORT_NAME.
			 */
			if (dsl_dsobj_to_dsname(spa_name(spa),
			    spa->spa_bootfs, tmpname) == 0) {
				char *cp;
				char *dsname = kmem_alloc(MAXPATHLEN, KM_SLEEP);

				cp = strchr(tmpname, '/');
				if (cp == NULL) {
					(void) strlcpy(dsname, tmpname,
					    MAXPATHLEN);
				} else {
					(void) snprintf(dsname, MAXPATHLEN,
					    "%s/%s", poolname, ++cp);
				}
				VERIFY(nvlist_add_string(config,
				    ZPOOL_CONFIG_BOOTFS, dsname) == 0);
				kmem_free(dsname, MAXPATHLEN);
			}
			kmem_free(tmpname, MAXPATHLEN);
		}

		/*
		 * Add the list of hot spares and level 2 cache devices.
		 */
		spa_config_enter(spa, SCL_CONFIG, FTAG, RW_READER);
		spa_add_spares(spa, config);
		spa_add_l2cache(spa, config);
		spa_config_exit(spa, SCL_CONFIG, FTAG);
	}

	spa_unload(spa);
	spa_deactivate(spa);
	spa_remove(spa);
	mutex_exit(&spa_namespace_lock);

	return (config);
}

/*
 * Pool export/destroy
 *
 * The act of destroying or exporting a pool is very simple.  We make sure there
 * is no more pending I/O and any references to the pool are gone.  Then, we
 * update the pool state and sync all the labels to disk, removing the
 * configuration from the cache afterwards. If the 'hardforce' flag is set, then
 * we don't sync the labels or remove the configuration cache.
 */
static int
spa_export_common(char *pool, int new_state, nvlist_t **oldconfig,
    boolean_t force, boolean_t hardforce)
{
	spa_t *spa;

	if (oldconfig)
		*oldconfig = NULL;

	if (!(spa_mode_global & FWRITE))
		return (SET_ERROR(EROFS));

	mutex_enter(&spa_namespace_lock);
	if ((spa = spa_lookup(pool)) == NULL) {
		mutex_exit(&spa_namespace_lock);
		return (SET_ERROR(ENOENT));
	}

	/*
	 * Put a hold on the pool, drop the namespace lock, stop async tasks,
	 * reacquire the namespace lock, and see if we can export.
	 */
	spa_open_ref(spa, FTAG);
	mutex_exit(&spa_namespace_lock);
	spa_async_suspend(spa);
	mutex_enter(&spa_namespace_lock);
	spa_close(spa, FTAG);

	/*
	 * The pool will be in core if it's openable,
	 * in which case we can modify its state.
	 */
	if (spa->spa_state != POOL_STATE_UNINITIALIZED && spa->spa_sync_on) {

		/*
		 * Objsets may be open only because they're dirty, so we
		 * have to force it to sync before checking spa_refcnt.
		 */
		txg_wait_synced(spa->spa_dsl_pool, 0);
		spa_evicting_os_wait(spa);

		/*
		 * A pool cannot be exported or destroyed if there are active
		 * references.  If we are resetting a pool, allow references by
		 * fault injection handlers.
		 */
		if (!spa_refcount_zero(spa) ||
		    (spa->spa_inject_ref != 0 &&
		    new_state != POOL_STATE_UNINITIALIZED)) {
			spa_async_resume(spa);
			mutex_exit(&spa_namespace_lock);
			return (SET_ERROR(EBUSY));
		}

		/*
		 * A pool cannot be exported if it has an active shared spare.
		 * This is to prevent other pools stealing the active spare
		 * from an exported pool. At user's own will, such pool can
		 * be forcedly exported.
		 */
		if (!force && new_state == POOL_STATE_EXPORTED &&
		    spa_has_active_shared_spare(spa)) {
			spa_async_resume(spa);
			mutex_exit(&spa_namespace_lock);
			return (SET_ERROR(EXDEV));
		}

		/*
		 * We're about to export or destroy this pool. Make sure
		 * we stop all initializtion activity here before we
		 * set the spa_final_txg. This will ensure that all
		 * dirty data resulting from the initialization is
		 * committed to disk before we unload the pool.
		 */
		if (spa->spa_root_vdev != NULL) {
			vdev_initialize_stop_all(spa->spa_root_vdev,
			    VDEV_INITIALIZE_ACTIVE);
		}

		/*
		 * We want this to be reflected on every label,
		 * so mark them all dirty.  spa_unload() will do the
		 * final sync that pushes these changes out.
		 */
		if (new_state != POOL_STATE_UNINITIALIZED && !hardforce) {
			spa_config_enter(spa, SCL_ALL, FTAG, RW_WRITER);
			spa->spa_state = new_state;
			spa->spa_final_txg = spa_last_synced_txg(spa) +
			    TXG_DEFER_SIZE + 1;
			vdev_config_dirty(spa->spa_root_vdev);
			spa_config_exit(spa, SCL_ALL, FTAG);
		}
	}

	spa_event_notify(spa, NULL, NULL, ESC_ZFS_POOL_DESTROY);

	if (spa->spa_state != POOL_STATE_UNINITIALIZED) {
		spa_unload(spa);
		spa_deactivate(spa);
	}

	if (oldconfig && spa->spa_config)
		VERIFY(nvlist_dup(spa->spa_config, oldconfig, 0) == 0);

	if (new_state != POOL_STATE_UNINITIALIZED) {
		if (!hardforce)
			spa_write_cachefile(spa, B_TRUE, B_TRUE);
		spa_remove(spa);
	}
	mutex_exit(&spa_namespace_lock);

	return (0);
}

/*
 * Destroy a storage pool.
 */
int
spa_destroy(char *pool)
{
	return (spa_export_common(pool, POOL_STATE_DESTROYED, NULL,
	    B_FALSE, B_FALSE));
}

/*
 * Export a storage pool.
 */
int
spa_export(char *pool, nvlist_t **oldconfig, boolean_t force,
    boolean_t hardforce)
{
	return (spa_export_common(pool, POOL_STATE_EXPORTED, oldconfig,
	    force, hardforce));
}

/*
 * Similar to spa_export(), this unloads the spa_t without actually removing it
 * from the namespace in any way.
 */
int
spa_reset(char *pool)
{
	return (spa_export_common(pool, POOL_STATE_UNINITIALIZED, NULL,
	    B_FALSE, B_FALSE));
}

/*
 * ==========================================================================
 * Device manipulation
 * ==========================================================================
 */

/*
 * Add a device to a storage pool.
 */
int
spa_vdev_add(spa_t *spa, nvlist_t *nvroot)
{
	uint64_t txg, id;
	int error;
	vdev_t *rvd = spa->spa_root_vdev;
	vdev_t *vd, *tvd;
	nvlist_t **spares, **l2cache;
	uint_t nspares, nl2cache;

	ASSERT(spa_writeable(spa));

	txg = spa_vdev_enter(spa);

	if ((error = spa_config_parse(spa, &vd, nvroot, NULL, 0,
	    VDEV_ALLOC_ADD)) != 0)
		return (spa_vdev_exit(spa, NULL, txg, error));

	spa->spa_pending_vdev = vd;	/* spa_vdev_exit() will clear this */

	if (nvlist_lookup_nvlist_array(nvroot, ZPOOL_CONFIG_SPARES, &spares,
	    &nspares) != 0)
		nspares = 0;

	if (nvlist_lookup_nvlist_array(nvroot, ZPOOL_CONFIG_L2CACHE, &l2cache,
	    &nl2cache) != 0)
		nl2cache = 0;

	if (vd->vdev_children == 0 && nspares == 0 && nl2cache == 0)
		return (spa_vdev_exit(spa, vd, txg, EINVAL));

	if (vd->vdev_children != 0 &&
	    (error = vdev_create(vd, txg, B_FALSE)) != 0)
		return (spa_vdev_exit(spa, vd, txg, error));

	/*
	 * We must validate the spares and l2cache devices after checking the
	 * children.  Otherwise, vdev_inuse() will blindly overwrite the spare.
	 */
	if ((error = spa_validate_aux(spa, nvroot, txg, VDEV_ALLOC_ADD)) != 0)
		return (spa_vdev_exit(spa, vd, txg, error));

	/*
	 * If we are in the middle of a device removal, we can only add
	 * devices which match the existing devices in the pool.
	 * If we are in the middle of a removal, or have some indirect
	 * vdevs, we can not add redundant toplevels.  This ensures that
	 * we do not rely on resilver, which does not properly handle
	 * indirect vdevs.
	 */
	if (spa->spa_vdev_removal != NULL ||
	    spa->spa_removing_phys.sr_prev_indirect_vdev != -1) {
		for (int c = 0; c < vd->vdev_children; c++) {
			if (spa->spa_vdev_removal != NULL &&
			    vd->vdev_child[c]->vdev_ashift !=
			    spa->spa_vdev_removal->svr_vdev->vdev_ashift) {
				return (spa_vdev_exit(spa, vd, txg, EINVAL));
			}
			if (vd->vdev_child[c]->vdev_children != 0) {
				return (spa_vdev_exit(spa, vd, txg, EINVAL));
			}
		}
	}

	for (int c = 0; c < vd->vdev_children; c++) {

		/*
		 * Set the vdev id to the first hole, if one exists.
		 */
		for (id = 0; id < rvd->vdev_children; id++) {
			if (rvd->vdev_child[id]->vdev_ishole) {
				vdev_free(rvd->vdev_child[id]);
				break;
			}
		}
		tvd = vd->vdev_child[c];
		vdev_remove_child(vd, tvd);
		tvd->vdev_id = id;
		vdev_add_child(rvd, tvd);
		vdev_config_dirty(tvd);
	}

	if (nspares != 0) {
		spa_set_aux_vdevs(&spa->spa_spares, spares, nspares,
		    ZPOOL_CONFIG_SPARES);
		spa_load_spares(spa);
		spa->spa_spares.sav_sync = B_TRUE;
	}

	if (nl2cache != 0) {
		spa_set_aux_vdevs(&spa->spa_l2cache, l2cache, nl2cache,
		    ZPOOL_CONFIG_L2CACHE);
		spa_load_l2cache(spa);
		spa->spa_l2cache.sav_sync = B_TRUE;
	}

	/*
	 * We have to be careful when adding new vdevs to an existing pool.
	 * If other threads start allocating from these vdevs before we
	 * sync the config cache, and we lose power, then upon reboot we may
	 * fail to open the pool because there are DVAs that the config cache
	 * can't translate.  Therefore, we first add the vdevs without
	 * initializing metaslabs; sync the config cache (via spa_vdev_exit());
	 * and then let spa_config_update() initialize the new metaslabs.
	 *
	 * spa_load() checks for added-but-not-initialized vdevs, so that
	 * if we lose power at any point in this sequence, the remaining
	 * steps will be completed the next time we load the pool.
	 */
	(void) spa_vdev_exit(spa, vd, txg, 0);

	mutex_enter(&spa_namespace_lock);
	spa_config_update(spa, SPA_CONFIG_UPDATE_POOL);
	spa_event_notify(spa, NULL, NULL, ESC_ZFS_VDEV_ADD);
	mutex_exit(&spa_namespace_lock);

	return (0);
}

/*
 * Attach a device to a mirror.  The arguments are the path to any device
 * in the mirror, and the nvroot for the new device.  If the path specifies
 * a device that is not mirrored, we automatically insert the mirror vdev.
 *
 * If 'replacing' is specified, the new device is intended to replace the
 * existing device; in this case the two devices are made into their own
 * mirror using the 'replacing' vdev, which is functionally identical to
 * the mirror vdev (it actually reuses all the same ops) but has a few
 * extra rules: you can't attach to it after it's been created, and upon
 * completion of resilvering, the first disk (the one being replaced)
 * is automatically detached.
 */
int
spa_vdev_attach(spa_t *spa, uint64_t guid, nvlist_t *nvroot, int replacing)
{
	uint64_t txg, dtl_max_txg;
	vdev_t *rvd = spa->spa_root_vdev;
	vdev_t *oldvd, *newvd, *newrootvd, *pvd, *tvd;
	vdev_ops_t *pvops;
	char *oldvdpath, *newvdpath;
	int newvd_isspare;
	int error;

	ASSERT(spa_writeable(spa));

	txg = spa_vdev_enter(spa);

	oldvd = spa_lookup_by_guid(spa, guid, B_FALSE);

	ASSERT(MUTEX_HELD(&spa_namespace_lock));
	if (spa_feature_is_active(spa, SPA_FEATURE_POOL_CHECKPOINT)) {
		error = (spa_has_checkpoint(spa)) ?
		    ZFS_ERR_CHECKPOINT_EXISTS : ZFS_ERR_DISCARDING_CHECKPOINT;
		return (spa_vdev_exit(spa, NULL, txg, error));
	}

	if (spa->spa_vdev_removal != NULL ||
	    spa->spa_removing_phys.sr_prev_indirect_vdev != -1) {
		return (spa_vdev_exit(spa, NULL, txg, EBUSY));
	}

	if (oldvd == NULL)
		return (spa_vdev_exit(spa, NULL, txg, ENODEV));

	if (!oldvd->vdev_ops->vdev_op_leaf)
		return (spa_vdev_exit(spa, NULL, txg, ENOTSUP));

	pvd = oldvd->vdev_parent;

	if ((error = spa_config_parse(spa, &newrootvd, nvroot, NULL, 0,
	    VDEV_ALLOC_ATTACH)) != 0)
		return (spa_vdev_exit(spa, NULL, txg, EINVAL));

	if (newrootvd->vdev_children != 1)
		return (spa_vdev_exit(spa, newrootvd, txg, EINVAL));

	newvd = newrootvd->vdev_child[0];

	if (!newvd->vdev_ops->vdev_op_leaf)
		return (spa_vdev_exit(spa, newrootvd, txg, EINVAL));

	if ((error = vdev_create(newrootvd, txg, replacing)) != 0)
		return (spa_vdev_exit(spa, newrootvd, txg, error));

	/*
	 * Spares can't replace logs
	 */
	if (oldvd->vdev_top->vdev_islog && newvd->vdev_isspare)
		return (spa_vdev_exit(spa, newrootvd, txg, ENOTSUP));

	if (!replacing) {
		/*
		 * For attach, the only allowable parent is a mirror or the root
		 * vdev.
		 */
		if (pvd->vdev_ops != &vdev_mirror_ops &&
		    pvd->vdev_ops != &vdev_root_ops)
			return (spa_vdev_exit(spa, newrootvd, txg, ENOTSUP));

		pvops = &vdev_mirror_ops;
	} else {
		/*
		 * Active hot spares can only be replaced by inactive hot
		 * spares.
		 */
		if (pvd->vdev_ops == &vdev_spare_ops &&
		    oldvd->vdev_isspare &&
		    !spa_has_spare(spa, newvd->vdev_guid))
			return (spa_vdev_exit(spa, newrootvd, txg, ENOTSUP));

		/*
		 * If the source is a hot spare, and the parent isn't already a
		 * spare, then we want to create a new hot spare.  Otherwise, we
		 * want to create a replacing vdev.  The user is not allowed to
		 * attach to a spared vdev child unless the 'isspare' state is
		 * the same (spare replaces spare, non-spare replaces
		 * non-spare).
		 */
		if (pvd->vdev_ops == &vdev_replacing_ops &&
		    spa_version(spa) < SPA_VERSION_MULTI_REPLACE) {
			return (spa_vdev_exit(spa, newrootvd, txg, ENOTSUP));
		} else if (pvd->vdev_ops == &vdev_spare_ops &&
		    newvd->vdev_isspare != oldvd->vdev_isspare) {
			return (spa_vdev_exit(spa, newrootvd, txg, ENOTSUP));
		}

		if (newvd->vdev_isspare)
			pvops = &vdev_spare_ops;
		else
			pvops = &vdev_replacing_ops;
	}

	/*
	 * Make sure the new device is big enough.
	 */
	if (newvd->vdev_asize < vdev_get_min_asize(oldvd))
		return (spa_vdev_exit(spa, newrootvd, txg, EOVERFLOW));

	/*
	 * The new device cannot have a higher alignment requirement
	 * than the top-level vdev.
	 */
	if (newvd->vdev_ashift > oldvd->vdev_top->vdev_ashift)
		return (spa_vdev_exit(spa, newrootvd, txg, EDOM));

	/*
	 * If this is an in-place replacement, update oldvd's path and devid
	 * to make it distinguishable from newvd, and unopenable from now on.
	 */
	if (strcmp(oldvd->vdev_path, newvd->vdev_path) == 0) {
		spa_strfree(oldvd->vdev_path);
		oldvd->vdev_path = kmem_alloc(strlen(newvd->vdev_path) + 5,
		    KM_SLEEP);
		(void) sprintf(oldvd->vdev_path, "%s/%s",
		    newvd->vdev_path, "old");
		if (oldvd->vdev_devid != NULL) {
			spa_strfree(oldvd->vdev_devid);
			oldvd->vdev_devid = NULL;
		}
	}

	/* mark the device being resilvered */
	newvd->vdev_resilver_txg = txg;

	/*
	 * If the parent is not a mirror, or if we're replacing, insert the new
	 * mirror/replacing/spare vdev above oldvd.
	 */
	if (pvd->vdev_ops != pvops)
		pvd = vdev_add_parent(oldvd, pvops);

	ASSERT(pvd->vdev_top->vdev_parent == rvd);
	ASSERT(pvd->vdev_ops == pvops);
	ASSERT(oldvd->vdev_parent == pvd);

	/*
	 * Extract the new device from its root and add it to pvd.
	 */
	vdev_remove_child(newrootvd, newvd);
	newvd->vdev_id = pvd->vdev_children;
	newvd->vdev_crtxg = oldvd->vdev_crtxg;
	vdev_add_child(pvd, newvd);

	tvd = newvd->vdev_top;
	ASSERT(pvd->vdev_top == tvd);
	ASSERT(tvd->vdev_parent == rvd);

	vdev_config_dirty(tvd);

	/*
	 * Set newvd's DTL to [TXG_INITIAL, dtl_max_txg) so that we account
	 * for any dmu_sync-ed blocks.  It will propagate upward when
	 * spa_vdev_exit() calls vdev_dtl_reassess().
	 */
	dtl_max_txg = txg + TXG_CONCURRENT_STATES;

	vdev_dtl_dirty(newvd, DTL_MISSING, TXG_INITIAL,
	    dtl_max_txg - TXG_INITIAL);

	if (newvd->vdev_isspare) {
		spa_spare_activate(newvd);
		spa_event_notify(spa, newvd, NULL, ESC_ZFS_VDEV_SPARE);
	}

	oldvdpath = spa_strdup(oldvd->vdev_path);
	newvdpath = spa_strdup(newvd->vdev_path);
	newvd_isspare = newvd->vdev_isspare;

	/*
	 * Mark newvd's DTL dirty in this txg.
	 */
	vdev_dirty(tvd, VDD_DTL, newvd, txg);

	/*
	 * Schedule the resilver to restart in the future. We do this to
	 * ensure that dmu_sync-ed blocks have been stitched into the
	 * respective datasets.
	 */
	dsl_resilver_restart(spa->spa_dsl_pool, dtl_max_txg);

	if (spa->spa_bootfs)
		spa_event_notify(spa, newvd, NULL, ESC_ZFS_BOOTFS_VDEV_ATTACH);

	spa_event_notify(spa, newvd, NULL, ESC_ZFS_VDEV_ATTACH);

	/*
	 * Commit the config
	 */
	(void) spa_vdev_exit(spa, newrootvd, dtl_max_txg, 0);

	spa_history_log_internal(spa, "vdev attach", NULL,
	    "%s vdev=%s %s vdev=%s",
	    replacing && newvd_isspare ? "spare in" :
	    replacing ? "replace" : "attach", newvdpath,
	    replacing ? "for" : "to", oldvdpath);

	spa_strfree(oldvdpath);
	spa_strfree(newvdpath);

	return (0);
}

/*
 * Detach a device from a mirror or replacing vdev.
 *
 * If 'replace_done' is specified, only detach if the parent
 * is a replacing vdev.
 */
int
spa_vdev_detach(spa_t *spa, uint64_t guid, uint64_t pguid, int replace_done)
{
	uint64_t txg;
	int error;
	vdev_t *rvd = spa->spa_root_vdev;
	vdev_t *vd, *pvd, *cvd, *tvd;
	boolean_t unspare = B_FALSE;
	uint64_t unspare_guid = 0;
	char *vdpath;

	ASSERT(spa_writeable(spa));

	txg = spa_vdev_enter(spa);

	vd = spa_lookup_by_guid(spa, guid, B_FALSE);

	/*
	 * Besides being called directly from the userland through the
	 * ioctl interface, spa_vdev_detach() can be potentially called
	 * at the end of spa_vdev_resilver_done().
	 *
	 * In the regular case, when we have a checkpoint this shouldn't
	 * happen as we never empty the DTLs of a vdev during the scrub
	 * [see comment in dsl_scan_done()]. Thus spa_vdev_resilvering_done()
	 * should never get here when we have a checkpoint.
	 *
	 * That said, even in a case when we checkpoint the pool exactly
	 * as spa_vdev_resilver_done() calls this function everything
	 * should be fine as the resilver will return right away.
	 */
	ASSERT(MUTEX_HELD(&spa_namespace_lock));
	if (spa_feature_is_active(spa, SPA_FEATURE_POOL_CHECKPOINT)) {
		error = (spa_has_checkpoint(spa)) ?
		    ZFS_ERR_CHECKPOINT_EXISTS : ZFS_ERR_DISCARDING_CHECKPOINT;
		return (spa_vdev_exit(spa, NULL, txg, error));
	}

	if (vd == NULL)
		return (spa_vdev_exit(spa, NULL, txg, ENODEV));

	if (!vd->vdev_ops->vdev_op_leaf)
		return (spa_vdev_exit(spa, NULL, txg, ENOTSUP));

	pvd = vd->vdev_parent;

	/*
	 * If the parent/child relationship is not as expected, don't do it.
	 * Consider M(A,R(B,C)) -- that is, a mirror of A with a replacing
	 * vdev that's replacing B with C.  The user's intent in replacing
	 * is to go from M(A,B) to M(A,C).  If the user decides to cancel
	 * the replace by detaching C, the expected behavior is to end up
	 * M(A,B).  But suppose that right after deciding to detach C,
	 * the replacement of B completes.  We would have M(A,C), and then
	 * ask to detach C, which would leave us with just A -- not what
	 * the user wanted.  To prevent this, we make sure that the
	 * parent/child relationship hasn't changed -- in this example,
	 * that C's parent is still the replacing vdev R.
	 */
	if (pvd->vdev_guid != pguid && pguid != 0)
		return (spa_vdev_exit(spa, NULL, txg, EBUSY));

	/*
	 * Only 'replacing' or 'spare' vdevs can be replaced.
	 */
	if (replace_done && pvd->vdev_ops != &vdev_replacing_ops &&
	    pvd->vdev_ops != &vdev_spare_ops)
		return (spa_vdev_exit(spa, NULL, txg, ENOTSUP));

	ASSERT(pvd->vdev_ops != &vdev_spare_ops ||
	    spa_version(spa) >= SPA_VERSION_SPARES);

	/*
	 * Only mirror, replacing, and spare vdevs support detach.
	 */
	if (pvd->vdev_ops != &vdev_replacing_ops &&
	    pvd->vdev_ops != &vdev_mirror_ops &&
	    pvd->vdev_ops != &vdev_spare_ops)
		return (spa_vdev_exit(spa, NULL, txg, ENOTSUP));

	/*
	 * If this device has the only valid copy of some data,
	 * we cannot safely detach it.
	 */
	if (vdev_dtl_required(vd))
		return (spa_vdev_exit(spa, NULL, txg, EBUSY));

	ASSERT(pvd->vdev_children >= 2);

	/*
	 * If we are detaching the second disk from a replacing vdev, then
	 * check to see if we changed the original vdev's path to have "/old"
	 * at the end in spa_vdev_attach().  If so, undo that change now.
	 */
	if (pvd->vdev_ops == &vdev_replacing_ops && vd->vdev_id > 0 &&
	    vd->vdev_path != NULL) {
		size_t len = strlen(vd->vdev_path);

		for (int c = 0; c < pvd->vdev_children; c++) {
			cvd = pvd->vdev_child[c];

			if (cvd == vd || cvd->vdev_path == NULL)
				continue;

			if (strncmp(cvd->vdev_path, vd->vdev_path, len) == 0 &&
			    strcmp(cvd->vdev_path + len, "/old") == 0) {
				spa_strfree(cvd->vdev_path);
				cvd->vdev_path = spa_strdup(vd->vdev_path);
				break;
			}
		}
	}

	/*
	 * If we are detaching the original disk from a spare, then it implies
	 * that the spare should become a real disk, and be removed from the
	 * active spare list for the pool.
	 */
	if (pvd->vdev_ops == &vdev_spare_ops &&
	    vd->vdev_id == 0 &&
	    pvd->vdev_child[pvd->vdev_children - 1]->vdev_isspare)
		unspare = B_TRUE;

	/*
	 * Erase the disk labels so the disk can be used for other things.
	 * This must be done after all other error cases are handled,
	 * but before we disembowel vd (so we can still do I/O to it).
	 * But if we can't do it, don't treat the error as fatal --
	 * it may be that the unwritability of the disk is the reason
	 * it's being detached!
	 */
	error = vdev_label_init(vd, 0, VDEV_LABEL_REMOVE);

	/*
	 * Remove vd from its parent and compact the parent's children.
	 */
	vdev_remove_child(pvd, vd);
	vdev_compact_children(pvd);

	/*
	 * Remember one of the remaining children so we can get tvd below.
	 */
	cvd = pvd->vdev_child[pvd->vdev_children - 1];

	/*
	 * If we need to remove the remaining child from the list of hot spares,
	 * do it now, marking the vdev as no longer a spare in the process.
	 * We must do this before vdev_remove_parent(), because that can
	 * change the GUID if it creates a new toplevel GUID.  For a similar
	 * reason, we must remove the spare now, in the same txg as the detach;
	 * otherwise someone could attach a new sibling, change the GUID, and
	 * the subsequent attempt to spa_vdev_remove(unspare_guid) would fail.
	 */
	if (unspare) {
		ASSERT(cvd->vdev_isspare);
		spa_spare_remove(cvd);
		unspare_guid = cvd->vdev_guid;
		(void) spa_vdev_remove(spa, unspare_guid, B_TRUE);
		cvd->vdev_unspare = B_TRUE;
	}

	/*
	 * If the parent mirror/replacing vdev only has one child,
	 * the parent is no longer needed.  Remove it from the tree.
	 */
	if (pvd->vdev_children == 1) {
		if (pvd->vdev_ops == &vdev_spare_ops)
			cvd->vdev_unspare = B_FALSE;
		vdev_remove_parent(cvd);
	}


	/*
	 * We don't set tvd until now because the parent we just removed
	 * may have been the previous top-level vdev.
	 */
	tvd = cvd->vdev_top;
	ASSERT(tvd->vdev_parent == rvd);

	/*
	 * Reevaluate the parent vdev state.
	 */
	vdev_propagate_state(cvd);

	/*
	 * If the 'autoexpand' property is set on the pool then automatically
	 * try to expand the size of the pool. For example if the device we
	 * just detached was smaller than the others, it may be possible to
	 * add metaslabs (i.e. grow the pool). We need to reopen the vdev
	 * first so that we can obtain the updated sizes of the leaf vdevs.
	 */
	if (spa->spa_autoexpand) {
		vdev_reopen(tvd);
		vdev_expand(tvd, txg);
	}

	vdev_config_dirty(tvd);

	/*
	 * Mark vd's DTL as dirty in this txg.  vdev_dtl_sync() will see that
	 * vd->vdev_detached is set and free vd's DTL object in syncing context.
	 * But first make sure we're not on any *other* txg's DTL list, to
	 * prevent vd from being accessed after it's freed.
	 */
	vdpath = spa_strdup(vd->vdev_path);
	for (int t = 0; t < TXG_SIZE; t++)
		(void) txg_list_remove_this(&tvd->vdev_dtl_list, vd, t);
	vd->vdev_detached = B_TRUE;
	vdev_dirty(tvd, VDD_DTL, vd, txg);

	spa_event_notify(spa, vd, NULL, ESC_ZFS_VDEV_REMOVE);

	/* hang on to the spa before we release the lock */
	spa_open_ref(spa, FTAG);

	error = spa_vdev_exit(spa, vd, txg, 0);

	spa_history_log_internal(spa, "detach", NULL,
	    "vdev=%s", vdpath);
	spa_strfree(vdpath);

	/*
	 * If this was the removal of the original device in a hot spare vdev,
	 * then we want to go through and remove the device from the hot spare
	 * list of every other pool.
	 */
	if (unspare) {
		spa_t *altspa = NULL;

		mutex_enter(&spa_namespace_lock);
		while ((altspa = spa_next(altspa)) != NULL) {
			if (altspa->spa_state != POOL_STATE_ACTIVE ||
			    altspa == spa)
				continue;

			spa_open_ref(altspa, FTAG);
			mutex_exit(&spa_namespace_lock);
			(void) spa_vdev_remove(altspa, unspare_guid, B_TRUE);
			mutex_enter(&spa_namespace_lock);
			spa_close(altspa, FTAG);
		}
		mutex_exit(&spa_namespace_lock);

		/* search the rest of the vdevs for spares to remove */
		spa_vdev_resilver_done(spa);
	}

	/* all done with the spa; OK to release */
	mutex_enter(&spa_namespace_lock);
	spa_close(spa, FTAG);
	mutex_exit(&spa_namespace_lock);

	return (error);
}

int
spa_vdev_initialize(spa_t *spa, uint64_t guid, uint64_t cmd_type)
{
	/*
	 * We hold the namespace lock through the whole function
	 * to prevent any changes to the pool while we're starting or
	 * stopping initialization. The config and state locks are held so that
	 * we can properly assess the vdev state before we commit to
	 * the initializing operation.
	 */
	mutex_enter(&spa_namespace_lock);
	spa_config_enter(spa, SCL_CONFIG | SCL_STATE, FTAG, RW_READER);

	/* Look up vdev and ensure it's a leaf. */
	vdev_t *vd = spa_lookup_by_guid(spa, guid, B_FALSE);
	if (vd == NULL || vd->vdev_detached) {
		spa_config_exit(spa, SCL_CONFIG | SCL_STATE, FTAG);
		mutex_exit(&spa_namespace_lock);
		return (SET_ERROR(ENODEV));
	} else if (!vd->vdev_ops->vdev_op_leaf || !vdev_is_concrete(vd)) {
		spa_config_exit(spa, SCL_CONFIG | SCL_STATE, FTAG);
		mutex_exit(&spa_namespace_lock);
		return (SET_ERROR(EINVAL));
	} else if (!vdev_writeable(vd)) {
		spa_config_exit(spa, SCL_CONFIG | SCL_STATE, FTAG);
		mutex_exit(&spa_namespace_lock);
		return (SET_ERROR(EROFS));
	}
	mutex_enter(&vd->vdev_initialize_lock);
	spa_config_exit(spa, SCL_CONFIG | SCL_STATE, FTAG);

	/*
	 * When we activate an initialize action we check to see
	 * if the vdev_initialize_thread is NULL. We do this instead
	 * of using the vdev_initialize_state since there might be
	 * a previous initialization process which has completed but
	 * the thread is not exited.
	 */
	if (cmd_type == POOL_INITIALIZE_DO &&
	    (vd->vdev_initialize_thread != NULL ||
	    vd->vdev_top->vdev_removing)) {
		mutex_exit(&vd->vdev_initialize_lock);
		mutex_exit(&spa_namespace_lock);
		return (SET_ERROR(EBUSY));
	} else if (cmd_type == POOL_INITIALIZE_CANCEL &&
	    (vd->vdev_initialize_state != VDEV_INITIALIZE_ACTIVE &&
	    vd->vdev_initialize_state != VDEV_INITIALIZE_SUSPENDED)) {
		mutex_exit(&vd->vdev_initialize_lock);
		mutex_exit(&spa_namespace_lock);
		return (SET_ERROR(ESRCH));
	} else if (cmd_type == POOL_INITIALIZE_SUSPEND &&
	    vd->vdev_initialize_state != VDEV_INITIALIZE_ACTIVE) {
		mutex_exit(&vd->vdev_initialize_lock);
		mutex_exit(&spa_namespace_lock);
		return (SET_ERROR(ESRCH));
	}

	switch (cmd_type) {
	case POOL_INITIALIZE_DO:
		vdev_initialize(vd);
		break;
	case POOL_INITIALIZE_CANCEL:
		vdev_initialize_stop(vd, VDEV_INITIALIZE_CANCELED);
		break;
	case POOL_INITIALIZE_SUSPEND:
		vdev_initialize_stop(vd, VDEV_INITIALIZE_SUSPENDED);
		break;
	default:
		panic("invalid cmd_type %llu", (unsigned long long)cmd_type);
	}
	mutex_exit(&vd->vdev_initialize_lock);

	/* Sync out the initializing state */
	txg_wait_synced(spa->spa_dsl_pool, 0);
	mutex_exit(&spa_namespace_lock);

	return (0);
}


/*
 * Split a set of devices from their mirrors, and create a new pool from them.
 */
int
spa_vdev_split_mirror(spa_t *spa, char *newname, nvlist_t *config,
    nvlist_t *props, boolean_t exp)
{
	int error = 0;
	uint64_t txg, *glist;
	spa_t *newspa;
	uint_t c, children, lastlog;
	nvlist_t **child, *nvl, *tmp;
	dmu_tx_t *tx;
	char *altroot = NULL;
	vdev_t *rvd, **vml = NULL;			/* vdev modify list */
	boolean_t activate_slog;

	ASSERT(spa_writeable(spa));

	txg = spa_vdev_enter(spa);

	ASSERT(MUTEX_HELD(&spa_namespace_lock));
	if (spa_feature_is_active(spa, SPA_FEATURE_POOL_CHECKPOINT)) {
		error = (spa_has_checkpoint(spa)) ?
		    ZFS_ERR_CHECKPOINT_EXISTS : ZFS_ERR_DISCARDING_CHECKPOINT;
		return (spa_vdev_exit(spa, NULL, txg, error));
	}

	/* clear the log and flush everything up to now */
	activate_slog = spa_passivate_log(spa);
	(void) spa_vdev_config_exit(spa, NULL, txg, 0, FTAG);
	error = spa_reset_logs(spa);
	txg = spa_vdev_config_enter(spa);

	if (activate_slog)
		spa_activate_log(spa);

	if (error != 0)
		return (spa_vdev_exit(spa, NULL, txg, error));

	/* check new spa name before going any further */
	if (spa_lookup(newname) != NULL)
		return (spa_vdev_exit(spa, NULL, txg, EEXIST));

	/*
	 * scan through all the children to ensure they're all mirrors
	 */
	if (nvlist_lookup_nvlist(config, ZPOOL_CONFIG_VDEV_TREE, &nvl) != 0 ||
	    nvlist_lookup_nvlist_array(nvl, ZPOOL_CONFIG_CHILDREN, &child,
	    &children) != 0)
		return (spa_vdev_exit(spa, NULL, txg, EINVAL));

	/* first, check to ensure we've got the right child count */
	rvd = spa->spa_root_vdev;
	lastlog = 0;
	for (c = 0; c < rvd->vdev_children; c++) {
		vdev_t *vd = rvd->vdev_child[c];

		/* don't count the holes & logs as children */
		if (vd->vdev_islog || !vdev_is_concrete(vd)) {
			if (lastlog == 0)
				lastlog = c;
			continue;
		}

		lastlog = 0;
	}
	if (children != (lastlog != 0 ? lastlog : rvd->vdev_children))
		return (spa_vdev_exit(spa, NULL, txg, EINVAL));

	/* next, ensure no spare or cache devices are part of the split */
	if (nvlist_lookup_nvlist(nvl, ZPOOL_CONFIG_SPARES, &tmp) == 0 ||
	    nvlist_lookup_nvlist(nvl, ZPOOL_CONFIG_L2CACHE, &tmp) == 0)
		return (spa_vdev_exit(spa, NULL, txg, EINVAL));

	vml = kmem_zalloc(children * sizeof (vdev_t *), KM_SLEEP);
	glist = kmem_zalloc(children * sizeof (uint64_t), KM_SLEEP);

	/* then, loop over each vdev and validate it */
	for (c = 0; c < children; c++) {
		uint64_t is_hole = 0;

		(void) nvlist_lookup_uint64(child[c], ZPOOL_CONFIG_IS_HOLE,
		    &is_hole);

		if (is_hole != 0) {
			if (spa->spa_root_vdev->vdev_child[c]->vdev_ishole ||
			    spa->spa_root_vdev->vdev_child[c]->vdev_islog) {
				continue;
			} else {
				error = SET_ERROR(EINVAL);
				break;
			}
		}

		/* which disk is going to be split? */
		if (nvlist_lookup_uint64(child[c], ZPOOL_CONFIG_GUID,
		    &glist[c]) != 0) {
			error = SET_ERROR(EINVAL);
			break;
		}

		/* look it up in the spa */
		vml[c] = spa_lookup_by_guid(spa, glist[c], B_FALSE);
		if (vml[c] == NULL) {
			error = SET_ERROR(ENODEV);
			break;
		}

		/* make sure there's nothing stopping the split */
		if (vml[c]->vdev_parent->vdev_ops != &vdev_mirror_ops ||
		    vml[c]->vdev_islog ||
		    !vdev_is_concrete(vml[c]) ||
		    vml[c]->vdev_isspare ||
		    vml[c]->vdev_isl2cache ||
		    !vdev_writeable(vml[c]) ||
		    vml[c]->vdev_children != 0 ||
		    vml[c]->vdev_state != VDEV_STATE_HEALTHY ||
		    c != spa->spa_root_vdev->vdev_child[c]->vdev_id) {
			error = SET_ERROR(EINVAL);
			break;
		}

		if (vdev_dtl_required(vml[c])) {
			error = SET_ERROR(EBUSY);
			break;
		}

		/* we need certain info from the top level */
		VERIFY(nvlist_add_uint64(child[c], ZPOOL_CONFIG_METASLAB_ARRAY,
		    vml[c]->vdev_top->vdev_ms_array) == 0);
		VERIFY(nvlist_add_uint64(child[c], ZPOOL_CONFIG_METASLAB_SHIFT,
		    vml[c]->vdev_top->vdev_ms_shift) == 0);
		VERIFY(nvlist_add_uint64(child[c], ZPOOL_CONFIG_ASIZE,
		    vml[c]->vdev_top->vdev_asize) == 0);
		VERIFY(nvlist_add_uint64(child[c], ZPOOL_CONFIG_ASHIFT,
		    vml[c]->vdev_top->vdev_ashift) == 0);

		/* transfer per-vdev ZAPs */
		ASSERT3U(vml[c]->vdev_leaf_zap, !=, 0);
		VERIFY0(nvlist_add_uint64(child[c],
		    ZPOOL_CONFIG_VDEV_LEAF_ZAP, vml[c]->vdev_leaf_zap));

		ASSERT3U(vml[c]->vdev_top->vdev_top_zap, !=, 0);
		VERIFY0(nvlist_add_uint64(child[c],
		    ZPOOL_CONFIG_VDEV_TOP_ZAP,
		    vml[c]->vdev_parent->vdev_top_zap));
	}

	if (error != 0) {
		kmem_free(vml, children * sizeof (vdev_t *));
		kmem_free(glist, children * sizeof (uint64_t));
		return (spa_vdev_exit(spa, NULL, txg, error));
	}

	/* stop writers from using the disks */
	for (c = 0; c < children; c++) {
		if (vml[c] != NULL)
			vml[c]->vdev_offline = B_TRUE;
	}
	vdev_reopen(spa->spa_root_vdev);

	/*
	 * Temporarily record the splitting vdevs in the spa config.  This
	 * will disappear once the config is regenerated.
	 */
	VERIFY(nvlist_alloc(&nvl, NV_UNIQUE_NAME, KM_SLEEP) == 0);
	VERIFY(nvlist_add_uint64_array(nvl, ZPOOL_CONFIG_SPLIT_LIST,
	    glist, children) == 0);
	kmem_free(glist, children * sizeof (uint64_t));

	mutex_enter(&spa->spa_props_lock);
	VERIFY(nvlist_add_nvlist(spa->spa_config, ZPOOL_CONFIG_SPLIT,
	    nvl) == 0);
	mutex_exit(&spa->spa_props_lock);
	spa->spa_config_splitting = nvl;
	vdev_config_dirty(spa->spa_root_vdev);

	/* configure and create the new pool */
	VERIFY(nvlist_add_string(config, ZPOOL_CONFIG_POOL_NAME, newname) == 0);
	VERIFY(nvlist_add_uint64(config, ZPOOL_CONFIG_POOL_STATE,
	    exp ? POOL_STATE_EXPORTED : POOL_STATE_ACTIVE) == 0);
	VERIFY(nvlist_add_uint64(config, ZPOOL_CONFIG_VERSION,
	    spa_version(spa)) == 0);
	VERIFY(nvlist_add_uint64(config, ZPOOL_CONFIG_POOL_TXG,
	    spa->spa_config_txg) == 0);
	VERIFY(nvlist_add_uint64(config, ZPOOL_CONFIG_POOL_GUID,
	    spa_generate_guid(NULL)) == 0);
	VERIFY0(nvlist_add_boolean(config, ZPOOL_CONFIG_HAS_PER_VDEV_ZAPS));
	(void) nvlist_lookup_string(props,
	    zpool_prop_to_name(ZPOOL_PROP_ALTROOT), &altroot);

	/* add the new pool to the namespace */
	newspa = spa_add(newname, config, altroot);
	newspa->spa_avz_action = AVZ_ACTION_REBUILD;
	newspa->spa_config_txg = spa->spa_config_txg;
	spa_set_log_state(newspa, SPA_LOG_CLEAR);

	/* release the spa config lock, retaining the namespace lock */
	spa_vdev_config_exit(spa, NULL, txg, 0, FTAG);

	if (zio_injection_enabled)
		zio_handle_panic_injection(spa, FTAG, 1);

	spa_activate(newspa, spa_mode_global);
	spa_async_suspend(newspa);

	for (c = 0; c < children; c++) {
		if (vml[c] != NULL) {
			/*
			 * Temporarily stop the initializing activity. We set
			 * the state to ACTIVE so that we know to resume
			 * the initializing once the split has completed.
			 */
			mutex_enter(&vml[c]->vdev_initialize_lock);
			vdev_initialize_stop(vml[c], VDEV_INITIALIZE_ACTIVE);
			mutex_exit(&vml[c]->vdev_initialize_lock);
		}
	}

	newspa->spa_config_source = SPA_CONFIG_SRC_SPLIT;

	/* create the new pool from the disks of the original pool */
	error = spa_load(newspa, SPA_LOAD_IMPORT, SPA_IMPORT_ASSEMBLE);
	if (error)
		goto out;

	/* if that worked, generate a real config for the new pool */
	if (newspa->spa_root_vdev != NULL) {
		VERIFY(nvlist_alloc(&newspa->spa_config_splitting,
		    NV_UNIQUE_NAME, KM_SLEEP) == 0);
		VERIFY(nvlist_add_uint64(newspa->spa_config_splitting,
		    ZPOOL_CONFIG_SPLIT_GUID, spa_guid(spa)) == 0);
		spa_config_set(newspa, spa_config_generate(newspa, NULL, -1ULL,
		    B_TRUE));
	}

	/* set the props */
	if (props != NULL) {
		spa_configfile_set(newspa, props, B_FALSE);
		error = spa_prop_set(newspa, props);
		if (error)
			goto out;
	}

	/* flush everything */
	txg = spa_vdev_config_enter(newspa);
	vdev_config_dirty(newspa->spa_root_vdev);
	(void) spa_vdev_config_exit(newspa, NULL, txg, 0, FTAG);

	if (zio_injection_enabled)
		zio_handle_panic_injection(spa, FTAG, 2);

	spa_async_resume(newspa);

	/* finally, update the original pool's config */
	txg = spa_vdev_config_enter(spa);
	tx = dmu_tx_create_dd(spa_get_dsl(spa)->dp_mos_dir);
	error = dmu_tx_assign(tx, TXG_WAIT);
	if (error != 0)
		dmu_tx_abort(tx);
	for (c = 0; c < children; c++) {
		if (vml[c] != NULL) {
			vdev_split(vml[c]);
			if (error == 0)
				spa_history_log_internal(spa, "detach", tx,
				    "vdev=%s", vml[c]->vdev_path);

			vdev_free(vml[c]);
		}
	}
	spa->spa_avz_action = AVZ_ACTION_REBUILD;
	vdev_config_dirty(spa->spa_root_vdev);
	spa->spa_config_splitting = NULL;
	nvlist_free(nvl);
	if (error == 0)
		dmu_tx_commit(tx);
	(void) spa_vdev_exit(spa, NULL, txg, 0);

	if (zio_injection_enabled)
		zio_handle_panic_injection(spa, FTAG, 3);

	/* split is complete; log a history record */
	spa_history_log_internal(newspa, "split", NULL,
	    "from pool %s", spa_name(spa));

	kmem_free(vml, children * sizeof (vdev_t *));

	/* if we're not going to mount the filesystems in userland, export */
	if (exp)
		error = spa_export_common(newname, POOL_STATE_EXPORTED, NULL,
		    B_FALSE, B_FALSE);

	return (error);

out:
	spa_unload(newspa);
	spa_deactivate(newspa);
	spa_remove(newspa);

	txg = spa_vdev_config_enter(spa);

	/* re-online all offlined disks */
	for (c = 0; c < children; c++) {
		if (vml[c] != NULL)
			vml[c]->vdev_offline = B_FALSE;
	}

	/* restart initializing disks as necessary */
	spa_async_request(spa, SPA_ASYNC_INITIALIZE_RESTART);

	vdev_reopen(spa->spa_root_vdev);

	nvlist_free(spa->spa_config_splitting);
	spa->spa_config_splitting = NULL;
	(void) spa_vdev_exit(spa, NULL, txg, error);

	kmem_free(vml, children * sizeof (vdev_t *));
	return (error);
}

<<<<<<< HEAD
=======
static nvlist_t *
spa_nvlist_lookup_by_guid(nvlist_t **nvpp, int count, uint64_t target_guid)
{
	for (int i = 0; i < count; i++) {
		uint64_t guid;

		VERIFY(nvlist_lookup_uint64(nvpp[i], ZPOOL_CONFIG_GUID,
		    &guid) == 0);

		if (guid == target_guid)
			return (nvpp[i]);
	}

	return (NULL);
}

static void
spa_vdev_remove_aux(nvlist_t *config, char *name, nvlist_t **dev, int count,
    nvlist_t *dev_to_remove)
{
	nvlist_t **newdev = NULL;

	if (count > 1)
		newdev = kmem_alloc((count - 1) * sizeof (void *), KM_SLEEP);

	for (int i = 0, j = 0; i < count; i++) {
		if (dev[i] == dev_to_remove)
			continue;
		VERIFY(nvlist_dup(dev[i], &newdev[j++], KM_SLEEP) == 0);
	}

	VERIFY(nvlist_remove(config, name, DATA_TYPE_NVLIST_ARRAY) == 0);
	VERIFY(nvlist_add_nvlist_array(config, name, newdev, count - 1) == 0);

	for (int i = 0; i < count - 1; i++)
		nvlist_free(newdev[i]);

	if (count > 1)
		kmem_free(newdev, (count - 1) * sizeof (void *));
}

/*
 * Evacuate the device.
 */
static int
spa_vdev_remove_evacuate(spa_t *spa, vdev_t *vd)
{
	uint64_t txg;
	int error = 0;

	ASSERT(MUTEX_HELD(&spa_namespace_lock));
	ASSERT(spa_config_held(spa, SCL_ALL, RW_WRITER) == 0);
	ASSERT(vd == vd->vdev_top);

	/*
	 * Evacuate the device.  We don't hold the config lock as writer
	 * since we need to do I/O but we do keep the
	 * spa_namespace_lock held.  Once this completes the device
	 * should no longer have any blocks allocated on it.
	 */
	if (vd->vdev_islog) {
		if (vd->vdev_stat.vs_alloc != 0)
			error = spa_offline_log(spa);
	} else {
		error = SET_ERROR(ENOTSUP);
	}

	if (error)
		return (error);

	/*
	 * The evacuation succeeded.  Remove any remaining MOS metadata
	 * associated with this vdev, and wait for these changes to sync.
	 */
	ASSERT0(vd->vdev_stat.vs_alloc);
	txg = spa_vdev_config_enter(spa);
	vd->vdev_removing = B_TRUE;
	vdev_dirty_leaves(vd, VDD_DTL, txg);
	vdev_config_dirty(vd);
	spa_vdev_config_exit(spa, NULL, txg, 0, FTAG);

	return (0);
}

/*
 * Complete the removal by cleaning up the namespace.
 */
static void
spa_vdev_remove_from_namespace(spa_t *spa, vdev_t *vd)
{
	vdev_t *rvd = spa->spa_root_vdev;
	uint64_t id = vd->vdev_id;
	boolean_t last_vdev = (id == (rvd->vdev_children - 1));

	ASSERT(MUTEX_HELD(&spa_namespace_lock));
	ASSERT(spa_config_held(spa, SCL_ALL, RW_WRITER) == SCL_ALL);
	ASSERT(vd == vd->vdev_top);

	/*
	 * Only remove any devices which are empty.
	 */
	if (vd->vdev_stat.vs_alloc != 0)
		return;

	(void) vdev_label_init(vd, 0, VDEV_LABEL_REMOVE);

	if (list_link_active(&vd->vdev_state_dirty_node))
		vdev_state_clean(vd);
	if (list_link_active(&vd->vdev_config_dirty_node))
		vdev_config_clean(vd);

	vdev_free(vd);

	if (last_vdev) {
		vdev_compact_children(rvd);
	} else {
		vd = vdev_alloc_common(spa, id, 0, &vdev_hole_ops);
		vdev_add_child(rvd, vd);
	}
	vdev_config_dirty(rvd);

	/*
	 * Reassess the health of our root vdev.
	 */
	vdev_reopen(rvd);
}

/*
 * Remove a device from the pool -
 *
 * Removing a device from the vdev namespace requires several steps
 * and can take a significant amount of time.  As a result we use
 * the spa_vdev_config_[enter/exit] functions which allow us to
 * grab and release the spa_config_lock while still holding the namespace
 * lock.  During each step the configuration is synced out.
 *
 * Currently, this supports removing only hot spares, slogs, and level 2 ARC
 * devices.
 */
int
spa_vdev_remove(spa_t *spa, uint64_t guid, boolean_t unspare)
{
	vdev_t *vd;
	sysevent_t *ev = NULL;
	metaslab_group_t *mg;
	nvlist_t **spares, **l2cache, *nv;
	uint64_t txg = 0;
	uint_t nspares, nl2cache;
	int error = 0;
	boolean_t locked = MUTEX_HELD(&spa_namespace_lock);

	ASSERT(spa_writeable(spa));

	if (!locked)
		txg = spa_vdev_enter(spa);

	vd = spa_lookup_by_guid(spa, guid, B_FALSE);

	if (spa->spa_spares.sav_vdevs != NULL &&
	    nvlist_lookup_nvlist_array(spa->spa_spares.sav_config,
	    ZPOOL_CONFIG_SPARES, &spares, &nspares) == 0 &&
	    (nv = spa_nvlist_lookup_by_guid(spares, nspares, guid)) != NULL) {
		/*
		 * Only remove the hot spare if it's not currently in use
		 * in this pool.
		 */
		if (vd == NULL || unspare) {
			if (vd == NULL)
				vd = spa_lookup_by_guid(spa, guid, B_TRUE);
			ev = spa_event_create(spa, vd, NULL,
			    ESC_ZFS_VDEV_REMOVE_AUX);
			spa_vdev_remove_aux(spa->spa_spares.sav_config,
			    ZPOOL_CONFIG_SPARES, spares, nspares, nv);
			spa_load_spares(spa);
			spa->spa_spares.sav_sync = B_TRUE;
		} else {
			error = SET_ERROR(EBUSY);
		}
	} else if (spa->spa_l2cache.sav_vdevs != NULL &&
	    nvlist_lookup_nvlist_array(spa->spa_l2cache.sav_config,
	    ZPOOL_CONFIG_L2CACHE, &l2cache, &nl2cache) == 0 &&
	    (nv = spa_nvlist_lookup_by_guid(l2cache, nl2cache, guid)) != NULL) {
		/*
		 * Cache devices can always be removed.
		 */
		vd = spa_lookup_by_guid(spa, guid, B_TRUE);
		ev = spa_event_create(spa, vd, NULL, ESC_ZFS_VDEV_REMOVE_AUX);
		spa_vdev_remove_aux(spa->spa_l2cache.sav_config,
		    ZPOOL_CONFIG_L2CACHE, l2cache, nl2cache, nv);
		spa_load_l2cache(spa);
		spa->spa_l2cache.sav_sync = B_TRUE;
	} else if (vd != NULL && vd->vdev_islog) {
		ASSERT(!locked);
		ASSERT(vd == vd->vdev_top);

		mg = vd->vdev_mg;

		/*
		 * Stop allocating from this vdev.
		 */
		metaslab_group_passivate(mg);

		/*
		 * Wait for the youngest allocations and frees to sync,
		 * and then wait for the deferral of those frees to finish.
		 */
		spa_vdev_config_exit(spa, NULL,
		    txg + TXG_CONCURRENT_STATES + TXG_DEFER_SIZE, 0, FTAG);

		/*
		 * Attempt to evacuate the vdev.
		 */
		error = spa_vdev_remove_evacuate(spa, vd);

		txg = spa_vdev_config_enter(spa);

		/*
		 * If we couldn't evacuate the vdev, unwind.
		 */
		if (error) {
			metaslab_group_activate(mg);
			return (spa_vdev_exit(spa, NULL, txg, error));
		}

		/*
		 * Clean up the vdev namespace.
		 */
		ev = spa_event_create(spa, vd, NULL, ESC_ZFS_VDEV_REMOVE_DEV);
		spa_vdev_remove_from_namespace(spa, vd);

	} else if (vd != NULL) {
		/*
		 * Normal vdevs cannot be removed (yet).
		 */
		error = SET_ERROR(ENOTSUP);
	} else {
		/*
		 * There is no vdev of any kind with the specified guid.
		 */
		error = SET_ERROR(ENOENT);
	}

	if (!locked)
		error = spa_vdev_exit(spa, NULL, txg, error);

	if (ev)
		spa_event_post(ev);

	return (error);
}

>>>>>>> ce1577b0
/*
 * Find any device that's done replacing, or a vdev marked 'unspare' that's
 * currently spared, so we can detach it.
 */
static vdev_t *
spa_vdev_resilver_done_hunt(vdev_t *vd)
{
	vdev_t *newvd, *oldvd;

	for (int c = 0; c < vd->vdev_children; c++) {
		oldvd = spa_vdev_resilver_done_hunt(vd->vdev_child[c]);
		if (oldvd != NULL)
			return (oldvd);
	}

	/*
	 * Check for a completed replacement.  We always consider the first
	 * vdev in the list to be the oldest vdev, and the last one to be
	 * the newest (see spa_vdev_attach() for how that works).  In
	 * the case where the newest vdev is faulted, we will not automatically
	 * remove it after a resilver completes.  This is OK as it will require
	 * user intervention to determine which disk the admin wishes to keep.
	 */
	if (vd->vdev_ops == &vdev_replacing_ops) {
		ASSERT(vd->vdev_children > 1);

		newvd = vd->vdev_child[vd->vdev_children - 1];
		oldvd = vd->vdev_child[0];

		if (vdev_dtl_empty(newvd, DTL_MISSING) &&
		    vdev_dtl_empty(newvd, DTL_OUTAGE) &&
		    !vdev_dtl_required(oldvd))
			return (oldvd);
	}

	/*
	 * Check for a completed resilver with the 'unspare' flag set.
	 */
	if (vd->vdev_ops == &vdev_spare_ops) {
		vdev_t *first = vd->vdev_child[0];
		vdev_t *last = vd->vdev_child[vd->vdev_children - 1];

		if (last->vdev_unspare) {
			oldvd = first;
			newvd = last;
		} else if (first->vdev_unspare) {
			oldvd = last;
			newvd = first;
		} else {
			oldvd = NULL;
		}

		if (oldvd != NULL &&
		    vdev_dtl_empty(newvd, DTL_MISSING) &&
		    vdev_dtl_empty(newvd, DTL_OUTAGE) &&
		    !vdev_dtl_required(oldvd))
			return (oldvd);

		/*
		 * If there are more than two spares attached to a disk,
		 * and those spares are not required, then we want to
		 * attempt to free them up now so that they can be used
		 * by other pools.  Once we're back down to a single
		 * disk+spare, we stop removing them.
		 */
		if (vd->vdev_children > 2) {
			newvd = vd->vdev_child[1];

			if (newvd->vdev_isspare && last->vdev_isspare &&
			    vdev_dtl_empty(last, DTL_MISSING) &&
			    vdev_dtl_empty(last, DTL_OUTAGE) &&
			    !vdev_dtl_required(newvd))
				return (newvd);
		}
	}

	return (NULL);
}

static void
spa_vdev_resilver_done(spa_t *spa)
{
	vdev_t *vd, *pvd, *ppvd;
	uint64_t guid, sguid, pguid, ppguid;

	spa_config_enter(spa, SCL_ALL, FTAG, RW_WRITER);

	while ((vd = spa_vdev_resilver_done_hunt(spa->spa_root_vdev)) != NULL) {
		pvd = vd->vdev_parent;
		ppvd = pvd->vdev_parent;
		guid = vd->vdev_guid;
		pguid = pvd->vdev_guid;
		ppguid = ppvd->vdev_guid;
		sguid = 0;
		/*
		 * If we have just finished replacing a hot spared device, then
		 * we need to detach the parent's first child (the original hot
		 * spare) as well.
		 */
		if (ppvd->vdev_ops == &vdev_spare_ops && pvd->vdev_id == 0 &&
		    ppvd->vdev_children == 2) {
			ASSERT(pvd->vdev_ops == &vdev_replacing_ops);
			sguid = ppvd->vdev_child[1]->vdev_guid;
		}
		ASSERT(vd->vdev_resilver_txg == 0 || !vdev_dtl_required(vd));

		spa_config_exit(spa, SCL_ALL, FTAG);
		if (spa_vdev_detach(spa, guid, pguid, B_TRUE) != 0)
			return;
		if (sguid && spa_vdev_detach(spa, sguid, ppguid, B_TRUE) != 0)
			return;
		spa_config_enter(spa, SCL_ALL, FTAG, RW_WRITER);
	}

	spa_config_exit(spa, SCL_ALL, FTAG);
}

/*
 * Update the stored path or FRU for this vdev.
 */
int
spa_vdev_set_common(spa_t *spa, uint64_t guid, const char *value,
    boolean_t ispath)
{
	vdev_t *vd;
	boolean_t sync = B_FALSE;

	ASSERT(spa_writeable(spa));

	spa_vdev_state_enter(spa, SCL_ALL);

	if ((vd = spa_lookup_by_guid(spa, guid, B_TRUE)) == NULL)
		return (spa_vdev_state_exit(spa, NULL, ENOENT));

	if (!vd->vdev_ops->vdev_op_leaf)
		return (spa_vdev_state_exit(spa, NULL, ENOTSUP));

	if (ispath) {
		if (strcmp(value, vd->vdev_path) != 0) {
			spa_strfree(vd->vdev_path);
			vd->vdev_path = spa_strdup(value);
			sync = B_TRUE;
		}
	} else {
		if (vd->vdev_fru == NULL) {
			vd->vdev_fru = spa_strdup(value);
			sync = B_TRUE;
		} else if (strcmp(value, vd->vdev_fru) != 0) {
			spa_strfree(vd->vdev_fru);
			vd->vdev_fru = spa_strdup(value);
			sync = B_TRUE;
		}
	}

	return (spa_vdev_state_exit(spa, sync ? vd : NULL, 0));
}

int
spa_vdev_setpath(spa_t *spa, uint64_t guid, const char *newpath)
{
	return (spa_vdev_set_common(spa, guid, newpath, B_TRUE));
}

int
spa_vdev_setfru(spa_t *spa, uint64_t guid, const char *newfru)
{
	return (spa_vdev_set_common(spa, guid, newfru, B_FALSE));
}

/*
 * ==========================================================================
 * SPA Scanning
 * ==========================================================================
 */

int
spa_scan_stop(spa_t *spa)
{
	ASSERT(spa_config_held(spa, SCL_ALL, RW_WRITER) == 0);
	if (dsl_scan_resilvering(spa->spa_dsl_pool))
		return (SET_ERROR(EBUSY));
	return (dsl_scan_cancel(spa->spa_dsl_pool));
}

int
spa_scan(spa_t *spa, pool_scan_func_t func)
{
	ASSERT(spa_config_held(spa, SCL_ALL, RW_WRITER) == 0);

	if (func >= POOL_SCAN_FUNCS || func == POOL_SCAN_NONE)
		return (SET_ERROR(ENOTSUP));

	/*
	 * If a resilver was requested, but there is no DTL on a
	 * writeable leaf device, we have nothing to do.
	 */
	if (func == POOL_SCAN_RESILVER &&
	    !vdev_resilver_needed(spa->spa_root_vdev, NULL, NULL)) {
		spa_async_request(spa, SPA_ASYNC_RESILVER_DONE);
		return (0);
	}

	return (dsl_scan(spa->spa_dsl_pool, func));
}

/*
 * ==========================================================================
 * SPA async task processing
 * ==========================================================================
 */

static void
spa_async_remove(spa_t *spa, vdev_t *vd)
{
	if (vd->vdev_remove_wanted) {
		vd->vdev_remove_wanted = B_FALSE;
		vd->vdev_delayed_close = B_FALSE;
		vdev_set_state(vd, B_FALSE, VDEV_STATE_REMOVED, VDEV_AUX_NONE);

		/*
		 * We want to clear the stats, but we don't want to do a full
		 * vdev_clear() as that will cause us to throw away
		 * degraded/faulted state as well as attempt to reopen the
		 * device, all of which is a waste.
		 */
		vd->vdev_stat.vs_read_errors = 0;
		vd->vdev_stat.vs_write_errors = 0;
		vd->vdev_stat.vs_checksum_errors = 0;

		vdev_state_dirty(vd->vdev_top);
	}

	for (int c = 0; c < vd->vdev_children; c++)
		spa_async_remove(spa, vd->vdev_child[c]);
}

static void
spa_async_probe(spa_t *spa, vdev_t *vd)
{
	if (vd->vdev_probe_wanted) {
		vd->vdev_probe_wanted = B_FALSE;
		vdev_reopen(vd);	/* vdev_open() does the actual probe */
	}

	for (int c = 0; c < vd->vdev_children; c++)
		spa_async_probe(spa, vd->vdev_child[c]);
}

static void
spa_async_autoexpand(spa_t *spa, vdev_t *vd)
{
	sysevent_id_t eid;
	nvlist_t *attr;
	char *physpath;

	if (!spa->spa_autoexpand)
		return;

	for (int c = 0; c < vd->vdev_children; c++) {
		vdev_t *cvd = vd->vdev_child[c];
		spa_async_autoexpand(spa, cvd);
	}

	if (!vd->vdev_ops->vdev_op_leaf || vd->vdev_physpath == NULL)
		return;

	physpath = kmem_zalloc(MAXPATHLEN, KM_SLEEP);
	(void) snprintf(physpath, MAXPATHLEN, "/devices%s", vd->vdev_physpath);

	VERIFY(nvlist_alloc(&attr, NV_UNIQUE_NAME, KM_SLEEP) == 0);
	VERIFY(nvlist_add_string(attr, DEV_PHYS_PATH, physpath) == 0);

	(void) ddi_log_sysevent(zfs_dip, SUNW_VENDOR, EC_DEV_STATUS,
	    ESC_DEV_DLE, attr, &eid, DDI_SLEEP);

	nvlist_free(attr);
	kmem_free(physpath, MAXPATHLEN);
}

static void
spa_async_thread(spa_t *spa)
{
	int tasks;

	ASSERT(spa->spa_sync_on);

	mutex_enter(&spa->spa_async_lock);
	tasks = spa->spa_async_tasks;
	spa->spa_async_tasks = 0;
	mutex_exit(&spa->spa_async_lock);

	/*
	 * See if the config needs to be updated.
	 */
	if (tasks & SPA_ASYNC_CONFIG_UPDATE) {
		uint64_t old_space, new_space;

		mutex_enter(&spa_namespace_lock);
		old_space = metaslab_class_get_space(spa_normal_class(spa));
		spa_config_update(spa, SPA_CONFIG_UPDATE_POOL);
		new_space = metaslab_class_get_space(spa_normal_class(spa));
		mutex_exit(&spa_namespace_lock);

		/*
		 * If the pool grew as a result of the config update,
		 * then log an internal history event.
		 */
		if (new_space != old_space) {
			spa_history_log_internal(spa, "vdev online", NULL,
			    "pool '%s' size: %llu(+%llu)",
			    spa_name(spa), new_space, new_space - old_space);
		}
	}

	/*
	 * See if any devices need to be marked REMOVED.
	 */
	if (tasks & SPA_ASYNC_REMOVE) {
		spa_vdev_state_enter(spa, SCL_NONE);
		spa_async_remove(spa, spa->spa_root_vdev);
		for (int i = 0; i < spa->spa_l2cache.sav_count; i++)
			spa_async_remove(spa, spa->spa_l2cache.sav_vdevs[i]);
		for (int i = 0; i < spa->spa_spares.sav_count; i++)
			spa_async_remove(spa, spa->spa_spares.sav_vdevs[i]);
		(void) spa_vdev_state_exit(spa, NULL, 0);
	}

	if ((tasks & SPA_ASYNC_AUTOEXPAND) && !spa_suspended(spa)) {
		spa_config_enter(spa, SCL_CONFIG, FTAG, RW_READER);
		spa_async_autoexpand(spa, spa->spa_root_vdev);
		spa_config_exit(spa, SCL_CONFIG, FTAG);
	}

	/*
	 * See if any devices need to be probed.
	 */
	if (tasks & SPA_ASYNC_PROBE) {
		spa_vdev_state_enter(spa, SCL_NONE);
		spa_async_probe(spa, spa->spa_root_vdev);
		(void) spa_vdev_state_exit(spa, NULL, 0);
	}

	/*
	 * If any devices are done replacing, detach them.
	 */
	if (tasks & SPA_ASYNC_RESILVER_DONE)
		spa_vdev_resilver_done(spa);

	/*
	 * Kick off a resilver.
	 */
	if (tasks & SPA_ASYNC_RESILVER)
		dsl_resilver_restart(spa->spa_dsl_pool, 0);

	if (tasks & SPA_ASYNC_INITIALIZE_RESTART) {
		mutex_enter(&spa_namespace_lock);
		spa_config_enter(spa, SCL_CONFIG, FTAG, RW_READER);
		vdev_initialize_restart(spa->spa_root_vdev);
		spa_config_exit(spa, SCL_CONFIG, FTAG);
		mutex_exit(&spa_namespace_lock);
	}

	/*
	 * Let the world know that we're done.
	 */
	mutex_enter(&spa->spa_async_lock);
	spa->spa_async_thread = NULL;
	cv_broadcast(&spa->spa_async_cv);
	mutex_exit(&spa->spa_async_lock);
	thread_exit();
}

void
spa_async_suspend(spa_t *spa)
{
	mutex_enter(&spa->spa_async_lock);
	spa->spa_async_suspended++;
	while (spa->spa_async_thread != NULL)
		cv_wait(&spa->spa_async_cv, &spa->spa_async_lock);
	mutex_exit(&spa->spa_async_lock);

	spa_vdev_remove_suspend(spa);

	zthr_t *condense_thread = spa->spa_condense_zthr;
	if (condense_thread != NULL && zthr_isrunning(condense_thread))
		VERIFY0(zthr_cancel(condense_thread));

	zthr_t *discard_thread = spa->spa_checkpoint_discard_zthr;
	if (discard_thread != NULL && zthr_isrunning(discard_thread))
		VERIFY0(zthr_cancel(discard_thread));
}

void
spa_async_resume(spa_t *spa)
{
	mutex_enter(&spa->spa_async_lock);
	ASSERT(spa->spa_async_suspended != 0);
	spa->spa_async_suspended--;
	mutex_exit(&spa->spa_async_lock);

	zthr_t *condense_thread = spa->spa_condense_zthr;
	if (condense_thread != NULL && !zthr_isrunning(condense_thread))
		zthr_resume(condense_thread);

	zthr_t *discard_thread = spa->spa_checkpoint_discard_zthr;
	if (discard_thread != NULL && !zthr_isrunning(discard_thread))
		zthr_resume(discard_thread);
}

static boolean_t
spa_async_tasks_pending(spa_t *spa)
{
	uint_t non_config_tasks;
	uint_t config_task;
	boolean_t config_task_suspended;

	non_config_tasks = spa->spa_async_tasks & ~SPA_ASYNC_CONFIG_UPDATE;
	config_task = spa->spa_async_tasks & SPA_ASYNC_CONFIG_UPDATE;
	if (spa->spa_ccw_fail_time == 0) {
		config_task_suspended = B_FALSE;
	} else {
		config_task_suspended =
		    (gethrtime() - spa->spa_ccw_fail_time) <
		    (zfs_ccw_retry_interval * NANOSEC);
	}

	return (non_config_tasks || (config_task && !config_task_suspended));
}

static void
spa_async_dispatch(spa_t *spa)
{
	mutex_enter(&spa->spa_async_lock);
	if (spa_async_tasks_pending(spa) &&
	    !spa->spa_async_suspended &&
	    spa->spa_async_thread == NULL &&
	    rootdir != NULL)
		spa->spa_async_thread = thread_create(NULL, 0,
		    spa_async_thread, spa, 0, &p0, TS_RUN, maxclsyspri);
	mutex_exit(&spa->spa_async_lock);
}

void
spa_async_request(spa_t *spa, int task)
{
	zfs_dbgmsg("spa=%s async request task=%u", spa->spa_name, task);
	mutex_enter(&spa->spa_async_lock);
	spa->spa_async_tasks |= task;
	mutex_exit(&spa->spa_async_lock);
}

/*
 * ==========================================================================
 * SPA syncing routines
 * ==========================================================================
 */

static int
bpobj_enqueue_cb(void *arg, const blkptr_t *bp, dmu_tx_t *tx)
{
	bpobj_t *bpo = arg;
	bpobj_enqueue(bpo, bp, tx);
	return (0);
}

static int
spa_free_sync_cb(void *arg, const blkptr_t *bp, dmu_tx_t *tx)
{
	zio_t *zio = arg;

	zio_nowait(zio_free_sync(zio, zio->io_spa, dmu_tx_get_txg(tx), bp,
	    zio->io_flags));
	return (0);
}

/*
 * Note: this simple function is not inlined to make it easier to dtrace the
 * amount of time spent syncing frees.
 */
static void
spa_sync_frees(spa_t *spa, bplist_t *bpl, dmu_tx_t *tx)
{
	zio_t *zio = zio_root(spa, NULL, NULL, 0);
	bplist_iterate(bpl, spa_free_sync_cb, zio, tx);
	VERIFY(zio_wait(zio) == 0);
}

/*
 * Note: this simple function is not inlined to make it easier to dtrace the
 * amount of time spent syncing deferred frees.
 */
static void
spa_sync_deferred_frees(spa_t *spa, dmu_tx_t *tx)
{
	zio_t *zio = zio_root(spa, NULL, NULL, 0);
	VERIFY3U(bpobj_iterate(&spa->spa_deferred_bpobj,
	    spa_free_sync_cb, zio, tx), ==, 0);
	VERIFY0(zio_wait(zio));
}


static void
spa_sync_nvlist(spa_t *spa, uint64_t obj, nvlist_t *nv, dmu_tx_t *tx)
{
	char *packed = NULL;
	size_t bufsize;
	size_t nvsize = 0;
	dmu_buf_t *db;

	VERIFY(nvlist_size(nv, &nvsize, NV_ENCODE_XDR) == 0);

	/*
	 * Write full (SPA_CONFIG_BLOCKSIZE) blocks of configuration
	 * information.  This avoids the dmu_buf_will_dirty() path and
	 * saves us a pre-read to get data we don't actually care about.
	 */
	bufsize = P2ROUNDUP((uint64_t)nvsize, SPA_CONFIG_BLOCKSIZE);
	packed = kmem_alloc(bufsize, KM_SLEEP);

	VERIFY(nvlist_pack(nv, &packed, &nvsize, NV_ENCODE_XDR,
	    KM_SLEEP) == 0);
	bzero(packed + nvsize, bufsize - nvsize);

	dmu_write(spa->spa_meta_objset, obj, 0, bufsize, packed, tx);

	kmem_free(packed, bufsize);

	VERIFY(0 == dmu_bonus_hold(spa->spa_meta_objset, obj, FTAG, &db));
	dmu_buf_will_dirty(db, tx);
	*(uint64_t *)db->db_data = nvsize;
	dmu_buf_rele(db, FTAG);
}

static void
spa_sync_aux_dev(spa_t *spa, spa_aux_vdev_t *sav, dmu_tx_t *tx,
    const char *config, const char *entry)
{
	nvlist_t *nvroot;
	nvlist_t **list;
	int i;

	if (!sav->sav_sync)
		return;

	/*
	 * Update the MOS nvlist describing the list of available devices.
	 * spa_validate_aux() will have already made sure this nvlist is
	 * valid and the vdevs are labeled appropriately.
	 */
	if (sav->sav_object == 0) {
		sav->sav_object = dmu_object_alloc(spa->spa_meta_objset,
		    DMU_OT_PACKED_NVLIST, 1 << 14, DMU_OT_PACKED_NVLIST_SIZE,
		    sizeof (uint64_t), tx);
		VERIFY(zap_update(spa->spa_meta_objset,
		    DMU_POOL_DIRECTORY_OBJECT, entry, sizeof (uint64_t), 1,
		    &sav->sav_object, tx) == 0);
	}

	VERIFY(nvlist_alloc(&nvroot, NV_UNIQUE_NAME, KM_SLEEP) == 0);
	if (sav->sav_count == 0) {
		VERIFY(nvlist_add_nvlist_array(nvroot, config, NULL, 0) == 0);
	} else {
		list = kmem_alloc(sav->sav_count * sizeof (void *), KM_SLEEP);
		for (i = 0; i < sav->sav_count; i++)
			list[i] = vdev_config_generate(spa, sav->sav_vdevs[i],
			    B_FALSE, VDEV_CONFIG_L2CACHE);
		VERIFY(nvlist_add_nvlist_array(nvroot, config, list,
		    sav->sav_count) == 0);
		for (i = 0; i < sav->sav_count; i++)
			nvlist_free(list[i]);
		kmem_free(list, sav->sav_count * sizeof (void *));
	}

	spa_sync_nvlist(spa, sav->sav_object, nvroot, tx);
	nvlist_free(nvroot);

	sav->sav_sync = B_FALSE;
}

/*
 * Rebuild spa's all-vdev ZAP from the vdev ZAPs indicated in each vdev_t.
 * The all-vdev ZAP must be empty.
 */
static void
spa_avz_build(vdev_t *vd, uint64_t avz, dmu_tx_t *tx)
{
	spa_t *spa = vd->vdev_spa;
	if (vd->vdev_top_zap != 0) {
		VERIFY0(zap_add_int(spa->spa_meta_objset, avz,
		    vd->vdev_top_zap, tx));
	}
	if (vd->vdev_leaf_zap != 0) {
		VERIFY0(zap_add_int(spa->spa_meta_objset, avz,
		    vd->vdev_leaf_zap, tx));
	}
	for (uint64_t i = 0; i < vd->vdev_children; i++) {
		spa_avz_build(vd->vdev_child[i], avz, tx);
	}
}

static void
spa_sync_config_object(spa_t *spa, dmu_tx_t *tx)
{
	nvlist_t *config;

	/*
	 * If the pool is being imported from a pre-per-vdev-ZAP version of ZFS,
	 * its config may not be dirty but we still need to build per-vdev ZAPs.
	 * Similarly, if the pool is being assembled (e.g. after a split), we
	 * need to rebuild the AVZ although the config may not be dirty.
	 */
	if (list_is_empty(&spa->spa_config_dirty_list) &&
	    spa->spa_avz_action == AVZ_ACTION_NONE)
		return;

	spa_config_enter(spa, SCL_STATE, FTAG, RW_READER);

	ASSERT(spa->spa_avz_action == AVZ_ACTION_NONE ||
	    spa->spa_avz_action == AVZ_ACTION_INITIALIZE ||
	    spa->spa_all_vdev_zaps != 0);

	if (spa->spa_avz_action == AVZ_ACTION_REBUILD) {
		/* Make and build the new AVZ */
		uint64_t new_avz = zap_create(spa->spa_meta_objset,
		    DMU_OTN_ZAP_METADATA, DMU_OT_NONE, 0, tx);
		spa_avz_build(spa->spa_root_vdev, new_avz, tx);

		/* Diff old AVZ with new one */
		zap_cursor_t zc;
		zap_attribute_t za;

		for (zap_cursor_init(&zc, spa->spa_meta_objset,
		    spa->spa_all_vdev_zaps);
		    zap_cursor_retrieve(&zc, &za) == 0;
		    zap_cursor_advance(&zc)) {
			uint64_t vdzap = za.za_first_integer;
			if (zap_lookup_int(spa->spa_meta_objset, new_avz,
			    vdzap) == ENOENT) {
				/*
				 * ZAP is listed in old AVZ but not in new one;
				 * destroy it
				 */
				VERIFY0(zap_destroy(spa->spa_meta_objset, vdzap,
				    tx));
			}
		}

		zap_cursor_fini(&zc);

		/* Destroy the old AVZ */
		VERIFY0(zap_destroy(spa->spa_meta_objset,
		    spa->spa_all_vdev_zaps, tx));

		/* Replace the old AVZ in the dir obj with the new one */
		VERIFY0(zap_update(spa->spa_meta_objset,
		    DMU_POOL_DIRECTORY_OBJECT, DMU_POOL_VDEV_ZAP_MAP,
		    sizeof (new_avz), 1, &new_avz, tx));

		spa->spa_all_vdev_zaps = new_avz;
	} else if (spa->spa_avz_action == AVZ_ACTION_DESTROY) {
		zap_cursor_t zc;
		zap_attribute_t za;

		/* Walk through the AVZ and destroy all listed ZAPs */
		for (zap_cursor_init(&zc, spa->spa_meta_objset,
		    spa->spa_all_vdev_zaps);
		    zap_cursor_retrieve(&zc, &za) == 0;
		    zap_cursor_advance(&zc)) {
			uint64_t zap = za.za_first_integer;
			VERIFY0(zap_destroy(spa->spa_meta_objset, zap, tx));
		}

		zap_cursor_fini(&zc);

		/* Destroy and unlink the AVZ itself */
		VERIFY0(zap_destroy(spa->spa_meta_objset,
		    spa->spa_all_vdev_zaps, tx));
		VERIFY0(zap_remove(spa->spa_meta_objset,
		    DMU_POOL_DIRECTORY_OBJECT, DMU_POOL_VDEV_ZAP_MAP, tx));
		spa->spa_all_vdev_zaps = 0;
	}

	if (spa->spa_all_vdev_zaps == 0) {
		spa->spa_all_vdev_zaps = zap_create_link(spa->spa_meta_objset,
		    DMU_OTN_ZAP_METADATA, DMU_POOL_DIRECTORY_OBJECT,
		    DMU_POOL_VDEV_ZAP_MAP, tx);
	}
	spa->spa_avz_action = AVZ_ACTION_NONE;

	/* Create ZAPs for vdevs that don't have them. */
	vdev_construct_zaps(spa->spa_root_vdev, tx);

	config = spa_config_generate(spa, spa->spa_root_vdev,
	    dmu_tx_get_txg(tx), B_FALSE);

	/*
	 * If we're upgrading the spa version then make sure that
	 * the config object gets updated with the correct version.
	 */
	if (spa->spa_ubsync.ub_version < spa->spa_uberblock.ub_version)
		fnvlist_add_uint64(config, ZPOOL_CONFIG_VERSION,
		    spa->spa_uberblock.ub_version);

	spa_config_exit(spa, SCL_STATE, FTAG);

	nvlist_free(spa->spa_config_syncing);
	spa->spa_config_syncing = config;

	spa_sync_nvlist(spa, spa->spa_config_object, config, tx);
}

static void
spa_sync_version(void *arg, dmu_tx_t *tx)
{
	uint64_t *versionp = arg;
	uint64_t version = *versionp;
	spa_t *spa = dmu_tx_pool(tx)->dp_spa;

	/*
	 * Setting the version is special cased when first creating the pool.
	 */
	ASSERT(tx->tx_txg != TXG_INITIAL);

	ASSERT(SPA_VERSION_IS_SUPPORTED(version));
	ASSERT(version >= spa_version(spa));

	spa->spa_uberblock.ub_version = version;
	vdev_config_dirty(spa->spa_root_vdev);
	spa_history_log_internal(spa, "set", tx, "version=%lld", version);
}

/*
 * Set zpool properties.
 */
static void
spa_sync_props(void *arg, dmu_tx_t *tx)
{
	nvlist_t *nvp = arg;
	spa_t *spa = dmu_tx_pool(tx)->dp_spa;
	objset_t *mos = spa->spa_meta_objset;
	nvpair_t *elem = NULL;

	mutex_enter(&spa->spa_props_lock);

	while ((elem = nvlist_next_nvpair(nvp, elem))) {
		uint64_t intval;
		char *strval, *fname;
		zpool_prop_t prop;
		const char *propname;
		zprop_type_t proptype;
		spa_feature_t fid;

		switch (prop = zpool_name_to_prop(nvpair_name(elem))) {
		case ZPROP_INVAL:
			/*
			 * We checked this earlier in spa_prop_validate().
			 */
			ASSERT(zpool_prop_feature(nvpair_name(elem)));

			fname = strchr(nvpair_name(elem), '@') + 1;
			VERIFY0(zfeature_lookup_name(fname, &fid));

			spa_feature_enable(spa, fid, tx);
			spa_history_log_internal(spa, "set", tx,
			    "%s=enabled", nvpair_name(elem));
			break;

		case ZPOOL_PROP_VERSION:
			intval = fnvpair_value_uint64(elem);
			/*
			 * The version is synced seperatly before other
			 * properties and should be correct by now.
			 */
			ASSERT3U(spa_version(spa), >=, intval);
			break;

		case ZPOOL_PROP_ALTROOT:
			/*
			 * 'altroot' is a non-persistent property. It should
			 * have been set temporarily at creation or import time.
			 */
			ASSERT(spa->spa_root != NULL);
			break;

		case ZPOOL_PROP_READONLY:
		case ZPOOL_PROP_CACHEFILE:
			/*
			 * 'readonly' and 'cachefile' are also non-persisitent
			 * properties.
			 */
			break;
		case ZPOOL_PROP_COMMENT:
			strval = fnvpair_value_string(elem);
			if (spa->spa_comment != NULL)
				spa_strfree(spa->spa_comment);
			spa->spa_comment = spa_strdup(strval);
			/*
			 * We need to dirty the configuration on all the vdevs
			 * so that their labels get updated.  It's unnecessary
			 * to do this for pool creation since the vdev's
			 * configuratoin has already been dirtied.
			 */
			if (tx->tx_txg != TXG_INITIAL)
				vdev_config_dirty(spa->spa_root_vdev);
			spa_history_log_internal(spa, "set", tx,
			    "%s=%s", nvpair_name(elem), strval);
			break;
		default:
			/*
			 * Set pool property values in the poolprops mos object.
			 */
			if (spa->spa_pool_props_object == 0) {
				spa->spa_pool_props_object =
				    zap_create_link(mos, DMU_OT_POOL_PROPS,
				    DMU_POOL_DIRECTORY_OBJECT, DMU_POOL_PROPS,
				    tx);
			}

			/* normalize the property name */
			propname = zpool_prop_to_name(prop);
			proptype = zpool_prop_get_type(prop);

			if (nvpair_type(elem) == DATA_TYPE_STRING) {
				ASSERT(proptype == PROP_TYPE_STRING);
				strval = fnvpair_value_string(elem);
				VERIFY0(zap_update(mos,
				    spa->spa_pool_props_object, propname,
				    1, strlen(strval) + 1, strval, tx));
				spa_history_log_internal(spa, "set", tx,
				    "%s=%s", nvpair_name(elem), strval);
			} else if (nvpair_type(elem) == DATA_TYPE_UINT64) {
				intval = fnvpair_value_uint64(elem);

				if (proptype == PROP_TYPE_INDEX) {
					const char *unused;
					VERIFY0(zpool_prop_index_to_string(
					    prop, intval, &unused));
				}
				VERIFY0(zap_update(mos,
				    spa->spa_pool_props_object, propname,
				    8, 1, &intval, tx));
				spa_history_log_internal(spa, "set", tx,
				    "%s=%lld", nvpair_name(elem), intval);
			} else {
				ASSERT(0); /* not allowed */
			}

			switch (prop) {
			case ZPOOL_PROP_DELEGATION:
				spa->spa_delegation = intval;
				break;
			case ZPOOL_PROP_BOOTFS:
				spa->spa_bootfs = intval;
				break;
			case ZPOOL_PROP_FAILUREMODE:
				spa->spa_failmode = intval;
				break;
			case ZPOOL_PROP_AUTOEXPAND:
				spa->spa_autoexpand = intval;
				if (tx->tx_txg != TXG_INITIAL)
					spa_async_request(spa,
					    SPA_ASYNC_AUTOEXPAND);
				break;
			case ZPOOL_PROP_DEDUPDITTO:
				spa->spa_dedup_ditto = intval;
				break;
			default:
				break;
			}
		}

	}

	mutex_exit(&spa->spa_props_lock);
}

/*
 * Perform one-time upgrade on-disk changes.  spa_version() does not
 * reflect the new version this txg, so there must be no changes this
 * txg to anything that the upgrade code depends on after it executes.
 * Therefore this must be called after dsl_pool_sync() does the sync
 * tasks.
 */
static void
spa_sync_upgrades(spa_t *spa, dmu_tx_t *tx)
{
	dsl_pool_t *dp = spa->spa_dsl_pool;

	ASSERT(spa->spa_sync_pass == 1);

	rrw_enter(&dp->dp_config_rwlock, RW_WRITER, FTAG);

	if (spa->spa_ubsync.ub_version < SPA_VERSION_ORIGIN &&
	    spa->spa_uberblock.ub_version >= SPA_VERSION_ORIGIN) {
		dsl_pool_create_origin(dp, tx);

		/* Keeping the origin open increases spa_minref */
		spa->spa_minref += 3;
	}

	if (spa->spa_ubsync.ub_version < SPA_VERSION_NEXT_CLONES &&
	    spa->spa_uberblock.ub_version >= SPA_VERSION_NEXT_CLONES) {
		dsl_pool_upgrade_clones(dp, tx);
	}

	if (spa->spa_ubsync.ub_version < SPA_VERSION_DIR_CLONES &&
	    spa->spa_uberblock.ub_version >= SPA_VERSION_DIR_CLONES) {
		dsl_pool_upgrade_dir_clones(dp, tx);

		/* Keeping the freedir open increases spa_minref */
		spa->spa_minref += 3;
	}

	if (spa->spa_ubsync.ub_version < SPA_VERSION_FEATURES &&
	    spa->spa_uberblock.ub_version >= SPA_VERSION_FEATURES) {
		spa_feature_create_zap_objects(spa, tx);
	}

	/*
	 * LZ4_COMPRESS feature's behaviour was changed to activate_on_enable
	 * when possibility to use lz4 compression for metadata was added
	 * Old pools that have this feature enabled must be upgraded to have
	 * this feature active
	 */
	if (spa->spa_uberblock.ub_version >= SPA_VERSION_FEATURES) {
		boolean_t lz4_en = spa_feature_is_enabled(spa,
		    SPA_FEATURE_LZ4_COMPRESS);
		boolean_t lz4_ac = spa_feature_is_active(spa,
		    SPA_FEATURE_LZ4_COMPRESS);

		if (lz4_en && !lz4_ac)
			spa_feature_incr(spa, SPA_FEATURE_LZ4_COMPRESS, tx);
	}

	/*
	 * If we haven't written the salt, do so now.  Note that the
	 * feature may not be activated yet, but that's fine since
	 * the presence of this ZAP entry is backwards compatible.
	 */
	if (zap_contains(spa->spa_meta_objset, DMU_POOL_DIRECTORY_OBJECT,
	    DMU_POOL_CHECKSUM_SALT) == ENOENT) {
		VERIFY0(zap_add(spa->spa_meta_objset,
		    DMU_POOL_DIRECTORY_OBJECT, DMU_POOL_CHECKSUM_SALT, 1,
		    sizeof (spa->spa_cksum_salt.zcs_bytes),
		    spa->spa_cksum_salt.zcs_bytes, tx));
	}

	rrw_exit(&dp->dp_config_rwlock, FTAG);
}

static void
vdev_indirect_state_sync_verify(vdev_t *vd)
{
	vdev_indirect_mapping_t *vim = vd->vdev_indirect_mapping;
	vdev_indirect_births_t *vib = vd->vdev_indirect_births;

	if (vd->vdev_ops == &vdev_indirect_ops) {
		ASSERT(vim != NULL);
		ASSERT(vib != NULL);
	}

	if (vdev_obsolete_sm_object(vd) != 0) {
		ASSERT(vd->vdev_obsolete_sm != NULL);
		ASSERT(vd->vdev_removing ||
		    vd->vdev_ops == &vdev_indirect_ops);
		ASSERT(vdev_indirect_mapping_num_entries(vim) > 0);
		ASSERT(vdev_indirect_mapping_bytes_mapped(vim) > 0);

		ASSERT3U(vdev_obsolete_sm_object(vd), ==,
		    space_map_object(vd->vdev_obsolete_sm));
		ASSERT3U(vdev_indirect_mapping_bytes_mapped(vim), >=,
		    space_map_allocated(vd->vdev_obsolete_sm));
	}
	ASSERT(vd->vdev_obsolete_segments != NULL);

	/*
	 * Since frees / remaps to an indirect vdev can only
	 * happen in syncing context, the obsolete segments
	 * tree must be empty when we start syncing.
	 */
	ASSERT0(range_tree_space(vd->vdev_obsolete_segments));
}

/*
 * Sync the specified transaction group.  New blocks may be dirtied as
 * part of the process, so we iterate until it converges.
 */
void
spa_sync(spa_t *spa, uint64_t txg)
{
	dsl_pool_t *dp = spa->spa_dsl_pool;
	objset_t *mos = spa->spa_meta_objset;
	bplist_t *free_bpl = &spa->spa_free_bplist[txg & TXG_MASK];
	vdev_t *rvd = spa->spa_root_vdev;
	vdev_t *vd;
	dmu_tx_t *tx;
	int error;
	uint32_t max_queue_depth = zfs_vdev_async_write_max_active *
	    zfs_vdev_queue_depth_pct / 100;

	VERIFY(spa_writeable(spa));

	/*
	 * Wait for i/os issued in open context that need to complete
	 * before this txg syncs.
	 */
	(void) zio_wait(spa->spa_txg_zio[txg & TXG_MASK]);
	spa->spa_txg_zio[txg & TXG_MASK] = zio_root(spa, NULL, NULL,
	    ZIO_FLAG_CANFAIL);

	/*
	 * Lock out configuration changes.
	 */
	spa_config_enter(spa, SCL_CONFIG, FTAG, RW_READER);

	spa->spa_syncing_txg = txg;
	spa->spa_sync_pass = 0;

	mutex_enter(&spa->spa_alloc_lock);
	VERIFY0(avl_numnodes(&spa->spa_alloc_tree));
	mutex_exit(&spa->spa_alloc_lock);

	/*
	 * If there are any pending vdev state changes, convert them
	 * into config changes that go out with this transaction group.
	 */
	spa_config_enter(spa, SCL_STATE, FTAG, RW_READER);
	while (list_head(&spa->spa_state_dirty_list) != NULL) {
		/*
		 * We need the write lock here because, for aux vdevs,
		 * calling vdev_config_dirty() modifies sav_config.
		 * This is ugly and will become unnecessary when we
		 * eliminate the aux vdev wart by integrating all vdevs
		 * into the root vdev tree.
		 */
		spa_config_exit(spa, SCL_CONFIG | SCL_STATE, FTAG);
		spa_config_enter(spa, SCL_CONFIG | SCL_STATE, FTAG, RW_WRITER);
		while ((vd = list_head(&spa->spa_state_dirty_list)) != NULL) {
			vdev_state_clean(vd);
			vdev_config_dirty(vd);
		}
		spa_config_exit(spa, SCL_CONFIG | SCL_STATE, FTAG);
		spa_config_enter(spa, SCL_CONFIG | SCL_STATE, FTAG, RW_READER);
	}
	spa_config_exit(spa, SCL_STATE, FTAG);

	tx = dmu_tx_create_assigned(dp, txg);

	spa->spa_sync_starttime = gethrtime();
	VERIFY(cyclic_reprogram(spa->spa_deadman_cycid,
	    spa->spa_sync_starttime + spa->spa_deadman_synctime));

	/*
	 * If we are upgrading to SPA_VERSION_RAIDZ_DEFLATE this txg,
	 * set spa_deflate if we have no raid-z vdevs.
	 */
	if (spa->spa_ubsync.ub_version < SPA_VERSION_RAIDZ_DEFLATE &&
	    spa->spa_uberblock.ub_version >= SPA_VERSION_RAIDZ_DEFLATE) {
		int i;

		for (i = 0; i < rvd->vdev_children; i++) {
			vd = rvd->vdev_child[i];
			if (vd->vdev_deflate_ratio != SPA_MINBLOCKSIZE)
				break;
		}
		if (i == rvd->vdev_children) {
			spa->spa_deflate = TRUE;
			VERIFY(0 == zap_add(spa->spa_meta_objset,
			    DMU_POOL_DIRECTORY_OBJECT, DMU_POOL_DEFLATE,
			    sizeof (uint64_t), 1, &spa->spa_deflate, tx));
		}
	}

	/*
	 * Set the top-level vdev's max queue depth. Evaluate each
	 * top-level's async write queue depth in case it changed.
	 * The max queue depth will not change in the middle of syncing
	 * out this txg.
	 */
	uint64_t queue_depth_total = 0;
	for (int c = 0; c < rvd->vdev_children; c++) {
		vdev_t *tvd = rvd->vdev_child[c];
		metaslab_group_t *mg = tvd->vdev_mg;

		if (mg == NULL || mg->mg_class != spa_normal_class(spa) ||
		    !metaslab_group_initialized(mg))
			continue;

		/*
		 * It is safe to do a lock-free check here because only async
		 * allocations look at mg_max_alloc_queue_depth, and async
		 * allocations all happen from spa_sync().
		 */
		ASSERT0(refcount_count(&mg->mg_alloc_queue_depth));
		mg->mg_max_alloc_queue_depth = max_queue_depth;
		queue_depth_total += mg->mg_max_alloc_queue_depth;
	}
	metaslab_class_t *mc = spa_normal_class(spa);
	ASSERT0(refcount_count(&mc->mc_alloc_slots));
	mc->mc_alloc_max_slots = queue_depth_total;
	mc->mc_alloc_throttle_enabled = zio_dva_throttle_enabled;

	ASSERT3U(mc->mc_alloc_max_slots, <=,
	    max_queue_depth * rvd->vdev_children);

	for (int c = 0; c < rvd->vdev_children; c++) {
		vdev_t *vd = rvd->vdev_child[c];
		vdev_indirect_state_sync_verify(vd);

		if (vdev_indirect_should_condense(vd)) {
			spa_condense_indirect_start_sync(vd, tx);
			break;
		}
	}

	/*
	 * Iterate to convergence.
	 */
	do {
		int pass = ++spa->spa_sync_pass;

		spa_sync_config_object(spa, tx);
		spa_sync_aux_dev(spa, &spa->spa_spares, tx,
		    ZPOOL_CONFIG_SPARES, DMU_POOL_SPARES);
		spa_sync_aux_dev(spa, &spa->spa_l2cache, tx,
		    ZPOOL_CONFIG_L2CACHE, DMU_POOL_L2CACHE);
		spa_errlog_sync(spa, txg);
		dsl_pool_sync(dp, txg);

		if (pass < zfs_sync_pass_deferred_free) {
			spa_sync_frees(spa, free_bpl, tx);
		} else {
			/*
			 * We can not defer frees in pass 1, because
			 * we sync the deferred frees later in pass 1.
			 */
			ASSERT3U(pass, >, 1);
			bplist_iterate(free_bpl, bpobj_enqueue_cb,
			    &spa->spa_deferred_bpobj, tx);
		}

		ddt_sync(spa, txg);
		dsl_scan_sync(dp, tx);

		if (spa->spa_vdev_removal != NULL)
			svr_sync(spa, tx);

		while ((vd = txg_list_remove(&spa->spa_vdev_txg_list, txg))
		    != NULL)
			vdev_sync(vd, txg);

		if (pass == 1) {
			spa_sync_upgrades(spa, tx);
			ASSERT3U(txg, >=,
			    spa->spa_uberblock.ub_rootbp.blk_birth);
			/*
			 * Note: We need to check if the MOS is dirty
			 * because we could have marked the MOS dirty
			 * without updating the uberblock (e.g. if we
			 * have sync tasks but no dirty user data).  We
			 * need to check the uberblock's rootbp because
			 * it is updated if we have synced out dirty
			 * data (though in this case the MOS will most
			 * likely also be dirty due to second order
			 * effects, we don't want to rely on that here).
			 */
			if (spa->spa_uberblock.ub_rootbp.blk_birth < txg &&
			    !dmu_objset_is_dirty(mos, txg)) {
				/*
				 * Nothing changed on the first pass,
				 * therefore this TXG is a no-op.  Avoid
				 * syncing deferred frees, so that we
				 * can keep this TXG as a no-op.
				 */
				ASSERT(txg_list_empty(&dp->dp_dirty_datasets,
				    txg));
				ASSERT(txg_list_empty(&dp->dp_dirty_dirs, txg));
				ASSERT(txg_list_empty(&dp->dp_sync_tasks, txg));
				ASSERT(txg_list_empty(&dp->dp_early_sync_tasks,
				    txg));
				break;
			}
			spa_sync_deferred_frees(spa, tx);
		}

	} while (dmu_objset_is_dirty(mos, txg));

	if (!list_is_empty(&spa->spa_config_dirty_list)) {
		/*
		 * Make sure that the number of ZAPs for all the vdevs matches
		 * the number of ZAPs in the per-vdev ZAP list. This only gets
		 * called if the config is dirty; otherwise there may be
		 * outstanding AVZ operations that weren't completed in
		 * spa_sync_config_object.
		 */
		uint64_t all_vdev_zap_entry_count;
		ASSERT0(zap_count(spa->spa_meta_objset,
		    spa->spa_all_vdev_zaps, &all_vdev_zap_entry_count));
		ASSERT3U(vdev_count_verify_zaps(spa->spa_root_vdev), ==,
		    all_vdev_zap_entry_count);
	}

	if (spa->spa_vdev_removal != NULL) {
		ASSERT0(spa->spa_vdev_removal->svr_bytes_done[txg & TXG_MASK]);
	}

	/*
	 * Rewrite the vdev configuration (which includes the uberblock)
	 * to commit the transaction group.
	 *
	 * If there are no dirty vdevs, we sync the uberblock to a few
	 * random top-level vdevs that are known to be visible in the
	 * config cache (see spa_vdev_add() for a complete description).
	 * If there *are* dirty vdevs, sync the uberblock to all vdevs.
	 */
	for (;;) {
		/*
		 * We hold SCL_STATE to prevent vdev open/close/etc.
		 * while we're attempting to write the vdev labels.
		 */
		spa_config_enter(spa, SCL_STATE, FTAG, RW_READER);

		if (list_is_empty(&spa->spa_config_dirty_list)) {
			vdev_t *svd[SPA_SYNC_MIN_VDEVS];
			int svdcount = 0;
			int children = rvd->vdev_children;
			int c0 = spa_get_random(children);

			for (int c = 0; c < children; c++) {
				vd = rvd->vdev_child[(c0 + c) % children];

				/* Stop when revisiting the first vdev */
				if (c > 0 && svd[0] == vd)
					break;

				if (vd->vdev_ms_array == 0 || vd->vdev_islog ||
				    !vdev_is_concrete(vd))
					continue;

				svd[svdcount++] = vd;
				if (svdcount == SPA_SYNC_MIN_VDEVS)
					break;
			}
			error = vdev_config_sync(svd, svdcount, txg);
		} else {
			error = vdev_config_sync(rvd->vdev_child,
			    rvd->vdev_children, txg);
		}

		if (error == 0)
			spa->spa_last_synced_guid = rvd->vdev_guid;

		spa_config_exit(spa, SCL_STATE, FTAG);

		if (error == 0)
			break;
		zio_suspend(spa, NULL);
		zio_resume_wait(spa);
	}
	dmu_tx_commit(tx);

	VERIFY(cyclic_reprogram(spa->spa_deadman_cycid, CY_INFINITY));

	/*
	 * Clear the dirty config list.
	 */
	while ((vd = list_head(&spa->spa_config_dirty_list)) != NULL)
		vdev_config_clean(vd);

	/*
	 * Now that the new config has synced transactionally,
	 * let it become visible to the config cache.
	 */
	if (spa->spa_config_syncing != NULL) {
		spa_config_set(spa, spa->spa_config_syncing);
		spa->spa_config_txg = txg;
		spa->spa_config_syncing = NULL;
	}

	dsl_pool_sync_done(dp, txg);

	mutex_enter(&spa->spa_alloc_lock);
	VERIFY0(avl_numnodes(&spa->spa_alloc_tree));
	mutex_exit(&spa->spa_alloc_lock);

	/*
	 * Update usable space statistics.
	 */
	while ((vd = txg_list_remove(&spa->spa_vdev_txg_list, TXG_CLEAN(txg)))
	    != NULL)
		vdev_sync_done(vd, txg);

	spa_update_dspace(spa);

	/*
	 * It had better be the case that we didn't dirty anything
	 * since vdev_config_sync().
	 */
	ASSERT(txg_list_empty(&dp->dp_dirty_datasets, txg));
	ASSERT(txg_list_empty(&dp->dp_dirty_dirs, txg));
	ASSERT(txg_list_empty(&spa->spa_vdev_txg_list, txg));

	while (zfs_pause_spa_sync)
		delay(1);

	spa->spa_sync_pass = 0;

	/*
	 * Update the last synced uberblock here. We want to do this at
	 * the end of spa_sync() so that consumers of spa_last_synced_txg()
	 * will be guaranteed that all the processing associated with
	 * that txg has been completed.
	 */
	spa->spa_ubsync = spa->spa_uberblock;
	spa_config_exit(spa, SCL_CONFIG, FTAG);

	spa_handle_ignored_writes(spa);

	/*
	 * If any async tasks have been requested, kick them off.
	 */
	spa_async_dispatch(spa);
}

/*
 * Sync all pools.  We don't want to hold the namespace lock across these
 * operations, so we take a reference on the spa_t and drop the lock during the
 * sync.
 */
void
spa_sync_allpools(void)
{
	spa_t *spa = NULL;
	mutex_enter(&spa_namespace_lock);
	while ((spa = spa_next(spa)) != NULL) {
		if (spa_state(spa) != POOL_STATE_ACTIVE ||
		    !spa_writeable(spa) || spa_suspended(spa))
			continue;
		spa_open_ref(spa, FTAG);
		mutex_exit(&spa_namespace_lock);
		txg_wait_synced(spa_get_dsl(spa), 0);
		mutex_enter(&spa_namespace_lock);
		spa_close(spa, FTAG);
	}
	mutex_exit(&spa_namespace_lock);
}

/*
 * ==========================================================================
 * Miscellaneous routines
 * ==========================================================================
 */

/*
 * Remove all pools in the system.
 */
void
spa_evict_all(void)
{
	spa_t *spa;

	/*
	 * Remove all cached state.  All pools should be closed now,
	 * so every spa in the AVL tree should be unreferenced.
	 */
	mutex_enter(&spa_namespace_lock);
	while ((spa = spa_next(NULL)) != NULL) {
		/*
		 * Stop async tasks.  The async thread may need to detach
		 * a device that's been replaced, which requires grabbing
		 * spa_namespace_lock, so we must drop it here.
		 */
		spa_open_ref(spa, FTAG);
		mutex_exit(&spa_namespace_lock);
		spa_async_suspend(spa);
		mutex_enter(&spa_namespace_lock);
		spa_close(spa, FTAG);

		if (spa->spa_state != POOL_STATE_UNINITIALIZED) {
			spa_unload(spa);
			spa_deactivate(spa);
		}
		spa_remove(spa);
	}
	mutex_exit(&spa_namespace_lock);
}

vdev_t *
spa_lookup_by_guid(spa_t *spa, uint64_t guid, boolean_t aux)
{
	vdev_t *vd;
	int i;

	if ((vd = vdev_lookup_by_guid(spa->spa_root_vdev, guid)) != NULL)
		return (vd);

	if (aux) {
		for (i = 0; i < spa->spa_l2cache.sav_count; i++) {
			vd = spa->spa_l2cache.sav_vdevs[i];
			if (vd->vdev_guid == guid)
				return (vd);
		}

		for (i = 0; i < spa->spa_spares.sav_count; i++) {
			vd = spa->spa_spares.sav_vdevs[i];
			if (vd->vdev_guid == guid)
				return (vd);
		}
	}

	return (NULL);
}

void
spa_upgrade(spa_t *spa, uint64_t version)
{
	ASSERT(spa_writeable(spa));

	spa_config_enter(spa, SCL_ALL, FTAG, RW_WRITER);

	/*
	 * This should only be called for a non-faulted pool, and since a
	 * future version would result in an unopenable pool, this shouldn't be
	 * possible.
	 */
	ASSERT(SPA_VERSION_IS_SUPPORTED(spa->spa_uberblock.ub_version));
	ASSERT3U(version, >=, spa->spa_uberblock.ub_version);

	spa->spa_uberblock.ub_version = version;
	vdev_config_dirty(spa->spa_root_vdev);

	spa_config_exit(spa, SCL_ALL, FTAG);

	txg_wait_synced(spa_get_dsl(spa), 0);
}

boolean_t
spa_has_spare(spa_t *spa, uint64_t guid)
{
	int i;
	uint64_t spareguid;
	spa_aux_vdev_t *sav = &spa->spa_spares;

	for (i = 0; i < sav->sav_count; i++)
		if (sav->sav_vdevs[i]->vdev_guid == guid)
			return (B_TRUE);

	for (i = 0; i < sav->sav_npending; i++) {
		if (nvlist_lookup_uint64(sav->sav_pending[i], ZPOOL_CONFIG_GUID,
		    &spareguid) == 0 && spareguid == guid)
			return (B_TRUE);
	}

	return (B_FALSE);
}

/*
 * Check if a pool has an active shared spare device.
 * Note: reference count of an active spare is 2, as a spare and as a replace
 */
static boolean_t
spa_has_active_shared_spare(spa_t *spa)
{
	int i, refcnt;
	uint64_t pool;
	spa_aux_vdev_t *sav = &spa->spa_spares;

	for (i = 0; i < sav->sav_count; i++) {
		if (spa_spare_exists(sav->sav_vdevs[i]->vdev_guid, &pool,
		    &refcnt) && pool != 0ULL && pool == spa_guid(spa) &&
		    refcnt > 2)
			return (B_TRUE);
	}

	return (B_FALSE);
}

<<<<<<< HEAD
sysevent_t *
spa_event_create(spa_t *spa, vdev_t *vd, const char *name)
=======
static sysevent_t *
spa_event_create(spa_t *spa, vdev_t *vd, nvlist_t *hist_nvl, const char *name)
>>>>>>> ce1577b0
{
	sysevent_t		*ev = NULL;
#ifdef _KERNEL
	sysevent_attr_list_t	*attr = NULL;
	sysevent_value_t	value;

	ev = sysevent_alloc(EC_ZFS, (char *)name, SUNW_KERN_PUB "zfs",
	    SE_SLEEP);
	ASSERT(ev != NULL);

	value.value_type = SE_DATA_TYPE_STRING;
	value.value.sv_string = spa_name(spa);
	if (sysevent_add_attr(&attr, ZFS_EV_POOL_NAME, &value, SE_SLEEP) != 0)
		goto done;

	value.value_type = SE_DATA_TYPE_UINT64;
	value.value.sv_uint64 = spa_guid(spa);
	if (sysevent_add_attr(&attr, ZFS_EV_POOL_GUID, &value, SE_SLEEP) != 0)
		goto done;

	if (vd) {
		value.value_type = SE_DATA_TYPE_UINT64;
		value.value.sv_uint64 = vd->vdev_guid;
		if (sysevent_add_attr(&attr, ZFS_EV_VDEV_GUID, &value,
		    SE_SLEEP) != 0)
			goto done;

		if (vd->vdev_path) {
			value.value_type = SE_DATA_TYPE_STRING;
			value.value.sv_string = vd->vdev_path;
			if (sysevent_add_attr(&attr, ZFS_EV_VDEV_PATH,
			    &value, SE_SLEEP) != 0)
				goto done;
		}
	}

	if (hist_nvl != NULL) {
		fnvlist_merge((nvlist_t *)attr, hist_nvl);
	}

	if (sysevent_attach_attributes(ev, attr) != 0)
		goto done;
	attr = NULL;

done:
	if (attr)
		sysevent_free_attr(attr);

#endif
	return (ev);
}

void
spa_event_post(sysevent_t *ev)
{
#ifdef _KERNEL
	sysevent_id_t		eid;

	(void) log_sysevent(ev, SE_SLEEP, &eid);
	sysevent_free(ev);
#endif
}

void
spa_event_discard(sysevent_t *ev)
{
#ifdef _KERNEL
	sysevent_free(ev);
#endif
}

/*
 * Post a sysevent corresponding to the given event.  The 'name' must be one of
 * the event definitions in sys/sysevent/eventdefs.h.  The payload will be
 * filled in from the spa and (optionally) the vdev and history nvl.  This
 * doesn't do anything in the userland libzpool, as we don't want consumers to
 * misinterpret ztest or zdb as real changes.
 */
void
spa_event_notify(spa_t *spa, vdev_t *vd, nvlist_t *hist_nvl, const char *name)
{
	spa_event_post(spa_event_create(spa, vd, hist_nvl, name));
}<|MERGE_RESOLUTION|>--- conflicted
+++ resolved
@@ -147,12 +147,6 @@
 	{ ZTI_ONE,	ZTI_NULL,	ZTI_ONE,	ZTI_NULL }, /* IOCTL */
 };
 
-<<<<<<< HEAD
-=======
-static sysevent_t *spa_event_create(spa_t *spa, vdev_t *vd, nvlist_t *hist_nvl,
-    const char *name);
-static void spa_event_post(sysevent_t *ev);
->>>>>>> ce1577b0
 static void spa_sync_version(void *arg, dmu_tx_t *tx);
 static void spa_sync_props(void *arg, dmu_tx_t *tx);
 static boolean_t spa_has_active_shared_spare(spa_t *spa);
@@ -861,13 +855,8 @@
 	    spa_change_guid_sync, &guid, 5, ZFS_SPACE_CHECK_RESERVED);
 
 	if (error == 0) {
-<<<<<<< HEAD
 		spa_write_cachefile(spa, B_FALSE, B_TRUE);
-		spa_event_notify(spa, NULL, ESC_ZFS_POOL_REGUID);
-=======
-		spa_config_sync(spa, B_FALSE, B_TRUE);
 		spa_event_notify(spa, NULL, NULL, ESC_ZFS_POOL_REGUID);
->>>>>>> ce1577b0
 	}
 
 	mutex_exit(&spa_namespace_lock);
@@ -4807,15 +4796,10 @@
 	 */
 	txg_wait_synced(spa->spa_dsl_pool, txg);
 
-<<<<<<< HEAD
 	spa_spawn_aux_threads(spa);
 
 	spa_write_cachefile(spa, B_FALSE, B_TRUE);
-	spa_event_notify(spa, NULL, ESC_ZFS_POOL_CREATE);
-=======
-	spa_config_sync(spa, B_FALSE, B_TRUE);
 	spa_event_notify(spa, NULL, NULL, ESC_ZFS_POOL_CREATE);
->>>>>>> ce1577b0
 
 	spa_history_log_version(spa, "create");
 
@@ -5081,14 +5065,9 @@
 		if (props != NULL)
 			spa_configfile_set(spa, props, B_FALSE);
 
-<<<<<<< HEAD
 		spa_write_cachefile(spa, B_FALSE, B_TRUE);
 		zfs_dbgmsg("spa_import: verbatim import of %s", pool);
-		spa_event_notify(spa, NULL, ESC_ZFS_POOL_IMPORT);
-=======
-		spa_config_sync(spa, B_FALSE, B_TRUE);
 		spa_event_notify(spa, NULL, NULL, ESC_ZFS_POOL_IMPORT);
->>>>>>> ce1577b0
 
 		mutex_exit(&spa_namespace_lock);
 		return (0);
@@ -6505,260 +6484,6 @@
 	return (error);
 }
 
-<<<<<<< HEAD
-=======
-static nvlist_t *
-spa_nvlist_lookup_by_guid(nvlist_t **nvpp, int count, uint64_t target_guid)
-{
-	for (int i = 0; i < count; i++) {
-		uint64_t guid;
-
-		VERIFY(nvlist_lookup_uint64(nvpp[i], ZPOOL_CONFIG_GUID,
-		    &guid) == 0);
-
-		if (guid == target_guid)
-			return (nvpp[i]);
-	}
-
-	return (NULL);
-}
-
-static void
-spa_vdev_remove_aux(nvlist_t *config, char *name, nvlist_t **dev, int count,
-    nvlist_t *dev_to_remove)
-{
-	nvlist_t **newdev = NULL;
-
-	if (count > 1)
-		newdev = kmem_alloc((count - 1) * sizeof (void *), KM_SLEEP);
-
-	for (int i = 0, j = 0; i < count; i++) {
-		if (dev[i] == dev_to_remove)
-			continue;
-		VERIFY(nvlist_dup(dev[i], &newdev[j++], KM_SLEEP) == 0);
-	}
-
-	VERIFY(nvlist_remove(config, name, DATA_TYPE_NVLIST_ARRAY) == 0);
-	VERIFY(nvlist_add_nvlist_array(config, name, newdev, count - 1) == 0);
-
-	for (int i = 0; i < count - 1; i++)
-		nvlist_free(newdev[i]);
-
-	if (count > 1)
-		kmem_free(newdev, (count - 1) * sizeof (void *));
-}
-
-/*
- * Evacuate the device.
- */
-static int
-spa_vdev_remove_evacuate(spa_t *spa, vdev_t *vd)
-{
-	uint64_t txg;
-	int error = 0;
-
-	ASSERT(MUTEX_HELD(&spa_namespace_lock));
-	ASSERT(spa_config_held(spa, SCL_ALL, RW_WRITER) == 0);
-	ASSERT(vd == vd->vdev_top);
-
-	/*
-	 * Evacuate the device.  We don't hold the config lock as writer
-	 * since we need to do I/O but we do keep the
-	 * spa_namespace_lock held.  Once this completes the device
-	 * should no longer have any blocks allocated on it.
-	 */
-	if (vd->vdev_islog) {
-		if (vd->vdev_stat.vs_alloc != 0)
-			error = spa_offline_log(spa);
-	} else {
-		error = SET_ERROR(ENOTSUP);
-	}
-
-	if (error)
-		return (error);
-
-	/*
-	 * The evacuation succeeded.  Remove any remaining MOS metadata
-	 * associated with this vdev, and wait for these changes to sync.
-	 */
-	ASSERT0(vd->vdev_stat.vs_alloc);
-	txg = spa_vdev_config_enter(spa);
-	vd->vdev_removing = B_TRUE;
-	vdev_dirty_leaves(vd, VDD_DTL, txg);
-	vdev_config_dirty(vd);
-	spa_vdev_config_exit(spa, NULL, txg, 0, FTAG);
-
-	return (0);
-}
-
-/*
- * Complete the removal by cleaning up the namespace.
- */
-static void
-spa_vdev_remove_from_namespace(spa_t *spa, vdev_t *vd)
-{
-	vdev_t *rvd = spa->spa_root_vdev;
-	uint64_t id = vd->vdev_id;
-	boolean_t last_vdev = (id == (rvd->vdev_children - 1));
-
-	ASSERT(MUTEX_HELD(&spa_namespace_lock));
-	ASSERT(spa_config_held(spa, SCL_ALL, RW_WRITER) == SCL_ALL);
-	ASSERT(vd == vd->vdev_top);
-
-	/*
-	 * Only remove any devices which are empty.
-	 */
-	if (vd->vdev_stat.vs_alloc != 0)
-		return;
-
-	(void) vdev_label_init(vd, 0, VDEV_LABEL_REMOVE);
-
-	if (list_link_active(&vd->vdev_state_dirty_node))
-		vdev_state_clean(vd);
-	if (list_link_active(&vd->vdev_config_dirty_node))
-		vdev_config_clean(vd);
-
-	vdev_free(vd);
-
-	if (last_vdev) {
-		vdev_compact_children(rvd);
-	} else {
-		vd = vdev_alloc_common(spa, id, 0, &vdev_hole_ops);
-		vdev_add_child(rvd, vd);
-	}
-	vdev_config_dirty(rvd);
-
-	/*
-	 * Reassess the health of our root vdev.
-	 */
-	vdev_reopen(rvd);
-}
-
-/*
- * Remove a device from the pool -
- *
- * Removing a device from the vdev namespace requires several steps
- * and can take a significant amount of time.  As a result we use
- * the spa_vdev_config_[enter/exit] functions which allow us to
- * grab and release the spa_config_lock while still holding the namespace
- * lock.  During each step the configuration is synced out.
- *
- * Currently, this supports removing only hot spares, slogs, and level 2 ARC
- * devices.
- */
-int
-spa_vdev_remove(spa_t *spa, uint64_t guid, boolean_t unspare)
-{
-	vdev_t *vd;
-	sysevent_t *ev = NULL;
-	metaslab_group_t *mg;
-	nvlist_t **spares, **l2cache, *nv;
-	uint64_t txg = 0;
-	uint_t nspares, nl2cache;
-	int error = 0;
-	boolean_t locked = MUTEX_HELD(&spa_namespace_lock);
-
-	ASSERT(spa_writeable(spa));
-
-	if (!locked)
-		txg = spa_vdev_enter(spa);
-
-	vd = spa_lookup_by_guid(spa, guid, B_FALSE);
-
-	if (spa->spa_spares.sav_vdevs != NULL &&
-	    nvlist_lookup_nvlist_array(spa->spa_spares.sav_config,
-	    ZPOOL_CONFIG_SPARES, &spares, &nspares) == 0 &&
-	    (nv = spa_nvlist_lookup_by_guid(spares, nspares, guid)) != NULL) {
-		/*
-		 * Only remove the hot spare if it's not currently in use
-		 * in this pool.
-		 */
-		if (vd == NULL || unspare) {
-			if (vd == NULL)
-				vd = spa_lookup_by_guid(spa, guid, B_TRUE);
-			ev = spa_event_create(spa, vd, NULL,
-			    ESC_ZFS_VDEV_REMOVE_AUX);
-			spa_vdev_remove_aux(spa->spa_spares.sav_config,
-			    ZPOOL_CONFIG_SPARES, spares, nspares, nv);
-			spa_load_spares(spa);
-			spa->spa_spares.sav_sync = B_TRUE;
-		} else {
-			error = SET_ERROR(EBUSY);
-		}
-	} else if (spa->spa_l2cache.sav_vdevs != NULL &&
-	    nvlist_lookup_nvlist_array(spa->spa_l2cache.sav_config,
-	    ZPOOL_CONFIG_L2CACHE, &l2cache, &nl2cache) == 0 &&
-	    (nv = spa_nvlist_lookup_by_guid(l2cache, nl2cache, guid)) != NULL) {
-		/*
-		 * Cache devices can always be removed.
-		 */
-		vd = spa_lookup_by_guid(spa, guid, B_TRUE);
-		ev = spa_event_create(spa, vd, NULL, ESC_ZFS_VDEV_REMOVE_AUX);
-		spa_vdev_remove_aux(spa->spa_l2cache.sav_config,
-		    ZPOOL_CONFIG_L2CACHE, l2cache, nl2cache, nv);
-		spa_load_l2cache(spa);
-		spa->spa_l2cache.sav_sync = B_TRUE;
-	} else if (vd != NULL && vd->vdev_islog) {
-		ASSERT(!locked);
-		ASSERT(vd == vd->vdev_top);
-
-		mg = vd->vdev_mg;
-
-		/*
-		 * Stop allocating from this vdev.
-		 */
-		metaslab_group_passivate(mg);
-
-		/*
-		 * Wait for the youngest allocations and frees to sync,
-		 * and then wait for the deferral of those frees to finish.
-		 */
-		spa_vdev_config_exit(spa, NULL,
-		    txg + TXG_CONCURRENT_STATES + TXG_DEFER_SIZE, 0, FTAG);
-
-		/*
-		 * Attempt to evacuate the vdev.
-		 */
-		error = spa_vdev_remove_evacuate(spa, vd);
-
-		txg = spa_vdev_config_enter(spa);
-
-		/*
-		 * If we couldn't evacuate the vdev, unwind.
-		 */
-		if (error) {
-			metaslab_group_activate(mg);
-			return (spa_vdev_exit(spa, NULL, txg, error));
-		}
-
-		/*
-		 * Clean up the vdev namespace.
-		 */
-		ev = spa_event_create(spa, vd, NULL, ESC_ZFS_VDEV_REMOVE_DEV);
-		spa_vdev_remove_from_namespace(spa, vd);
-
-	} else if (vd != NULL) {
-		/*
-		 * Normal vdevs cannot be removed (yet).
-		 */
-		error = SET_ERROR(ENOTSUP);
-	} else {
-		/*
-		 * There is no vdev of any kind with the specified guid.
-		 */
-		error = SET_ERROR(ENOENT);
-	}
-
-	if (!locked)
-		error = spa_vdev_exit(spa, NULL, txg, error);
-
-	if (ev)
-		spa_event_post(ev);
-
-	return (error);
-}
-
->>>>>>> ce1577b0
 /*
  * Find any device that's done replacing, or a vdev marked 'unspare' that's
  * currently spared, so we can detach it.
@@ -8236,13 +7961,8 @@
 	return (B_FALSE);
 }
 
-<<<<<<< HEAD
 sysevent_t *
-spa_event_create(spa_t *spa, vdev_t *vd, const char *name)
-=======
-static sysevent_t *
 spa_event_create(spa_t *spa, vdev_t *vd, nvlist_t *hist_nvl, const char *name)
->>>>>>> ce1577b0
 {
 	sysevent_t		*ev = NULL;
 #ifdef _KERNEL
