--- conflicted
+++ resolved
@@ -24,12 +24,8 @@
  */
 
 /*
-<<<<<<< HEAD
  * Copyright (c) 2012, 2016 by Delphix. All rights reserved.
-=======
- * Copyright (c) 2012, 2014 by Delphix. All rights reserved.
  * Copyright (c) 2014 Integros [integros.com]
->>>>>>> c3d26abc
  */
 
 #include <sys/zfs_context.h>
