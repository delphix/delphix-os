/*
 * CDDL HEADER START
 *
 * The contents of this file are subject to the terms of the
 * Common Development and Distribution License (the "License").
 * You may not use this file except in compliance with the License.
 *
 * You can obtain a copy of the license at usr/src/OPENSOLARIS.LICENSE
 * or http://www.opensolaris.org/os/licensing.
 * See the License for the specific language governing permissions
 * and limitations under the License.
 *
 * When distributing Covered Code, include this CDDL HEADER in each
 * file and include the License file at usr/src/OPENSOLARIS.LICENSE.
 * If applicable, add the following below this CDDL HEADER, with the
 * fields enclosed by brackets "[]" replaced with your own identifying
 * information: Portions Copyright [yyyy] [name of copyright owner]
 *
 * CDDL HEADER END
 */

/*
 * Copyright 2009 Sun Microsystems, Inc.  All rights reserved.
 * Use is subject to license terms.
 */
/*
 * Copyright (c) 2013 by Saso Kiselkov. All rights reserved.
 * Copyright (c) 2013, 2016 by Delphix. All rights reserved.
 */

#include <sys/zfs_context.h>
#include <sys/compress.h>
#include <sys/spa.h>
#include <sys/zfeature.h>
#include <sys/zio.h>
#include <sys/zio_compress.h>

/*
 * Compression vectors.
 */
zio_compress_info_t zio_compress_table[ZIO_COMPRESS_FUNCTIONS] = {
	{"inherit",		0,	NULL,		NULL},
	{"on",			0,	NULL,		NULL},
	{"uncompressed",	0,	NULL,		NULL},
	{"lzjb",		0,	lzjb_compress,	lzjb_decompress},
	{"empty",		0,	NULL,		NULL},
	{"gzip-1",		1,	gzip_compress,	gzip_decompress},
	{"gzip-2",		2,	gzip_compress,	gzip_decompress},
	{"gzip-3",		3,	gzip_compress,	gzip_decompress},
	{"gzip-4",		4,	gzip_compress,	gzip_decompress},
	{"gzip-5",		5,	gzip_compress,	gzip_decompress},
	{"gzip-6",		6,	gzip_compress,	gzip_decompress},
	{"gzip-7",		7,	gzip_compress,	gzip_decompress},
	{"gzip-8",		8,	gzip_compress,	gzip_decompress},
	{"gzip-9",		9,	gzip_compress,	gzip_decompress},
	{"zle",			64,	zle_compress,	zle_decompress},
	{"lz4",			0,	lz4_compress,	lz4_decompress}
};

enum zio_compress
zio_compress_select(spa_t *spa, enum zio_compress child,
    enum zio_compress parent)
{
	enum zio_compress result;

	ASSERT(child < ZIO_COMPRESS_FUNCTIONS);
	ASSERT(parent < ZIO_COMPRESS_FUNCTIONS);
	ASSERT(parent != ZIO_COMPRESS_INHERIT);

	result = child;
	if (result == ZIO_COMPRESS_INHERIT)
		result = parent;

	if (result == ZIO_COMPRESS_ON) {
		if (spa_feature_is_active(spa, SPA_FEATURE_LZ4_COMPRESS))
			result = ZIO_COMPRESS_LZ4_ON_VALUE;
		else
			result = ZIO_COMPRESS_LEGACY_ON_VALUE;
	}

	return (result);
}

/*ARGSUSED*/
static int
zio_compress_zeroed_cb(void *data, size_t len, void *private)
{
	uint64_t *end = (uint64_t *)((char *)data + len);
<<<<<<< HEAD
	for (uint64_t *word = data; word < end; word++)
=======
	for (uint64_t *word = (uint64_t *)data; word < end; word++)
>>>>>>> 66094686
		if (*word != 0)
			return (1);

	return (0);
}

size_t
zio_compress_data(enum zio_compress c, abd_t *src, void *dst, size_t s_len)
{
	size_t c_len, d_len;
	zio_compress_info_t *ci = &zio_compress_table[c];

	ASSERT((uint_t)c < ZIO_COMPRESS_FUNCTIONS);
	ASSERT((uint_t)c == ZIO_COMPRESS_EMPTY || ci->ci_compress != NULL);

	/*
	 * If the data is all zeroes, we don't even need to allocate
	 * a block for it.  We indicate this by returning zero size.
	 */
	if (abd_iterate_func(src, 0, s_len, zio_compress_zeroed_cb, NULL) == 0)
		return (0);

	if (c == ZIO_COMPRESS_EMPTY)
		return (s_len);

	/* Compress at least 12.5% */
	d_len = s_len - (s_len >> 3);

	/* No compression algorithms can read from ABDs directly */
	void *tmp = abd_borrow_buf_copy(src, s_len);
	c_len = ci->ci_compress(tmp, dst, s_len, d_len, ci->ci_level);
	abd_return_buf(src, tmp, s_len);

	if (c_len > d_len)
		return (s_len);

	ASSERT3U(c_len, <=, d_len);
	return (c_len);
}

int
zio_decompress_data_buf(enum zio_compress c, void *src, void *dst,
    size_t s_len, size_t d_len)
{
	zio_compress_info_t *ci = &zio_compress_table[c];
	if ((uint_t)c >= ZIO_COMPRESS_FUNCTIONS || ci->ci_decompress == NULL)
		return (SET_ERROR(EINVAL));

	return (ci->ci_decompress(src, dst, s_len, d_len, ci->ci_level));
}

int
zio_decompress_data(enum zio_compress c, abd_t *src, void *dst,
    size_t s_len, size_t d_len)
{
	void *tmp = abd_borrow_buf_copy(src, s_len);
	int ret = zio_decompress_data_buf(c, tmp, dst, s_len, d_len);
	abd_return_buf(src, tmp, s_len);

	return (ret);
}<|MERGE_RESOLUTION|>--- conflicted
+++ resolved
@@ -86,11 +86,7 @@
 zio_compress_zeroed_cb(void *data, size_t len, void *private)
 {
 	uint64_t *end = (uint64_t *)((char *)data + len);
-<<<<<<< HEAD
-	for (uint64_t *word = data; word < end; word++)
-=======
 	for (uint64_t *word = (uint64_t *)data; word < end; word++)
->>>>>>> 66094686
 		if (*word != 0)
 			return (1);
 
