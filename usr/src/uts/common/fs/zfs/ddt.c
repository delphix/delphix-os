/*
 * CDDL HEADER START
 *
 * The contents of this file are subject to the terms of the
 * Common Development and Distribution License (the "License").
 * You may not use this file except in compliance with the License.
 *
 * You can obtain a copy of the license at usr/src/OPENSOLARIS.LICENSE
 * or http://www.opensolaris.org/os/licensing.
 * See the License for the specific language governing permissions
 * and limitations under the License.
 *
 * When distributing Covered Code, include this CDDL HEADER in each
 * file and include the License file at usr/src/OPENSOLARIS.LICENSE.
 * If applicable, add the following below this CDDL HEADER, with the
 * fields enclosed by brackets "[]" replaced with your own identifying
 * information: Portions Copyright [yyyy] [name of copyright owner]
 *
 * CDDL HEADER END
 */

/*
 * Copyright (c) 2009, 2010, Oracle and/or its affiliates. All rights reserved.
<<<<<<< HEAD
 * Copyright (c) 2014 by Delphix. All rights reserved.
=======
 * Copyright (c) 2012, 2014 by Delphix. All rights reserved.
>>>>>>> 82d86f4e
 */

#include <sys/zfs_context.h>
#include <sys/spa.h>
#include <sys/spa_impl.h>
#include <sys/zio.h>
#include <sys/ddt.h>
#include <sys/zap.h>
#include <sys/dmu_tx.h>
#include <sys/arc.h>
#include <sys/dsl_pool.h>
#include <sys/zio_checksum.h>
#include <sys/zio_compress.h>
#include <sys/dsl_scan.h>

/*
 * Enable/disable prefetching of dedup-ed blocks which are going to be freed.
 */
int zfs_dedup_prefetch = 1;

static const ddt_ops_t *ddt_ops[DDT_TYPES] = {
	&ddt_zap_ops,
};

static const char *ddt_class_name[DDT_CLASSES] = {
	"ditto",
	"duplicate",
	"unique",
};

static void
ddt_object_create(ddt_t *ddt, enum ddt_type type, enum ddt_class class,
    dmu_tx_t *tx)
{
	spa_t *spa = ddt->ddt_spa;
	objset_t *os = ddt->ddt_os;
	uint64_t *objectp = &ddt->ddt_object[type][class];
	boolean_t prehash = zio_checksum_table[ddt->ddt_checksum].ci_dedup;
	char name[DDT_NAMELEN];

	ddt_object_name(ddt, type, class, name);

	ASSERT(*objectp == 0);
	VERIFY(ddt_ops[type]->ddt_op_create(os, objectp, tx, prehash) == 0);
	ASSERT(*objectp != 0);

	VERIFY(zap_add(os, DMU_POOL_DIRECTORY_OBJECT, name,
	    sizeof (uint64_t), 1, objectp, tx) == 0);

	VERIFY(zap_add(os, spa->spa_ddt_stat_object, name,
	    sizeof (uint64_t), sizeof (ddt_histogram_t) / sizeof (uint64_t),
	    &ddt->ddt_histogram[type][class], tx) == 0);
}

static void
ddt_object_destroy(ddt_t *ddt, enum ddt_type type, enum ddt_class class,
    dmu_tx_t *tx)
{
	spa_t *spa = ddt->ddt_spa;
	objset_t *os = ddt->ddt_os;
	uint64_t *objectp = &ddt->ddt_object[type][class];
	char name[DDT_NAMELEN];

	ddt_object_name(ddt, type, class, name);

	ASSERT(*objectp != 0);
	ASSERT(ddt_object_count(ddt, type, class) == 0);
	ASSERT(ddt_histogram_empty(&ddt->ddt_histogram[type][class]));
	VERIFY(zap_remove(os, DMU_POOL_DIRECTORY_OBJECT, name, tx) == 0);
	VERIFY(zap_remove(os, spa->spa_ddt_stat_object, name, tx) == 0);
	VERIFY(ddt_ops[type]->ddt_op_destroy(os, *objectp, tx) == 0);
	bzero(&ddt->ddt_object_stats[type][class], sizeof (ddt_object_t));

	*objectp = 0;
}

static int
ddt_object_load(ddt_t *ddt, enum ddt_type type, enum ddt_class class)
{
	ddt_object_t *ddo = &ddt->ddt_object_stats[type][class];
	dmu_object_info_t doi;
	char name[DDT_NAMELEN];
	int error;

	ddt_object_name(ddt, type, class, name);

	error = zap_lookup(ddt->ddt_os, DMU_POOL_DIRECTORY_OBJECT, name,
	    sizeof (uint64_t), 1, &ddt->ddt_object[type][class]);

	if (error != 0)
		return (error);

	VERIFY0(zap_lookup(ddt->ddt_os, ddt->ddt_spa->spa_ddt_stat_object, name,
	    sizeof (uint64_t), sizeof (ddt_histogram_t) / sizeof (uint64_t),
	    &ddt->ddt_histogram[type][class]));

	/*
	 * Seed the cached statistics.
	 */
	VERIFY(ddt_object_info(ddt, type, class, &doi) == 0);

	ddo->ddo_count = ddt_object_count(ddt, type, class);
	ddo->ddo_dspace = doi.doi_physical_blocks_512 << 9;
	ddo->ddo_mspace = doi.doi_fill_count * doi.doi_data_block_size;

	return (0);
}

static void
ddt_object_sync(ddt_t *ddt, enum ddt_type type, enum ddt_class class,
    dmu_tx_t *tx)
{
	ddt_object_t *ddo = &ddt->ddt_object_stats[type][class];
	dmu_object_info_t doi;
	char name[DDT_NAMELEN];

	ddt_object_name(ddt, type, class, name);

	VERIFY(zap_update(ddt->ddt_os, ddt->ddt_spa->spa_ddt_stat_object, name,
	    sizeof (uint64_t), sizeof (ddt_histogram_t) / sizeof (uint64_t),
	    &ddt->ddt_histogram[type][class], tx) == 0);

	/*
	 * Cache DDT statistics; this is the only time they'll change.
	 */
	VERIFY(ddt_object_info(ddt, type, class, &doi) == 0);

	ddo->ddo_count = ddt_object_count(ddt, type, class);
	ddo->ddo_dspace = doi.doi_physical_blocks_512 << 9;
	ddo->ddo_mspace = doi.doi_fill_count * doi.doi_data_block_size;
}

static int
ddt_object_lookup(ddt_t *ddt, enum ddt_type type, enum ddt_class class,
    ddt_entry_t *dde)
{
	if (!ddt_object_exists(ddt, type, class))
		return (SET_ERROR(ENOENT));

	return (ddt_ops[type]->ddt_op_lookup(ddt->ddt_os,
	    ddt->ddt_object[type][class], dde));
}

static void
ddt_object_prefetch(ddt_t *ddt, enum ddt_type type, enum ddt_class class,
    ddt_entry_t *dde)
{
	if (!ddt_object_exists(ddt, type, class))
		return;

	ddt_ops[type]->ddt_op_prefetch(ddt->ddt_os,
	    ddt->ddt_object[type][class], dde);
}

int
ddt_object_update(ddt_t *ddt, enum ddt_type type, enum ddt_class class,
    ddt_entry_t *dde, dmu_tx_t *tx)
{
	ASSERT(ddt_object_exists(ddt, type, class));

	return (ddt_ops[type]->ddt_op_update(ddt->ddt_os,
	    ddt->ddt_object[type][class], dde, tx));
}

static int
ddt_object_remove(ddt_t *ddt, enum ddt_type type, enum ddt_class class,
    ddt_entry_t *dde, dmu_tx_t *tx)
{
	ASSERT(ddt_object_exists(ddt, type, class));

	return (ddt_ops[type]->ddt_op_remove(ddt->ddt_os,
	    ddt->ddt_object[type][class], dde, tx));
}

int
ddt_object_walk(ddt_t *ddt, enum ddt_type type, enum ddt_class class,
    uint64_t *walk, ddt_entry_t *dde)
{
	ASSERT(ddt_object_exists(ddt, type, class));

	return (ddt_ops[type]->ddt_op_walk(ddt->ddt_os,
	    ddt->ddt_object[type][class], dde, walk));
}

uint64_t
ddt_object_count(ddt_t *ddt, enum ddt_type type, enum ddt_class class)
{
	ASSERT(ddt_object_exists(ddt, type, class));

	return (ddt_ops[type]->ddt_op_count(ddt->ddt_os,
	    ddt->ddt_object[type][class]));
}

int
ddt_object_info(ddt_t *ddt, enum ddt_type type, enum ddt_class class,
    dmu_object_info_t *doi)
{
	if (!ddt_object_exists(ddt, type, class))
		return (SET_ERROR(ENOENT));

	return (dmu_object_info(ddt->ddt_os, ddt->ddt_object[type][class],
	    doi));
}

boolean_t
ddt_object_exists(ddt_t *ddt, enum ddt_type type, enum ddt_class class)
{
	return (!!ddt->ddt_object[type][class]);
}

void
ddt_object_name(ddt_t *ddt, enum ddt_type type, enum ddt_class class,
    char *name)
{
	(void) sprintf(name, DMU_POOL_DDT,
	    zio_checksum_table[ddt->ddt_checksum].ci_name,
	    ddt_ops[type]->ddt_op_name, ddt_class_name[class]);
}

void
ddt_bp_fill(const ddt_phys_t *ddp, blkptr_t *bp, uint64_t txg)
{
	ASSERT(txg != 0);

	for (int d = 0; d < SPA_DVAS_PER_BP; d++)
		bp->blk_dva[d] = ddp->ddp_dva[d];
	BP_SET_BIRTH(bp, txg, ddp->ddp_phys_birth);
}

void
ddt_bp_create(enum zio_checksum checksum,
    const ddt_key_t *ddk, const ddt_phys_t *ddp, blkptr_t *bp)
{
	BP_ZERO(bp);

	if (ddp != NULL)
		ddt_bp_fill(ddp, bp, ddp->ddp_phys_birth);

	bp->blk_cksum = ddk->ddk_cksum;
	bp->blk_fill = 1;

	BP_SET_LSIZE(bp, DDK_GET_LSIZE(ddk));
	BP_SET_PSIZE(bp, DDK_GET_PSIZE(ddk));
	BP_SET_COMPRESS(bp, DDK_GET_COMPRESS(ddk));
	BP_SET_CHECKSUM(bp, checksum);
	BP_SET_TYPE(bp, DMU_OT_DEDUP);
	BP_SET_LEVEL(bp, 0);
	BP_SET_DEDUP(bp, 0);
	BP_SET_BYTEORDER(bp, ZFS_HOST_BYTEORDER);
}

void
ddt_key_fill(ddt_key_t *ddk, const blkptr_t *bp)
{
	ddk->ddk_cksum = bp->blk_cksum;
	ddk->ddk_prop = 0;

	DDK_SET_LSIZE(ddk, BP_GET_LSIZE(bp));
	DDK_SET_PSIZE(ddk, BP_GET_PSIZE(bp));
	DDK_SET_COMPRESS(ddk, BP_GET_COMPRESS(bp));
}

void
ddt_phys_fill(ddt_phys_t *ddp, const blkptr_t *bp)
{
	ASSERT(ddp->ddp_phys_birth == 0);

	for (int d = 0; d < SPA_DVAS_PER_BP; d++)
		ddp->ddp_dva[d] = bp->blk_dva[d];
	ddp->ddp_phys_birth = BP_PHYSICAL_BIRTH(bp);
}

void
ddt_phys_clear(ddt_phys_t *ddp)
{
	bzero(ddp, sizeof (*ddp));
}

void
ddt_phys_addref(ddt_phys_t *ddp)
{
	ddp->ddp_refcnt++;
}

void
ddt_phys_decref(ddt_phys_t *ddp)
{
	ASSERT((int64_t)ddp->ddp_refcnt > 0);
	ddp->ddp_refcnt--;
}

void
ddt_phys_free(ddt_t *ddt, ddt_key_t *ddk, ddt_phys_t *ddp, uint64_t txg)
{
	blkptr_t blk;

	ddt_bp_create(ddt->ddt_checksum, ddk, ddp, &blk);
	ddt_phys_clear(ddp);
	zio_free(ddt->ddt_spa, txg, &blk);
}

ddt_phys_t *
ddt_phys_select(const ddt_entry_t *dde, const blkptr_t *bp)
{
	ddt_phys_t *ddp = (ddt_phys_t *)dde->dde_phys;

	for (int p = 0; p < DDT_PHYS_TYPES; p++, ddp++) {
		if (DVA_EQUAL(BP_IDENTITY(bp), &ddp->ddp_dva[0]) &&
		    BP_PHYSICAL_BIRTH(bp) == ddp->ddp_phys_birth)
			return (ddp);
	}
	return (NULL);
}

uint64_t
ddt_phys_total_refcnt(const ddt_entry_t *dde)
{
	uint64_t refcnt = 0;

	for (int p = DDT_PHYS_SINGLE; p <= DDT_PHYS_TRIPLE; p++)
		refcnt += dde->dde_phys[p].ddp_refcnt;

	return (refcnt);
}

static void
ddt_stat_generate(ddt_t *ddt, ddt_entry_t *dde, ddt_stat_t *dds)
{
	spa_t *spa = ddt->ddt_spa;
	ddt_phys_t *ddp = dde->dde_phys;
	ddt_key_t *ddk = &dde->dde_key;
	uint64_t lsize = DDK_GET_LSIZE(ddk);
	uint64_t psize = DDK_GET_PSIZE(ddk);

	bzero(dds, sizeof (*dds));

	for (int p = 0; p < DDT_PHYS_TYPES; p++, ddp++) {
		uint64_t dsize = 0;
		uint64_t refcnt = ddp->ddp_refcnt;

		if (ddp->ddp_phys_birth == 0)
			continue;

		for (int d = 0; d < SPA_DVAS_PER_BP; d++)
			dsize += dva_get_dsize_sync(spa, &ddp->ddp_dva[d]);

		dds->dds_blocks += 1;
		dds->dds_lsize += lsize;
		dds->dds_psize += psize;
		dds->dds_dsize += dsize;

		dds->dds_ref_blocks += refcnt;
		dds->dds_ref_lsize += lsize * refcnt;
		dds->dds_ref_psize += psize * refcnt;
		dds->dds_ref_dsize += dsize * refcnt;
	}
}

void
ddt_stat_add(ddt_stat_t *dst, const ddt_stat_t *src, uint64_t neg)
{
	const uint64_t *s = (const uint64_t *)src;
	uint64_t *d = (uint64_t *)dst;
	uint64_t *d_end = (uint64_t *)(dst + 1);

	ASSERT(neg == 0 || neg == -1ULL);	/* add or subtract */

	while (d < d_end)
		*d++ += (*s++ ^ neg) - neg;
}

static void
ddt_stat_update(ddt_t *ddt, ddt_entry_t *dde, uint64_t neg)
{
	ddt_stat_t dds;
	ddt_histogram_t *ddh;
	int bucket;

	ddt_stat_generate(ddt, dde, &dds);

	bucket = highbit64(dds.dds_ref_blocks) - 1;
	ASSERT(bucket >= 0);

	ddh = &ddt->ddt_histogram[dde->dde_type][dde->dde_class];

	ddt_stat_add(&ddh->ddh_stat[bucket], &dds, neg);
}

void
ddt_histogram_add(ddt_histogram_t *dst, const ddt_histogram_t *src)
{
	for (int h = 0; h < 64; h++)
		ddt_stat_add(&dst->ddh_stat[h], &src->ddh_stat[h], 0);
}

void
ddt_histogram_stat(ddt_stat_t *dds, const ddt_histogram_t *ddh)
{
	bzero(dds, sizeof (*dds));

	for (int h = 0; h < 64; h++)
		ddt_stat_add(dds, &ddh->ddh_stat[h], 0);
}

boolean_t
ddt_histogram_empty(const ddt_histogram_t *ddh)
{
	const uint64_t *s = (const uint64_t *)ddh;
	const uint64_t *s_end = (const uint64_t *)(ddh + 1);

	while (s < s_end)
		if (*s++ != 0)
			return (B_FALSE);

	return (B_TRUE);
}

void
ddt_get_dedup_object_stats(spa_t *spa, ddt_object_t *ddo_total)
{
	/* Sum the statistics we cached in ddt_object_sync(). */
	for (enum zio_checksum c = 0; c < ZIO_CHECKSUM_FUNCTIONS; c++) {
		ddt_t *ddt = spa->spa_ddt[c];
		for (enum ddt_type type = 0; type < DDT_TYPES; type++) {
			for (enum ddt_class class = 0; class < DDT_CLASSES;
			    class++) {
				ddt_object_t *ddo =
				    &ddt->ddt_object_stats[type][class];
				ddo_total->ddo_count += ddo->ddo_count;
				ddo_total->ddo_dspace += ddo->ddo_dspace;
				ddo_total->ddo_mspace += ddo->ddo_mspace;
			}
		}
	}

	/* ... and compute the averages. */
	if (ddo_total->ddo_count != 0) {
		ddo_total->ddo_dspace /= ddo_total->ddo_count;
		ddo_total->ddo_mspace /= ddo_total->ddo_count;
	}
}

void
ddt_get_dedup_histogram(spa_t *spa, ddt_histogram_t *ddh)
{
	for (enum zio_checksum c = 0; c < ZIO_CHECKSUM_FUNCTIONS; c++) {
		ddt_t *ddt = spa->spa_ddt[c];
		for (enum ddt_type type = 0; type < DDT_TYPES; type++) {
			for (enum ddt_class class = 0; class < DDT_CLASSES;
			    class++) {
				ddt_histogram_add(ddh,
				    &ddt->ddt_histogram_cache[type][class]);
			}
		}
	}
}

void
ddt_get_dedup_stats(spa_t *spa, ddt_stat_t *dds_total)
{
	ddt_histogram_t *ddh_total;

	ddh_total = kmem_zalloc(sizeof (ddt_histogram_t), KM_SLEEP);
	ddt_get_dedup_histogram(spa, ddh_total);
	ddt_histogram_stat(dds_total, ddh_total);
	kmem_free(ddh_total, sizeof (ddt_histogram_t));
}

uint64_t
ddt_get_dedup_dspace(spa_t *spa)
{
	ddt_stat_t dds_total = { 0 };

	ddt_get_dedup_stats(spa, &dds_total);
	return (dds_total.dds_ref_dsize - dds_total.dds_dsize);
}

uint64_t
ddt_get_pool_dedup_ratio(spa_t *spa)
{
	ddt_stat_t dds_total = { 0 };

	ddt_get_dedup_stats(spa, &dds_total);
	if (dds_total.dds_dsize == 0)
		return (100);

	return (dds_total.dds_ref_dsize * 100 / dds_total.dds_dsize);
}

int
ddt_ditto_copies_needed(ddt_t *ddt, ddt_entry_t *dde, ddt_phys_t *ddp_willref)
{
	spa_t *spa = ddt->ddt_spa;
	uint64_t total_refcnt = 0;
	uint64_t ditto = spa->spa_dedup_ditto;
	int total_copies = 0;
	int desired_copies = 0;

	for (int p = DDT_PHYS_SINGLE; p <= DDT_PHYS_TRIPLE; p++) {
		ddt_phys_t *ddp = &dde->dde_phys[p];
		zio_t *zio = dde->dde_lead_zio[p];
		uint64_t refcnt = ddp->ddp_refcnt;	/* committed refs */
		if (zio != NULL)
			refcnt += zio->io_parent_count;	/* pending refs */
		if (ddp == ddp_willref)
			refcnt++;			/* caller's ref */
		if (refcnt != 0) {
			total_refcnt += refcnt;
			total_copies += p;
		}
	}

	if (ditto == 0 || ditto > UINT32_MAX)
		ditto = UINT32_MAX;

	if (total_refcnt >= 1)
		desired_copies++;
	if (total_refcnt >= ditto)
		desired_copies++;
	if (total_refcnt >= ditto * ditto)
		desired_copies++;

	return (MAX(desired_copies, total_copies) - total_copies);
}

int
ddt_ditto_copies_present(ddt_entry_t *dde)
{
	ddt_phys_t *ddp = &dde->dde_phys[DDT_PHYS_DITTO];
	dva_t *dva = ddp->ddp_dva;
	int copies = 0 - DVA_GET_GANG(dva);

	for (int d = 0; d < SPA_DVAS_PER_BP; d++, dva++)
		if (DVA_IS_VALID(dva))
			copies++;

	ASSERT(copies >= 0 && copies < SPA_DVAS_PER_BP);

	return (copies);
}

size_t
ddt_compress(void *src, uchar_t *dst, size_t s_len, size_t d_len)
{
	uchar_t *version = dst++;
	int cpfunc = ZIO_COMPRESS_ZLE;
	zio_compress_info_t *ci = &zio_compress_table[cpfunc];
	size_t c_len;

	ASSERT(d_len >= s_len + 1);	/* no compression plus version byte */

	c_len = ci->ci_compress(src, dst, s_len, d_len - 1, ci->ci_level);

	if (c_len == s_len) {
		cpfunc = ZIO_COMPRESS_OFF;
		bcopy(src, dst, s_len);
	}

	*version = cpfunc;
	/* CONSTCOND */
	if (ZFS_HOST_BYTEORDER)
		*version |= DDT_COMPRESS_BYTEORDER_MASK;

	return (c_len + 1);
}

void
ddt_decompress(uchar_t *src, void *dst, size_t s_len, size_t d_len)
{
	uchar_t version = *src++;
	int cpfunc = version & DDT_COMPRESS_FUNCTION_MASK;
	zio_compress_info_t *ci = &zio_compress_table[cpfunc];

	if (ci->ci_decompress != NULL)
		(void) ci->ci_decompress(src, dst, s_len, d_len, ci->ci_level);
	else
		bcopy(src, dst, d_len);

	if (((version & DDT_COMPRESS_BYTEORDER_MASK) != 0) !=
	    (ZFS_HOST_BYTEORDER != 0))
		byteswap_uint64_array(dst, d_len);
}

ddt_t *
ddt_select_by_checksum(spa_t *spa, enum zio_checksum c)
{
	return (spa->spa_ddt[c]);
}

ddt_t *
ddt_select(spa_t *spa, const blkptr_t *bp)
{
	return (spa->spa_ddt[BP_GET_CHECKSUM(bp)]);
}

void
ddt_enter(ddt_t *ddt)
{
	mutex_enter(&ddt->ddt_lock);
}

void
ddt_exit(ddt_t *ddt)
{
	mutex_exit(&ddt->ddt_lock);
}

static ddt_entry_t *
ddt_alloc(const ddt_key_t *ddk)
{
	ddt_entry_t *dde;

	dde = kmem_zalloc(sizeof (ddt_entry_t), KM_SLEEP);
	cv_init(&dde->dde_cv, NULL, CV_DEFAULT, NULL);

	dde->dde_key = *ddk;

	return (dde);
}

static void
ddt_free(ddt_entry_t *dde)
{
	ASSERT(!dde->dde_loading);

	for (int p = 0; p < DDT_PHYS_TYPES; p++)
		ASSERT(dde->dde_lead_zio[p] == NULL);

	if (dde->dde_repair_data != NULL)
		zio_buf_free(dde->dde_repair_data,
		    DDK_GET_PSIZE(&dde->dde_key));

	cv_destroy(&dde->dde_cv);
	kmem_free(dde, sizeof (*dde));
}

void
ddt_remove(ddt_t *ddt, ddt_entry_t *dde)
{
	ASSERT(MUTEX_HELD(&ddt->ddt_lock));

	avl_remove(&ddt->ddt_tree, dde);
	ddt_free(dde);
}

ddt_entry_t *
ddt_lookup(ddt_t *ddt, const blkptr_t *bp, boolean_t add)
{
	ddt_entry_t *dde, dde_search;
	enum ddt_type type;
	enum ddt_class class;
	avl_index_t where;
	int error;

	ASSERT(MUTEX_HELD(&ddt->ddt_lock));

	ddt_key_fill(&dde_search.dde_key, bp);

	dde = avl_find(&ddt->ddt_tree, &dde_search, &where);
	if (dde == NULL) {
		if (!add)
			return (NULL);
		dde = ddt_alloc(&dde_search.dde_key);
		avl_insert(&ddt->ddt_tree, dde, where);
	}

	while (dde->dde_loading)
		cv_wait(&dde->dde_cv, &ddt->ddt_lock);

	if (dde->dde_loaded)
		return (dde);

	dde->dde_loading = B_TRUE;

	ddt_exit(ddt);

	error = ENOENT;

	for (type = 0; type < DDT_TYPES; type++) {
		for (class = 0; class < DDT_CLASSES; class++) {
			error = ddt_object_lookup(ddt, type, class, dde);
			if (error != ENOENT)
				break;
		}
		if (error != ENOENT)
			break;
	}

	ASSERT(error == 0 || error == ENOENT);

	ddt_enter(ddt);

	ASSERT(dde->dde_loaded == B_FALSE);
	ASSERT(dde->dde_loading == B_TRUE);

	dde->dde_type = type;	/* will be DDT_TYPES if no entry found */
	dde->dde_class = class;	/* will be DDT_CLASSES if no entry found */
	dde->dde_loaded = B_TRUE;
	dde->dde_loading = B_FALSE;

	if (error == 0)
		ddt_stat_update(ddt, dde, -1ULL);

	cv_broadcast(&dde->dde_cv);

	return (dde);
}

void
ddt_prefetch(spa_t *spa, const blkptr_t *bp)
{
	ddt_t *ddt;
	ddt_entry_t dde;

	if (!zfs_dedup_prefetch || bp == NULL || !BP_GET_DEDUP(bp))
		return;

	/*
	 * We only remove the DDT once all tables are empty and only
	 * prefetch dedup blocks when there are entries in the DDT.
	 * Thus no locking is required as the DDT can't disappear on us.
	 */
	ddt = ddt_select(spa, bp);
	ddt_key_fill(&dde.dde_key, bp);

	for (enum ddt_type type = 0; type < DDT_TYPES; type++) {
		for (enum ddt_class class = 0; class < DDT_CLASSES; class++) {
			ddt_object_prefetch(ddt, type, class, &dde);
		}
	}
}

int
ddt_entry_compare(const void *x1, const void *x2)
{
	const ddt_entry_t *dde1 = x1;
	const ddt_entry_t *dde2 = x2;
	const uint64_t *u1 = (const uint64_t *)&dde1->dde_key;
	const uint64_t *u2 = (const uint64_t *)&dde2->dde_key;

	for (int i = 0; i < DDT_KEY_WORDS; i++) {
		if (u1[i] < u2[i])
			return (-1);
		if (u1[i] > u2[i])
			return (1);
	}

	return (0);
}

static ddt_t *
ddt_table_alloc(spa_t *spa, enum zio_checksum c)
{
	ddt_t *ddt;

	ddt = kmem_zalloc(sizeof (*ddt), KM_SLEEP);

	mutex_init(&ddt->ddt_lock, NULL, MUTEX_DEFAULT, NULL);
	avl_create(&ddt->ddt_tree, ddt_entry_compare,
	    sizeof (ddt_entry_t), offsetof(ddt_entry_t, dde_node));
	avl_create(&ddt->ddt_repair_tree, ddt_entry_compare,
	    sizeof (ddt_entry_t), offsetof(ddt_entry_t, dde_node));
	ddt->ddt_checksum = c;
	ddt->ddt_spa = spa;
	ddt->ddt_os = spa->spa_meta_objset;

	return (ddt);
}

static void
ddt_table_free(ddt_t *ddt)
{
	ASSERT(avl_numnodes(&ddt->ddt_tree) == 0);
	ASSERT(avl_numnodes(&ddt->ddt_repair_tree) == 0);
	avl_destroy(&ddt->ddt_tree);
	avl_destroy(&ddt->ddt_repair_tree);
	mutex_destroy(&ddt->ddt_lock);
	kmem_free(ddt, sizeof (*ddt));
}

void
ddt_create(spa_t *spa)
{
	spa->spa_dedup_checksum = ZIO_DEDUPCHECKSUM;

	for (enum zio_checksum c = 0; c < ZIO_CHECKSUM_FUNCTIONS; c++)
		spa->spa_ddt[c] = ddt_table_alloc(spa, c);
}

int
ddt_load(spa_t *spa)
{
	int error;

	ddt_create(spa);

	error = zap_lookup(spa->spa_meta_objset, DMU_POOL_DIRECTORY_OBJECT,
	    DMU_POOL_DDT_STATS, sizeof (uint64_t), 1,
	    &spa->spa_ddt_stat_object);

	if (error)
		return (error == ENOENT ? 0 : error);

	for (enum zio_checksum c = 0; c < ZIO_CHECKSUM_FUNCTIONS; c++) {
		ddt_t *ddt = spa->spa_ddt[c];
		for (enum ddt_type type = 0; type < DDT_TYPES; type++) {
			for (enum ddt_class class = 0; class < DDT_CLASSES;
			    class++) {
				error = ddt_object_load(ddt, type, class);
				if (error != 0 && error != ENOENT)
					return (error);
			}
		}

		/*
		 * Seed the cached histograms.
		 */
		bcopy(ddt->ddt_histogram, &ddt->ddt_histogram_cache,
		    sizeof (ddt->ddt_histogram));
	}

	return (0);
}

void
ddt_unload(spa_t *spa)
{
	for (enum zio_checksum c = 0; c < ZIO_CHECKSUM_FUNCTIONS; c++) {
		if (spa->spa_ddt[c]) {
			ddt_table_free(spa->spa_ddt[c]);
			spa->spa_ddt[c] = NULL;
		}
	}
}

boolean_t
ddt_class_contains(spa_t *spa, enum ddt_class max_class, const blkptr_t *bp)
{
	ddt_t *ddt;
	ddt_entry_t dde;

	if (!BP_GET_DEDUP(bp))
		return (B_FALSE);

	if (max_class == DDT_CLASS_UNIQUE)
		return (B_TRUE);

	ddt = spa->spa_ddt[BP_GET_CHECKSUM(bp)];

	ddt_key_fill(&dde.dde_key, bp);

	for (enum ddt_type type = 0; type < DDT_TYPES; type++)
		for (enum ddt_class class = 0; class <= max_class; class++)
			if (ddt_object_lookup(ddt, type, class, &dde) == 0)
				return (B_TRUE);

	return (B_FALSE);
}

ddt_entry_t *
ddt_repair_start(ddt_t *ddt, const blkptr_t *bp)
{
	ddt_key_t ddk;
	ddt_entry_t *dde;

	ddt_key_fill(&ddk, bp);

	dde = ddt_alloc(&ddk);

	for (enum ddt_type type = 0; type < DDT_TYPES; type++) {
		for (enum ddt_class class = 0; class < DDT_CLASSES; class++) {
			/*
			 * We can only do repair if there are multiple copies
			 * of the block.  For anything in the UNIQUE class,
			 * there's definitely only one copy, so don't even try.
			 */
			if (class != DDT_CLASS_UNIQUE &&
			    ddt_object_lookup(ddt, type, class, dde) == 0)
				return (dde);
		}
	}

	bzero(dde->dde_phys, sizeof (dde->dde_phys));

	return (dde);
}

void
ddt_repair_done(ddt_t *ddt, ddt_entry_t *dde)
{
	avl_index_t where;

	ddt_enter(ddt);

	if (dde->dde_repair_data != NULL && spa_writeable(ddt->ddt_spa) &&
	    avl_find(&ddt->ddt_repair_tree, dde, &where) == NULL)
		avl_insert(&ddt->ddt_repair_tree, dde, where);
	else
		ddt_free(dde);

	ddt_exit(ddt);
}

static void
ddt_repair_entry_done(zio_t *zio)
{
	ddt_entry_t *rdde = zio->io_private;

	ddt_free(rdde);
}

static void
ddt_repair_entry(ddt_t *ddt, ddt_entry_t *dde, ddt_entry_t *rdde, zio_t *rio)
{
	ddt_phys_t *ddp = dde->dde_phys;
	ddt_phys_t *rddp = rdde->dde_phys;
	ddt_key_t *ddk = &dde->dde_key;
	ddt_key_t *rddk = &rdde->dde_key;
	zio_t *zio;
	blkptr_t blk;

	zio = zio_null(rio, rio->io_spa, NULL,
	    ddt_repair_entry_done, rdde, rio->io_flags);

	for (int p = 0; p < DDT_PHYS_TYPES; p++, ddp++, rddp++) {
		if (ddp->ddp_phys_birth == 0 ||
		    ddp->ddp_phys_birth != rddp->ddp_phys_birth ||
		    bcmp(ddp->ddp_dva, rddp->ddp_dva, sizeof (ddp->ddp_dva)))
			continue;
		ddt_bp_create(ddt->ddt_checksum, ddk, ddp, &blk);
		zio_nowait(zio_rewrite(zio, zio->io_spa, 0, &blk,
		    rdde->dde_repair_data, DDK_GET_PSIZE(rddk), NULL, NULL,
		    ZIO_PRIORITY_SYNC_WRITE, ZIO_DDT_CHILD_FLAGS(zio), NULL));
	}

	zio_nowait(zio);
}

static void
ddt_repair_table(ddt_t *ddt, zio_t *rio)
{
	spa_t *spa = ddt->ddt_spa;
	ddt_entry_t *dde, *rdde_next, *rdde;
	avl_tree_t *t = &ddt->ddt_repair_tree;
	blkptr_t blk;

	if (spa_sync_pass(spa) > 1)
		return;

	ddt_enter(ddt);
	for (rdde = avl_first(t); rdde != NULL; rdde = rdde_next) {
		rdde_next = AVL_NEXT(t, rdde);
		avl_remove(&ddt->ddt_repair_tree, rdde);
		ddt_exit(ddt);
		ddt_bp_create(ddt->ddt_checksum, &rdde->dde_key, NULL, &blk);
		dde = ddt_repair_start(ddt, &blk);
		ddt_repair_entry(ddt, dde, rdde, rio);
		ddt_repair_done(ddt, dde);
		ddt_enter(ddt);
	}
	ddt_exit(ddt);
}

static void
ddt_sync_entry(ddt_t *ddt, ddt_entry_t *dde, dmu_tx_t *tx, uint64_t txg)
{
	dsl_pool_t *dp = ddt->ddt_spa->spa_dsl_pool;
	ddt_phys_t *ddp = dde->dde_phys;
	ddt_key_t *ddk = &dde->dde_key;
	enum ddt_type otype = dde->dde_type;
	enum ddt_type ntype = DDT_TYPE_CURRENT;
	enum ddt_class oclass = dde->dde_class;
	enum ddt_class nclass;
	uint64_t total_refcnt = 0;

	ASSERT(dde->dde_loaded);
	ASSERT(!dde->dde_loading);

	for (int p = 0; p < DDT_PHYS_TYPES; p++, ddp++) {
		ASSERT(dde->dde_lead_zio[p] == NULL);
		ASSERT((int64_t)ddp->ddp_refcnt >= 0);
		if (ddp->ddp_phys_birth == 0) {
			ASSERT(ddp->ddp_refcnt == 0);
			continue;
		}
		if (p == DDT_PHYS_DITTO) {
			if (ddt_ditto_copies_needed(ddt, dde, NULL) == 0)
				ddt_phys_free(ddt, ddk, ddp, txg);
			continue;
		}
		if (ddp->ddp_refcnt == 0)
			ddt_phys_free(ddt, ddk, ddp, txg);
		total_refcnt += ddp->ddp_refcnt;
	}

	if (dde->dde_phys[DDT_PHYS_DITTO].ddp_phys_birth != 0)
		nclass = DDT_CLASS_DITTO;
	else if (total_refcnt > 1)
		nclass = DDT_CLASS_DUPLICATE;
	else
		nclass = DDT_CLASS_UNIQUE;

	if (otype != DDT_TYPES &&
	    (otype != ntype || oclass != nclass || total_refcnt == 0)) {
		VERIFY(ddt_object_remove(ddt, otype, oclass, dde, tx) == 0);
		ASSERT(ddt_object_lookup(ddt, otype, oclass, dde) == ENOENT);
	}

	if (total_refcnt != 0) {
		dde->dde_type = ntype;
		dde->dde_class = nclass;
		ddt_stat_update(ddt, dde, 0);
		if (!ddt_object_exists(ddt, ntype, nclass))
			ddt_object_create(ddt, ntype, nclass, tx);
		VERIFY(ddt_object_update(ddt, ntype, nclass, dde, tx) == 0);

		/*
		 * If the class changes, the order that we scan this bp
		 * changes.  If it decreases, we could miss it, so
		 * scan it right now.  (This covers both class changing
		 * while we are doing ddt_walk(), and when we are
		 * traversing.)
		 */
		if (nclass < oclass) {
			dsl_scan_ddt_entry(dp->dp_scan,
			    ddt->ddt_checksum, dde, tx);
		}
	}
}

static void
ddt_sync_table(ddt_t *ddt, dmu_tx_t *tx, uint64_t txg)
{
	spa_t *spa = ddt->ddt_spa;
	ddt_entry_t *dde;
	void *cookie = NULL;

	if (avl_numnodes(&ddt->ddt_tree) == 0)
		return;

	ASSERT(spa->spa_uberblock.ub_version >= SPA_VERSION_DEDUP);

	if (spa->spa_ddt_stat_object == 0) {
		spa->spa_ddt_stat_object = zap_create_link(ddt->ddt_os,
		    DMU_OT_DDT_STATS, DMU_POOL_DIRECTORY_OBJECT,
		    DMU_POOL_DDT_STATS, tx);
	}

	while ((dde = avl_destroy_nodes(&ddt->ddt_tree, &cookie)) != NULL) {
		ddt_sync_entry(ddt, dde, tx, txg);
		ddt_free(dde);
	}

	for (enum ddt_type type = 0; type < DDT_TYPES; type++) {
		uint64_t count = 0;
		for (enum ddt_class class = 0; class < DDT_CLASSES; class++) {
			if (ddt_object_exists(ddt, type, class)) {
				ddt_object_sync(ddt, type, class, tx);
				count += ddt_object_count(ddt, type, class);
			}
		}
		for (enum ddt_class class = 0; class < DDT_CLASSES; class++) {
			if (count == 0 && ddt_object_exists(ddt, type, class))
				ddt_object_destroy(ddt, type, class, tx);
		}
	}

	bcopy(ddt->ddt_histogram, &ddt->ddt_histogram_cache,
	    sizeof (ddt->ddt_histogram));
}

void
ddt_sync(spa_t *spa, uint64_t txg)
{
	dmu_tx_t *tx;
	zio_t *rio = zio_root(spa, NULL, NULL,
	    ZIO_FLAG_CANFAIL | ZIO_FLAG_SPECULATIVE);

	ASSERT(spa_syncing_txg(spa) == txg);

	tx = dmu_tx_create_assigned(spa->spa_dsl_pool, txg);

	for (enum zio_checksum c = 0; c < ZIO_CHECKSUM_FUNCTIONS; c++) {
		ddt_t *ddt = spa->spa_ddt[c];
		if (ddt == NULL)
			continue;
		ddt_sync_table(ddt, tx, txg);
		ddt_repair_table(ddt, rio);
	}

	(void) zio_wait(rio);

	dmu_tx_commit(tx);
}

int
ddt_walk(spa_t *spa, ddt_bookmark_t *ddb, ddt_entry_t *dde)
{
	do {
		do {
			do {
				ddt_t *ddt = spa->spa_ddt[ddb->ddb_checksum];
				int error = ENOENT;
				if (ddt_object_exists(ddt, ddb->ddb_type,
				    ddb->ddb_class)) {
					error = ddt_object_walk(ddt,
					    ddb->ddb_type, ddb->ddb_class,
					    &ddb->ddb_cursor, dde);
				}
				dde->dde_type = ddb->ddb_type;
				dde->dde_class = ddb->ddb_class;
				if (error == 0)
					return (0);
				if (error != ENOENT)
					return (error);
				ddb->ddb_cursor = 0;
			} while (++ddb->ddb_checksum < ZIO_CHECKSUM_FUNCTIONS);
			ddb->ddb_checksum = 0;
		} while (++ddb->ddb_type < DDT_TYPES);
		ddb->ddb_type = 0;
	} while (++ddb->ddb_class < DDT_CLASSES);

	return (SET_ERROR(ENOENT));
}<|MERGE_RESOLUTION|>--- conflicted
+++ resolved
@@ -21,11 +21,7 @@
 
 /*
  * Copyright (c) 2009, 2010, Oracle and/or its affiliates. All rights reserved.
-<<<<<<< HEAD
- * Copyright (c) 2014 by Delphix. All rights reserved.
-=======
  * Copyright (c) 2012, 2014 by Delphix. All rights reserved.
->>>>>>> 82d86f4e
  */
 
 #include <sys/zfs_context.h>
