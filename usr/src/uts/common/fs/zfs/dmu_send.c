--- conflicted
+++ resolved
@@ -438,19 +438,12 @@
 	drro->drr_compress = dnp->dn_compress;
 	drro->drr_toguid = dsp->dsa_toguid;
 
-<<<<<<< HEAD
-	if (dump_record(dsp, DN_BONUS(dnp),
-	    P2ROUNDUP(dnp->dn_bonuslen, 8)) != 0) {
-=======
 	if (!(dsp->dsa_featureflags & DMU_BACKUP_FEATURE_LARGE_BLOCKS) &&
 	    drro->drr_blksz > SPA_OLD_MAXBLOCKSIZE)
 		drro->drr_blksz = SPA_OLD_MAXBLOCKSIZE;
 
-	if (dump_bytes(dsp, dsp->dsa_drr, sizeof (dmu_replay_record_t)) != 0)
-		return (SET_ERROR(EINTR));
-
-	if (dump_bytes(dsp, DN_BONUS(dnp), P2ROUNDUP(dnp->dn_bonuslen, 8)) != 0)
->>>>>>> b5152584
+	if (dump_record(dsp, DN_BONUS(dnp),
+	    P2ROUNDUP(dnp->dn_bonuslen, 8)) != 0) {
 		return (SET_ERROR(EINTR));
 	}
 
@@ -867,12 +860,8 @@
 		/* it's a level-0 block of a regular object */
 		arc_flags_t aflags = ARC_FLAG_WAIT;
 		arc_buf_t *abuf;
-<<<<<<< HEAD
 		int blksz = dblkszsec << SPA_MINBLOCKSHIFT;
-=======
-		int blksz = BP_GET_LSIZE(bp);
 		uint64_t offset;
->>>>>>> b5152584
 
 		ASSERT0(zb->zb_level);
 		ASSERT(zb->zb_object > dsa->dsa_resume_object ||
@@ -920,29 +909,24 @@
 			}
 		}
 
-<<<<<<< HEAD
-		err = dump_write(dsa, type, zb->zb_object, zb->zb_blkid * blksz,
-		    blksz, bp, abuf->b_data);
-=======
 		offset = zb->zb_blkid * blksz;
 
-		if (!(dsp->dsa_featureflags &
+		if (!(dsa->dsa_featureflags &
 		    DMU_BACKUP_FEATURE_LARGE_BLOCKS) &&
 		    blksz > SPA_OLD_MAXBLOCKSIZE) {
 			char *buf = abuf->b_data;
 			while (blksz > 0 && err == 0) {
 				int n = MIN(blksz, SPA_OLD_MAXBLOCKSIZE);
-				err = dump_write(dsp, type, zb->zb_object,
+				err = dump_write(dsa, type, zb->zb_object,
 				    offset, n, NULL, buf);
 				offset += n;
 				buf += n;
 				blksz -= n;
 			}
 		} else {
-			err = dump_write(dsp, type, zb->zb_object,
+			err = dump_write(dsa, type, zb->zb_object,
 			    offset, blksz, bp, abuf->b_data);
 		}
->>>>>>> b5152584
 		(void) arc_buf_remove_ref(abuf, &abuf);
 	}
 
@@ -1039,17 +1023,11 @@
  * Note: Releases dp using the specified tag.
  */
 static int
-<<<<<<< HEAD
 dmu_send_impl(void *tag, dsl_pool_t *dp, dsl_dataset_t *to_ds,
     dsl_dataset_t *from_ds, zfs_bookmark_phys_t *ancestor_zb,
-    boolean_t is_clone, boolean_t embedok, int outfd,
+    boolean_t is_clone, boolean_t embedok, boolean_t large_block_ok, int outfd,
     uint64_t resumeobj, uint64_t resumeoff,
     vnode_t *vp, offset_t *off)
-=======
-dmu_send_impl(void *tag, dsl_pool_t *dp, dsl_dataset_t *ds,
-    zfs_bookmark_phys_t *fromzb, boolean_t is_clone, boolean_t embedok,
-    boolean_t large_block_ok, int outfd, vnode_t *vp, offset_t *off)
->>>>>>> b5152584
 {
 	objset_t *os;
 	dmu_replay_record_t *drr;
@@ -1086,7 +1064,7 @@
 	}
 #endif
 
-	if (large_block_ok && ds->ds_large_blocks)
+	if (large_block_ok && to_ds->ds_large_blocks)
 		featureflags |= DMU_BACKUP_FEATURE_LARGE_BLOCKS;
 	if (embedok &&
 	    spa_feature_is_active(dp->dp_spa, SPA_FEATURE_EMBEDDED_DATA)) {
@@ -1355,15 +1333,8 @@
 	return (err);
 }
 
-<<<<<<< HEAD
 static int
 dsl_dataset_walk_origin(dsl_pool_t *dp, dsl_dataset_t **ds, void *tag)
-=======
-int
-dmu_send_obj(const char *pool, uint64_t tosnap, uint64_t fromsnap,
-    boolean_t embedok, boolean_t large_block_ok,
-    int outfd, vnode_t *vp, offset_t *off)
->>>>>>> b5152584
 {
 	uint64_t origin_obj = (*ds)->ds_dir->dd_phys->dd_origin_obj;
 	dsl_dataset_t *prev;
@@ -1530,7 +1501,8 @@
 
 int
 dmu_send_obj(const char *pool, uint64_t tosnap, uint64_t fromsnap,
-    boolean_t embedok, int outfd, vnode_t *vp, offset_t *off)
+    boolean_t embedok, boolean_t large_block_ok,
+    int outfd, vnode_t *vp, offset_t *off)
 {
 	dsl_pool_t *dp;
 	dsl_dataset_t *ds;
@@ -1557,7 +1529,6 @@
 			dsl_pool_rele(dp, FTAG);
 			return (err);
 		}
-<<<<<<< HEAD
 
 		err = find_common_ancestor(dp, fromds, ds, &zb);
 		if (err != 0) {
@@ -1576,42 +1547,22 @@
 		}
 
 		err = dmu_send_impl(FTAG, dp, ds, fromds, &zb, is_clone,
-		    embedok, outfd, 0, 0, vp, off);
+		    embedok, large_block_ok, outfd, 0, 0, vp, off);
 
 		if (fromds != NULL)
 			dsl_dataset_rele(fromds, FTAG);
 	} else {
-		err = dmu_send_impl(FTAG, dp, ds, NULL, NULL, B_FALSE, embedok,
-		    outfd, 0, 0, vp, off);
-=======
-		if (!dsl_dataset_is_before(ds, fromds, 0))
-			err = SET_ERROR(EXDEV);
-		zb.zbm_creation_time = fromds->ds_phys->ds_creation_time;
-		zb.zbm_creation_txg = fromds->ds_phys->ds_creation_txg;
-		zb.zbm_guid = fromds->ds_phys->ds_guid;
-		is_clone = (fromds->ds_dir != ds->ds_dir);
-		dsl_dataset_rele(fromds, FTAG);
-		err = dmu_send_impl(FTAG, dp, ds, &zb, is_clone,
-		    embedok, large_block_ok, outfd, vp, off);
-	} else {
-		err = dmu_send_impl(FTAG, dp, ds, NULL, B_FALSE,
-		    embedok, large_block_ok, outfd, vp, off);
->>>>>>> b5152584
+		err = dmu_send_impl(FTAG, dp, ds, NULL, NULL, B_FALSE,
+		    embedok, large_block_ok, outfd, 0, 0, vp, off);
 	}
 	dsl_dataset_rele(ds, FTAG);
 	return (err);
 }
 
 int
-<<<<<<< HEAD
 dmu_send(const char *tosnap, const char *fromsnap, boolean_t embedok,
-    int outfd, uint64_t resumeobj, uint64_t resumeoff,
+    boolean_t large_block_ok, int outfd, uint64_t resumeobj, uint64_t resumeoff,
     vnode_t *vp, offset_t *off)
-=======
-dmu_send(const char *tosnap, const char *fromsnap,
-    boolean_t embedok, boolean_t large_block_ok,
-    int outfd, vnode_t *vp, offset_t *off)
->>>>>>> b5152584
 {
 	dsl_pool_t *dp;
 	dsl_dataset_t *ds;
@@ -1686,24 +1637,17 @@
 		if (err == 0) {
 			/* dmu_send_impl will call dsl_pool_rele for us. */
 			err = dmu_send_impl(FTAG, dp, ds, fromds, &zb, is_clone,
-			    embedok, outfd, resumeobj, resumeoff, vp, off);
+			    embedok, large_block_ok,
+			    outfd, resumeobj, resumeoff, vp, off);
 		} else {
 			dsl_pool_rele(dp, FTAG);
 		}
-<<<<<<< HEAD
 
 		if (fromds != NULL)
 			dsl_dataset_rele(fromds, FTAG);
 	} else {
 		err = dmu_send_impl(FTAG, dp, ds, NULL, NULL, B_FALSE, embedok,
-		    outfd, resumeobj, resumeoff, vp, off);
-=======
-		err = dmu_send_impl(FTAG, dp, ds, &zb, is_clone,
-		    embedok, large_block_ok, outfd, vp, off);
-	} else {
-		err = dmu_send_impl(FTAG, dp, ds, NULL, B_FALSE,
-		    embedok, large_block_ok, outfd, vp, off);
->>>>>>> b5152584
+		    large_block_ok, outfd, resumeobj, resumeoff, vp, off);
 	}
 	if (owned)
 		dsl_dataset_disown(ds, FTAG);
@@ -2108,7 +2052,6 @@
 
 	VERIFY0(dsl_dataset_own_obj(dp, dsobj, dmu_recv_tag, &newds));
 
-<<<<<<< HEAD
 	if (drba->drba_cookie->drc_resumable) {
 		dsl_dataset_zapify(newds, tx);
 		if (drrb->drr_fromguid != 0) {
@@ -2139,13 +2082,13 @@
 	    !newds->ds_mooch_byteswap) {
 		dsl_dataset_activate_mooch_byteswap_sync_impl(dsobj, tx);
 		newds->ds_mooch_byteswap = B_TRUE;
-=======
+	}
+
 	if ((DMU_GET_FEATUREFLAGS(drrb->drr_versioninfo) &
 	    DMU_BACKUP_FEATURE_LARGE_BLOCKS) &&
 	    !newds->ds_large_blocks) {
 		dsl_dataset_activate_large_blocks_sync_impl(dsobj, tx);
 		newds->ds_large_blocks = B_TRUE;
->>>>>>> b5152584
 	}
 
 	dmu_buf_will_dirty(newds->ds_dbuf, tx);
@@ -2445,7 +2388,6 @@
 
 	/* some things will require 8-byte alignment, so everything must */
 	ASSERT0(len % 8);
-	ASSERT3U(len, <=, ra->bufsize);
 
 	while (done < len) {
 		ssize_t resid;
@@ -2623,7 +2565,7 @@
 	    drro->drr_compress >= ZIO_COMPRESS_FUNCTIONS ||
 	    P2PHASE(drro->drr_blksz, SPA_MINBLOCKSIZE) ||
 	    drro->drr_blksz < SPA_MINBLOCKSIZE ||
-	    drro->drr_blksz > spa_maxblocksize(dmu_objset_spa(os)) ||
+	    drro->drr_blksz > spa_maxblocksize(dmu_objset_spa(rwa->os)) ||
 	    drro->drr_bonuslen > DN_MAX_BONUSLEN) {
 		return (SET_ERROR(EINVAL));
 	}
@@ -2903,7 +2845,7 @@
 	int err;
 
 	if (drrs->drr_length < SPA_MINBLOCKSIZE ||
-	    drrs->drr_length > spa_maxblocksize(dmu_objset_spa(os)))
+	    drrs->drr_length > spa_maxblocksize(dmu_objset_spa(rwa->os)))
 		return (SET_ERROR(EINVAL));
 
 	if (dmu_object_info(rwa->os, drrs->drr_object, NULL) != 0)
@@ -3375,7 +3317,6 @@
 	ra.cksum = drc->drc_cksum;
 	ra.vp = vp;
 	ra.voff = *voffp;
-<<<<<<< HEAD
 
 	if (dsl_dataset_is_zapified(drc->drc_ds)) {
 		(void) zap_lookup(drc->drc_ds->ds_dir->dd_pool->dp_meta_objset,
@@ -3385,10 +3326,6 @@
 
 	list_create(&ra.ignore_obj_list, sizeof (struct receive_ign_obj_node),
 	    offsetof(struct receive_ign_obj_node, node));
-=======
-	ra.bufsize = SPA_MAXBLOCKSIZE;
-	ra.buf = kmem_alloc(ra.bufsize, KM_SLEEP);
->>>>>>> b5152584
 
 	/* these were verified in dmu_recv_begin */
 	ASSERT3U(DMU_GET_STREAM_HDRTYPE(drc->drc_drrb->drr_versioninfo), ==,
