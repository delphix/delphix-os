--- conflicted
+++ resolved
@@ -70,7 +70,6 @@
  * cache, this may need to be decreased.
  */
 int zfs_send_queue_length = 16 * 1024 * 1024;
-<<<<<<< HEAD
 /*
  * This tunable controls the length of the queues that zfs send worker threads
  * use to communicate.  If the send_main_thread is blocking on these queues,
@@ -105,11 +104,9 @@
  * Use this to override the recordsize calculation for fast zfs send estimates.
  */
 uint64_t zfs_override_estimate_recordsize = 8192;
-=======
-int zfs_recv_queue_length = 16 * 1024 * 1024;
+
 /* Set this tunable to FALSE to disable setting of DRR_FLAG_FREERECORDS */
 int zfs_send_set_freerecords_bit = B_TRUE;
->>>>>>> 75160947
 
 static inline boolean_t
 overflow_multiply(uint64_t a, uint64_t b, uint64_t *c)
@@ -1095,7 +1092,6 @@
 	while (offset < end && err == 0) {
 		struct send_block_record *record;
 
-<<<<<<< HEAD
 		record = kmem_zalloc(sizeof (*record), KM_SLEEP);
 		record->eos_marker = B_FALSE;
 		record->zb.zb_objset = 0;
@@ -1105,18 +1101,6 @@
 		record->indblkshift =
 		    highbit64(doi.doi_metadata_block_size) - 1;
 		record->datablksz = doi.doi_data_block_size;
-=======
-	drr->drr_u.drr_begin.drr_creation_time =
-	    dsl_dataset_phys(to_ds)->ds_creation_time;
-	drr->drr_u.drr_begin.drr_type = dmu_objset_type(os);
-	if (is_clone)
-		drr->drr_u.drr_begin.drr_flags |= DRR_FLAG_CLONE;
-	drr->drr_u.drr_begin.drr_toguid = dsl_dataset_phys(to_ds)->ds_guid;
-	if (dsl_dataset_phys(to_ds)->ds_flags & DS_FLAG_CI_DATASET)
-		drr->drr_u.drr_begin.drr_flags |= DRR_FLAG_CI_DATA;
-	if (zfs_send_set_freerecords_bit)
-		drr->drr_u.drr_begin.drr_flags |= DRR_FLAG_FREERECORDS;
->>>>>>> 75160947
 
 		bqueue_enqueue(&sta->q, record, sizeof (*record));
 		offset += doi.doi_data_block_size;
@@ -2825,7 +2809,8 @@
 		drrb->drr_flags |= DRR_FLAG_CLONE;
 	if (dsl_dataset_phys(dspp->to_ds)->ds_flags & DS_FLAG_CI_DATASET)
 		drrb->drr_flags |= DRR_FLAG_CI_DATA;
-	drrb->drr_flags |= DRR_FLAG_FREERECORDS;
+	if (zfs_send_set_freerecords_bit)
+		drrb->drr_flags |= DRR_FLAG_FREERECORDS;
 
 	dsl_dataset_name(to_ds, drrb->drr_toname);
 	if (!to_ds->ds_is_snapshot) {
