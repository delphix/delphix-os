/*
 * CDDL HEADER START
 *
 * The contents of this file are subject to the terms of the
 * Common Development and Distribution License (the "License").
 * You may not use this file except in compliance with the License.
 *
 * You can obtain a copy of the license at usr/src/OPENSOLARIS.LICENSE
 * or http://www.opensolaris.org/os/licensing.
 * See the License for the specific language governing permissions
 * and limitations under the License.
 *
 * When distributing Covered Code, include this CDDL HEADER in each
 * file and include the License file at usr/src/OPENSOLARIS.LICENSE.
 * If applicable, add the following below this CDDL HEADER, with the
 * fields enclosed by brackets "[]" replaced with your own identifying
 * information: Portions Copyright [yyyy] [name of copyright owner]
 *
 * CDDL HEADER END
 */
/*
 * Copyright (c) 2005, 2010, Oracle and/or its affiliates. All rights reserved.
<<<<<<< HEAD
 * Copyright (c) 2014 by Delphix. All rights reserved.
=======
 * Copyright (c) 2012, 2014 by Delphix. All rights reserved.
>>>>>>> 82d86f4e
 */

/*
 * This file contains the top half of the zfs directory structure
 * implementation. The bottom half is in zap_leaf.c.
 *
 * The zdir is an extendable hash data structure. There is a table of
 * pointers to buckets (zap_t->zd_data->zd_leafs). The buckets are
 * each a constant size and hold a variable number of directory entries.
 * The buckets (aka "leaf nodes") are implemented in zap_leaf.c.
 *
 * The pointer table holds a power of 2 number of pointers.
 * (1<<zap_t->zd_data->zd_phys->zd_prefix_len).  The bucket pointed to
 * by the pointer at index i in the table holds entries whose hash value
 * has a zd_prefix_len - bit prefix
 */

#include <sys/spa.h>
#include <sys/dmu.h>
#include <sys/zfs_context.h>
#include <sys/zfs_znode.h>
#include <sys/fs/zfs.h>
#include <sys/zap.h>
#include <sys/refcount.h>
#include <sys/zap_impl.h>
#include <sys/zap_leaf.h>

int fzap_default_block_shift = 14; /* 16k blocksize */

static void zap_leaf_pageout(dmu_buf_t *db, void *vl);
static uint64_t zap_allocate_blocks(zap_t *zap, int nblocks);


void
fzap_byteswap(void *vbuf, size_t size)
{
	uint64_t block_type;

	block_type = *(uint64_t *)vbuf;

	if (block_type == ZBT_LEAF || block_type == BSWAP_64(ZBT_LEAF))
		zap_leaf_byteswap(vbuf, size);
	else {
		/* it's a ptrtbl block */
		byteswap_uint64_array(vbuf, size);
	}
}

void
fzap_upgrade(zap_t *zap, dmu_tx_t *tx, zap_flags_t flags)
{
	dmu_buf_t *db;
	zap_leaf_t *l;
	int i;
	zap_phys_t *zp;

	ASSERT(RW_WRITE_HELD(&zap->zap_rwlock));
	zap->zap_ismicro = FALSE;

	(void) dmu_buf_update_user(zap->zap_dbuf, zap, zap,
	    &zap->zap_f.zap_phys, zap_evict);

	mutex_init(&zap->zap_f.zap_num_entries_mtx, 0, 0, 0);
	zap->zap_f.zap_block_shift = highbit64(zap->zap_dbuf->db_size) - 1;

	zp = zap->zap_f.zap_phys;
	/*
	 * explicitly zero it since it might be coming from an
	 * initialized microzap
	 */
	bzero(zap->zap_dbuf->db_data, zap->zap_dbuf->db_size);
	zp->zap_block_type = ZBT_HEADER;
	zp->zap_magic = ZAP_MAGIC;

	zp->zap_ptrtbl.zt_shift = ZAP_EMBEDDED_PTRTBL_SHIFT(zap);

	zp->zap_freeblk = 2;		/* block 1 will be the first leaf */
	zp->zap_num_leafs = 1;
	zp->zap_num_entries = 0;
	zp->zap_salt = zap->zap_salt;
	zp->zap_normflags = zap->zap_normflags;
	zp->zap_flags = flags;

	/* block 1 will be the first leaf */
	for (i = 0; i < (1<<zp->zap_ptrtbl.zt_shift); i++)
		ZAP_EMBEDDED_PTRTBL_ENT(zap, i) = 1;

	/*
	 * set up block 1 - the first leaf
	 */
	VERIFY(0 == dmu_buf_hold(zap->zap_objset, zap->zap_object,
	    1<<FZAP_BLOCK_SHIFT(zap), FTAG, &db, DMU_READ_NO_PREFETCH));
	dmu_buf_will_dirty(db, tx);

	l = kmem_zalloc(sizeof (zap_leaf_t), KM_SLEEP);
	l->l_dbuf = db;
	l->l_phys = db->db_data;

	zap_leaf_init(l, zp->zap_normflags != 0);

	kmem_free(l, sizeof (zap_leaf_t));
	dmu_buf_rele(db, FTAG);
}

static int
zap_tryupgradedir(zap_t *zap, dmu_tx_t *tx)
{
	if (RW_WRITE_HELD(&zap->zap_rwlock))
		return (1);
	if (rw_tryupgrade(&zap->zap_rwlock)) {
		dmu_buf_will_dirty(zap->zap_dbuf, tx);
		return (1);
	}
	return (0);
}

/*
 * Generic routines for dealing with the pointer & cookie tables.
 */

static int
zap_table_grow(zap_t *zap, zap_table_phys_t *tbl,
    void (*transfer_func)(const uint64_t *src, uint64_t *dst, int n),
    dmu_tx_t *tx)
{
	uint64_t b, newblk;
	dmu_buf_t *db_old, *db_new;
	int err;
	int bs = FZAP_BLOCK_SHIFT(zap);
	int hepb = 1<<(bs-4);
	/* hepb = half the number of entries in a block */

	ASSERT(RW_WRITE_HELD(&zap->zap_rwlock));
	ASSERT(tbl->zt_blk != 0);
	ASSERT(tbl->zt_numblks > 0);

	if (tbl->zt_nextblk != 0) {
		newblk = tbl->zt_nextblk;
	} else {
		newblk = zap_allocate_blocks(zap, tbl->zt_numblks * 2);
		tbl->zt_nextblk = newblk;
		ASSERT0(tbl->zt_blks_copied);
		dmu_prefetch(zap->zap_objset, zap->zap_object,
		    tbl->zt_blk << bs, tbl->zt_numblks << bs);
	}

	/*
	 * Copy the ptrtbl from the old to new location.
	 */

	b = tbl->zt_blks_copied;
	err = dmu_buf_hold(zap->zap_objset, zap->zap_object,
	    (tbl->zt_blk + b) << bs, FTAG, &db_old, DMU_READ_NO_PREFETCH);
	if (err)
		return (err);

	/* first half of entries in old[b] go to new[2*b+0] */
	VERIFY(0 == dmu_buf_hold(zap->zap_objset, zap->zap_object,
	    (newblk + 2*b+0) << bs, FTAG, &db_new, DMU_READ_NO_PREFETCH));
	dmu_buf_will_dirty(db_new, tx);
	transfer_func(db_old->db_data, db_new->db_data, hepb);
	dmu_buf_rele(db_new, FTAG);

	/* second half of entries in old[b] go to new[2*b+1] */
	VERIFY(0 == dmu_buf_hold(zap->zap_objset, zap->zap_object,
	    (newblk + 2*b+1) << bs, FTAG, &db_new, DMU_READ_NO_PREFETCH));
	dmu_buf_will_dirty(db_new, tx);
	transfer_func((uint64_t *)db_old->db_data + hepb,
	    db_new->db_data, hepb);
	dmu_buf_rele(db_new, FTAG);

	dmu_buf_rele(db_old, FTAG);

	tbl->zt_blks_copied++;

	dprintf("copied block %llu of %llu\n",
	    tbl->zt_blks_copied, tbl->zt_numblks);

	if (tbl->zt_blks_copied == tbl->zt_numblks) {
		(void) dmu_free_range(zap->zap_objset, zap->zap_object,
		    tbl->zt_blk << bs, tbl->zt_numblks << bs, tx);

		tbl->zt_blk = newblk;
		tbl->zt_numblks *= 2;
		tbl->zt_shift++;
		tbl->zt_nextblk = 0;
		tbl->zt_blks_copied = 0;

		dprintf("finished; numblocks now %llu (%lluk entries)\n",
		    tbl->zt_numblks, 1<<(tbl->zt_shift-10));
	}

	return (0);
}

static int
zap_table_store(zap_t *zap, zap_table_phys_t *tbl, uint64_t idx, uint64_t val,
    dmu_tx_t *tx)
{
	int err;
	uint64_t blk, off;
	int bs = FZAP_BLOCK_SHIFT(zap);
	dmu_buf_t *db;

	ASSERT(RW_LOCK_HELD(&zap->zap_rwlock));
	ASSERT(tbl->zt_blk != 0);

	dprintf("storing %llx at index %llx\n", val, idx);

	blk = idx >> (bs-3);
	off = idx & ((1<<(bs-3))-1);

	err = dmu_buf_hold(zap->zap_objset, zap->zap_object,
	    (tbl->zt_blk + blk) << bs, FTAG, &db, DMU_READ_NO_PREFETCH);
	if (err)
		return (err);
	dmu_buf_will_dirty(db, tx);

	if (tbl->zt_nextblk != 0) {
		uint64_t idx2 = idx * 2;
		uint64_t blk2 = idx2 >> (bs-3);
		uint64_t off2 = idx2 & ((1<<(bs-3))-1);
		dmu_buf_t *db2;

		err = dmu_buf_hold(zap->zap_objset, zap->zap_object,
		    (tbl->zt_nextblk + blk2) << bs, FTAG, &db2,
		    DMU_READ_NO_PREFETCH);
		if (err) {
			dmu_buf_rele(db, FTAG);
			return (err);
		}
		dmu_buf_will_dirty(db2, tx);
		((uint64_t *)db2->db_data)[off2] = val;
		((uint64_t *)db2->db_data)[off2+1] = val;
		dmu_buf_rele(db2, FTAG);
	}

	((uint64_t *)db->db_data)[off] = val;
	dmu_buf_rele(db, FTAG);

	return (0);
}

static int
zap_table_load(zap_t *zap, zap_table_phys_t *tbl, uint64_t idx, uint64_t *valp)
{
	uint64_t blk, off;
	int err;
	dmu_buf_t *db;
	int bs = FZAP_BLOCK_SHIFT(zap);

	ASSERT(RW_LOCK_HELD(&zap->zap_rwlock));

	blk = idx >> (bs-3);
	off = idx & ((1<<(bs-3))-1);

	err = dmu_buf_hold(zap->zap_objset, zap->zap_object,
	    (tbl->zt_blk + blk) << bs, FTAG, &db, DMU_READ_NO_PREFETCH);
	if (err)
		return (err);
	*valp = ((uint64_t *)db->db_data)[off];
	dmu_buf_rele(db, FTAG);

	if (tbl->zt_nextblk != 0) {
		/*
		 * read the nextblk for the sake of i/o error checking,
		 * so that zap_table_load() will catch errors for
		 * zap_table_store.
		 */
		blk = (idx*2) >> (bs-3);

		err = dmu_buf_hold(zap->zap_objset, zap->zap_object,
		    (tbl->zt_nextblk + blk) << bs, FTAG, &db,
		    DMU_READ_NO_PREFETCH);
		if (err == 0)
			dmu_buf_rele(db, FTAG);
	}
	return (err);
}

/*
 * Routines for growing the ptrtbl.
 */

static void
zap_ptrtbl_transfer(const uint64_t *src, uint64_t *dst, int n)
{
	int i;
	for (i = 0; i < n; i++) {
		uint64_t lb = src[i];
		dst[2*i+0] = lb;
		dst[2*i+1] = lb;
	}
}

static int
zap_grow_ptrtbl(zap_t *zap, dmu_tx_t *tx)
{
	/*
	 * The pointer table should never use more hash bits than we
	 * have (otherwise we'd be using useless zero bits to index it).
	 * If we are within 2 bits of running out, stop growing, since
	 * this is already an aberrant condition.
	 */
	if (zap->zap_f.zap_phys->zap_ptrtbl.zt_shift >= zap_hashbits(zap) - 2)
		return (SET_ERROR(ENOSPC));

	if (zap->zap_f.zap_phys->zap_ptrtbl.zt_numblks == 0) {
		/*
		 * We are outgrowing the "embedded" ptrtbl (the one
		 * stored in the header block).  Give it its own entire
		 * block, which will double the size of the ptrtbl.
		 */
		uint64_t newblk;
		dmu_buf_t *db_new;
		int err;

		ASSERT3U(zap->zap_f.zap_phys->zap_ptrtbl.zt_shift, ==,
		    ZAP_EMBEDDED_PTRTBL_SHIFT(zap));
		ASSERT0(zap->zap_f.zap_phys->zap_ptrtbl.zt_blk);

		newblk = zap_allocate_blocks(zap, 1);
		err = dmu_buf_hold(zap->zap_objset, zap->zap_object,
		    newblk << FZAP_BLOCK_SHIFT(zap), FTAG, &db_new,
		    DMU_READ_NO_PREFETCH);
		if (err)
			return (err);
		dmu_buf_will_dirty(db_new, tx);
		zap_ptrtbl_transfer(&ZAP_EMBEDDED_PTRTBL_ENT(zap, 0),
		    db_new->db_data, 1 << ZAP_EMBEDDED_PTRTBL_SHIFT(zap));
		dmu_buf_rele(db_new, FTAG);

		zap->zap_f.zap_phys->zap_ptrtbl.zt_blk = newblk;
		zap->zap_f.zap_phys->zap_ptrtbl.zt_numblks = 1;
		zap->zap_f.zap_phys->zap_ptrtbl.zt_shift++;

		ASSERT3U(1ULL << zap->zap_f.zap_phys->zap_ptrtbl.zt_shift, ==,
		    zap->zap_f.zap_phys->zap_ptrtbl.zt_numblks <<
		    (FZAP_BLOCK_SHIFT(zap)-3));

		return (0);
	} else {
		return (zap_table_grow(zap, &zap->zap_f.zap_phys->zap_ptrtbl,
		    zap_ptrtbl_transfer, tx));
	}
}

static void
zap_increment_num_entries(zap_t *zap, int delta, dmu_tx_t *tx)
{
	dmu_buf_will_dirty(zap->zap_dbuf, tx);
	mutex_enter(&zap->zap_f.zap_num_entries_mtx);
	ASSERT(delta > 0 || zap->zap_f.zap_phys->zap_num_entries >= -delta);
	zap->zap_f.zap_phys->zap_num_entries += delta;
	mutex_exit(&zap->zap_f.zap_num_entries_mtx);
}

static uint64_t
zap_allocate_blocks(zap_t *zap, int nblocks)
{
	uint64_t newblk;
	ASSERT(RW_WRITE_HELD(&zap->zap_rwlock));
	newblk = zap->zap_f.zap_phys->zap_freeblk;
	zap->zap_f.zap_phys->zap_freeblk += nblocks;
	return (newblk);
}

static zap_leaf_t *
zap_create_leaf(zap_t *zap, dmu_tx_t *tx)
{
	void *winner;
	zap_leaf_t *l = kmem_alloc(sizeof (zap_leaf_t), KM_SLEEP);

	ASSERT(RW_WRITE_HELD(&zap->zap_rwlock));

	rw_init(&l->l_rwlock, 0, 0, 0);
	rw_enter(&l->l_rwlock, RW_WRITER);
	l->l_blkid = zap_allocate_blocks(zap, 1);
	l->l_dbuf = NULL;
	l->l_phys = NULL;

	VERIFY(0 == dmu_buf_hold(zap->zap_objset, zap->zap_object,
	    l->l_blkid << FZAP_BLOCK_SHIFT(zap), NULL, &l->l_dbuf,
	    DMU_READ_NO_PREFETCH));
	winner = dmu_buf_set_user(l->l_dbuf, l, &l->l_phys, zap_leaf_pageout);
	ASSERT(winner == NULL);
	dmu_buf_will_dirty(l->l_dbuf, tx);

	zap_leaf_init(l, zap->zap_normflags != 0);

	zap->zap_f.zap_phys->zap_num_leafs++;

	return (l);
}

int
fzap_count(zap_t *zap, uint64_t *count)
{
	ASSERT(!zap->zap_ismicro);
	mutex_enter(&zap->zap_f.zap_num_entries_mtx); /* unnecessary */
	*count = zap->zap_f.zap_phys->zap_num_entries;
	mutex_exit(&zap->zap_f.zap_num_entries_mtx);
	return (0);
}

/*
 * Routines for obtaining zap_leaf_t's
 */

void
zap_put_leaf(zap_leaf_t *l)
{
	rw_exit(&l->l_rwlock);
	dmu_buf_rele(l->l_dbuf, NULL);
}

_NOTE(ARGSUSED(0))
static void
zap_leaf_pageout(dmu_buf_t *db, void *vl)
{
	zap_leaf_t *l = vl;

	rw_destroy(&l->l_rwlock);
	kmem_free(l, sizeof (zap_leaf_t));
}

static zap_leaf_t *
zap_open_leaf(uint64_t blkid, dmu_buf_t *db)
{
	zap_leaf_t *l, *winner;

	ASSERT(blkid != 0);

	l = kmem_alloc(sizeof (zap_leaf_t), KM_SLEEP);
	rw_init(&l->l_rwlock, 0, 0, 0);
	rw_enter(&l->l_rwlock, RW_WRITER);
	l->l_blkid = blkid;
	l->l_bs = highbit64(db->db_size) - 1;
	l->l_dbuf = db;
	l->l_phys = NULL;

	winner = dmu_buf_set_user(db, l, &l->l_phys, zap_leaf_pageout);

	rw_exit(&l->l_rwlock);
	if (winner != NULL) {
		/* someone else set it first */
		zap_leaf_pageout(NULL, l);
		l = winner;
	}

	/*
	 * lhr_pad was previously used for the next leaf in the leaf
	 * chain.  There should be no chained leafs (as we have removed
	 * support for them).
	 */
	ASSERT0(l->l_phys->l_hdr.lh_pad1);

	/*
	 * There should be more hash entries than there can be
	 * chunks to put in the hash table
	 */
	ASSERT3U(ZAP_LEAF_HASH_NUMENTRIES(l), >, ZAP_LEAF_NUMCHUNKS(l) / 3);

	/* The chunks should begin at the end of the hash table */
	ASSERT3P(&ZAP_LEAF_CHUNK(l, 0), ==,
	    &l->l_phys->l_hash[ZAP_LEAF_HASH_NUMENTRIES(l)]);

	/* The chunks should end at the end of the block */
	ASSERT3U((uintptr_t)&ZAP_LEAF_CHUNK(l, ZAP_LEAF_NUMCHUNKS(l)) -
	    (uintptr_t)l->l_phys, ==, l->l_dbuf->db_size);

	return (l);
}

static int
zap_get_leaf_byblk(zap_t *zap, uint64_t blkid, dmu_tx_t *tx, krw_t lt,
    zap_leaf_t **lp)
{
	dmu_buf_t *db;
	zap_leaf_t *l;
	int bs = FZAP_BLOCK_SHIFT(zap);
	int err;

	ASSERT(RW_LOCK_HELD(&zap->zap_rwlock));

	err = dmu_buf_hold(zap->zap_objset, zap->zap_object,
	    blkid << bs, NULL, &db, DMU_READ_NO_PREFETCH);
	if (err)
		return (err);

	ASSERT3U(db->db_object, ==, zap->zap_object);
	ASSERT3U(db->db_offset, ==, blkid << bs);
	ASSERT3U(db->db_size, ==, 1 << bs);
	ASSERT(blkid != 0);

	l = dmu_buf_get_user(db);

	if (l == NULL)
		l = zap_open_leaf(blkid, db);

	rw_enter(&l->l_rwlock, lt);
	/*
	 * Must lock before dirtying, otherwise l->l_phys could change,
	 * causing ASSERT below to fail.
	 */
	if (lt == RW_WRITER)
		dmu_buf_will_dirty(db, tx);
	ASSERT3U(l->l_blkid, ==, blkid);
	ASSERT3P(l->l_dbuf, ==, db);
	ASSERT3P(l->l_phys, ==, l->l_dbuf->db_data);
	ASSERT3U(l->l_phys->l_hdr.lh_block_type, ==, ZBT_LEAF);
	ASSERT3U(l->l_phys->l_hdr.lh_magic, ==, ZAP_LEAF_MAGIC);

	*lp = l;
	return (0);
}

static int
zap_idx_to_blk(zap_t *zap, uint64_t idx, uint64_t *valp)
{
	ASSERT(RW_LOCK_HELD(&zap->zap_rwlock));

	if (zap->zap_f.zap_phys->zap_ptrtbl.zt_numblks == 0) {
		ASSERT3U(idx, <,
		    (1ULL << zap->zap_f.zap_phys->zap_ptrtbl.zt_shift));
		*valp = ZAP_EMBEDDED_PTRTBL_ENT(zap, idx);
		return (0);
	} else {
		return (zap_table_load(zap, &zap->zap_f.zap_phys->zap_ptrtbl,
		    idx, valp));
	}
}

static int
zap_set_idx_to_blk(zap_t *zap, uint64_t idx, uint64_t blk, dmu_tx_t *tx)
{
	ASSERT(tx != NULL);
	ASSERT(RW_WRITE_HELD(&zap->zap_rwlock));

	if (zap->zap_f.zap_phys->zap_ptrtbl.zt_blk == 0) {
		ZAP_EMBEDDED_PTRTBL_ENT(zap, idx) = blk;
		return (0);
	} else {
		return (zap_table_store(zap, &zap->zap_f.zap_phys->zap_ptrtbl,
		    idx, blk, tx));
	}
}

static int
zap_deref_leaf(zap_t *zap, uint64_t h, dmu_tx_t *tx, krw_t lt, zap_leaf_t **lp)
{
	uint64_t idx, blk;
	int err;

	ASSERT(zap->zap_dbuf == NULL ||
	    zap->zap_f.zap_phys == zap->zap_dbuf->db_data);
	ASSERT3U(zap->zap_f.zap_phys->zap_magic, ==, ZAP_MAGIC);
	idx = ZAP_HASH_IDX(h, zap->zap_f.zap_phys->zap_ptrtbl.zt_shift);
	err = zap_idx_to_blk(zap, idx, &blk);
	if (err != 0)
		return (err);
	err = zap_get_leaf_byblk(zap, blk, tx, lt, lp);

	ASSERT(err || ZAP_HASH_IDX(h, (*lp)->l_phys->l_hdr.lh_prefix_len) ==
	    (*lp)->l_phys->l_hdr.lh_prefix);
	return (err);
}

static int
zap_expand_leaf(zap_name_t *zn, zap_leaf_t *l, dmu_tx_t *tx, zap_leaf_t **lp)
{
	zap_t *zap = zn->zn_zap;
	uint64_t hash = zn->zn_hash;
	zap_leaf_t *nl;
	int prefix_diff, i, err;
	uint64_t sibling;
	int old_prefix_len = l->l_phys->l_hdr.lh_prefix_len;

	ASSERT3U(old_prefix_len, <=, zap->zap_f.zap_phys->zap_ptrtbl.zt_shift);
	ASSERT(RW_LOCK_HELD(&zap->zap_rwlock));

	ASSERT3U(ZAP_HASH_IDX(hash, old_prefix_len), ==,
	    l->l_phys->l_hdr.lh_prefix);

	if (zap_tryupgradedir(zap, tx) == 0 ||
	    old_prefix_len == zap->zap_f.zap_phys->zap_ptrtbl.zt_shift) {
		/* We failed to upgrade, or need to grow the pointer table */
		objset_t *os = zap->zap_objset;
		uint64_t object = zap->zap_object;

		zap_put_leaf(l);
		zap_unlockdir(zap);
		err = zap_lockdir(os, object, tx, RW_WRITER,
		    FALSE, FALSE, &zn->zn_zap);
		zap = zn->zn_zap;
		if (err)
			return (err);
		ASSERT(!zap->zap_ismicro);

		while (old_prefix_len ==
		    zap->zap_f.zap_phys->zap_ptrtbl.zt_shift) {
			err = zap_grow_ptrtbl(zap, tx);
			if (err)
				return (err);
		}

		err = zap_deref_leaf(zap, hash, tx, RW_WRITER, &l);
		if (err)
			return (err);

		if (l->l_phys->l_hdr.lh_prefix_len != old_prefix_len) {
			/* it split while our locks were down */
			*lp = l;
			return (0);
		}
	}
	ASSERT(RW_WRITE_HELD(&zap->zap_rwlock));
	ASSERT3U(old_prefix_len, <, zap->zap_f.zap_phys->zap_ptrtbl.zt_shift);
	ASSERT3U(ZAP_HASH_IDX(hash, old_prefix_len), ==,
	    l->l_phys->l_hdr.lh_prefix);

	prefix_diff = zap->zap_f.zap_phys->zap_ptrtbl.zt_shift -
	    (old_prefix_len + 1);
	sibling = (ZAP_HASH_IDX(hash, old_prefix_len + 1) | 1) << prefix_diff;

	/* check for i/o errors before doing zap_leaf_split */
	for (i = 0; i < (1ULL<<prefix_diff); i++) {
		uint64_t blk;
		err = zap_idx_to_blk(zap, sibling+i, &blk);
		if (err)
			return (err);
		ASSERT3U(blk, ==, l->l_blkid);
	}

	nl = zap_create_leaf(zap, tx);
	zap_leaf_split(l, nl, zap->zap_normflags != 0);

	/* set sibling pointers */
	for (i = 0; i < (1ULL << prefix_diff); i++) {
		err = zap_set_idx_to_blk(zap, sibling+i, nl->l_blkid, tx);
		ASSERT0(err); /* we checked for i/o errors above */
	}

	if (hash & (1ULL << (64 - l->l_phys->l_hdr.lh_prefix_len))) {
		/* we want the sibling */
		zap_put_leaf(l);
		*lp = nl;
	} else {
		zap_put_leaf(nl);
		*lp = l;
	}

	return (0);
}

static void
zap_put_leaf_maybe_grow_ptrtbl(zap_name_t *zn, zap_leaf_t *l, dmu_tx_t *tx)
{
	zap_t *zap = zn->zn_zap;
	int shift = zap->zap_f.zap_phys->zap_ptrtbl.zt_shift;
	int leaffull = (l->l_phys->l_hdr.lh_prefix_len == shift &&
	    l->l_phys->l_hdr.lh_nfree < ZAP_LEAF_LOW_WATER);

	zap_put_leaf(l);

	if (leaffull || zap->zap_f.zap_phys->zap_ptrtbl.zt_nextblk) {
		int err;

		/*
		 * We are in the middle of growing the pointer table, or
		 * this leaf will soon make us grow it.
		 */
		if (zap_tryupgradedir(zap, tx) == 0) {
			objset_t *os = zap->zap_objset;
			uint64_t zapobj = zap->zap_object;

			zap_unlockdir(zap);
			err = zap_lockdir(os, zapobj, tx,
			    RW_WRITER, FALSE, FALSE, &zn->zn_zap);
			zap = zn->zn_zap;
			if (err)
				return;
		}

		/* could have finished growing while our locks were down */
		if (zap->zap_f.zap_phys->zap_ptrtbl.zt_shift == shift)
			(void) zap_grow_ptrtbl(zap, tx);
	}
}

static int
fzap_checkname(zap_name_t *zn)
{
	if (zn->zn_key_orig_numints * zn->zn_key_intlen > ZAP_MAXNAMELEN)
		return (SET_ERROR(ENAMETOOLONG));
	return (0);
}

static int
fzap_checksize(uint64_t integer_size, uint64_t num_integers)
{
	/* Only integer sizes supported by C */
	switch (integer_size) {
	case 1:
	case 2:
	case 4:
	case 8:
		break;
	default:
		return (SET_ERROR(EINVAL));
	}

	if (integer_size * num_integers > ZAP_MAXVALUELEN)
		return (E2BIG);

	return (0);
}

static int
fzap_check(zap_name_t *zn, uint64_t integer_size, uint64_t num_integers)
{
	int err;

	if ((err = fzap_checkname(zn)) != 0)
		return (err);
	return (fzap_checksize(integer_size, num_integers));
}

/*
 * Routines for manipulating attributes.
 */
int
fzap_lookup(zap_name_t *zn,
    uint64_t integer_size, uint64_t num_integers, void *buf,
    char *realname, int rn_len, boolean_t *ncp)
{
	zap_leaf_t *l;
	int err;
	zap_entry_handle_t zeh;

	if ((err = fzap_checkname(zn)) != 0)
		return (err);

	err = zap_deref_leaf(zn->zn_zap, zn->zn_hash, NULL, RW_READER, &l);
	if (err != 0)
		return (err);
	err = zap_leaf_lookup(l, zn, &zeh);
	if (err == 0) {
		if ((err = fzap_checksize(integer_size, num_integers)) != 0) {
			zap_put_leaf(l);
			return (err);
		}

		err = zap_entry_read(&zeh, integer_size, num_integers, buf);
		(void) zap_entry_read_name(zn->zn_zap, &zeh, rn_len, realname);
		if (ncp) {
			*ncp = zap_entry_normalization_conflict(&zeh,
			    zn, NULL, zn->zn_zap);
		}
	}

	zap_put_leaf(l);
	return (err);
}

int
fzap_add_cd(zap_name_t *zn,
    uint64_t integer_size, uint64_t num_integers,
    const void *val, uint32_t cd, dmu_tx_t *tx)
{
	zap_leaf_t *l;
	int err;
	zap_entry_handle_t zeh;
	zap_t *zap = zn->zn_zap;

	ASSERT(RW_LOCK_HELD(&zap->zap_rwlock));
	ASSERT(!zap->zap_ismicro);
	ASSERT(fzap_check(zn, integer_size, num_integers) == 0);

	err = zap_deref_leaf(zap, zn->zn_hash, tx, RW_WRITER, &l);
	if (err != 0)
		return (err);
retry:
	err = zap_leaf_lookup(l, zn, &zeh);
	if (err == 0) {
		err = SET_ERROR(EEXIST);
		goto out;
	}
	if (err != ENOENT)
		goto out;

	err = zap_entry_create(l, zn, cd,
	    integer_size, num_integers, val, &zeh);

	if (err == 0) {
		zap_increment_num_entries(zap, 1, tx);
	} else if (err == EAGAIN) {
		err = zap_expand_leaf(zn, l, tx, &l);
		zap = zn->zn_zap;	/* zap_expand_leaf() may change zap */
		if (err == 0)
			goto retry;
	}

out:
	if (zap != NULL)
		zap_put_leaf_maybe_grow_ptrtbl(zn, l, tx);
	return (err);
}

int
fzap_add(zap_name_t *zn,
    uint64_t integer_size, uint64_t num_integers,
    const void *val, dmu_tx_t *tx)
{
	int err = fzap_check(zn, integer_size, num_integers);
	if (err != 0)
		return (err);

	return (fzap_add_cd(zn, integer_size, num_integers,
	    val, ZAP_NEED_CD, tx));
}

int
fzap_update(zap_name_t *zn,
    int integer_size, uint64_t num_integers, const void *val, dmu_tx_t *tx)
{
	zap_leaf_t *l;
	int err, create;
	zap_entry_handle_t zeh;
	zap_t *zap = zn->zn_zap;

	ASSERT(RW_LOCK_HELD(&zap->zap_rwlock));
	err = fzap_check(zn, integer_size, num_integers);
	if (err != 0)
		return (err);

	err = zap_deref_leaf(zap, zn->zn_hash, tx, RW_WRITER, &l);
	if (err != 0)
		return (err);
retry:
	err = zap_leaf_lookup(l, zn, &zeh);
	create = (err == ENOENT);
	ASSERT(err == 0 || err == ENOENT);

	if (create) {
		err = zap_entry_create(l, zn, ZAP_NEED_CD,
		    integer_size, num_integers, val, &zeh);
		if (err == 0)
			zap_increment_num_entries(zap, 1, tx);
	} else {
		err = zap_entry_update(&zeh, integer_size, num_integers, val);
	}

	if (err == EAGAIN) {
		err = zap_expand_leaf(zn, l, tx, &l);
		zap = zn->zn_zap;	/* zap_expand_leaf() may change zap */
		if (err == 0)
			goto retry;
	}

	if (zap != NULL)
		zap_put_leaf_maybe_grow_ptrtbl(zn, l, tx);
	return (err);
}

int
fzap_length(zap_name_t *zn,
    uint64_t *integer_size, uint64_t *num_integers)
{
	zap_leaf_t *l;
	int err;
	zap_entry_handle_t zeh;

	err = zap_deref_leaf(zn->zn_zap, zn->zn_hash, NULL, RW_READER, &l);
	if (err != 0)
		return (err);
	err = zap_leaf_lookup(l, zn, &zeh);
	if (err != 0)
		goto out;

	if (integer_size)
		*integer_size = zeh.zeh_integer_size;
	if (num_integers)
		*num_integers = zeh.zeh_num_integers;
out:
	zap_put_leaf(l);
	return (err);
}

int
fzap_remove(zap_name_t *zn, dmu_tx_t *tx)
{
	zap_leaf_t *l;
	int err;
	zap_entry_handle_t zeh;

	err = zap_deref_leaf(zn->zn_zap, zn->zn_hash, tx, RW_WRITER, &l);
	if (err != 0)
		return (err);
	err = zap_leaf_lookup(l, zn, &zeh);
	if (err == 0) {
		zap_entry_remove(&zeh);
		zap_increment_num_entries(zn->zn_zap, -1, tx);
	}
	zap_put_leaf(l);
	return (err);
}

void
fzap_prefetch(zap_name_t *zn)
{
	uint64_t idx, blk;
	zap_t *zap = zn->zn_zap;
	int bs;

	idx = ZAP_HASH_IDX(zn->zn_hash,
	    zap->zap_f.zap_phys->zap_ptrtbl.zt_shift);
	if (zap_idx_to_blk(zap, idx, &blk) != 0)
		return;
	bs = FZAP_BLOCK_SHIFT(zap);
	dmu_prefetch(zap->zap_objset, zap->zap_object, blk << bs, 1 << bs);
}

/*
 * Helper functions for consumers.
 */

uint64_t
zap_create_link(objset_t *os, dmu_object_type_t ot, uint64_t parent_obj,
    const char *name, dmu_tx_t *tx)
{
	uint64_t new_obj;

	VERIFY((new_obj = zap_create(os, ot, DMU_OT_NONE, 0, tx)) > 0);
	VERIFY(zap_add(os, parent_obj, name, sizeof (uint64_t), 1, &new_obj,
	    tx) == 0);

	return (new_obj);
}

int
zap_value_search(objset_t *os, uint64_t zapobj, uint64_t value, uint64_t mask,
    char *name)
{
	zap_cursor_t zc;
	zap_attribute_t *za;
	int err;

	if (mask == 0)
		mask = -1ULL;

	za = kmem_alloc(sizeof (zap_attribute_t), KM_SLEEP);
	for (zap_cursor_init(&zc, os, zapobj);
	    (err = zap_cursor_retrieve(&zc, za)) == 0;
	    zap_cursor_advance(&zc)) {
		if ((za->za_first_integer & mask) == (value & mask)) {
			(void) strcpy(name, za->za_name);
			break;
		}
	}
	zap_cursor_fini(&zc);
	kmem_free(za, sizeof (zap_attribute_t));
	return (err);
}

int
zap_join(objset_t *os, uint64_t fromobj, uint64_t intoobj, dmu_tx_t *tx)
{
	zap_cursor_t zc;
	zap_attribute_t za;
	int err;

	err = 0;
	for (zap_cursor_init(&zc, os, fromobj);
	    zap_cursor_retrieve(&zc, &za) == 0;
	    (void) zap_cursor_advance(&zc)) {
		if (za.za_integer_length != 8 || za.za_num_integers != 1) {
			err = SET_ERROR(EINVAL);
			break;
		}
		err = zap_add(os, intoobj, za.za_name,
		    8, 1, &za.za_first_integer, tx);
		if (err)
			break;
	}
	zap_cursor_fini(&zc);
	return (err);
}

int
zap_join_key(objset_t *os, uint64_t fromobj, uint64_t intoobj,
    uint64_t value, dmu_tx_t *tx)
{
	zap_cursor_t zc;
	zap_attribute_t za;
	int err;

	err = 0;
	for (zap_cursor_init(&zc, os, fromobj);
	    zap_cursor_retrieve(&zc, &za) == 0;
	    (void) zap_cursor_advance(&zc)) {
		if (za.za_integer_length != 8 || za.za_num_integers != 1) {
			err = SET_ERROR(EINVAL);
			break;
		}
		err = zap_add(os, intoobj, za.za_name,
		    8, 1, &value, tx);
		if (err)
			break;
	}
	zap_cursor_fini(&zc);
	return (err);
}

int
zap_join_increment(objset_t *os, uint64_t fromobj, uint64_t intoobj,
    dmu_tx_t *tx)
{
	zap_cursor_t zc;
	zap_attribute_t za;
	int err;

	err = 0;
	for (zap_cursor_init(&zc, os, fromobj);
	    zap_cursor_retrieve(&zc, &za) == 0;
	    (void) zap_cursor_advance(&zc)) {
		uint64_t delta = 0;

		if (za.za_integer_length != 8 || za.za_num_integers != 1) {
			err = SET_ERROR(EINVAL);
			break;
		}

		err = zap_lookup(os, intoobj, za.za_name, 8, 1, &delta);
		if (err != 0 && err != ENOENT)
			break;
		delta += za.za_first_integer;
		err = zap_update(os, intoobj, za.za_name, 8, 1, &delta, tx);
		if (err)
			break;
	}
	zap_cursor_fini(&zc);
	return (err);
}

int
zap_add_int(objset_t *os, uint64_t obj, uint64_t value, dmu_tx_t *tx)
{
	char name[20];

	(void) snprintf(name, sizeof (name), "%llx", (longlong_t)value);
	return (zap_add(os, obj, name, 8, 1, &value, tx));
}

int
zap_remove_int(objset_t *os, uint64_t obj, uint64_t value, dmu_tx_t *tx)
{
	char name[20];

	(void) snprintf(name, sizeof (name), "%llx", (longlong_t)value);
	return (zap_remove(os, obj, name, tx));
}

int
zap_lookup_int(objset_t *os, uint64_t obj, uint64_t value)
{
	char name[20];

	(void) snprintf(name, sizeof (name), "%llx", (longlong_t)value);
	return (zap_lookup(os, obj, name, 8, 1, &value));
}

int
zap_add_int_key(objset_t *os, uint64_t obj,
    uint64_t key, uint64_t value, dmu_tx_t *tx)
{
	char name[20];

	(void) snprintf(name, sizeof (name), "%llx", (longlong_t)key);
	return (zap_add(os, obj, name, 8, 1, &value, tx));
}

int
zap_update_int_key(objset_t *os, uint64_t obj,
    uint64_t key, uint64_t value, dmu_tx_t *tx)
{
	char name[20];

	(void) snprintf(name, sizeof (name), "%llx", (longlong_t)key);
	return (zap_update(os, obj, name, 8, 1, &value, tx));
}

int
zap_lookup_int_key(objset_t *os, uint64_t obj, uint64_t key, uint64_t *valuep)
{
	char name[20];

	(void) snprintf(name, sizeof (name), "%llx", (longlong_t)key);
	return (zap_lookup(os, obj, name, 8, 1, valuep));
}

int
zap_increment(objset_t *os, uint64_t obj, const char *name, int64_t delta,
    dmu_tx_t *tx)
{
	uint64_t value = 0;
	int err;

	if (delta == 0)
		return (0);

	err = zap_lookup(os, obj, name, 8, 1, &value);
	if (err != 0 && err != ENOENT)
		return (err);
	value += delta;
	if (value == 0)
		err = zap_remove(os, obj, name, tx);
	else
		err = zap_update(os, obj, name, 8, 1, &value, tx);
	return (err);
}

int
zap_increment_int(objset_t *os, uint64_t obj, uint64_t key, int64_t delta,
    dmu_tx_t *tx)
{
	char name[20];

	(void) snprintf(name, sizeof (name), "%llx", (longlong_t)key);
	return (zap_increment(os, obj, name, delta, tx));
}

/*
 * Routines for iterating over the attributes.
 */

int
fzap_cursor_retrieve(zap_t *zap, zap_cursor_t *zc, zap_attribute_t *za)
{
	int err = ENOENT;
	zap_entry_handle_t zeh;
	zap_leaf_t *l;

	/* retrieve the next entry at or after zc_hash/zc_cd */
	/* if no entry, return ENOENT */

	if (zc->zc_leaf &&
	    (ZAP_HASH_IDX(zc->zc_hash,
	    zc->zc_leaf->l_phys->l_hdr.lh_prefix_len) !=
	    zc->zc_leaf->l_phys->l_hdr.lh_prefix)) {
		rw_enter(&zc->zc_leaf->l_rwlock, RW_READER);
		zap_put_leaf(zc->zc_leaf);
		zc->zc_leaf = NULL;
	}

again:
	if (zc->zc_leaf == NULL) {
		err = zap_deref_leaf(zap, zc->zc_hash, NULL, RW_READER,
		    &zc->zc_leaf);
		if (err != 0)
			return (err);
	} else {
		rw_enter(&zc->zc_leaf->l_rwlock, RW_READER);
	}
	l = zc->zc_leaf;

	err = zap_leaf_lookup_closest(l, zc->zc_hash, zc->zc_cd, &zeh);

	if (err == ENOENT) {
		uint64_t nocare =
		    (1ULL << (64 - l->l_phys->l_hdr.lh_prefix_len)) - 1;
		zc->zc_hash = (zc->zc_hash & ~nocare) + nocare + 1;
		zc->zc_cd = 0;
		if (l->l_phys->l_hdr.lh_prefix_len == 0 || zc->zc_hash == 0) {
			zc->zc_hash = -1ULL;
		} else {
			zap_put_leaf(zc->zc_leaf);
			zc->zc_leaf = NULL;
			goto again;
		}
	}

	if (err == 0) {
		zc->zc_hash = zeh.zeh_hash;
		zc->zc_cd = zeh.zeh_cd;
		za->za_integer_length = zeh.zeh_integer_size;
		za->za_num_integers = zeh.zeh_num_integers;
		if (zeh.zeh_num_integers == 0) {
			za->za_first_integer = 0;
		} else {
			err = zap_entry_read(&zeh, 8, 1, &za->za_first_integer);
			ASSERT(err == 0 || err == EOVERFLOW);
		}
		err = zap_entry_read_name(zap, &zeh,
		    sizeof (za->za_name), za->za_name);
		ASSERT(err == 0);

		za->za_normalization_conflict =
		    zap_entry_normalization_conflict(&zeh,
		    NULL, za->za_name, zap);
	}
	rw_exit(&zc->zc_leaf->l_rwlock);
	return (err);
}

static void
zap_stats_ptrtbl(zap_t *zap, uint64_t *tbl, int len, zap_stats_t *zs)
{
	int i, err;
	uint64_t lastblk = 0;

	/*
	 * NB: if a leaf has more pointers than an entire ptrtbl block
	 * can hold, then it'll be accounted for more than once, since
	 * we won't have lastblk.
	 */
	for (i = 0; i < len; i++) {
		zap_leaf_t *l;

		if (tbl[i] == lastblk)
			continue;
		lastblk = tbl[i];

		err = zap_get_leaf_byblk(zap, tbl[i], NULL, RW_READER, &l);
		if (err == 0) {
			zap_leaf_stats(zap, l, zs);
			zap_put_leaf(l);
		}
	}
}

void
fzap_get_stats(zap_t *zap, zap_stats_t *zs)
{
	int bs = FZAP_BLOCK_SHIFT(zap);
	zs->zs_blocksize = 1ULL << bs;

	/*
	 * Set zap_phys_t fields
	 */
	zs->zs_num_leafs = zap->zap_f.zap_phys->zap_num_leafs;
	zs->zs_num_entries = zap->zap_f.zap_phys->zap_num_entries;
	zs->zs_num_blocks = zap->zap_f.zap_phys->zap_freeblk;
	zs->zs_block_type = zap->zap_f.zap_phys->zap_block_type;
	zs->zs_magic = zap->zap_f.zap_phys->zap_magic;
	zs->zs_salt = zap->zap_f.zap_phys->zap_salt;

	/*
	 * Set zap_ptrtbl fields
	 */
	zs->zs_ptrtbl_len = 1ULL << zap->zap_f.zap_phys->zap_ptrtbl.zt_shift;
	zs->zs_ptrtbl_nextblk = zap->zap_f.zap_phys->zap_ptrtbl.zt_nextblk;
	zs->zs_ptrtbl_blks_copied =
	    zap->zap_f.zap_phys->zap_ptrtbl.zt_blks_copied;
	zs->zs_ptrtbl_zt_blk = zap->zap_f.zap_phys->zap_ptrtbl.zt_blk;
	zs->zs_ptrtbl_zt_numblks = zap->zap_f.zap_phys->zap_ptrtbl.zt_numblks;
	zs->zs_ptrtbl_zt_shift = zap->zap_f.zap_phys->zap_ptrtbl.zt_shift;

	if (zap->zap_f.zap_phys->zap_ptrtbl.zt_numblks == 0) {
		/* the ptrtbl is entirely in the header block. */
		zap_stats_ptrtbl(zap, &ZAP_EMBEDDED_PTRTBL_ENT(zap, 0),
		    1 << ZAP_EMBEDDED_PTRTBL_SHIFT(zap), zs);
	} else {
		int b;

		dmu_prefetch(zap->zap_objset, zap->zap_object,
		    zap->zap_f.zap_phys->zap_ptrtbl.zt_blk << bs,
		    zap->zap_f.zap_phys->zap_ptrtbl.zt_numblks << bs);

		for (b = 0; b < zap->zap_f.zap_phys->zap_ptrtbl.zt_numblks;
		    b++) {
			dmu_buf_t *db;
			int err;

			err = dmu_buf_hold(zap->zap_objset, zap->zap_object,
			    (zap->zap_f.zap_phys->zap_ptrtbl.zt_blk + b) << bs,
			    FTAG, &db, DMU_READ_NO_PREFETCH);
			if (err == 0) {
				zap_stats_ptrtbl(zap, db->db_data,
				    1<<(bs-3), zs);
				dmu_buf_rele(db, FTAG);
			}
		}
	}
}

int
fzap_count_write(zap_name_t *zn, int add, uint64_t *towrite,
    uint64_t *tooverwrite)
{
	zap_t *zap = zn->zn_zap;
	zap_leaf_t *l;
	int err;

	/*
	 * Account for the header block of the fatzap.
	 */
	if (!add && dmu_buf_freeable(zap->zap_dbuf)) {
		*tooverwrite += zap->zap_dbuf->db_size;
	} else {
		*towrite += zap->zap_dbuf->db_size;
	}

	/*
	 * Account for the pointer table blocks.
	 * If we are adding we need to account for the following cases :
	 * - If the pointer table is embedded, this operation could force an
	 *   external pointer table.
	 * - If this already has an external pointer table this operation
	 *   could extend the table.
	 */
	if (add) {
		if (zap->zap_f.zap_phys->zap_ptrtbl.zt_blk == 0)
			*towrite += zap->zap_dbuf->db_size;
		else
			*towrite += (zap->zap_dbuf->db_size * 3);
	}

	/*
	 * Now, check if the block containing leaf is freeable
	 * and account accordingly.
	 */
	err = zap_deref_leaf(zap, zn->zn_hash, NULL, RW_READER, &l);
	if (err != 0) {
		return (err);
	}

	if (!add && dmu_buf_freeable(l->l_dbuf)) {
		*tooverwrite += l->l_dbuf->db_size;
	} else {
		/*
		 * If this an add operation, the leaf block could split.
		 * Hence, we need to account for an additional leaf block.
		 */
		*towrite += (add ? 2 : 1) * l->l_dbuf->db_size;
	}

	zap_put_leaf(l);
	return (0);
}<|MERGE_RESOLUTION|>--- conflicted
+++ resolved
@@ -20,11 +20,7 @@
  */
 /*
  * Copyright (c) 2005, 2010, Oracle and/or its affiliates. All rights reserved.
-<<<<<<< HEAD
- * Copyright (c) 2014 by Delphix. All rights reserved.
-=======
  * Copyright (c) 2012, 2014 by Delphix. All rights reserved.
->>>>>>> 82d86f4e
  */
 
 /*
