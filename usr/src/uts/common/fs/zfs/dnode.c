/*
 * CDDL HEADER START
 *
 * The contents of this file are subject to the terms of the
 * Common Development and Distribution License (the "License").
 * You may not use this file except in compliance with the License.
 *
 * You can obtain a copy of the license at usr/src/OPENSOLARIS.LICENSE
 * or http://www.opensolaris.org/os/licensing.
 * See the License for the specific language governing permissions
 * and limitations under the License.
 *
 * When distributing Covered Code, include this CDDL HEADER in each
 * file and include the License file at usr/src/OPENSOLARIS.LICENSE.
 * If applicable, add the following below this CDDL HEADER, with the
 * fields enclosed by brackets "[]" replaced with your own identifying
 * information: Portions Copyright [yyyy] [name of copyright owner]
 *
 * CDDL HEADER END
 */
/*
 * Copyright (c) 2005, 2010, Oracle and/or its affiliates. All rights reserved.
<<<<<<< HEAD
 * Copyright (c) 2012, 2016 by Delphix. All rights reserved.
=======
 * Copyright (c) 2012, 2015 by Delphix. All rights reserved.
>>>>>>> 1d3f896f
 * Copyright (c) 2014 Spectra Logic Corporation, All rights reserved.
 */

#include <sys/zfs_context.h>
#include <sys/dbuf.h>
#include <sys/dnode.h>
#include <sys/dmu.h>
#include <sys/dmu_impl.h>
#include <sys/dmu_tx.h>
#include <sys/dmu_objset.h>
#include <sys/dsl_dir.h>
#include <sys/dsl_dataset.h>
#include <sys/spa.h>
#include <sys/zio.h>
#include <sys/dmu_zfetch.h>
#include <sys/range_tree.h>

static kmem_cache_t *dnode_cache;
/*
 * Define DNODE_STATS to turn on statistic gathering. By default, it is only
 * turned on when DEBUG is also defined.
 */
#ifdef	DEBUG
#define	DNODE_STATS
#endif	/* DEBUG */

#ifdef	DNODE_STATS
#define	DNODE_STAT_ADD(stat)			((stat)++)
#else
#define	DNODE_STAT_ADD(stat)			/* nothing */
#endif	/* DNODE_STATS */

static dnode_phys_t dnode_phys_zero;

int zfs_default_bs = SPA_MINBLOCKSHIFT;
int zfs_default_ibs = DN_MAX_INDBLKSHIFT;

static kmem_cbrc_t dnode_move(void *, void *, size_t, void *);

static int
dbuf_compare(const void *x1, const void *x2)
{
	const dmu_buf_impl_t *d1 = x1;
	const dmu_buf_impl_t *d2 = x2;

	if (d1->db_level < d2->db_level) {
		return (-1);
	}
	if (d1->db_level > d2->db_level) {
		return (1);
	}

	if (d1->db_blkid < d2->db_blkid) {
		return (-1);
	}
	if (d1->db_blkid > d2->db_blkid) {
		return (1);
	}

	if (d1->db_state == DB_SEARCH) {
		ASSERT3S(d2->db_state, !=, DB_SEARCH);
		return (-1);
	} else if (d2->db_state == DB_SEARCH) {
		ASSERT3S(d1->db_state, !=, DB_SEARCH);
		return (1);
	}

	if ((uintptr_t)d1 < (uintptr_t)d2) {
		return (-1);
	}
	if ((uintptr_t)d1 > (uintptr_t)d2) {
		return (1);
	}
	return (0);
}

/* ARGSUSED */
static int
dnode_cons(void *arg, void *unused, int kmflag)
{
	dnode_t *dn = arg;
	int i;

	rw_init(&dn->dn_struct_rwlock, NULL, RW_DEFAULT, NULL);
	mutex_init(&dn->dn_mtx, NULL, MUTEX_DEFAULT, NULL);
	mutex_init(&dn->dn_dbufs_mtx, NULL, MUTEX_DEFAULT, NULL);
	cv_init(&dn->dn_notxholds, NULL, CV_DEFAULT, NULL);

	/*
	 * Every dbuf has a reference, and dropping a tracked reference is
	 * O(number of references), so don't track dn_holds.
	 */
	refcount_create_untracked(&dn->dn_holds);
	refcount_create(&dn->dn_tx_holds);
	list_link_init(&dn->dn_link);

	bzero(&dn->dn_next_nblkptr[0], sizeof (dn->dn_next_nblkptr));
	bzero(&dn->dn_next_nlevels[0], sizeof (dn->dn_next_nlevels));
	bzero(&dn->dn_next_indblkshift[0], sizeof (dn->dn_next_indblkshift));
	bzero(&dn->dn_next_bonustype[0], sizeof (dn->dn_next_bonustype));
	bzero(&dn->dn_rm_spillblk[0], sizeof (dn->dn_rm_spillblk));
	bzero(&dn->dn_next_bonuslen[0], sizeof (dn->dn_next_bonuslen));
	bzero(&dn->dn_next_blksz[0], sizeof (dn->dn_next_blksz));

	for (i = 0; i < TXG_SIZE; i++) {
		list_link_init(&dn->dn_dirty_link[i]);
		dn->dn_free_ranges[i] = NULL;
		list_create(&dn->dn_dirty_records[i],
		    sizeof (dbuf_dirty_record_t),
		    offsetof(dbuf_dirty_record_t, dr_dirty_node));
	}

	dn->dn_allocated_txg = 0;
	dn->dn_free_txg = 0;
	dn->dn_assigned_txg = 0;
	dn->dn_dirtyctx = 0;
	dn->dn_dirtyctx_firstset = NULL;
	dn->dn_bonus = NULL;
	dn->dn_have_spill = B_FALSE;
	dn->dn_zio = NULL;
	dn->dn_oldused = 0;
	dn->dn_oldflags = 0;
	dn->dn_olduid = 0;
	dn->dn_oldgid = 0;
	dn->dn_newuid = 0;
	dn->dn_newgid = 0;
	dn->dn_id_flags = 0;
	dn->dn_origin_obj_refd = 0;

	dn->dn_dbufs_count = 0;
	avl_create(&dn->dn_dbufs, dbuf_compare, sizeof (dmu_buf_impl_t),
	    offsetof(dmu_buf_impl_t, db_link));

	dn->dn_moved = 0;
	return (0);
}

/* ARGSUSED */
static void
dnode_dest(void *arg, void *unused)
{
	int i;
	dnode_t *dn = arg;

	rw_destroy(&dn->dn_struct_rwlock);
	mutex_destroy(&dn->dn_mtx);
	mutex_destroy(&dn->dn_dbufs_mtx);
	cv_destroy(&dn->dn_notxholds);
	refcount_destroy(&dn->dn_holds);
	refcount_destroy(&dn->dn_tx_holds);
	ASSERT(!list_link_active(&dn->dn_link));

	for (i = 0; i < TXG_SIZE; i++) {
		ASSERT(!list_link_active(&dn->dn_dirty_link[i]));
		ASSERT3P(dn->dn_free_ranges[i], ==, NULL);
		list_destroy(&dn->dn_dirty_records[i]);
		ASSERT0(dn->dn_next_nblkptr[i]);
		ASSERT0(dn->dn_next_nlevels[i]);
		ASSERT0(dn->dn_next_indblkshift[i]);
		ASSERT0(dn->dn_next_bonustype[i]);
		ASSERT0(dn->dn_rm_spillblk[i]);
		ASSERT0(dn->dn_next_bonuslen[i]);
		ASSERT0(dn->dn_next_blksz[i]);
	}

	ASSERT0(dn->dn_allocated_txg);
	ASSERT0(dn->dn_free_txg);
	ASSERT0(dn->dn_assigned_txg);
	ASSERT0(dn->dn_dirtyctx);
	ASSERT3P(dn->dn_dirtyctx_firstset, ==, NULL);
	ASSERT3P(dn->dn_bonus, ==, NULL);
	ASSERT(!dn->dn_have_spill);
	ASSERT3P(dn->dn_zio, ==, NULL);
	ASSERT0(dn->dn_oldused);
	ASSERT0(dn->dn_oldflags);
	ASSERT0(dn->dn_olduid);
	ASSERT0(dn->dn_oldgid);
	ASSERT0(dn->dn_newuid);
	ASSERT0(dn->dn_newgid);
	ASSERT0(dn->dn_id_flags);

	ASSERT0(dn->dn_dbufs_count);
	avl_destroy(&dn->dn_dbufs);
}

void
dnode_init(void)
{
	ASSERT(dnode_cache == NULL);
	dnode_cache = kmem_cache_create("dnode_t",
	    sizeof (dnode_t),
	    0, dnode_cons, dnode_dest, NULL, NULL, NULL, 0);
	kmem_cache_set_move(dnode_cache, dnode_move);
}

void
dnode_fini(void)
{
	kmem_cache_destroy(dnode_cache);
	dnode_cache = NULL;
}


#ifdef ZFS_DEBUG
void
dnode_verify(dnode_t *dn)
{
	int drop_struct_lock = FALSE;

	ASSERT(dn->dn_phys);
	ASSERT(dn->dn_objset);
	ASSERT(dn->dn_handle->dnh_dnode == dn);

	ASSERT(DMU_OT_IS_VALID(dn->dn_phys->dn_type));

	if (!(zfs_flags & ZFS_DEBUG_DNODE_VERIFY))
		return;

	if (!RW_WRITE_HELD(&dn->dn_struct_rwlock)) {
		rw_enter(&dn->dn_struct_rwlock, RW_READER);
		drop_struct_lock = TRUE;
	}
	if (dn->dn_phys->dn_type != DMU_OT_NONE || dn->dn_allocated_txg != 0) {
		int i;
		ASSERT3U(dn->dn_indblkshift, >=, 0);
		ASSERT3U(dn->dn_indblkshift, <=, SPA_MAXBLOCKSHIFT);
		if (dn->dn_datablkshift) {
			ASSERT3U(dn->dn_datablkshift, >=, SPA_MINBLOCKSHIFT);
			ASSERT3U(dn->dn_datablkshift, <=, SPA_MAXBLOCKSHIFT);
			ASSERT3U(1<<dn->dn_datablkshift, ==, dn->dn_datablksz);
		}
		ASSERT3U(dn->dn_nlevels, <=, 30);
		ASSERT(DMU_OT_IS_VALID(dn->dn_type));
		ASSERT3U(dn->dn_nblkptr, >=, 1);
		ASSERT3U(dn->dn_nblkptr, <=, DN_MAX_NBLKPTR);
		ASSERT3U(dn->dn_bonuslen, <=, DN_MAX_BONUSLEN);
		ASSERT3U(dn->dn_datablksz, ==,
		    dn->dn_datablkszsec << SPA_MINBLOCKSHIFT);
		ASSERT3U(ISP2(dn->dn_datablksz), ==, dn->dn_datablkshift != 0);
		ASSERT3U((dn->dn_nblkptr - 1) * sizeof (blkptr_t) +
		    dn->dn_bonuslen, <=, DN_MAX_BONUSLEN);
		for (i = 0; i < TXG_SIZE; i++) {
			ASSERT3U(dn->dn_next_nlevels[i], <=, dn->dn_nlevels);
		}
	}
	if (dn->dn_phys->dn_type != DMU_OT_NONE)
		ASSERT3U(dn->dn_phys->dn_nlevels, <=, dn->dn_nlevels);
	ASSERT(DMU_OBJECT_IS_SPECIAL(dn->dn_object) || dn->dn_dbuf != NULL);
	if (dn->dn_dbuf != NULL) {
		ASSERT3P(dn->dn_phys, ==,
		    (dnode_phys_t *)dn->dn_dbuf->db.db_data +
		    (dn->dn_object % (dn->dn_dbuf->db.db_size >> DNODE_SHIFT)));
	}
	if (drop_struct_lock)
		rw_exit(&dn->dn_struct_rwlock);
}
#endif

void
dnode_byteswap(dnode_phys_t *dnp)
{
	uint64_t *buf64 = (void*)&dnp->dn_blkptr;
	int i;

	if (dnp->dn_type == DMU_OT_NONE) {
		bzero(dnp, sizeof (dnode_phys_t));
		return;
	}

	dnp->dn_datablkszsec = BSWAP_16(dnp->dn_datablkszsec);
	dnp->dn_bonuslen = BSWAP_16(dnp->dn_bonuslen);
	dnp->dn_maxblkid = BSWAP_64(dnp->dn_maxblkid);
	dnp->dn_used = BSWAP_64(dnp->dn_used);

	/*
	 * dn_nblkptr is only one byte, so it's OK to read it in either
	 * byte order.  We can't read dn_bouslen.
	 */
	ASSERT(dnp->dn_indblkshift <= SPA_MAXBLOCKSHIFT);
	ASSERT(dnp->dn_nblkptr <= DN_MAX_NBLKPTR);
	for (i = 0; i < dnp->dn_nblkptr * sizeof (blkptr_t)/8; i++)
		buf64[i] = BSWAP_64(buf64[i]);

	/*
	 * OK to check dn_bonuslen for zero, because it won't matter if
	 * we have the wrong byte order.  This is necessary because the
	 * dnode dnode is smaller than a regular dnode.
	 */
	if (dnp->dn_bonuslen != 0) {
		/*
		 * Note that the bonus length calculated here may be
		 * longer than the actual bonus buffer.  This is because
		 * we always put the bonus buffer after the last block
		 * pointer (instead of packing it against the end of the
		 * dnode buffer).
		 */
		int off = (dnp->dn_nblkptr-1) * sizeof (blkptr_t);
		size_t len = DN_MAX_BONUSLEN - off;
		ASSERT(DMU_OT_IS_VALID(dnp->dn_bonustype));
		dmu_object_byteswap_t byteswap =
		    DMU_OT_BYTESWAP(dnp->dn_bonustype);
		dmu_ot_byteswap[byteswap].ob_func(dnp->dn_bonus + off, len);
	}

	/* Swap SPILL block if we have one */
	if (dnp->dn_flags & DNODE_FLAG_SPILL_BLKPTR)
		byteswap_uint64_array(&dnp->dn_spill, sizeof (blkptr_t));

}

void
dnode_buf_byteswap(void *vbuf, size_t size)
{
	dnode_phys_t *buf = vbuf;
	int i;

	ASSERT3U(sizeof (dnode_phys_t), ==, (1<<DNODE_SHIFT));
	ASSERT((size & (sizeof (dnode_phys_t)-1)) == 0);

	size >>= DNODE_SHIFT;
	for (i = 0; i < size; i++) {
		dnode_byteswap(buf);
		buf++;
	}
}

void
dnode_setbonuslen(dnode_t *dn, int newsize, dmu_tx_t *tx)
{
	ASSERT3U(refcount_count(&dn->dn_holds), >=, 1);

	dnode_setdirty(dn, tx);
	rw_enter(&dn->dn_struct_rwlock, RW_WRITER);
	ASSERT3U(newsize, <=, DN_MAX_BONUSLEN -
	    (dn->dn_nblkptr-1) * sizeof (blkptr_t));
	dn->dn_bonuslen = newsize;
	if (newsize == 0)
		dn->dn_next_bonuslen[tx->tx_txg & TXG_MASK] = DN_ZERO_BONUSLEN;
	else
		dn->dn_next_bonuslen[tx->tx_txg & TXG_MASK] = dn->dn_bonuslen;
	rw_exit(&dn->dn_struct_rwlock);
}

void
dnode_setbonus_type(dnode_t *dn, dmu_object_type_t newtype, dmu_tx_t *tx)
{
	ASSERT3U(refcount_count(&dn->dn_holds), >=, 1);
	dnode_setdirty(dn, tx);
	rw_enter(&dn->dn_struct_rwlock, RW_WRITER);
	dn->dn_bonustype = newtype;
	dn->dn_next_bonustype[tx->tx_txg & TXG_MASK] = dn->dn_bonustype;
	rw_exit(&dn->dn_struct_rwlock);
}

void
dnode_rm_spill(dnode_t *dn, dmu_tx_t *tx)
{
	ASSERT3U(refcount_count(&dn->dn_holds), >=, 1);
	ASSERT(RW_WRITE_HELD(&dn->dn_struct_rwlock));
	dnode_setdirty(dn, tx);
	dn->dn_rm_spillblk[tx->tx_txg&TXG_MASK] = DN_KILL_SPILLBLK;
	dn->dn_have_spill = B_FALSE;
}

static void
dnode_setdblksz(dnode_t *dn, int size)
{
	ASSERT0(P2PHASE(size, SPA_MINBLOCKSIZE));
	ASSERT3U(size, <=, SPA_MAXBLOCKSIZE);
	ASSERT3U(size, >=, SPA_MINBLOCKSIZE);
	ASSERT3U(size >> SPA_MINBLOCKSHIFT, <,
	    1<<(sizeof (dn->dn_phys->dn_datablkszsec) * 8));
	dn->dn_datablksz = size;
	dn->dn_datablkszsec = size >> SPA_MINBLOCKSHIFT;
	dn->dn_datablkshift = ISP2(size) ? highbit64(size - 1) : 0;
}

/*
 * Refresh the cached dn_origin_obj_refd by calling the ZPL's callback.
 * This is only used immediately after the object is created, when the
 * mooch_obj is first established.
 */
void
dmu_object_refresh_mooch_obj(objset_t *os, uint64_t object)
{
	dnode_t *dn;
	uint64_t obj;
	ASSERT(dsl_dataset_feature_is_active(os->os_dsl_dataset,
	    SPA_FEATURE_MOOCH_BYTESWAP));
	VERIFY0(dnode_hold(os, object, FTAG, &dn));
	VERIFY0(dmu_objset_mooch_obj_refd(os, object, &obj));
	if (dn->dn_origin_obj_refd == 0) {
		dn->dn_origin_obj_refd = obj;
	} else {
		ASSERT3U(dn->dn_origin_obj_refd, ==, obj);
	}
	dnode_rele(dn, FTAG);
}

static dnode_t *
dnode_create(objset_t *os, dnode_phys_t *dnp, dmu_buf_impl_t *db,
    uint64_t object, dnode_handle_t *dnh)
{
	dnode_t *dn;

	dn = kmem_cache_alloc(dnode_cache, KM_SLEEP);
	ASSERT(!POINTER_IS_VALID(dn->dn_objset));
	dn->dn_moved = 0;

	/*
	 * Defer setting dn_objset until the dnode is ready to be a candidate
	 * for the dnode_move() callback.
	 */
	dn->dn_object = object;
	dn->dn_dbuf = db;
	dn->dn_handle = dnh;
	dn->dn_phys = dnp;

	if (dnp->dn_datablkszsec) {
		dnode_setdblksz(dn, dnp->dn_datablkszsec << SPA_MINBLOCKSHIFT);
	} else {
		dn->dn_datablksz = 0;
		dn->dn_datablkszsec = 0;
		dn->dn_datablkshift = 0;
	}
	dn->dn_indblkshift = dnp->dn_indblkshift;
	dn->dn_nlevels = dnp->dn_nlevels;
	dn->dn_type = dnp->dn_type;
	dn->dn_nblkptr = dnp->dn_nblkptr;
	dn->dn_checksum = dnp->dn_checksum;
	dn->dn_compress = dnp->dn_compress;
	dn->dn_bonustype = dnp->dn_bonustype;
	dn->dn_bonuslen = dnp->dn_bonuslen;
	dn->dn_maxblkid = dnp->dn_maxblkid;
	dn->dn_have_spill = ((dnp->dn_flags & DNODE_FLAG_SPILL_BLKPTR) != 0);
	dn->dn_id_flags = 0;

	if (os->os_dsl_dataset != NULL &&
	    dsl_dataset_feature_is_active(os->os_dsl_dataset,
	    SPA_FEATURE_MOOCH_BYTESWAP)) {
		int error = dmu_objset_mooch_obj_refd(os, object,
		    &dn->dn_origin_obj_refd);
		ASSERT(error == 0 || error == ENOENT);
	}

	dmu_zfetch_init(&dn->dn_zfetch, dn);

	ASSERT(DMU_OT_IS_VALID(dn->dn_phys->dn_type));

	mutex_enter(&os->os_lock);
	if (dnh->dnh_dnode != NULL) {
		/* Lost the allocation race. */
		mutex_exit(&os->os_lock);
		kmem_cache_free(dnode_cache, dn);
		return (dnh->dnh_dnode);
	}

	/*
	 * Exclude special dnodes from os_dnodes so an empty os_dnodes
	 * signifies that the special dnodes have no references from
	 * their children (the entries in os_dnodes).  This allows
	 * dnode_destroy() to easily determine if the last child has
	 * been removed and then complete eviction of the objset.
	 */
	if (!DMU_OBJECT_IS_SPECIAL(object))
		list_insert_head(&os->os_dnodes, dn);
	membar_producer();

	/*
	 * Everything else must be valid before assigning dn_objset
	 * makes the dnode eligible for dnode_move().
	 */
	dn->dn_objset = os;

	dnh->dnh_dnode = dn;
	mutex_exit(&os->os_lock);

	arc_space_consume(sizeof (dnode_t), ARC_SPACE_OTHER);
	return (dn);
}

/*
 * Caller must be holding the dnode handle, which is released upon return.
 */
static void
dnode_destroy(dnode_t *dn)
{
	objset_t *os = dn->dn_objset;
	boolean_t complete_os_eviction = B_FALSE;

	ASSERT((dn->dn_id_flags & DN_ID_NEW_EXIST) == 0);

	mutex_enter(&os->os_lock);
	POINTER_INVALIDATE(&dn->dn_objset);
	if (!DMU_OBJECT_IS_SPECIAL(dn->dn_object)) {
		list_remove(&os->os_dnodes, dn);
		complete_os_eviction =
		    list_is_empty(&os->os_dnodes) &&
		    list_link_active(&os->os_evicting_node);
	}
	mutex_exit(&os->os_lock);

	/* the dnode can no longer move, so we can release the handle */
	zrl_remove(&dn->dn_handle->dnh_zrlock);

	dn->dn_allocated_txg = 0;
	dn->dn_free_txg = 0;
	dn->dn_assigned_txg = 0;

	dn->dn_dirtyctx = 0;
	if (dn->dn_dirtyctx_firstset != NULL) {
		kmem_free(dn->dn_dirtyctx_firstset, 1);
		dn->dn_dirtyctx_firstset = NULL;
	}
	if (dn->dn_bonus != NULL) {
		mutex_enter(&dn->dn_bonus->db_mtx);
		dbuf_destroy(dn->dn_bonus);
		dn->dn_bonus = NULL;
	}
	dn->dn_zio = NULL;

	dn->dn_have_spill = B_FALSE;
	dn->dn_oldused = 0;
	dn->dn_oldflags = 0;
	dn->dn_olduid = 0;
	dn->dn_oldgid = 0;
	dn->dn_newuid = 0;
	dn->dn_newgid = 0;
	dn->dn_id_flags = 0;

	dmu_zfetch_fini(&dn->dn_zfetch);
	kmem_cache_free(dnode_cache, dn);
	arc_space_return(sizeof (dnode_t), ARC_SPACE_OTHER);

	if (complete_os_eviction)
		dmu_objset_evict_done(os);
}

void
dnode_allocate(dnode_t *dn, dmu_object_type_t ot, int blocksize, int ibs,
    dmu_object_type_t bonustype, int bonuslen, dmu_tx_t *tx)
{
	int i;

	ASSERT3U(blocksize, <=,
	    spa_maxblocksize(dmu_objset_spa(dn->dn_objset)));
	if (blocksize == 0)
		blocksize = 1 << zfs_default_bs;
	else
		blocksize = P2ROUNDUP(blocksize, SPA_MINBLOCKSIZE);

	if (ibs == 0)
		ibs = zfs_default_ibs;

	ibs = MIN(MAX(ibs, DN_MIN_INDBLKSHIFT), DN_MAX_INDBLKSHIFT);

	dprintf("os=%p obj=%llu txg=%llu blocksize=%d ibs=%d\n", dn->dn_objset,
	    dn->dn_object, tx->tx_txg, blocksize, ibs);

	ASSERT(dn->dn_type == DMU_OT_NONE);
	ASSERT(bcmp(dn->dn_phys, &dnode_phys_zero, sizeof (dnode_phys_t)) == 0);
	ASSERT(dn->dn_phys->dn_type == DMU_OT_NONE);
	ASSERT(ot != DMU_OT_NONE);
	ASSERT(DMU_OT_IS_VALID(ot));
	ASSERT((bonustype == DMU_OT_NONE && bonuslen == 0) ||
	    (bonustype == DMU_OT_SA && bonuslen == 0) ||
	    (bonustype != DMU_OT_NONE && bonuslen != 0));
	ASSERT(DMU_OT_IS_VALID(bonustype));
	ASSERT3U(bonuslen, <=, DN_MAX_BONUSLEN);
	ASSERT(dn->dn_type == DMU_OT_NONE);
	ASSERT0(dn->dn_maxblkid);
	ASSERT0(dn->dn_allocated_txg);
	ASSERT0(dn->dn_assigned_txg);
	ASSERT(refcount_is_zero(&dn->dn_tx_holds));
	ASSERT3U(refcount_count(&dn->dn_holds), <=, 1);
	ASSERT(avl_is_empty(&dn->dn_dbufs));

	for (i = 0; i < TXG_SIZE; i++) {
		ASSERT0(dn->dn_next_nblkptr[i]);
		ASSERT0(dn->dn_next_nlevels[i]);
		ASSERT0(dn->dn_next_indblkshift[i]);
		ASSERT0(dn->dn_next_bonuslen[i]);
		ASSERT0(dn->dn_next_bonustype[i]);
		ASSERT0(dn->dn_rm_spillblk[i]);
		ASSERT0(dn->dn_next_blksz[i]);
		ASSERT(!list_link_active(&dn->dn_dirty_link[i]));
		ASSERT3P(list_head(&dn->dn_dirty_records[i]), ==, NULL);
		ASSERT3P(dn->dn_free_ranges[i], ==, NULL);
	}

	dn->dn_type = ot;
	dnode_setdblksz(dn, blocksize);
	dn->dn_indblkshift = ibs;
	dn->dn_nlevels = 1;
	if (bonustype == DMU_OT_SA) /* Maximize bonus space for SA */
		dn->dn_nblkptr = 1;
	else
		dn->dn_nblkptr = 1 +
		    ((DN_MAX_BONUSLEN - bonuslen) >> SPA_BLKPTRSHIFT);
	dn->dn_bonustype = bonustype;
	dn->dn_bonuslen = bonuslen;
	dn->dn_checksum = ZIO_CHECKSUM_INHERIT;
	dn->dn_compress = ZIO_COMPRESS_INHERIT;
	dn->dn_dirtyctx = 0;

	dn->dn_free_txg = 0;
	if (dn->dn_dirtyctx_firstset) {
		kmem_free(dn->dn_dirtyctx_firstset, 1);
		dn->dn_dirtyctx_firstset = NULL;
	}

	dn->dn_allocated_txg = tx->tx_txg;
	dn->dn_id_flags = 0;
	dn->dn_origin_obj_refd = 0;

	dnode_setdirty(dn, tx);
	dn->dn_next_indblkshift[tx->tx_txg & TXG_MASK] = ibs;
	dn->dn_next_bonuslen[tx->tx_txg & TXG_MASK] = dn->dn_bonuslen;
	dn->dn_next_bonustype[tx->tx_txg & TXG_MASK] = dn->dn_bonustype;
	dn->dn_next_blksz[tx->tx_txg & TXG_MASK] = dn->dn_datablksz;
}

void
dnode_reallocate(dnode_t *dn, dmu_object_type_t ot, int blocksize,
    dmu_object_type_t bonustype, int bonuslen, dmu_tx_t *tx)
{
	int nblkptr;

	ASSERT3U(blocksize, >=, SPA_MINBLOCKSIZE);
	ASSERT3U(blocksize, <=,
	    spa_maxblocksize(dmu_objset_spa(dn->dn_objset)));
	ASSERT0(blocksize % SPA_MINBLOCKSIZE);
	ASSERT(dn->dn_object != DMU_META_DNODE_OBJECT || dmu_tx_private_ok(tx));
	ASSERT(tx->tx_txg != 0);
	ASSERT((bonustype == DMU_OT_NONE && bonuslen == 0) ||
	    (bonustype != DMU_OT_NONE && bonuslen != 0) ||
	    (bonustype == DMU_OT_SA && bonuslen == 0));
	ASSERT(DMU_OT_IS_VALID(bonustype));
	ASSERT3U(bonuslen, <=, DN_MAX_BONUSLEN);

	/* clean up any unreferenced dbufs */
	dnode_evict_dbufs(dn);

	dn->dn_id_flags = 0;

	rw_enter(&dn->dn_struct_rwlock, RW_WRITER);
	dnode_setdirty(dn, tx);
	if (dn->dn_datablksz != blocksize) {
		/* change blocksize */
		ASSERT(dn->dn_maxblkid == 0 &&
		    (BP_IS_HOLE(&dn->dn_phys->dn_blkptr[0]) ||
		    dnode_block_freed(dn, 0)));
		dnode_setdblksz(dn, blocksize);
		dn->dn_next_blksz[tx->tx_txg&TXG_MASK] = blocksize;
	}
	if (dn->dn_bonuslen != bonuslen)
		dn->dn_next_bonuslen[tx->tx_txg&TXG_MASK] = bonuslen;

	if (bonustype == DMU_OT_SA) /* Maximize bonus space for SA */
		nblkptr = 1;
	else
		nblkptr = 1 + ((DN_MAX_BONUSLEN - bonuslen) >> SPA_BLKPTRSHIFT);
	if (dn->dn_bonustype != bonustype)
		dn->dn_next_bonustype[tx->tx_txg&TXG_MASK] = bonustype;
	if (dn->dn_nblkptr != nblkptr)
		dn->dn_next_nblkptr[tx->tx_txg&TXG_MASK] = nblkptr;
	if (dn->dn_phys->dn_flags & DNODE_FLAG_SPILL_BLKPTR) {
		dbuf_rm_spill(dn, tx);
		dnode_rm_spill(dn, tx);
	}
	rw_exit(&dn->dn_struct_rwlock);

	/* change type */
	dn->dn_type = ot;

	/* change bonus size and type */
	mutex_enter(&dn->dn_mtx);
	dn->dn_bonustype = bonustype;
	dn->dn_bonuslen = bonuslen;
	dn->dn_nblkptr = nblkptr;
	dn->dn_checksum = ZIO_CHECKSUM_INHERIT;
	dn->dn_compress = ZIO_COMPRESS_INHERIT;
	ASSERT3U(dn->dn_nblkptr, <=, DN_MAX_NBLKPTR);

	/* fix up the bonus db_size */
	if (dn->dn_bonus) {
		dn->dn_bonus->db.db_size =
		    DN_MAX_BONUSLEN - (dn->dn_nblkptr-1) * sizeof (blkptr_t);
		ASSERT(dn->dn_bonuslen <= dn->dn_bonus->db.db_size);
	}

	dn->dn_allocated_txg = tx->tx_txg;
	mutex_exit(&dn->dn_mtx);
}

#ifdef	DNODE_STATS
static struct {
	uint64_t dms_dnode_invalid;
	uint64_t dms_dnode_recheck1;
	uint64_t dms_dnode_recheck2;
	uint64_t dms_dnode_special;
	uint64_t dms_dnode_handle;
	uint64_t dms_dnode_rwlock;
	uint64_t dms_dnode_active;
} dnode_move_stats;
#endif	/* DNODE_STATS */

static void
dnode_move_impl(dnode_t *odn, dnode_t *ndn)
{
	int i;

	ASSERT(!RW_LOCK_HELD(&odn->dn_struct_rwlock));
	ASSERT(MUTEX_NOT_HELD(&odn->dn_mtx));
	ASSERT(MUTEX_NOT_HELD(&odn->dn_dbufs_mtx));
	ASSERT(!RW_LOCK_HELD(&odn->dn_zfetch.zf_rwlock));

	/* Copy fields. */
	ndn->dn_objset = odn->dn_objset;
	ndn->dn_object = odn->dn_object;
	ndn->dn_dbuf = odn->dn_dbuf;
	ndn->dn_handle = odn->dn_handle;
	ndn->dn_phys = odn->dn_phys;
	ndn->dn_type = odn->dn_type;
	ndn->dn_bonuslen = odn->dn_bonuslen;
	ndn->dn_bonustype = odn->dn_bonustype;
	ndn->dn_nblkptr = odn->dn_nblkptr;
	ndn->dn_checksum = odn->dn_checksum;
	ndn->dn_compress = odn->dn_compress;
	ndn->dn_nlevels = odn->dn_nlevels;
	ndn->dn_indblkshift = odn->dn_indblkshift;
	ndn->dn_datablkshift = odn->dn_datablkshift;
	ndn->dn_datablkszsec = odn->dn_datablkszsec;
	ndn->dn_datablksz = odn->dn_datablksz;
	ndn->dn_maxblkid = odn->dn_maxblkid;
	ndn->dn_origin_obj_refd = odn->dn_origin_obj_refd;
	bcopy(&odn->dn_next_nblkptr[0], &ndn->dn_next_nblkptr[0],
	    sizeof (odn->dn_next_nblkptr));
	bcopy(&odn->dn_next_nlevels[0], &ndn->dn_next_nlevels[0],
	    sizeof (odn->dn_next_nlevels));
	bcopy(&odn->dn_next_indblkshift[0], &ndn->dn_next_indblkshift[0],
	    sizeof (odn->dn_next_indblkshift));
	bcopy(&odn->dn_next_bonustype[0], &ndn->dn_next_bonustype[0],
	    sizeof (odn->dn_next_bonustype));
	bcopy(&odn->dn_rm_spillblk[0], &ndn->dn_rm_spillblk[0],
	    sizeof (odn->dn_rm_spillblk));
	bcopy(&odn->dn_next_bonuslen[0], &ndn->dn_next_bonuslen[0],
	    sizeof (odn->dn_next_bonuslen));
	bcopy(&odn->dn_next_blksz[0], &ndn->dn_next_blksz[0],
	    sizeof (odn->dn_next_blksz));
	for (i = 0; i < TXG_SIZE; i++) {
		list_move_tail(&ndn->dn_dirty_records[i],
		    &odn->dn_dirty_records[i]);
	}
	bcopy(&odn->dn_free_ranges[0], &ndn->dn_free_ranges[0],
	    sizeof (odn->dn_free_ranges));
	ndn->dn_allocated_txg = odn->dn_allocated_txg;
	ndn->dn_free_txg = odn->dn_free_txg;
	ndn->dn_assigned_txg = odn->dn_assigned_txg;
	ndn->dn_dirtyctx = odn->dn_dirtyctx;
	ndn->dn_dirtyctx_firstset = odn->dn_dirtyctx_firstset;
	ASSERT(refcount_count(&odn->dn_tx_holds) == 0);
	refcount_transfer(&ndn->dn_holds, &odn->dn_holds);
	ASSERT(avl_is_empty(&ndn->dn_dbufs));
	avl_swap(&ndn->dn_dbufs, &odn->dn_dbufs);
	ndn->dn_dbufs_count = odn->dn_dbufs_count;
	ndn->dn_bonus = odn->dn_bonus;
	ndn->dn_have_spill = odn->dn_have_spill;
	ndn->dn_zio = odn->dn_zio;
	ndn->dn_oldused = odn->dn_oldused;
	ndn->dn_oldflags = odn->dn_oldflags;
	ndn->dn_olduid = odn->dn_olduid;
	ndn->dn_oldgid = odn->dn_oldgid;
	ndn->dn_newuid = odn->dn_newuid;
	ndn->dn_newgid = odn->dn_newgid;
	ndn->dn_id_flags = odn->dn_id_flags;
	dmu_zfetch_init(&ndn->dn_zfetch, NULL);
	list_move_tail(&ndn->dn_zfetch.zf_stream, &odn->dn_zfetch.zf_stream);
	ndn->dn_zfetch.zf_dnode = odn->dn_zfetch.zf_dnode;

	/*
	 * Update back pointers. Updating the handle fixes the back pointer of
	 * every descendant dbuf as well as the bonus dbuf.
	 */
	ASSERT(ndn->dn_handle->dnh_dnode == odn);
	ndn->dn_handle->dnh_dnode = ndn;
	if (ndn->dn_zfetch.zf_dnode == odn) {
		ndn->dn_zfetch.zf_dnode = ndn;
	}

	/*
	 * Invalidate the original dnode by clearing all of its back pointers.
	 */
	odn->dn_dbuf = NULL;
	odn->dn_handle = NULL;
	avl_create(&odn->dn_dbufs, dbuf_compare, sizeof (dmu_buf_impl_t),
	    offsetof(dmu_buf_impl_t, db_link));
	odn->dn_dbufs_count = 0;
	odn->dn_bonus = NULL;
	odn->dn_zfetch.zf_dnode = NULL;

	/*
	 * Set the low bit of the objset pointer to ensure that dnode_move()
	 * recognizes the dnode as invalid in any subsequent callback.
	 */
	POINTER_INVALIDATE(&odn->dn_objset);

	/*
	 * Satisfy the destructor.
	 */
	for (i = 0; i < TXG_SIZE; i++) {
		list_create(&odn->dn_dirty_records[i],
		    sizeof (dbuf_dirty_record_t),
		    offsetof(dbuf_dirty_record_t, dr_dirty_node));
		odn->dn_free_ranges[i] = NULL;
		odn->dn_next_nlevels[i] = 0;
		odn->dn_next_indblkshift[i] = 0;
		odn->dn_next_bonustype[i] = 0;
		odn->dn_rm_spillblk[i] = 0;
		odn->dn_next_bonuslen[i] = 0;
		odn->dn_next_blksz[i] = 0;
	}
	odn->dn_allocated_txg = 0;
	odn->dn_free_txg = 0;
	odn->dn_assigned_txg = 0;
	odn->dn_dirtyctx = 0;
	odn->dn_dirtyctx_firstset = NULL;
	odn->dn_have_spill = B_FALSE;
	odn->dn_zio = NULL;
	odn->dn_oldused = 0;
	odn->dn_oldflags = 0;
	odn->dn_olduid = 0;
	odn->dn_oldgid = 0;
	odn->dn_newuid = 0;
	odn->dn_newgid = 0;
	odn->dn_id_flags = 0;

	/*
	 * Mark the dnode.
	 */
	ndn->dn_moved = 1;
	odn->dn_moved = (uint8_t)-1;
}

#ifdef	_KERNEL
/*ARGSUSED*/
static kmem_cbrc_t
dnode_move(void *buf, void *newbuf, size_t size, void *arg)
{
	dnode_t *odn = buf, *ndn = newbuf;
	objset_t *os;
	int64_t refcount;
	uint32_t dbufs;

	/*
	 * The dnode is on the objset's list of known dnodes if the objset
	 * pointer is valid. We set the low bit of the objset pointer when
	 * freeing the dnode to invalidate it, and the memory patterns written
	 * by kmem (baddcafe and deadbeef) set at least one of the two low bits.
	 * A newly created dnode sets the objset pointer last of all to indicate
	 * that the dnode is known and in a valid state to be moved by this
	 * function.
	 */
	os = odn->dn_objset;
	if (!POINTER_IS_VALID(os)) {
		DNODE_STAT_ADD(dnode_move_stats.dms_dnode_invalid);
		return (KMEM_CBRC_DONT_KNOW);
	}

	/*
	 * Ensure that the objset does not go away during the move.
	 */
	rw_enter(&os_lock, RW_WRITER);
	if (os != odn->dn_objset) {
		rw_exit(&os_lock);
		DNODE_STAT_ADD(dnode_move_stats.dms_dnode_recheck1);
		return (KMEM_CBRC_DONT_KNOW);
	}

	/*
	 * If the dnode is still valid, then so is the objset. We know that no
	 * valid objset can be freed while we hold os_lock, so we can safely
	 * ensure that the objset remains in use.
	 */
	mutex_enter(&os->os_lock);

	/*
	 * Recheck the objset pointer in case the dnode was removed just before
	 * acquiring the lock.
	 */
	if (os != odn->dn_objset) {
		mutex_exit(&os->os_lock);
		rw_exit(&os_lock);
		DNODE_STAT_ADD(dnode_move_stats.dms_dnode_recheck2);
		return (KMEM_CBRC_DONT_KNOW);
	}

	/*
	 * At this point we know that as long as we hold os->os_lock, the dnode
	 * cannot be freed and fields within the dnode can be safely accessed.
	 * The objset listing this dnode cannot go away as long as this dnode is
	 * on its list.
	 */
	rw_exit(&os_lock);
	if (DMU_OBJECT_IS_SPECIAL(odn->dn_object)) {
		mutex_exit(&os->os_lock);
		DNODE_STAT_ADD(dnode_move_stats.dms_dnode_special);
		return (KMEM_CBRC_NO);
	}
	ASSERT(odn->dn_dbuf != NULL); /* only "special" dnodes have no parent */

	/*
	 * Lock the dnode handle to prevent the dnode from obtaining any new
	 * holds. This also prevents the descendant dbufs and the bonus dbuf
	 * from accessing the dnode, so that we can discount their holds. The
	 * handle is safe to access because we know that while the dnode cannot
	 * go away, neither can its handle. Once we hold dnh_zrlock, we can
	 * safely move any dnode referenced only by dbufs.
	 */
	if (!zrl_tryenter(&odn->dn_handle->dnh_zrlock)) {
		mutex_exit(&os->os_lock);
		DNODE_STAT_ADD(dnode_move_stats.dms_dnode_handle);
		return (KMEM_CBRC_LATER);
	}

	/*
	 * Ensure a consistent view of the dnode's holds and the dnode's dbufs.
	 * We need to guarantee that there is a hold for every dbuf in order to
	 * determine whether the dnode is actively referenced. Falsely matching
	 * a dbuf to an active hold would lead to an unsafe move. It's possible
	 * that a thread already having an active dnode hold is about to add a
	 * dbuf, and we can't compare hold and dbuf counts while the add is in
	 * progress.
	 */
	if (!rw_tryenter(&odn->dn_struct_rwlock, RW_WRITER)) {
		zrl_exit(&odn->dn_handle->dnh_zrlock);
		mutex_exit(&os->os_lock);
		DNODE_STAT_ADD(dnode_move_stats.dms_dnode_rwlock);
		return (KMEM_CBRC_LATER);
	}

	/*
	 * A dbuf may be removed (evicted) without an active dnode hold. In that
	 * case, the dbuf count is decremented under the handle lock before the
	 * dbuf's hold is released. This order ensures that if we count the hold
	 * after the dbuf is removed but before its hold is released, we will
	 * treat the unmatched hold as active and exit safely. If we count the
	 * hold before the dbuf is removed, the hold is discounted, and the
	 * removal is blocked until the move completes.
	 */
	refcount = refcount_count(&odn->dn_holds);
	ASSERT(refcount >= 0);
	dbufs = odn->dn_dbufs_count;

	/* We can't have more dbufs than dnode holds. */
	ASSERT3U(dbufs, <=, refcount);
	DTRACE_PROBE3(dnode__move, dnode_t *, odn, int64_t, refcount,
	    uint32_t, dbufs);

	if (refcount > dbufs) {
		rw_exit(&odn->dn_struct_rwlock);
		zrl_exit(&odn->dn_handle->dnh_zrlock);
		mutex_exit(&os->os_lock);
		DNODE_STAT_ADD(dnode_move_stats.dms_dnode_active);
		return (KMEM_CBRC_LATER);
	}

	rw_exit(&odn->dn_struct_rwlock);

	/*
	 * At this point we know that anyone with a hold on the dnode is not
	 * actively referencing it. The dnode is known and in a valid state to
	 * move. We're holding the locks needed to execute the critical section.
	 */
	dnode_move_impl(odn, ndn);

	list_link_replace(&odn->dn_link, &ndn->dn_link);
	/* If the dnode was safe to move, the refcount cannot have changed. */
	ASSERT(refcount == refcount_count(&ndn->dn_holds));
	ASSERT(dbufs == ndn->dn_dbufs_count);
	zrl_exit(&ndn->dn_handle->dnh_zrlock); /* handle has moved */
	mutex_exit(&os->os_lock);

	return (KMEM_CBRC_YES);
}
#endif	/* _KERNEL */

void
dnode_special_close(dnode_handle_t *dnh)
{
	dnode_t *dn = dnh->dnh_dnode;

	/*
	 * Wait for final references to the dnode to clear.  This can
	 * only happen if the arc is asyncronously evicting state that
	 * has a hold on this dnode while we are trying to evict this
	 * dnode.
	 */
	while (refcount_count(&dn->dn_holds) > 0)
		delay(1);
	ASSERT(dn->dn_dbuf == NULL ||
	    dmu_buf_get_user(&dn->dn_dbuf->db) == NULL);
	zrl_add(&dnh->dnh_zrlock);
	dnode_destroy(dn); /* implicit zrl_remove() */
	zrl_destroy(&dnh->dnh_zrlock);
	dnh->dnh_dnode = NULL;
}

void
dnode_special_open(objset_t *os, dnode_phys_t *dnp, uint64_t object,
    dnode_handle_t *dnh)
{
	dnode_t *dn;

	dn = dnode_create(os, dnp, NULL, object, dnh);
	zrl_init(&dnh->dnh_zrlock);
	DNODE_VERIFY(dn);
}

static void
dnode_buf_pageout(void *dbu)
{
	dnode_children_t *children_dnodes = dbu;
	int i;

	for (i = 0; i < children_dnodes->dnc_count; i++) {
		dnode_handle_t *dnh = &children_dnodes->dnc_children[i];
		dnode_t *dn;

		/*
		 * The dnode handle lock guards against the dnode moving to
		 * another valid address, so there is no need here to guard
		 * against changes to or from NULL.
		 */
		if (dnh->dnh_dnode == NULL) {
			zrl_destroy(&dnh->dnh_zrlock);
			continue;
		}

		zrl_add(&dnh->dnh_zrlock);
		dn = dnh->dnh_dnode;
		/*
		 * If there are holds on this dnode, then there should
		 * be holds on the dnode's containing dbuf as well; thus
		 * it wouldn't be eligible for eviction and this function
		 * would not have been called.
		 */
		ASSERT(refcount_is_zero(&dn->dn_holds));
		ASSERT(refcount_is_zero(&dn->dn_tx_holds));

		dnode_destroy(dn); /* implicit zrl_remove() */
		zrl_destroy(&dnh->dnh_zrlock);
		dnh->dnh_dnode = NULL;
	}
	kmem_free(children_dnodes, sizeof (dnode_children_t) +
	    children_dnodes->dnc_count * sizeof (dnode_handle_t));
}

/*
 * errors:
 * EINVAL - invalid object number.
 * EIO - i/o error.
 * succeeds even for free dnodes.
 */
int
dnode_hold_impl(objset_t *os, uint64_t object, int flag,
    void *tag, dnode_t **dnp)
{
	int epb, idx, err;
	int drop_struct_lock = FALSE;
	int type;
	uint64_t blk;
	dnode_t *mdn, *dn;
	dmu_buf_impl_t *db;
	dnode_children_t *children_dnodes;
	dnode_handle_t *dnh;

	/*
	 * If you are holding the spa config lock as writer, you shouldn't
	 * be asking the DMU to do *anything* unless it's the root pool
	 * which may require us to read from the root filesystem while
	 * holding some (not all) of the locks as writer.
	 */
	ASSERT(spa_config_held(os->os_spa, SCL_ALL, RW_WRITER) == 0 ||
	    (spa_is_root(os->os_spa) &&
	    spa_config_held(os->os_spa, SCL_STATE, RW_WRITER)));

	if (object == DMU_USERUSED_OBJECT || object == DMU_GROUPUSED_OBJECT) {
		dn = (object == DMU_USERUSED_OBJECT) ?
		    DMU_USERUSED_DNODE(os) : DMU_GROUPUSED_DNODE(os);
		if (dn == NULL)
			return (SET_ERROR(ENOENT));
		type = dn->dn_type;
		if ((flag & DNODE_MUST_BE_ALLOCATED) && type == DMU_OT_NONE)
			return (SET_ERROR(ENOENT));
		if ((flag & DNODE_MUST_BE_FREE) && type != DMU_OT_NONE)
			return (SET_ERROR(EEXIST));
		DNODE_VERIFY(dn);
		(void) refcount_add(&dn->dn_holds, tag);
		*dnp = dn;
		return (0);
	}

	if (object == 0 || object >= DN_MAX_OBJECT)
		return (SET_ERROR(EINVAL));

	mdn = DMU_META_DNODE(os);
	ASSERT(mdn->dn_object == DMU_META_DNODE_OBJECT);

	DNODE_VERIFY(mdn);

	if (!RW_WRITE_HELD(&mdn->dn_struct_rwlock)) {
		rw_enter(&mdn->dn_struct_rwlock, RW_READER);
		drop_struct_lock = TRUE;
	}

	blk = dbuf_whichblock(mdn, 0, object * sizeof (dnode_phys_t));

	db = dbuf_hold(mdn, blk, FTAG);
	if (drop_struct_lock)
		rw_exit(&mdn->dn_struct_rwlock);
	if (db == NULL)
		return (SET_ERROR(EIO));
	err = dbuf_read(db, NULL, DB_RF_CANFAIL);
	if (err) {
		dbuf_rele(db, FTAG);
		return (err);
	}

	ASSERT3U(db->db.db_size, >=, 1<<DNODE_SHIFT);
	epb = db->db.db_size >> DNODE_SHIFT;

	idx = object & (epb-1);

	ASSERT(DB_DNODE(db)->dn_type == DMU_OT_DNODE);
	children_dnodes = dmu_buf_get_user(&db->db);
	if (children_dnodes == NULL) {
		int i;
		dnode_children_t *winner;
		children_dnodes = kmem_zalloc(sizeof (dnode_children_t) +
		    epb * sizeof (dnode_handle_t), KM_SLEEP);
		children_dnodes->dnc_count = epb;
		dnh = &children_dnodes->dnc_children[0];
		for (i = 0; i < epb; i++) {
			zrl_init(&dnh[i].dnh_zrlock);
		}
		dmu_buf_init_user(&children_dnodes->dnc_dbu,
		    dnode_buf_pageout, NULL);
		winner = dmu_buf_set_user(&db->db, &children_dnodes->dnc_dbu);
		if (winner != NULL) {

			for (i = 0; i < epb; i++) {
				zrl_destroy(&dnh[i].dnh_zrlock);
			}

			kmem_free(children_dnodes, sizeof (dnode_children_t) +
			    epb * sizeof (dnode_handle_t));
			children_dnodes = winner;
		}
	}
	ASSERT(children_dnodes->dnc_count == epb);

	dnh = &children_dnodes->dnc_children[idx];
	zrl_add(&dnh->dnh_zrlock);
	dn = dnh->dnh_dnode;
	if (dn == NULL) {
		dnode_phys_t *phys = (dnode_phys_t *)db->db.db_data+idx;

		dn = dnode_create(os, phys, db, object, dnh);
	}

	mutex_enter(&dn->dn_mtx);
	type = dn->dn_type;
	if (dn->dn_free_txg ||
	    ((flag & DNODE_MUST_BE_ALLOCATED) && type == DMU_OT_NONE) ||
	    ((flag & DNODE_MUST_BE_FREE) &&
	    (type != DMU_OT_NONE || !refcount_is_zero(&dn->dn_holds)))) {
		mutex_exit(&dn->dn_mtx);
		zrl_remove(&dnh->dnh_zrlock);
		dbuf_rele(db, FTAG);
		return (type == DMU_OT_NONE ? ENOENT : EEXIST);
	}
	if (refcount_add(&dn->dn_holds, tag) == 1)
		dbuf_add_ref(db, dnh);
	mutex_exit(&dn->dn_mtx);

	/* Now we can rely on the hold to prevent the dnode from moving. */
	zrl_remove(&dnh->dnh_zrlock);

	DNODE_VERIFY(dn);
	ASSERT3P(dn->dn_dbuf, ==, db);
	ASSERT3U(dn->dn_object, ==, object);
	dbuf_rele(db, FTAG);

	*dnp = dn;
	return (0);
}

/*
 * Return held dnode if the object is allocated, NULL if not.
 */
int
dnode_hold(objset_t *os, uint64_t object, void *tag, dnode_t **dnp)
{
	return (dnode_hold_impl(os, object, DNODE_MUST_BE_ALLOCATED, tag, dnp));
}

/*
 * Can only add a reference if there is already at least one
 * reference on the dnode.  Returns FALSE if unable to add a
 * new reference.
 */
boolean_t
dnode_add_ref(dnode_t *dn, void *tag)
{
	mutex_enter(&dn->dn_mtx);
	if (refcount_is_zero(&dn->dn_holds)) {
		mutex_exit(&dn->dn_mtx);
		return (FALSE);
	}
	VERIFY(1 < refcount_add(&dn->dn_holds, tag));
	mutex_exit(&dn->dn_mtx);
	return (TRUE);
}

void
dnode_rele(dnode_t *dn, void *tag)
{
	mutex_enter(&dn->dn_mtx);
	dnode_rele_and_unlock(dn, tag);
}

void
dnode_rele_and_unlock(dnode_t *dn, void *tag)
{
	uint64_t refs;
	/* Get while the hold prevents the dnode from moving. */
	dmu_buf_impl_t *db = dn->dn_dbuf;
	dnode_handle_t *dnh = dn->dn_handle;

	refs = refcount_remove(&dn->dn_holds, tag);
	mutex_exit(&dn->dn_mtx);

	/*
	 * It's unsafe to release the last hold on a dnode by dnode_rele() or
	 * indirectly by dbuf_rele() while relying on the dnode handle to
	 * prevent the dnode from moving, since releasing the last hold could
	 * result in the dnode's parent dbuf evicting its dnode handles. For
	 * that reason anyone calling dnode_rele() or dbuf_rele() without some
	 * other direct or indirect hold on the dnode must first drop the dnode
	 * handle.
	 */
	ASSERT(refs > 0 || dnh->dnh_zrlock.zr_owner != curthread);

	/* NOTE: the DNODE_DNODE does not have a dn_dbuf */
	if (refs == 0 && db != NULL) {
		/*
		 * Another thread could add a hold to the dnode handle in
		 * dnode_hold_impl() while holding the parent dbuf. Since the
		 * hold on the parent dbuf prevents the handle from being
		 * destroyed, the hold on the handle is OK. We can't yet assert
		 * that the handle has zero references, but that will be
		 * asserted anyway when the handle gets destroyed.
		 */
		dbuf_rele(db, dnh);
	}
}

void
dnode_setdirty(dnode_t *dn, dmu_tx_t *tx)
{
	objset_t *os = dn->dn_objset;
	uint64_t txg = tx->tx_txg;

	if (DMU_OBJECT_IS_SPECIAL(dn->dn_object)) {
		dsl_dataset_dirty(os->os_dsl_dataset, tx);
		return;
	}

	DNODE_VERIFY(dn);

#ifdef ZFS_DEBUG
	mutex_enter(&dn->dn_mtx);
	ASSERT(dn->dn_phys->dn_type || dn->dn_allocated_txg);
	ASSERT(dn->dn_free_txg == 0 || dn->dn_free_txg >= txg);
	mutex_exit(&dn->dn_mtx);
#endif

	/*
	 * Determine old uid/gid when necessary
	 */
	dmu_objset_userquota_get_ids(dn, B_TRUE, tx);

	mutex_enter(&os->os_lock);

	/*
	 * If we are already marked dirty, we're done.
	 */
	if (list_link_active(&dn->dn_dirty_link[txg & TXG_MASK])) {
		mutex_exit(&os->os_lock);
		return;
	}

	ASSERT(!refcount_is_zero(&dn->dn_holds) ||
	    !avl_is_empty(&dn->dn_dbufs));
	ASSERT(dn->dn_datablksz != 0);
	ASSERT0(dn->dn_next_bonuslen[txg&TXG_MASK]);
	ASSERT0(dn->dn_next_blksz[txg&TXG_MASK]);
	ASSERT0(dn->dn_next_bonustype[txg&TXG_MASK]);

	dprintf_ds(os->os_dsl_dataset, "obj=%llu txg=%llu\n",
	    dn->dn_object, txg);

	if (dn->dn_free_txg > 0 && dn->dn_free_txg <= txg) {
		list_insert_tail(&os->os_free_dnodes[txg&TXG_MASK], dn);
	} else {
		list_insert_tail(&os->os_dirty_dnodes[txg&TXG_MASK], dn);
	}

	mutex_exit(&os->os_lock);

	/*
	 * The dnode maintains a hold on its containing dbuf as
	 * long as there are holds on it.  Each instantiated child
	 * dbuf maintains a hold on the dnode.  When the last child
	 * drops its hold, the dnode will drop its hold on the
	 * containing dbuf. We add a "dirty hold" here so that the
	 * dnode will hang around after we finish processing its
	 * children.
	 */
	VERIFY(dnode_add_ref(dn, (void *)(uintptr_t)tx->tx_txg));

	(void) dbuf_dirty(dn->dn_dbuf, tx);

	dsl_dataset_dirty(os->os_dsl_dataset, tx);
}

void
dnode_free(dnode_t *dn, dmu_tx_t *tx)
{
	int txgoff = tx->tx_txg & TXG_MASK;

	dprintf("dn=%p txg=%llu\n", dn, tx->tx_txg);

	/* we should be the only holder... hopefully */
	/* ASSERT3U(refcount_count(&dn->dn_holds), ==, 1); */

	mutex_enter(&dn->dn_mtx);
	if (dn->dn_type == DMU_OT_NONE || dn->dn_free_txg) {
		mutex_exit(&dn->dn_mtx);
		return;
	}
	dn->dn_free_txg = tx->tx_txg;
	mutex_exit(&dn->dn_mtx);

	/*
	 * If the dnode is already dirty, it needs to be moved from
	 * the dirty list to the free list.
	 */
	mutex_enter(&dn->dn_objset->os_lock);
	if (list_link_active(&dn->dn_dirty_link[txgoff])) {
		list_remove(&dn->dn_objset->os_dirty_dnodes[txgoff], dn);
		list_insert_tail(&dn->dn_objset->os_free_dnodes[txgoff], dn);
		mutex_exit(&dn->dn_objset->os_lock);
	} else {
		mutex_exit(&dn->dn_objset->os_lock);
		dnode_setdirty(dn, tx);
	}
}

/*
 * Try to change the block size for the indicated dnode.  This can only
 * succeed if there are no blocks allocated or dirty beyond first block
 */
int
dnode_set_blksz(dnode_t *dn, uint64_t size, int ibs, dmu_tx_t *tx)
{
	dmu_buf_impl_t *db;
	int err;

	ASSERT3U(size, <=, spa_maxblocksize(dmu_objset_spa(dn->dn_objset)));
	if (size == 0)
		size = SPA_MINBLOCKSIZE;
	else
		size = P2ROUNDUP(size, SPA_MINBLOCKSIZE);

	if (ibs == dn->dn_indblkshift)
		ibs = 0;

	if (size >> SPA_MINBLOCKSHIFT == dn->dn_datablkszsec && ibs == 0)
		return (0);

	rw_enter(&dn->dn_struct_rwlock, RW_WRITER);

	/* Check for any allocated blocks beyond the first */
	if (dn->dn_maxblkid != 0)
		goto fail;

	mutex_enter(&dn->dn_dbufs_mtx);
	for (db = avl_first(&dn->dn_dbufs); db != NULL;
	    db = AVL_NEXT(&dn->dn_dbufs, db)) {
		if (db->db_blkid != 0 && db->db_blkid != DMU_BONUS_BLKID &&
		    db->db_blkid != DMU_SPILL_BLKID) {
			mutex_exit(&dn->dn_dbufs_mtx);
			goto fail;
		}
	}
	mutex_exit(&dn->dn_dbufs_mtx);

	if (ibs && dn->dn_nlevels != 1)
		goto fail;

	/* resize the old block */
	err = dbuf_hold_impl(dn, 0, 0, TRUE, FALSE, FTAG, &db);
	if (err == 0)
		dbuf_new_size(db, size, tx);
	else if (err != ENOENT)
		goto fail;

	dnode_setdblksz(dn, size);
	dnode_setdirty(dn, tx);
	dn->dn_next_blksz[tx->tx_txg&TXG_MASK] = size;
	if (ibs) {
		dn->dn_indblkshift = ibs;
		dn->dn_next_indblkshift[tx->tx_txg&TXG_MASK] = ibs;
	}
	/* rele after we have fixed the blocksize in the dnode */
	if (db)
		dbuf_rele(db, FTAG);

	rw_exit(&dn->dn_struct_rwlock);
	return (0);

fail:
	rw_exit(&dn->dn_struct_rwlock);
	return (SET_ERROR(ENOTSUP));
}

/* read-holding callers must not rely on the lock being continuously held */
void
dnode_new_blkid(dnode_t *dn, uint64_t blkid, dmu_tx_t *tx, boolean_t have_read)
{
	uint64_t txgoff = tx->tx_txg & TXG_MASK;
	int epbs, new_nlevels;
	uint64_t sz;

	ASSERT(blkid != DMU_BONUS_BLKID);

	ASSERT(have_read ?
	    RW_READ_HELD(&dn->dn_struct_rwlock) :
	    RW_WRITE_HELD(&dn->dn_struct_rwlock));

	/*
	 * if we have a read-lock, check to see if we need to do any work
	 * before upgrading to a write-lock.
	 */
	if (have_read) {
		if (blkid <= dn->dn_maxblkid)
			return;

		if (!rw_tryupgrade(&dn->dn_struct_rwlock)) {
			rw_exit(&dn->dn_struct_rwlock);
			rw_enter(&dn->dn_struct_rwlock, RW_WRITER);
		}
	}

	if (blkid <= dn->dn_maxblkid)
		goto out;

	dn->dn_maxblkid = blkid;

	/*
	 * Compute the number of levels necessary to support the new maxblkid.
	 */
	new_nlevels = 1;
	epbs = dn->dn_indblkshift - SPA_BLKPTRSHIFT;
	for (sz = dn->dn_nblkptr;
	    sz <= blkid && sz >= dn->dn_nblkptr; sz <<= epbs)
		new_nlevels++;

	if (new_nlevels > dn->dn_nlevels) {
		int old_nlevels = dn->dn_nlevels;
		dmu_buf_impl_t *db;
		list_t *list;
		dbuf_dirty_record_t *new, *dr, *dr_next;

		dn->dn_nlevels = new_nlevels;

		ASSERT3U(new_nlevels, >, dn->dn_next_nlevels[txgoff]);
		dn->dn_next_nlevels[txgoff] = new_nlevels;

		/* dirty the left indirects */
		db = dbuf_hold_level(dn, old_nlevels, 0, FTAG);
		ASSERT(db != NULL);
		new = dbuf_dirty(db, tx);
		dbuf_rele(db, FTAG);

		/* transfer the dirty records to the new indirect */
		mutex_enter(&dn->dn_mtx);
		mutex_enter(&new->dt.di.dr_mtx);
		list = &dn->dn_dirty_records[txgoff];
		for (dr = list_head(list); dr; dr = dr_next) {
			dr_next = list_next(&dn->dn_dirty_records[txgoff], dr);
			if (dr->dr_dbuf->db_level != new_nlevels-1 &&
			    dr->dr_dbuf->db_blkid != DMU_BONUS_BLKID &&
			    dr->dr_dbuf->db_blkid != DMU_SPILL_BLKID) {
				ASSERT(dr->dr_dbuf->db_level == old_nlevels-1);
				list_remove(&dn->dn_dirty_records[txgoff], dr);
				list_insert_tail(&new->dt.di.dr_children, dr);
				dr->dr_parent = new;
			}
		}
		mutex_exit(&new->dt.di.dr_mtx);
		mutex_exit(&dn->dn_mtx);
	}

out:
	if (have_read)
		rw_downgrade(&dn->dn_struct_rwlock);
}

static void
dnode_dirty_l1(dnode_t *dn, uint64_t l1blkid, dmu_tx_t *tx)
{
	dmu_buf_impl_t *db = dbuf_hold_level(dn, 1, l1blkid, FTAG);
	if (db != NULL) {
		dmu_buf_will_dirty(&db->db, tx);
		dbuf_rele(db, FTAG);
	}
}

void
dnode_free_range(dnode_t *dn, uint64_t off, uint64_t len, dmu_tx_t *tx)
{
	dmu_buf_impl_t *db;
	uint64_t blkoff, blkid, nblks;
	int blksz, blkshift, head, tail;
	int trunc = FALSE;
	int epbs;

	rw_enter(&dn->dn_struct_rwlock, RW_WRITER);
	blksz = dn->dn_datablksz;
	blkshift = dn->dn_datablkshift;
	epbs = dn->dn_indblkshift - SPA_BLKPTRSHIFT;

	if (len == DMU_OBJECT_END) {
		len = UINT64_MAX - off;
		trunc = TRUE;
	}

	/*
	 * First, block align the region to free:
	 */
	if (ISP2(blksz)) {
		head = P2NPHASE(off, blksz);
		blkoff = P2PHASE(off, blksz);
		if ((off >> blkshift) > dn->dn_maxblkid)
			goto out;
	} else {
		ASSERT(dn->dn_maxblkid == 0);
		if (off == 0 && len >= blksz) {
			/*
			 * Freeing the whole block; fast-track this request.
			 * Note that we won't dirty any indirect blocks,
			 * which is fine because we will be freeing the entire
			 * file and thus all indirect blocks will be freed
			 * by free_children().
			 */
			blkid = 0;
			nblks = 1;
			goto done;
		} else if (off >= blksz) {
			/* Freeing past end-of-data */
			goto out;
		} else {
			/* Freeing part of the block. */
			head = blksz - off;
			ASSERT3U(head, >, 0);
		}
		blkoff = off;
	}
	/* zero out any partial block data at the start of the range */
	if (head) {
		ASSERT3U(blkoff + head, ==, blksz);
		if (len < head)
			head = len;
		if (dbuf_hold_impl(dn, 0, dbuf_whichblock(dn, 0, off),
		    TRUE, FALSE, FTAG, &db) == 0) {
			caddr_t data;

			/* don't dirty if it isn't on disk and isn't dirty */
			if (db->db_last_dirty ||
			    (db->db_blkptr && !BP_IS_HOLE(db->db_blkptr))) {
				rw_exit(&dn->dn_struct_rwlock);
				dmu_buf_will_dirty(&db->db, tx);
				rw_enter(&dn->dn_struct_rwlock, RW_WRITER);
				data = db->db.db_data;
				bzero(data + blkoff, head);
			}
			dbuf_rele(db, FTAG);
		}
		off += head;
		len -= head;
	}

	/* If the range was less than one block, we're done */
	if (len == 0)
		goto out;

	/* If the remaining range is past end of file, we're done */
	if ((off >> blkshift) > dn->dn_maxblkid)
		goto out;

	ASSERT(ISP2(blksz));
	if (trunc)
		tail = 0;
	else
		tail = P2PHASE(len, blksz);

	ASSERT0(P2PHASE(off, blksz));
	/* zero out any partial block data at the end of the range */
	if (tail) {
		if (len < tail)
			tail = len;
		if (dbuf_hold_impl(dn, 0, dbuf_whichblock(dn, 0, off+len),
		    TRUE, FALSE, FTAG, &db) == 0) {
			/* don't dirty if not on disk and not dirty */
			if (db->db_last_dirty ||
			    (db->db_blkptr && !BP_IS_HOLE(db->db_blkptr))) {
				rw_exit(&dn->dn_struct_rwlock);
				dmu_buf_will_dirty(&db->db, tx);
				rw_enter(&dn->dn_struct_rwlock, RW_WRITER);
				bzero(db->db.db_data, tail);
			}
			dbuf_rele(db, FTAG);
		}
		len -= tail;
	}

	/* If the range did not include a full block, we are done */
	if (len == 0)
		goto out;

	ASSERT(IS_P2ALIGNED(off, blksz));
	ASSERT(trunc || IS_P2ALIGNED(len, blksz));
	blkid = off >> blkshift;
	nblks = len >> blkshift;
	if (trunc)
		nblks += 1;

	/*
	 * Dirty all the indirect blocks in this range.  Note that only
	 * the first and last indirect blocks can actually be written
	 * (if they were partially freed) -- they must be dirtied, even if
	 * they do not exist on disk yet.  The interior blocks will
	 * be freed by free_children(), so they will not actually be written.
<<<<<<< HEAD
	 * However, dirtying them serves two purposes:
=======
	 * Even though these interior blocks will not be written, we
	 * dirty them for two reasons:
>>>>>>> 1d3f896f
	 *
	 *  - It ensures that the indirect blocks remain in memory until
	 *    syncing context.  (They have already been prefetched by
	 *    dmu_tx_hold_free(), so we don't have to worry about reading
	 *    them serially here.)
	 *
	 *  - The dirty space accounting will put pressure on the txg sync
	 *    mechanism to begin syncing, and to delay transactions if there
	 *    is a large amount of freeing.  Even though these indirect
	 *    blocks will not be written, we could need to write the same
	 *    amount of space if we copy the freed BPs into deadlists.
	 */
	if (dn->dn_nlevels > 1) {
		uint64_t first, last;

		first = blkid >> epbs;
		dnode_dirty_l1(dn, first, tx);
		if (trunc)
			last = dn->dn_maxblkid >> epbs;
		else
			last = (blkid + nblks - 1) >> epbs;
		if (last != first)
			dnode_dirty_l1(dn, last, tx);

		int shift = dn->dn_datablkshift + dn->dn_indblkshift -
		    SPA_BLKPTRSHIFT;
<<<<<<< HEAD

		/*
		 * Note: We already unconditionally dirtied the first and
		 * last blocks.
		 */
=======
>>>>>>> 1d3f896f
		for (uint64_t i = first + 1; i < last; i++) {
			/*
			 * Set i to the blockid of the next non-hole
			 * level-1 indirect block at or after i.  Note
			 * that dnode_next_offset() operates in terms of
			 * level-0-equivalent bytes.
			 */
			uint64_t ibyte = i << shift;
			int err = dnode_next_offset(dn, DNODE_FIND_HAVELOCK,
			    &ibyte, 2, 1, 0);
			i = ibyte >> shift;
			if (i >= last)
				break;

			/*
			 * Normally we should not see an error, either
			 * from dnode_next_offset() or dbuf_hold_level()
			 * (except for ESRCH from dnode_next_offset).
			 * If there is an i/o error, then when we read
			 * this block in syncing context, it will use
			 * ZIO_FLAG_MUSTSUCCEED, and thus hang/panic according
			 * to the "failmode" property.  dnode_next_offset()
			 * doesn't have a flag to indicate MUSTSUCCEED.
			 */
			if (err != 0)
				break;

			dnode_dirty_l1(dn, i, tx);
		}
	}

done:
	/*
	 * Add this range to the dnode range list.
	 * We will finish up this free operation in the syncing phase.
	 */
	mutex_enter(&dn->dn_mtx);
	int txgoff = tx->tx_txg & TXG_MASK;
	if (dn->dn_free_ranges[txgoff] == NULL) {
		dn->dn_free_ranges[txgoff] = range_tree_create(NULL, NULL);
	}
	range_tree_clear(dn->dn_free_ranges[txgoff], blkid, nblks);
	range_tree_add(dn->dn_free_ranges[txgoff], blkid, nblks);
	dprintf_dnode(dn, "blkid=%llu nblks=%llu txg=%llu\n",
	    blkid, nblks, tx->tx_txg);
	mutex_exit(&dn->dn_mtx);

	dbuf_free_range(dn, blkid, blkid + nblks - 1, tx);
	dnode_setdirty(dn, tx);
out:

	rw_exit(&dn->dn_struct_rwlock);
}

static boolean_t
dnode_spill_freed(dnode_t *dn)
{
	int i;

	mutex_enter(&dn->dn_mtx);
	for (i = 0; i < TXG_SIZE; i++) {
		if (dn->dn_rm_spillblk[i] == DN_KILL_SPILLBLK)
			break;
	}
	mutex_exit(&dn->dn_mtx);
	return (i < TXG_SIZE);
}

/* return TRUE if this blkid was freed in a recent txg, or FALSE if it wasn't */
uint64_t
dnode_block_freed(dnode_t *dn, uint64_t blkid)
{
	void *dp = spa_get_dsl(dn->dn_objset->os_spa);
	int i;

	if (blkid == DMU_BONUS_BLKID)
		return (FALSE);

	/*
	 * If we're in the process of opening the pool, dp will not be
	 * set yet, but there shouldn't be anything dirty.
	 */
	if (dp == NULL)
		return (FALSE);

	if (dn->dn_free_txg)
		return (TRUE);

	if (blkid == DMU_SPILL_BLKID)
		return (dnode_spill_freed(dn));

	mutex_enter(&dn->dn_mtx);
	for (i = 0; i < TXG_SIZE; i++) {
		if (dn->dn_free_ranges[i] != NULL &&
		    range_tree_contains(dn->dn_free_ranges[i], blkid, 1))
			break;
	}
	mutex_exit(&dn->dn_mtx);
	return (i < TXG_SIZE);
}

/* call from syncing context when we actually write/free space for this dnode */
void
dnode_diduse_space(dnode_t *dn, int64_t delta)
{
	uint64_t space;
	dprintf_dnode(dn, "dn=%p dnp=%p used=%llu delta=%lld\n",
	    dn, dn->dn_phys,
	    (u_longlong_t)dn->dn_phys->dn_used,
	    (longlong_t)delta);

	mutex_enter(&dn->dn_mtx);
	space = DN_USED_BYTES(dn->dn_phys);
	if (delta > 0) {
		ASSERT3U(space + delta, >=, space); /* no overflow */
	} else {
		ASSERT3U(space, >=, -delta); /* no underflow */
	}
	space += delta;
	if (spa_version(dn->dn_objset->os_spa) < SPA_VERSION_DNODE_BYTES) {
		ASSERT((dn->dn_phys->dn_flags & DNODE_FLAG_USED_BYTES) == 0);
		ASSERT0(P2PHASE(space, 1<<DEV_BSHIFT));
		dn->dn_phys->dn_used = space >> DEV_BSHIFT;
	} else {
		dn->dn_phys->dn_used = space;
		dn->dn_phys->dn_flags |= DNODE_FLAG_USED_BYTES;
	}
	mutex_exit(&dn->dn_mtx);
}

/*
 * Call when we think we're going to write/free space in open context to track
 * the amount of memory in use by the currently open txg.
 */
void
dnode_willuse_space(dnode_t *dn, int64_t space, dmu_tx_t *tx)
{
	objset_t *os = dn->dn_objset;
	dsl_dataset_t *ds = os->os_dsl_dataset;
	int64_t aspace = spa_get_asize(os->os_spa, space);

	if (ds != NULL) {
		dsl_dir_willuse_space(ds->ds_dir, aspace, tx);
		dsl_pool_dirty_space(dmu_tx_pool(tx), space, tx);
	}

	dmu_tx_willuse_space(tx, aspace);
}

/*
 * Scans a block at the indicated "level" looking for a hole or data,
 * depending on 'flags'.
 *
 * If level > 0, then we are scanning an indirect block looking at its
 * pointers.  If level == 0, then we are looking at a block of dnodes.
 *
 * If we don't find what we are looking for in the block, we return ESRCH.
 * Otherwise, return with *offset pointing to the beginning (if searching
 * forwards) or end (if searching backwards) of the range covered by the
 * block pointer we matched on (or dnode).
 *
 * The basic search algorithm used below by dnode_next_offset() is to
 * use this function to search up the block tree (widen the search) until
 * we find something (i.e., we don't return ESRCH) and then search back
 * down the tree (narrow the search) until we reach our original search
 * level.
 */
static int
dnode_next_offset_level(dnode_t *dn, int flags, uint64_t *offset,
    int lvl, uint64_t blkfill, uint64_t txg)
{
	dmu_buf_impl_t *db = NULL;
	void *data = NULL;
	uint64_t epbs = dn->dn_phys->dn_indblkshift - SPA_BLKPTRSHIFT;
	uint64_t epb = 1ULL << epbs;
	uint64_t minfill, maxfill;
	boolean_t hole;
	int i, inc, error, span;

	dprintf("probing object %llu offset %llx level %d of %u\n",
	    dn->dn_object, *offset, lvl, dn->dn_phys->dn_nlevels);

	hole = ((flags & DNODE_FIND_HOLE) != 0);
	inc = (flags & DNODE_FIND_BACKWARDS) ? -1 : 1;
	ASSERT(txg == 0 || !hole);

	if (lvl == dn->dn_phys->dn_nlevels) {
		error = 0;
		epb = dn->dn_phys->dn_nblkptr;
		data = dn->dn_phys->dn_blkptr;
	} else {
		uint64_t blkid = dbuf_whichblock(dn, lvl, *offset);
		error = dbuf_hold_impl(dn, lvl, blkid, TRUE, FALSE, FTAG, &db);
		if (error) {
			if (error != ENOENT)
				return (error);
			if (hole)
				return (0);
			/*
			 * This can only happen when we are searching up
			 * the block tree for data.  We don't really need to
			 * adjust the offset, as we will just end up looking
			 * at the pointer to this block in its parent, and its
			 * going to be unallocated, so we will skip over it.
			 */
			return (SET_ERROR(ESRCH));
		}
		error = dbuf_read(db, NULL, DB_RF_CANFAIL | DB_RF_HAVESTRUCT);
		if (error) {
			dbuf_rele(db, FTAG);
			return (error);
		}
		data = db->db.db_data;
	}


	if (db != NULL && txg != 0 && (db->db_blkptr == NULL ||
	    db->db_blkptr->blk_birth <= txg ||
	    BP_IS_HOLE(db->db_blkptr))) {
		/*
		 * This can only happen when we are searching up the tree
		 * and these conditions mean that we need to keep climbing.
		 */
		error = SET_ERROR(ESRCH);
	} else if (lvl == 0) {
		dnode_phys_t *dnp = data;
		span = DNODE_SHIFT;
		ASSERT(dn->dn_type == DMU_OT_DNODE);

		for (i = (*offset >> span) & (blkfill - 1);
		    i >= 0 && i < blkfill; i += inc) {
			if ((dnp[i].dn_type == DMU_OT_NONE) == hole)
				break;
			*offset += (1ULL << span) * inc;
		}
		if (i < 0 || i == blkfill)
			error = SET_ERROR(ESRCH);
	} else {
		blkptr_t *bp = data;
		uint64_t start = *offset;
		span = (lvl - 1) * epbs + dn->dn_datablkshift;
		minfill = 0;
		maxfill = blkfill << ((lvl - 1) * epbs);

		if (hole)
			maxfill--;
		else
			minfill++;

		*offset = *offset >> span;
		for (i = BF64_GET(*offset, 0, epbs);
		    i >= 0 && i < epb; i += inc) {
			if (BP_GET_FILL(&bp[i]) >= minfill &&
			    BP_GET_FILL(&bp[i]) <= maxfill &&
			    (hole || bp[i].blk_birth > txg))
				break;
			if (inc > 0 || *offset > 0)
				*offset += inc;
		}
		*offset = *offset << span;
		if (inc < 0) {
			/* traversing backwards; position offset at the end */
			ASSERT3U(*offset, <=, start);
			*offset = MIN(*offset + (1ULL << span) - 1, start);
		} else if (*offset < start) {
			*offset = start;
		}
		if (i < 0 || i >= epb)
			error = SET_ERROR(ESRCH);
	}

	if (db)
		dbuf_rele(db, FTAG);

	return (error);
}

/*
 * Find the next hole, data, or sparse region at or after *offset.
 * The value 'blkfill' tells us how many items we expect to find
 * in an L0 data block; this value is 1 for normal objects,
 * DNODES_PER_BLOCK for the meta dnode, and some fraction of
 * DNODES_PER_BLOCK when searching for sparse regions thereof.
 *
 * Examples:
 *
 * dnode_next_offset(dn, flags, offset, 1, 1, 0);
 *	Finds the next/previous hole/data in a file.
 *	Used in dmu_offset_next().
 *
 * dnode_next_offset(mdn, flags, offset, 0, DNODES_PER_BLOCK, txg);
 *	Finds the next free/allocated dnode an objset's meta-dnode.
 *	Only finds objects that have new contents since txg (ie.
 *	bonus buffer changes and content removal are ignored).
 *	Used in dmu_object_next().
 *
 * dnode_next_offset(mdn, DNODE_FIND_HOLE, offset, 2, DNODES_PER_BLOCK >> 2, 0);
 *	Finds the next L2 meta-dnode bp that's at most 1/4 full.
 *	Used in dmu_object_alloc().
 */
int
dnode_next_offset(dnode_t *dn, int flags, uint64_t *offset,
    int minlvl, uint64_t blkfill, uint64_t txg)
{
	uint64_t initial_offset = *offset;
	int lvl, maxlvl;
	int error = 0;

	if (!(flags & DNODE_FIND_HAVELOCK))
		rw_enter(&dn->dn_struct_rwlock, RW_READER);

	if (dn->dn_phys->dn_nlevels == 0) {
		error = SET_ERROR(ESRCH);
		goto out;
	}

	if (dn->dn_datablkshift == 0) {
		if (*offset < dn->dn_datablksz) {
			if (flags & DNODE_FIND_HOLE)
				*offset = dn->dn_datablksz;
		} else {
			error = SET_ERROR(ESRCH);
		}
		goto out;
	}

	maxlvl = dn->dn_phys->dn_nlevels;

	for (lvl = minlvl; lvl <= maxlvl; lvl++) {
		error = dnode_next_offset_level(dn,
		    flags, offset, lvl, blkfill, txg);
		if (error != ESRCH)
			break;
	}

	while (error == 0 && --lvl >= minlvl) {
		error = dnode_next_offset_level(dn,
		    flags, offset, lvl, blkfill, txg);
	}

	/*
	 * There's always a "virtual hole" at the end of the object, even
	 * if all BP's which physically exist are non-holes.
	 */
	if ((flags & DNODE_FIND_HOLE) && error == ESRCH && txg == 0 &&
	    minlvl == 1 && blkfill == 1 && !(flags & DNODE_FIND_BACKWARDS)) {
		error = 0;
	}

	if (error == 0 && (flags & DNODE_FIND_BACKWARDS ?
	    initial_offset < *offset : initial_offset > *offset))
		error = SET_ERROR(ESRCH);
out:
	if (!(flags & DNODE_FIND_HAVELOCK))
		rw_exit(&dn->dn_struct_rwlock);

	return (error);
}<|MERGE_RESOLUTION|>--- conflicted
+++ resolved
@@ -20,11 +20,7 @@
  */
 /*
  * Copyright (c) 2005, 2010, Oracle and/or its affiliates. All rights reserved.
-<<<<<<< HEAD
  * Copyright (c) 2012, 2016 by Delphix. All rights reserved.
-=======
- * Copyright (c) 2012, 2015 by Delphix. All rights reserved.
->>>>>>> 1d3f896f
  * Copyright (c) 2014 Spectra Logic Corporation, All rights reserved.
  */
 
@@ -1681,12 +1677,9 @@
 	 * (if they were partially freed) -- they must be dirtied, even if
 	 * they do not exist on disk yet.  The interior blocks will
 	 * be freed by free_children(), so they will not actually be written.
-<<<<<<< HEAD
-	 * However, dirtying them serves two purposes:
-=======
+	 *
 	 * Even though these interior blocks will not be written, we
 	 * dirty them for two reasons:
->>>>>>> 1d3f896f
 	 *
 	 *  - It ensures that the indirect blocks remain in memory until
 	 *    syncing context.  (They have already been prefetched by
@@ -1713,14 +1706,11 @@
 
 		int shift = dn->dn_datablkshift + dn->dn_indblkshift -
 		    SPA_BLKPTRSHIFT;
-<<<<<<< HEAD
 
 		/*
 		 * Note: We already unconditionally dirtied the first and
 		 * last blocks.
 		 */
-=======
->>>>>>> 1d3f896f
 		for (uint64_t i = first + 1; i < last; i++) {
 			/*
 			 * Set i to the blockid of the next non-hole
