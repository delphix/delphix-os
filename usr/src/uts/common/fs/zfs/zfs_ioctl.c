--- conflicted
+++ resolved
@@ -126,22 +126,6 @@
  *         use the outnvl if they succeed, because the caller can not
  *         distinguish between the operation failing, and
  *         deserialization failing.
- */
-
-/*
- * ZFS ioctls.
- *
- * This file handles the ioctls to /dev/zfs, used for configuring ZFS storage
- * pools and filesystems, e.g. with /sbin/zfs and /sbin/zpool.
- *
- * There are two ways that we handle ioctls: the legacy way where almost
- * all of the logic is in the ioctl callback, and the new way where most
- * of the marshalling is handled in the common entry point, zfsdev_ioctl().
- *
- * All ioctls are registered in zfs_ioctl_init(), by calling
- * zfs_ioctl_register() or zfs_ioctl_register_legacy() to specify various
- * properties of the ioctl -- its number, name, callback, etc.  See the comments
- * above the register functions for details.
  */
 
 #include <sys/types.h>
@@ -847,13 +831,9 @@
 
 		nextpair = nvlist_next_nvpair(snaps, pair);
 		error = dsl_dataset_hold(nvpair_name(pair), FTAG, &ds);
-<<<<<<< HEAD
-		if (error == ENOENT) {
-=======
 		if (error == 0) {
 			dsl_dataset_rele(ds, FTAG);
 		} else if (error == ENOENT) {
->>>>>>> 21b27315
 			/*
 			 * Ignore any snapshots that don't exist (we consider
 			 * them "already destroyed").  Remove the name from the
@@ -865,13 +845,8 @@
 			fnvlist_remove_nvpair(snaps, pair);
 			error = 0;
 			continue;
-<<<<<<< HEAD
-		} else if (error == 0) {
-			dsl_dataset_rele(ds, FTAG);
-=======
 		} else {
 			break;
->>>>>>> 21b27315
 		}
 		error = zfs_secpolicy_destroy_perms(nvpair_name(pair), cr);
 		if (error != 0)
@@ -994,7 +969,6 @@
 	nvlist_t *snaps;
 	int error;
 	nvpair_t *pair;
-<<<<<<< HEAD
 
 	if (nvlist_lookup_nvlist(innvl, "snaps", &snaps) != 0)
 		return (EINVAL);
@@ -1027,46 +1001,9 @@
 	if (tsd_get(zfs_allow_log_key) == NULL)
 		return (EPERM);
 	return (0);
-=======
-
-	if (nvlist_lookup_nvlist(innvl, "snaps", &snaps) != 0)
-		return (EINVAL);
-	for (pair = nvlist_next_nvpair(snaps, NULL); pair != NULL;
-	    pair = nvlist_next_nvpair(snaps, pair)) {
-		char *name = nvpair_name(pair);
-		char *atp = strchr(name, '@');
-
-		if (atp == NULL) {
-			error = EINVAL;
-			break;
-		}
-		*atp = '\0';
-		error = zfs_secpolicy_snapshot_perms(name, cr);
-		*atp = '@';
-		if (error != 0)
-			break;
-	}
-	return (error);
->>>>>>> 21b27315
-}
-
-/* ARGSUSED */
-static int
-<<<<<<< HEAD
-=======
-zfs_secpolicy_log_history(zfs_cmd_t *zc, nvlist_t *innvl, cred_t *cr)
-{
-	/*
-	 * Even root must have a proper TSD so that we know what pool
-	 * to log to.
-	 */
-	if (tsd_get(zfs_allow_log_key) == NULL)
-		return (EPERM);
-	return (0);
-}
-
-static int
->>>>>>> 21b27315
+}
+
+static int
 zfs_secpolicy_create_clone(zfs_cmd_t *zc, nvlist_t *innvl, cred_t *cr)
 {
 	char	parentname[MAXNAMELEN];
@@ -4196,13 +4133,8 @@
 		}
 
 		off = fp->f_offset;
-<<<<<<< HEAD
-		error = dmu_send(tosnap, fromsnap, zc->zc_cookie,
-		    fp->f_vnode, &off);
-=======
 		error = dmu_send(tosnap, fromsnap,
 		    zc->zc_cookie, fp->f_vnode, &off);
->>>>>>> 21b27315
 
 		if (VOP_SEEK(fp->f_vnode, fp->f_offset, &off, NULL) == 0)
 			fp->f_offset = off;
@@ -5253,97 +5185,8 @@
 }
 
 /*
-<<<<<<< HEAD
- * Register a new-style ioctl.  The ioctl is invoked from userland by
- * lzc_ioctl().  The registration arguments are as follows:
- *
- * const char *name
- *   The name of the ioctl.  This is used for history logging.  If the
- *   ioctl returns successfully (the callback returns 0), and allow_log
- *   is true, then a history log entry will be recorded with the input &
- *   output nvlists.  The log entry can be printed with "zpool history -i".
- *
- * zfs_ioc_t ioc
- *   The ioctl request number, which userland will pass to ioctl(2).
- *   The ioctl numbers can change from release to release, because
- *   the caller (libzfs) must be matched to the kernel.
- *
- * zfs_secpolicy_func_t *secpolicy
- *   This function will be called before the zfs_ioc_func_t, to
- *   determine if this operation is permitted.  It should return EPERM
- *   on failure, and 0 on success.  Checks include determining if the
- *   dataset is visible in this zone, and if the user has either all
- *   zfs privileges in the zone (SYS_MOUNT), or has been granted permission
- *   to do this operation on this dataset with "zfs allow".
- *
- * zfs_ioc_namecheck_t namecheck
- *   This specifies what to expect in the zfs_cmd_t:zc_name -- a pool
- *   name, a dataset name, or nothing.  If the name is not well-formed,
- *   the ioctl will fail and the callback will not be called.
- *   Therefore, the callback can assume that the name is well-formed
- *   (e.g. is null-terminated, doesn't have more than one '@' character,
- *   doesn't have invalid characters).
- *
- * zfs_ioc_poolcheck_t pool_check
- *   This specifies requirements on the pool state.  If the pool does
- *   not meet them (is suspended or is readonly), the ioctl will fail
- *   and the callback will not be called.  If any checks are specified
- *   (i.e. it is not POOL_CHECK_NONE), namecheck must not be NO_NAME.
- *   Multiple checks can be or-ed together (e.g. POOL_CHECK_SUSPENDED |
- *   POOL_CHECK_READONLY).
- *
- * boolean_t smush_outnvlist
- *   If smush_outnvlist is true, then the output is presumed to be a
- *   list of errors, and it will be "smushed" down to fit into the
- *   caller's buffer, by removing some entries and replacing them with a
- *   single "N_MORE_ERRORS" entry indicating how many were removed.  See
- *   nvlist_smush() for details.  If smush_outnvlist is false, and the
- *   outnvlist does not fit into the userland-provided buffer, then the
- *   ioctl will fail with ENOMEM.
- *
- * zfs_ioc_func_t *func
- *   The callback function that will perform the operation.
- *
- *   The callback should return 0 on success, or an error number on
- *   failure.  If the function fails, the userland ioctl will return -1,
- *   and errno will be set to the callback's return value.  The callback
- *   will be called with the following arguments:
- *
- *   const char *name
- *     The name of the pool or dataset to operate on, from
- *     zfs_cmd_t:zc_name.  The 'namecheck' argument specifies the
- *     expected type (pool, dataset, or none).
- *
- *   nvlist_t *innvl
- *     The input nvlist, deserialized from zfs_cmd_t:zc_nvlist_src.  Or
- *     NULL if no input nvlist was provided.  Changes to this nvlist are
- *     ignored.  If the input nvlist could not be deserialized, the
- *     ioctl will fail and the callback will not be called.
- *
- *   nvlist_t *outnvl
- *     The output nvlist, initially empty.  The callback can fill it in,
- *     and it will be returned to userland by serializing it into
- *     zfs_cmd_t:zc_nvlist_dst.  If it is non-empty, and serialization
- *     fails (e.g. because the caller didn't supply a large enough
- *     buffer), then the overall ioctl will fail.  See the
- *     'smush_nvlist' argument above for additional behaviors.
- *
- *     There are two typical uses of the output nvlist:
- *       - To return state, e.g. property values.  In this case,
- *         smush_outnvlist should be false.  If the buffer was not large
- *         enough, the caller will reallocate a larger buffer and try
- *         the ioctl again.
- *
- *       - To return multiple errors from an ioctl which makes on-disk
- *         changes.  In this case, smush_outnvlist should be true.
- *         Ioctls which make on-disk modifications should generally not
- *         use the outnvl if they succeed, because the caller can not
- *         distinguish between the operation failing, and
- *         deserialization failing.
-=======
  * See the block comment at the beginning of this file for details on
  * each argument to this function.
->>>>>>> 21b27315
  */
 static void
 zfs_ioctl_register(const char *name, zfs_ioc_t ioc, zfs_ioc_func_t *func,
@@ -5780,34 +5623,23 @@
 	case POOL_NAME:
 		if (pool_namecheck(zc->zc_name, NULL, NULL) != 0)
 			error = EINVAL;
-<<<<<<< HEAD
-		error = pool_status_check(zc->zc_name,
-		    vec->zvec_namecheck, vec->zvec_pool_check);
-=======
 		else
 			error = pool_status_check(zc->zc_name,
 			    vec->zvec_namecheck, vec->zvec_pool_check);
->>>>>>> 21b27315
 		break;
 
 	case DATASET_NAME:
 		if (dataset_namecheck(zc->zc_name, NULL, NULL) != 0)
 			error = EINVAL;
-<<<<<<< HEAD
-		error = pool_status_check(zc->zc_name,
-		    vec->zvec_namecheck, vec->zvec_pool_check);
-=======
 		else
 			error = pool_status_check(zc->zc_name,
 			    vec->zvec_namecheck, vec->zvec_pool_check);
->>>>>>> 21b27315
 		break;
 
 	case NO_NAME:
 		break;
 	}
 
-<<<<<<< HEAD
 	if (error == 0 && !(flag & FKIOCTL))
 		error = vec->zvec_secpolicy(zc, innvl, cr);
 
@@ -5873,83 +5705,11 @@
 		error = vec->zvec_legacy_func(zc);
 	}
 
-=======
-
-	if (error == 0 && !(flag & FKIOCTL))
-		error = vec->zvec_secpolicy(zc, innvl, cr);
-
-	if (error != 0)
-		goto out;
-
-	/* legacy ioctls can modify zc_name */
-	len = strcspn(zc->zc_name, "/@") + 1;
-	saved_poolname = kmem_alloc(len, KM_SLEEP);
-	(void) strlcpy(saved_poolname, zc->zc_name, len);
-
-	if (vec->zvec_func != NULL) {
-		nvlist_t *outnvl;
-		int puterror = 0;
-		spa_t *spa;
-		nvlist_t *lognv = NULL;
-
-		ASSERT(vec->zvec_legacy_func == NULL);
-
-		/*
-		 * Add the innvl to the lognv before calling the func,
-		 * in case the func changes the innvl.
-		 */
-		if (vec->zvec_allow_log) {
-			lognv = fnvlist_alloc();
-			fnvlist_add_string(lognv, ZPOOL_HIST_IOCTL,
-			    vec->zvec_name);
-			if (!nvlist_empty(innvl)) {
-				fnvlist_add_nvlist(lognv, ZPOOL_HIST_INPUT_NVL,
-				    innvl);
-			}
-		}
-
-		outnvl = fnvlist_alloc();
-		error = vec->zvec_func(zc->zc_name, innvl, outnvl);
-
-		if (error == 0 && vec->zvec_allow_log &&
-		    spa_open(zc->zc_name, &spa, FTAG) == 0) {
-			if (!nvlist_empty(outnvl)) {
-				fnvlist_add_nvlist(lognv, ZPOOL_HIST_OUTPUT_NVL,
-				    outnvl);
-			}
-			(void) spa_history_log_nvl(spa, lognv);
-			spa_close(spa, FTAG);
-		}
-		fnvlist_free(lognv);
-
-		if (!nvlist_empty(outnvl) || zc->zc_nvlist_dst_size != 0) {
-			int smusherror = 0;
-			if (vec->zvec_smush_outnvlist) {
-				smusherror = nvlist_smush(outnvl,
-				    zc->zc_nvlist_dst_size);
-			}
-			if (smusherror == 0)
-				puterror = put_nvlist(zc, outnvl);
-		}
-
-		if (puterror != 0)
-			error = puterror;
-
-		nvlist_free(outnvl);
-	} else {
-		error = vec->zvec_legacy_func(zc);
-	}
-
->>>>>>> 21b27315
 out:
 	nvlist_free(innvl);
 	rc = ddi_copyout(zc, (void *)arg, sizeof (zfs_cmd_t), flag);
 	if (error == 0 && rc != 0)
-<<<<<<< HEAD
-			error = EFAULT;
-=======
 		error = EFAULT;
->>>>>>> 21b27315
 	if (error == 0 && vec->zvec_allow_log) {
 		char *s = tsd_get(zfs_allow_log_key);
 		if (s != NULL)
