/*
 * CDDL HEADER START
 *
 * The contents of this file are subject to the terms of the
 * Common Development and Distribution License (the "License").
 * You may not use this file except in compliance with the License.
 *
 * You can obtain a copy of the license at usr/src/OPENSOLARIS.LICENSE
 * or http://www.opensolaris.org/os/licensing.
 * See the License for the specific language governing permissions
 * and limitations under the License.
 *
 * When distributing Covered Code, include this CDDL HEADER in each
 * file and include the License file at usr/src/OPENSOLARIS.LICENSE.
 * If applicable, add the following below this CDDL HEADER, with the
 * fields enclosed by brackets "[]" replaced with your own identifying
 * information: Portions Copyright [yyyy] [name of copyright owner]
 *
 * CDDL HEADER END
 */

/*
 * Copyright (c) 2005, 2010, Oracle and/or its affiliates. All rights reserved.
 * Copyright (c) 2011-2012 Pawel Jakub Dawidek. All rights reserved.
 * Portions Copyright 2011 Martin Matuska
 * Copyright 2015, OmniTI Computer Consulting, Inc. All rights reserved.
 * Copyright 2015 Nexenta Systems, Inc.  All rights reserved.
<<<<<<< HEAD
 * Copyright (c) 2014, Joyent, Inc. All rights reserved.
 * Copyright (c) 2011, 2016 by Delphix. All rights reserved.
=======
 * Copyright (c) 2014, 2016 Joyent, Inc. All rights reserved.
 * Copyright (c) 2011, 2015 by Delphix. All rights reserved.
>>>>>>> 45b17475
 * Copyright (c) 2013 by Saso Kiselkov. All rights reserved.
 * Copyright (c) 2013 Steven Hartland. All rights reserved.
 * Copyright (c) 2014 Integros [integros.com]
 */

/*
 * ZFS ioctls.
 *
 * This file handles the ioctls to /dev/zfs, used for configuring ZFS storage
 * pools and filesystems, e.g. with /sbin/zfs and /sbin/zpool.
 *
 * There are two ways that we handle ioctls: the legacy way where almost
 * all of the logic is in the ioctl callback, and the new way where most
 * of the marshalling is handled in the common entry point, zfsdev_ioctl().
 *
 * Non-legacy ioctls should be registered by calling
 * zfs_ioctl_register() from zfs_ioctl_init().  The ioctl is invoked
 * from userland by lzc_ioctl().
 *
 * The registration arguments are as follows:
 *
 * const char *name
 *   The name of the ioctl.  This is used for history logging.  If the
 *   ioctl returns successfully (the callback returns 0), and allow_log
 *   is true, then a history log entry will be recorded with the input &
 *   output nvlists.  The log entry can be printed with "zpool history -i".
 *
 * zfs_ioc_t ioc
 *   The ioctl request number, which userland will pass to ioctl(2).
 *   The ioctl numbers can change from release to release, because
 *   the caller (libzfs) must be matched to the kernel.
 *
 * zfs_secpolicy_func_t *secpolicy
 *   This function will be called before the zfs_ioc_func_t, to
 *   determine if this operation is permitted.  It should return EPERM
 *   on failure, and 0 on success.  Checks include determining if the
 *   dataset is visible in this zone, and if the user has either all
 *   zfs privileges in the zone (SYS_MOUNT), or has been granted permission
 *   to do this operation on this dataset with "zfs allow".
 *
 * zfs_ioc_namecheck_t namecheck
 *   This specifies what to expect in the zfs_cmd_t:zc_name -- a pool
 *   name, a dataset name, or nothing.  If the name is not well-formed,
 *   the ioctl will fail and the callback will not be called.
 *   Therefore, the callback can assume that the name is well-formed
 *   (e.g. is null-terminated, doesn't have more than one '@' character,
 *   doesn't have invalid characters).
 *
 * zfs_ioc_poolcheck_t pool_check
 *   This specifies requirements on the pool state.  If the pool does
 *   not meet them (is suspended or is readonly), the ioctl will fail
 *   and the callback will not be called.  If any checks are specified
 *   (i.e. it is not POOL_CHECK_NONE), namecheck must not be NO_NAME.
 *   Multiple checks can be or-ed together (e.g. POOL_CHECK_SUSPENDED |
 *   POOL_CHECK_READONLY).
 *
 * boolean_t smush_outnvlist
 *   If smush_outnvlist is true, then the output is presumed to be a
 *   list of errors, and it will be "smushed" down to fit into the
 *   caller's buffer, by removing some entries and replacing them with a
 *   single "N_MORE_ERRORS" entry indicating how many were removed.  See
 *   nvlist_smush() for details.  If smush_outnvlist is false, and the
 *   outnvlist does not fit into the userland-provided buffer, then the
 *   ioctl will fail with ENOMEM.
 *
 * zfs_ioc_func_t *func
 *   The callback function that will perform the operation.
 *
 *   The callback should return 0 on success, or an error number on
 *   failure.  If the function fails, the userland ioctl will return -1,
 *   and errno will be set to the callback's return value.  The callback
 *   will be called with the following arguments:
 *
 *   const char *name
 *     The name of the pool or dataset to operate on, from
 *     zfs_cmd_t:zc_name.  The 'namecheck' argument specifies the
 *     expected type (pool, dataset, or none).
 *
 *   nvlist_t *innvl
 *     The input nvlist, deserialized from zfs_cmd_t:zc_nvlist_src.  Or
 *     NULL if no input nvlist was provided.  Changes to this nvlist are
 *     ignored.  If the input nvlist could not be deserialized, the
 *     ioctl will fail and the callback will not be called.
 *
 *   nvlist_t *outnvl
 *     The output nvlist, initially empty.  The callback can fill it in,
 *     and it will be returned to userland by serializing it into
 *     zfs_cmd_t:zc_nvlist_dst.  If it is non-empty, and serialization
 *     fails (e.g. because the caller didn't supply a large enough
 *     buffer), then the overall ioctl will fail.  See the
 *     'smush_nvlist' argument above for additional behaviors.
 *
 *     There are two typical uses of the output nvlist:
 *       - To return state, e.g. property values.  In this case,
 *         smush_outnvlist should be false.  If the buffer was not large
 *         enough, the caller will reallocate a larger buffer and try
 *         the ioctl again.
 *
 *       - To return multiple errors from an ioctl which makes on-disk
 *         changes.  In this case, smush_outnvlist should be true.
 *         Ioctls which make on-disk modifications should generally not
 *         use the outnvl if they succeed, because the caller can not
 *         distinguish between the operation failing, and
 *         deserialization failing.
 */

#include <sys/types.h>
#include <sys/param.h>
#include <sys/errno.h>
#include <sys/uio.h>
#include <sys/buf.h>
#include <sys/modctl.h>
#include <sys/open.h>
#include <sys/file.h>
#include <sys/kmem.h>
#include <sys/conf.h>
#include <sys/cmn_err.h>
#include <sys/stat.h>
#include <sys/zfs_ioctl.h>
#include <sys/zfs_vfsops.h>
#include <sys/zfs_znode.h>
#include <sys/zap.h>
#include <sys/spa.h>
#include <sys/spa_impl.h>
#include <sys/vdev.h>
#include <sys/priv_impl.h>
#include <sys/dmu.h>
#include <sys/dsl_dir.h>
#include <sys/dsl_dataset.h>
#include <sys/dsl_prop.h>
#include <sys/dsl_deleg.h>
#include <sys/dmu_objset.h>
#include <sys/dmu_impl.h>
#include <sys/dmu_tx.h>
#include <sys/ddi.h>
#include <sys/sunddi.h>
#include <sys/sunldi.h>
#include <sys/policy.h>
#include <sys/zone.h>
#include <sys/nvpair.h>
#include <sys/pathname.h>
#include <sys/mount.h>
#include <sys/sdt.h>
#include <sys/fs/zfs.h>
#include <sys/zfs_ctldir.h>
#include <sys/zfs_dir.h>
#include <sys/zfs_onexit.h>
#include <sys/zvol.h>
#include <sys/dsl_scan.h>
#include <sharefs/share.h>
#include <sys/dmu_objset.h>
#include <sys/dmu_send.h>
#include <sys/dmu_recv.h>
#include <sys/dsl_destroy.h>
#include <sys/dsl_bookmark.h>
#include <sys/dsl_userhold.h>
#include <sys/zfeature.h>
#include <sys/zcp.h>
#include <sys/vdev_removal.h>
#include <sys/zio_checksum.h>
#include <sys/vdev_impl.h>
#include <sys/vdev_initialize.h>

#include "zfs_namecheck.h"
#include "zfs_prop.h"
#include "zfs_deleg.h"
#include "zfs_comutil.h"

#include "lua.h"
#include "lauxlib.h"

extern struct modlfs zfs_modlfs;

extern void zfs_init(void);
extern void zfs_fini(void);

ldi_ident_t zfs_li = NULL;
dev_info_t *zfs_dip;

uint_t zfs_fsyncer_key;
extern uint_t rrw_tsd_key;
static uint_t zfs_allow_log_key;

typedef int zfs_ioc_legacy_func_t(zfs_cmd_t *);
typedef int zfs_ioc_func_t(const char *, nvlist_t *, nvlist_t *);
typedef int zfs_secpolicy_func_t(zfs_cmd_t *, nvlist_t *, cred_t *);

typedef enum {
	NO_NAME,
	POOL_NAME,
	DATASET_NAME
} zfs_ioc_namecheck_t;

typedef enum {
	POOL_CHECK_NONE		= 1 << 0,
	POOL_CHECK_SUSPENDED	= 1 << 1,
	POOL_CHECK_READONLY	= 1 << 2,
} zfs_ioc_poolcheck_t;

typedef struct zfs_ioc_vec {
	zfs_ioc_legacy_func_t	*zvec_legacy_func;
	zfs_ioc_func_t		*zvec_func;
	zfs_secpolicy_func_t	*zvec_secpolicy;
	zfs_ioc_namecheck_t	zvec_namecheck;
	boolean_t		zvec_allow_log;
	zfs_ioc_poolcheck_t	zvec_pool_check;
	boolean_t		zvec_smush_outnvlist;
	const char		*zvec_name;
} zfs_ioc_vec_t;

/* This array is indexed by zfs_userquota_prop_t */
static const char *userquota_perms[] = {
	ZFS_DELEG_PERM_USERUSED,
	ZFS_DELEG_PERM_USERQUOTA,
	ZFS_DELEG_PERM_GROUPUSED,
	ZFS_DELEG_PERM_GROUPQUOTA,
};

static int zfs_ioc_userspace_upgrade(zfs_cmd_t *zc);
static int zfs_check_settable(const char *name, nvpair_t *property,
    cred_t *cr);
static int zfs_check_clearable(char *dataset, nvlist_t *props,
    nvlist_t **errors);
static int zfs_fill_zplprops_root(uint64_t, nvlist_t *, nvlist_t *,
    boolean_t *);
int zfs_set_prop_nvlist(const char *, zprop_source_t, nvlist_t *, nvlist_t *);
static int get_nvlist(uint64_t nvl, uint64_t size, int iflag, nvlist_t **nvp);

static int zfs_prop_activate_feature(spa_t *spa, spa_feature_t feature);

/* _NOTE(PRINTFLIKE(4)) - this is printf-like, but lint is too whiney */
void
__dprintf(const char *file, const char *func, int line, const char *fmt, ...)
{
	const char *newfile;
	char buf[512];
	va_list adx;

	/*
	 * Get rid of annoying "../common/" prefix to filename.
	 */
	newfile = strrchr(file, '/');
	if (newfile != NULL) {
		newfile = newfile + 1; /* Get rid of leading / */
	} else {
		newfile = file;
	}

	va_start(adx, fmt);
	(void) vsnprintf(buf, sizeof (buf), fmt, adx);
	va_end(adx);

	/*
	 * To get this data, use the zfs-dprintf probe as so:
	 * dtrace -q -n 'zfs-dprintf \
	 *	/stringof(arg0) == "dbuf.c"/ \
	 *	{printf("%s: %s", stringof(arg1), stringof(arg3))}'
	 * arg0 = file name
	 * arg1 = function name
	 * arg2 = line number
	 * arg3 = message
	 */
	DTRACE_PROBE4(zfs__dprintf,
	    char *, newfile, char *, func, int, line, char *, buf);
}

static void
history_str_free(char *buf)
{
	kmem_free(buf, HIS_MAX_RECORD_LEN);
}

static char *
history_str_get(zfs_cmd_t *zc)
{
	char *buf;

	if (zc->zc_history == NULL)
		return (NULL);

	buf = kmem_alloc(HIS_MAX_RECORD_LEN, KM_SLEEP);
	if (copyinstr((void *)(uintptr_t)zc->zc_history,
	    buf, HIS_MAX_RECORD_LEN, NULL) != 0) {
		history_str_free(buf);
		return (NULL);
	}

	buf[HIS_MAX_RECORD_LEN -1] = '\0';

	return (buf);
}

/*
 * Check to see if the named dataset is currently defined as bootable
 */
static boolean_t
zfs_is_bootfs(const char *name)
{
	objset_t *os;

	if (dmu_objset_hold(name, FTAG, &os) == 0) {
		boolean_t ret;
		ret = (dmu_objset_id(os) == spa_bootfs(dmu_objset_spa(os)));
		dmu_objset_rele(os, FTAG);
		return (ret);
	}
	return (B_FALSE);
}

/*
 * Return non-zero if the spa version is less than requested version.
 */
static int
zfs_earlier_version(const char *name, int version)
{
	spa_t *spa;

	if (spa_open(name, &spa, FTAG) == 0) {
		if (spa_version(spa) < version) {
			spa_close(spa, FTAG);
			return (1);
		}
		spa_close(spa, FTAG);
	}
	return (0);
}

/*
 * Return TRUE if the ZPL version is less than requested version.
 */
static boolean_t
zpl_earlier_version(const char *name, int version)
{
	objset_t *os;
	boolean_t rc = B_TRUE;

	if (dmu_objset_hold(name, FTAG, &os) == 0) {
		uint64_t zplversion;

		if (dmu_objset_type(os) != DMU_OST_ZFS) {
			dmu_objset_rele(os, FTAG);
			return (B_TRUE);
		}
		/* XXX reading from non-owned objset */
		if (zfs_get_zplprop(os, ZFS_PROP_VERSION, &zplversion) == 0)
			rc = zplversion < version;
		dmu_objset_rele(os, FTAG);
	}
	return (rc);
}

static void
zfs_log_history(zfs_cmd_t *zc)
{
	spa_t *spa;
	char *buf;

	if ((buf = history_str_get(zc)) == NULL)
		return;

	if (spa_open(zc->zc_name, &spa, FTAG) == 0) {
		if (spa_version(spa) >= SPA_VERSION_ZPOOL_HISTORY)
			(void) spa_history_log(spa, buf);
		spa_close(spa, FTAG);
	}
	history_str_free(buf);
}

/*
 * Policy for top-level read operations (list pools).  Requires no privileges,
 * and can be used in the local zone, as there is no associated dataset.
 */
/* ARGSUSED */
static int
zfs_secpolicy_none(zfs_cmd_t *zc, nvlist_t *innvl, cred_t *cr)
{
	return (0);
}

/*
 * Policy for dataset read operations (list children, get statistics).  Requires
 * no privileges, but must be visible in the local zone.
 */
/* ARGSUSED */
static int
zfs_secpolicy_read(zfs_cmd_t *zc, nvlist_t *innvl, cred_t *cr)
{
	if (INGLOBALZONE(curproc) ||
	    zone_dataset_visible(zc->zc_name, NULL))
		return (0);

	return (SET_ERROR(ENOENT));
}

static int
zfs_dozonecheck_impl(const char *dataset, uint64_t zoned, cred_t *cr)
{
	int writable = 1;

	/*
	 * The dataset must be visible by this zone -- check this first
	 * so they don't see EPERM on something they shouldn't know about.
	 */
	if (!INGLOBALZONE(curproc) &&
	    !zone_dataset_visible(dataset, &writable))
		return (SET_ERROR(ENOENT));

	if (INGLOBALZONE(curproc)) {
		/*
		 * If the fs is zoned, only root can access it from the
		 * global zone.
		 */
		if (secpolicy_zfs(cr) && zoned)
			return (SET_ERROR(EPERM));
	} else {
		/*
		 * If we are in a local zone, the 'zoned' property must be set.
		 */
		if (!zoned)
			return (SET_ERROR(EPERM));

		/* must be writable by this zone */
		if (!writable)
			return (SET_ERROR(EPERM));
	}
	return (0);
}

static int
zfs_dozonecheck(const char *dataset, cred_t *cr)
{
	uint64_t zoned;

	if (dsl_prop_get_integer(dataset, "zoned", &zoned, NULL))
		return (SET_ERROR(ENOENT));

	return (zfs_dozonecheck_impl(dataset, zoned, cr));
}

static int
zfs_dozonecheck_ds(const char *dataset, dsl_dataset_t *ds, cred_t *cr)
{
	uint64_t zoned;

	if (dsl_prop_get_int_ds(ds, "zoned", &zoned))
		return (SET_ERROR(ENOENT));

	return (zfs_dozonecheck_impl(dataset, zoned, cr));
}

static int
zfs_secpolicy_write_perms_ds(const char *name, dsl_dataset_t *ds,
    const char *perm, cred_t *cr)
{
	int error;

	error = zfs_dozonecheck_ds(name, ds, cr);
	if (error == 0) {
		error = secpolicy_zfs(cr);
		if (error != 0)
			error = dsl_deleg_access_impl(ds, perm, cr);
	}
	return (error);
}

static int
zfs_secpolicy_write_perms(const char *name, const char *perm, cred_t *cr)
{
	int error;
	dsl_dataset_t *ds;
	dsl_pool_t *dp;

	/*
	 * First do a quick check for root in the global zone, which
	 * is allowed to do all write_perms.  This ensures that zfs_ioc_*
	 * will get to handle nonexistent datasets.
	 */
	if (INGLOBALZONE(curproc) && secpolicy_zfs(cr) == 0)
		return (0);

	error = dsl_pool_hold(name, FTAG, &dp);
	if (error != 0)
		return (error);

	error = dsl_dataset_hold(dp, name, FTAG, &ds);
	if (error != 0) {
		dsl_pool_rele(dp, FTAG);
		return (error);
	}

	error = zfs_secpolicy_write_perms_ds(name, ds, perm, cr);

	dsl_dataset_rele(ds, FTAG);
	dsl_pool_rele(dp, FTAG);
	return (error);
}

/*
 * Policy for setting the security label property.
 *
 * Returns 0 for success, non-zero for access and other errors.
 */
static int
zfs_set_slabel_policy(const char *name, char *strval, cred_t *cr)
{
	char		ds_hexsl[MAXNAMELEN];
	bslabel_t	ds_sl, new_sl;
	boolean_t	new_default = FALSE;
	uint64_t	zoned;
	int		needed_priv = -1;
	int		error;

	/* First get the existing dataset label. */
	error = dsl_prop_get(name, zfs_prop_to_name(ZFS_PROP_MLSLABEL),
	    1, sizeof (ds_hexsl), &ds_hexsl, NULL);
	if (error != 0)
		return (SET_ERROR(EPERM));

	if (strcasecmp(strval, ZFS_MLSLABEL_DEFAULT) == 0)
		new_default = TRUE;

	/* The label must be translatable */
	if (!new_default && (hexstr_to_label(strval, &new_sl) != 0))
		return (SET_ERROR(EINVAL));

	/*
	 * In a non-global zone, disallow attempts to set a label that
	 * doesn't match that of the zone; otherwise no other checks
	 * are needed.
	 */
	if (!INGLOBALZONE(curproc)) {
		if (new_default || !blequal(&new_sl, CR_SL(CRED())))
			return (SET_ERROR(EPERM));
		return (0);
	}

	/*
	 * For global-zone datasets (i.e., those whose zoned property is
	 * "off", verify that the specified new label is valid for the
	 * global zone.
	 */
	if (dsl_prop_get_integer(name,
	    zfs_prop_to_name(ZFS_PROP_ZONED), &zoned, NULL))
		return (SET_ERROR(EPERM));
	if (!zoned) {
		if (zfs_check_global_label(name, strval) != 0)
			return (SET_ERROR(EPERM));
	}

	/*
	 * If the existing dataset label is nondefault, check if the
	 * dataset is mounted (label cannot be changed while mounted).
	 * Get the zfsvfs; if there isn't one, then the dataset isn't
	 * mounted (or isn't a dataset, doesn't exist, ...).
	 */
	if (strcasecmp(ds_hexsl, ZFS_MLSLABEL_DEFAULT) != 0) {
		objset_t *os;
		static char *setsl_tag = "setsl_tag";

		/*
		 * Try to own the dataset; abort if there is any error,
		 * (e.g., already mounted, in use, or other error).
		 */
		error = dmu_objset_own(name, DMU_OST_ZFS, B_TRUE,
		    setsl_tag, &os);
		if (error != 0)
			return (SET_ERROR(EPERM));

		dmu_objset_disown(os, setsl_tag);

		if (new_default) {
			needed_priv = PRIV_FILE_DOWNGRADE_SL;
			goto out_check;
		}

		if (hexstr_to_label(strval, &new_sl) != 0)
			return (SET_ERROR(EPERM));

		if (blstrictdom(&ds_sl, &new_sl))
			needed_priv = PRIV_FILE_DOWNGRADE_SL;
		else if (blstrictdom(&new_sl, &ds_sl))
			needed_priv = PRIV_FILE_UPGRADE_SL;
	} else {
		/* dataset currently has a default label */
		if (!new_default)
			needed_priv = PRIV_FILE_UPGRADE_SL;
	}

out_check:
	if (needed_priv != -1)
		return (PRIV_POLICY(cr, needed_priv, B_FALSE, EPERM, NULL));
	return (0);
}

static int
zfs_secpolicy_setprop(const char *dsname, zfs_prop_t prop, nvpair_t *propval,
    cred_t *cr)
{
	char *strval;

	/*
	 * Check permissions for special properties.
	 */
	switch (prop) {
	case ZFS_PROP_ZONED:
		/*
		 * Disallow setting of 'zoned' from within a local zone.
		 */
		if (!INGLOBALZONE(curproc))
			return (SET_ERROR(EPERM));
		break;

	case ZFS_PROP_QUOTA:
	case ZFS_PROP_FILESYSTEM_LIMIT:
	case ZFS_PROP_SNAPSHOT_LIMIT:
		if (!INGLOBALZONE(curproc)) {
			uint64_t zoned;
			char setpoint[ZFS_MAX_DATASET_NAME_LEN];
			/*
			 * Unprivileged users are allowed to modify the
			 * limit on things *under* (ie. contained by)
			 * the thing they own.
			 */
			if (dsl_prop_get_integer(dsname, "zoned", &zoned,
			    setpoint))
				return (SET_ERROR(EPERM));
			if (!zoned || strlen(dsname) <= strlen(setpoint))
				return (SET_ERROR(EPERM));
		}
		break;

	case ZFS_PROP_MLSLABEL:
		if (!is_system_labeled())
			return (SET_ERROR(EPERM));

		if (nvpair_value_string(propval, &strval) == 0) {
			int err;

			err = zfs_set_slabel_policy(dsname, strval, CRED());
			if (err != 0)
				return (err);
		}
		break;
	}

	return (zfs_secpolicy_write_perms(dsname, zfs_prop_to_name(prop), cr));
}

/* ARGSUSED */
static int
zfs_secpolicy_set_fsacl(zfs_cmd_t *zc, nvlist_t *innvl, cred_t *cr)
{
	int error;

	error = zfs_dozonecheck(zc->zc_name, cr);
	if (error != 0)
		return (error);

	/*
	 * permission to set permissions will be evaluated later in
	 * dsl_deleg_can_allow()
	 */
	return (0);
}

/* ARGSUSED */
static int
zfs_secpolicy_rollback(zfs_cmd_t *zc, nvlist_t *innvl, cred_t *cr)
{
	return (zfs_secpolicy_write_perms(zc->zc_name,
	    ZFS_DELEG_PERM_ROLLBACK, cr));
}

/* ARGSUSED */
static int
zfs_secpolicy_send(zfs_cmd_t *zc, nvlist_t *innvl, cred_t *cr)
{
	dsl_pool_t *dp;
	dsl_dataset_t *ds;
	char *cp;
	int error;

	/*
	 * Generate the current snapshot name from the given objsetid, then
	 * use that name for the secpolicy/zone checks.
	 */
	cp = strchr(zc->zc_name, '@');
	if (cp == NULL)
		return (SET_ERROR(EINVAL));
	error = dsl_pool_hold(zc->zc_name, FTAG, &dp);
	if (error != 0)
		return (error);

	error = dsl_dataset_hold_obj(dp, zc->zc_sendobj, FTAG, &ds);
	if (error != 0) {
		dsl_pool_rele(dp, FTAG);
		return (error);
	}

	dsl_dataset_name(ds, zc->zc_name);

	error = zfs_secpolicy_write_perms_ds(zc->zc_name, ds,
	    ZFS_DELEG_PERM_SEND, cr);
	dsl_dataset_rele(ds, FTAG);
	dsl_pool_rele(dp, FTAG);

	return (error);
}

/* ARGSUSED */
static int
zfs_secpolicy_send_new(zfs_cmd_t *zc, nvlist_t *innvl, cred_t *cr)
{
	return (zfs_secpolicy_write_perms(zc->zc_name,
	    ZFS_DELEG_PERM_SEND, cr));
}

/* ARGSUSED */
static int
zfs_secpolicy_deleg_share(zfs_cmd_t *zc, nvlist_t *innvl, cred_t *cr)
{
	vnode_t *vp;
	int error;

	if ((error = lookupname(zc->zc_value, UIO_SYSSPACE,
	    NO_FOLLOW, NULL, &vp)) != 0)
		return (error);

	/* Now make sure mntpnt and dataset are ZFS */

	if (vp->v_vfsp->vfs_fstype != zfsfstype ||
	    (strcmp((char *)refstr_value(vp->v_vfsp->vfs_resource),
	    zc->zc_name) != 0)) {
		VN_RELE(vp);
		return (SET_ERROR(EPERM));
	}

	VN_RELE(vp);
	return (dsl_deleg_access(zc->zc_name,
	    ZFS_DELEG_PERM_SHARE, cr));
}

int
zfs_secpolicy_share(zfs_cmd_t *zc, nvlist_t *innvl, cred_t *cr)
{
	if (!INGLOBALZONE(curproc))
		return (SET_ERROR(EPERM));

	if (secpolicy_nfs(cr) == 0) {
		return (0);
	} else {
		return (zfs_secpolicy_deleg_share(zc, innvl, cr));
	}
}

int
zfs_secpolicy_smb_acl(zfs_cmd_t *zc, nvlist_t *innvl, cred_t *cr)
{
	if (!INGLOBALZONE(curproc))
		return (SET_ERROR(EPERM));

	if (secpolicy_smb(cr) == 0) {
		return (0);
	} else {
		return (zfs_secpolicy_deleg_share(zc, innvl, cr));
	}
}

static int
zfs_get_parent(const char *datasetname, char *parent, int parentsize)
{
	char *cp;

	/*
	 * Remove the @bla or /bla from the end of the name to get the parent.
	 */
	(void) strncpy(parent, datasetname, parentsize);
	cp = strrchr(parent, '@');
	if (cp != NULL) {
		cp[0] = '\0';
	} else {
		cp = strrchr(parent, '/');
		if (cp == NULL)
			return (SET_ERROR(ENOENT));
		cp[0] = '\0';
	}

	return (0);
}

int
zfs_secpolicy_destroy_perms(const char *name, cred_t *cr)
{
	int error;

	if ((error = zfs_secpolicy_write_perms(name,
	    ZFS_DELEG_PERM_MOUNT, cr)) != 0)
		return (error);

	return (zfs_secpolicy_write_perms(name, ZFS_DELEG_PERM_DESTROY, cr));
}

/* ARGSUSED */
static int
zfs_secpolicy_destroy(zfs_cmd_t *zc, nvlist_t *innvl, cred_t *cr)
{
	return (zfs_secpolicy_destroy_perms(zc->zc_name, cr));
}

/*
 * Destroying snapshots with delegated permissions requires
 * descendant mount and destroy permissions.
 */
/* ARGSUSED */
static int
zfs_secpolicy_destroy_snaps(zfs_cmd_t *zc, nvlist_t *innvl, cred_t *cr)
{
	nvlist_t *snaps;
	nvpair_t *pair, *nextpair;
	int error = 0;

	if (nvlist_lookup_nvlist(innvl, "snaps", &snaps) != 0)
		return (SET_ERROR(EINVAL));
	for (pair = nvlist_next_nvpair(snaps, NULL); pair != NULL;
	    pair = nextpair) {
		nextpair = nvlist_next_nvpair(snaps, pair);
		error = zfs_secpolicy_destroy_perms(nvpair_name(pair), cr);
		if (error == ENOENT) {
			/*
			 * Ignore any snapshots that don't exist (we consider
			 * them "already destroyed").  Remove the name from the
			 * nvl here in case the snapshot is created between
			 * now and when we try to destroy it (in which case
			 * we don't want to destroy it since we haven't
			 * checked for permission).
			 */
			fnvlist_remove_nvpair(snaps, pair);
			error = 0;
		}
		if (error != 0)
			break;
	}

	return (error);
}

int
zfs_secpolicy_rename_perms(const char *from, const char *to, cred_t *cr)
{
	char	parentname[ZFS_MAX_DATASET_NAME_LEN];
	int	error;

	if ((error = zfs_secpolicy_write_perms(from,
	    ZFS_DELEG_PERM_RENAME, cr)) != 0)
		return (error);

	if ((error = zfs_secpolicy_write_perms(from,
	    ZFS_DELEG_PERM_MOUNT, cr)) != 0)
		return (error);

	if ((error = zfs_get_parent(to, parentname,
	    sizeof (parentname))) != 0)
		return (error);

	if ((error = zfs_secpolicy_write_perms(parentname,
	    ZFS_DELEG_PERM_CREATE, cr)) != 0)
		return (error);

	if ((error = zfs_secpolicy_write_perms(parentname,
	    ZFS_DELEG_PERM_MOUNT, cr)) != 0)
		return (error);

	return (error);
}

/* ARGSUSED */
static int
zfs_secpolicy_rename(zfs_cmd_t *zc, nvlist_t *innvl, cred_t *cr)
{
	return (zfs_secpolicy_rename_perms(zc->zc_name, zc->zc_value, cr));
}

/* ARGSUSED */
static int
zfs_secpolicy_promote(zfs_cmd_t *zc, nvlist_t *innvl, cred_t *cr)
{
	dsl_pool_t *dp;
	dsl_dataset_t *clone;
	int error;

	error = zfs_secpolicy_write_perms(zc->zc_name,
	    ZFS_DELEG_PERM_PROMOTE, cr);
	if (error != 0)
		return (error);

	error = dsl_pool_hold(zc->zc_name, FTAG, &dp);
	if (error != 0)
		return (error);

	error = dsl_dataset_hold(dp, zc->zc_name, FTAG, &clone);

	if (error == 0) {
		char parentname[ZFS_MAX_DATASET_NAME_LEN];
		dsl_dataset_t *origin = NULL;
		dsl_dir_t *dd;
		dd = clone->ds_dir;

		error = dsl_dataset_hold_obj(dd->dd_pool,
		    dsl_dir_phys(dd)->dd_origin_obj, FTAG, &origin);
		if (error != 0) {
			dsl_dataset_rele(clone, FTAG);
			dsl_pool_rele(dp, FTAG);
			return (error);
		}

		error = zfs_secpolicy_write_perms_ds(zc->zc_name, clone,
		    ZFS_DELEG_PERM_MOUNT, cr);

		dsl_dataset_name(origin, parentname);
		if (error == 0) {
			error = zfs_secpolicy_write_perms_ds(parentname, origin,
			    ZFS_DELEG_PERM_PROMOTE, cr);
		}
		dsl_dataset_rele(clone, FTAG);
		dsl_dataset_rele(origin, FTAG);
	}
	dsl_pool_rele(dp, FTAG);
	return (error);
}

/* ARGSUSED */
static int
zfs_secpolicy_recv(zfs_cmd_t *zc, nvlist_t *innvl, cred_t *cr)
{
	int error;

	if ((error = zfs_secpolicy_write_perms(zc->zc_name,
	    ZFS_DELEG_PERM_RECEIVE, cr)) != 0)
		return (error);

	if ((error = zfs_secpolicy_write_perms(zc->zc_name,
	    ZFS_DELEG_PERM_MOUNT, cr)) != 0)
		return (error);

	return (zfs_secpolicy_write_perms(zc->zc_name,
	    ZFS_DELEG_PERM_CREATE, cr));
}

int
zfs_secpolicy_snapshot_perms(const char *name, cred_t *cr)
{
	return (zfs_secpolicy_write_perms(name,
	    ZFS_DELEG_PERM_SNAPSHOT, cr));
}

/*
 * Check for permission to create each snapshot in the nvlist.
 */
/* ARGSUSED */
static int
zfs_secpolicy_snapshot(zfs_cmd_t *zc, nvlist_t *innvl, cred_t *cr)
{
	nvlist_t *snaps;
	int error = 0;
	nvpair_t *pair;

	if (nvlist_lookup_nvlist(innvl, "snaps", &snaps) != 0)
		return (SET_ERROR(EINVAL));
	for (pair = nvlist_next_nvpair(snaps, NULL); pair != NULL;
	    pair = nvlist_next_nvpair(snaps, pair)) {
		char *name = nvpair_name(pair);
		char *atp = strchr(name, '@');

		if (atp == NULL) {
			error = SET_ERROR(EINVAL);
			break;
		}
		*atp = '\0';
		error = zfs_secpolicy_snapshot_perms(name, cr);
		*atp = '@';
		if (error != 0)
			break;
	}
	return (error);
}

/*
 * Check for permission to create each snapshot in the nvlist.
 */
/* ARGSUSED */
static int
zfs_secpolicy_bookmark(zfs_cmd_t *zc, nvlist_t *innvl, cred_t *cr)
{
	int error = 0;

	for (nvpair_t *pair = nvlist_next_nvpair(innvl, NULL);
	    pair != NULL; pair = nvlist_next_nvpair(innvl, pair)) {
		char *name = nvpair_name(pair);
		char *hashp = strchr(name, '#');

		if (hashp == NULL) {
			error = SET_ERROR(EINVAL);
			break;
		}
		*hashp = '\0';
		error = zfs_secpolicy_write_perms(name,
		    ZFS_DELEG_PERM_BOOKMARK, cr);
		*hashp = '#';
		if (error != 0)
			break;
	}
	return (error);
}

/* ARGSUSED */
static int
zfs_secpolicy_remap(zfs_cmd_t *zc, nvlist_t *innvl, cred_t *cr)
{
	return (zfs_secpolicy_write_perms(zc->zc_name,
	    ZFS_DELEG_PERM_REMAP, cr));
}

/* ARGSUSED */
static int
zfs_secpolicy_destroy_bookmarks(zfs_cmd_t *zc, nvlist_t *innvl, cred_t *cr)
{
	nvpair_t *pair, *nextpair;
	int error = 0;

	for (pair = nvlist_next_nvpair(innvl, NULL); pair != NULL;
	    pair = nextpair) {
		char *name = nvpair_name(pair);
		char *hashp = strchr(name, '#');
		nextpair = nvlist_next_nvpair(innvl, pair);

		if (hashp == NULL) {
			error = SET_ERROR(EINVAL);
			break;
		}

		*hashp = '\0';
		error = zfs_secpolicy_write_perms(name,
		    ZFS_DELEG_PERM_DESTROY, cr);
		*hashp = '#';
		if (error == ENOENT) {
			/*
			 * Ignore any filesystems that don't exist (we consider
			 * their bookmarks "already destroyed").  Remove
			 * the name from the nvl here in case the filesystem
			 * is created between now and when we try to destroy
			 * the bookmark (in which case we don't want to
			 * destroy it since we haven't checked for permission).
			 */
			fnvlist_remove_nvpair(innvl, pair);
			error = 0;
		}
		if (error != 0)
			break;
	}

	return (error);
}

/* ARGSUSED */
static int
zfs_secpolicy_log_history(zfs_cmd_t *zc, nvlist_t *innvl, cred_t *cr)
{
	/*
	 * Even root must have a proper TSD so that we know what pool
	 * to log to.
	 */
	if (tsd_get(zfs_allow_log_key) == NULL)
		return (SET_ERROR(EPERM));
	return (0);
}

static int
zfs_secpolicy_create_clone(zfs_cmd_t *zc, nvlist_t *innvl, cred_t *cr)
{
	char	parentname[ZFS_MAX_DATASET_NAME_LEN];
	int	error;
	char	*origin;

	if ((error = zfs_get_parent(zc->zc_name, parentname,
	    sizeof (parentname))) != 0)
		return (error);

	if (nvlist_lookup_string(innvl, "origin", &origin) == 0 &&
	    (error = zfs_secpolicy_write_perms(origin,
	    ZFS_DELEG_PERM_CLONE, cr)) != 0)
		return (error);

	if ((error = zfs_secpolicy_write_perms(parentname,
	    ZFS_DELEG_PERM_CREATE, cr)) != 0)
		return (error);

	return (zfs_secpolicy_write_perms(parentname,
	    ZFS_DELEG_PERM_MOUNT, cr));
}

/*
 * Policy for pool operations - create/destroy pools, add vdevs, etc.  Requires
 * SYS_CONFIG privilege, which is not available in a local zone.
 */
/* ARGSUSED */
static int
zfs_secpolicy_config(zfs_cmd_t *zc, nvlist_t *innvl, cred_t *cr)
{
	if (secpolicy_sys_config(cr, B_FALSE) != 0)
		return (SET_ERROR(EPERM));

	return (0);
}

/*
 * Policy for object to name lookups.
 */
/* ARGSUSED */
static int
zfs_secpolicy_diff(zfs_cmd_t *zc, nvlist_t *innvl, cred_t *cr)
{
	int error;

	if ((error = secpolicy_sys_config(cr, B_FALSE)) == 0)
		return (0);

	error = zfs_secpolicy_write_perms(zc->zc_name, ZFS_DELEG_PERM_DIFF, cr);
	return (error);
}

/*
 * Policy for fault injection.  Requires all privileges.
 */
/* ARGSUSED */
static int
zfs_secpolicy_inject(zfs_cmd_t *zc, nvlist_t *innvl, cred_t *cr)
{
	return (secpolicy_zinject(cr));
}

/* ARGSUSED */
static int
zfs_secpolicy_inherit_prop(zfs_cmd_t *zc, nvlist_t *innvl, cred_t *cr)
{
	zfs_prop_t prop = zfs_name_to_prop(zc->zc_value);

	if (prop == ZPROP_INVAL) {
		if (!zfs_prop_user(zc->zc_value))
			return (SET_ERROR(EINVAL));
		return (zfs_secpolicy_write_perms(zc->zc_name,
		    ZFS_DELEG_PERM_USERPROP, cr));
	} else {
		return (zfs_secpolicy_setprop(zc->zc_name, prop,
		    NULL, cr));
	}
}

static int
zfs_secpolicy_userspace_one(zfs_cmd_t *zc, nvlist_t *innvl, cred_t *cr)
{
	int err = zfs_secpolicy_read(zc, innvl, cr);
	if (err)
		return (err);

	if (zc->zc_objset_type >= ZFS_NUM_USERQUOTA_PROPS)
		return (SET_ERROR(EINVAL));

	if (zc->zc_value[0] == 0) {
		/*
		 * They are asking about a posix uid/gid.  If it's
		 * themself, allow it.
		 */
		if (zc->zc_objset_type == ZFS_PROP_USERUSED ||
		    zc->zc_objset_type == ZFS_PROP_USERQUOTA) {
			if (zc->zc_guid == crgetuid(cr))
				return (0);
		} else {
			if (groupmember(zc->zc_guid, cr))
				return (0);
		}
	}

	return (zfs_secpolicy_write_perms(zc->zc_name,
	    userquota_perms[zc->zc_objset_type], cr));
}

static int
zfs_secpolicy_userspace_many(zfs_cmd_t *zc, nvlist_t *innvl, cred_t *cr)
{
	int err = zfs_secpolicy_read(zc, innvl, cr);
	if (err)
		return (err);

	if (zc->zc_objset_type >= ZFS_NUM_USERQUOTA_PROPS)
		return (SET_ERROR(EINVAL));

	return (zfs_secpolicy_write_perms(zc->zc_name,
	    userquota_perms[zc->zc_objset_type], cr));
}

/* ARGSUSED */
static int
zfs_secpolicy_userspace_upgrade(zfs_cmd_t *zc, nvlist_t *innvl, cred_t *cr)
{
	return (zfs_secpolicy_setprop(zc->zc_name, ZFS_PROP_VERSION,
	    NULL, cr));
}

/* ARGSUSED */
static int
zfs_secpolicy_hold(zfs_cmd_t *zc, nvlist_t *innvl, cred_t *cr)
{
	nvpair_t *pair;
	nvlist_t *holds;
	int error;

	error = nvlist_lookup_nvlist(innvl, "holds", &holds);
	if (error != 0)
		return (SET_ERROR(EINVAL));

	for (pair = nvlist_next_nvpair(holds, NULL); pair != NULL;
	    pair = nvlist_next_nvpair(holds, pair)) {
		char fsname[ZFS_MAX_DATASET_NAME_LEN];
		error = dmu_fsname(nvpair_name(pair), fsname);
		if (error != 0)
			return (error);
		error = zfs_secpolicy_write_perms(fsname,
		    ZFS_DELEG_PERM_HOLD, cr);
		if (error != 0)
			return (error);
	}
	return (0);
}

/* ARGSUSED */
static int
zfs_secpolicy_release(zfs_cmd_t *zc, nvlist_t *innvl, cred_t *cr)
{
	nvpair_t *pair;
	int error;

	for (pair = nvlist_next_nvpair(innvl, NULL); pair != NULL;
	    pair = nvlist_next_nvpair(innvl, pair)) {
		char fsname[ZFS_MAX_DATASET_NAME_LEN];
		error = dmu_fsname(nvpair_name(pair), fsname);
		if (error != 0)
			return (error);
		error = zfs_secpolicy_write_perms(fsname,
		    ZFS_DELEG_PERM_RELEASE, cr);
		if (error != 0)
			return (error);
	}
	return (0);
}

/*
 * Policy for allowing temporary snapshots to be taken or released
 */
static int
zfs_secpolicy_tmp_snapshot(zfs_cmd_t *zc, nvlist_t *innvl, cred_t *cr)
{
	/*
	 * A temporary snapshot is the same as a snapshot,
	 * hold, destroy and release all rolled into one.
	 * Delegated diff alone is sufficient that we allow this.
	 */
	int error;

	if ((error = zfs_secpolicy_write_perms(zc->zc_name,
	    ZFS_DELEG_PERM_DIFF, cr)) == 0)
		return (0);

	error = zfs_secpolicy_snapshot_perms(zc->zc_name, cr);
	if (error == 0)
		error = zfs_secpolicy_hold(zc, innvl, cr);
	if (error == 0)
		error = zfs_secpolicy_release(zc, innvl, cr);
	if (error == 0)
		error = zfs_secpolicy_destroy(zc, innvl, cr);
	return (error);
}

/*
 * Returns the nvlist as specified by the user in the zfs_cmd_t.
 */
static int
get_nvlist(uint64_t nvl, uint64_t size, int iflag, nvlist_t **nvp)
{
	char *packed;
	int error;
	nvlist_t *list = NULL;

	/*
	 * Read in and unpack the user-supplied nvlist.
	 */
	if (size == 0)
		return (SET_ERROR(EINVAL));

	packed = kmem_alloc(size, KM_SLEEP);

	if ((error = ddi_copyin((void *)(uintptr_t)nvl, packed, size,
	    iflag)) != 0) {
		kmem_free(packed, size);
		return (SET_ERROR(EFAULT));
	}

	if ((error = nvlist_unpack(packed, size, &list, 0)) != 0) {
		kmem_free(packed, size);
		return (error);
	}

	kmem_free(packed, size);

	*nvp = list;
	return (0);
}

/*
 * Reduce the size of this nvlist until it can be serialized in 'max' bytes.
 * Entries will be removed from the end of the nvlist, and one int32 entry
 * named "N_MORE_ERRORS" will be added indicating how many entries were
 * removed.
 */
static int
nvlist_smush(nvlist_t *errors, size_t max)
{
	size_t size;

	size = fnvlist_size(errors);

	if (size > max) {
		nvpair_t *more_errors;
		int n = 0;

		if (max < 1024)
			return (SET_ERROR(ENOMEM));

		fnvlist_add_int32(errors, ZPROP_N_MORE_ERRORS, 0);
		more_errors = nvlist_prev_nvpair(errors, NULL);

		do {
			nvpair_t *pair = nvlist_prev_nvpair(errors,
			    more_errors);
			fnvlist_remove_nvpair(errors, pair);
			n++;
			size = fnvlist_size(errors);
		} while (size > max);

		fnvlist_remove_nvpair(errors, more_errors);
		fnvlist_add_int32(errors, ZPROP_N_MORE_ERRORS, n);
		ASSERT3U(fnvlist_size(errors), <=, max);
	}

	return (0);
}

static int
put_nvlist(zfs_cmd_t *zc, nvlist_t *nvl)
{
	char *packed = NULL;
	int error = 0;
	size_t size;

	size = fnvlist_size(nvl);

	if (size > zc->zc_nvlist_dst_size) {
		error = SET_ERROR(ENOMEM);
	} else {
		packed = fnvlist_pack(nvl, &size);
		if (ddi_copyout(packed, (void *)(uintptr_t)zc->zc_nvlist_dst,
		    size, zc->zc_iflags) != 0)
			error = SET_ERROR(EFAULT);
		fnvlist_pack_free(packed, size);
	}

	zc->zc_nvlist_dst_size = size;
	zc->zc_nvlist_dst_filled = B_TRUE;
	return (error);
}

int
getzfsvfs_impl(objset_t *os, zfsvfs_t **zfvp)
{
	int error = 0;
	if (dmu_objset_type(os) != DMU_OST_ZFS) {
		return (SET_ERROR(EINVAL));
	}

	mutex_enter(&os->os_user_ptr_lock);
	*zfvp = dmu_objset_get_user(os);
	if (*zfvp) {
		VFS_HOLD((*zfvp)->z_vfs);
	} else {
		error = SET_ERROR(ESRCH);
	}
	mutex_exit(&os->os_user_ptr_lock);
	return (error);
}

static int
getzfsvfs(const char *dsname, zfsvfs_t **zfvp)
{
	objset_t *os;
	int error;

	error = dmu_objset_hold(dsname, FTAG, &os);
	if (error != 0)
		return (error);

	error = getzfsvfs_impl(os, zfvp);
	dmu_objset_rele(os, FTAG);
	return (error);
}

/*
 * Find a zfsvfs_t for a mounted filesystem, or create our own, in which
 * case its z_vfs will be NULL, and it will be opened as the owner.
 * If 'writer' is set, the z_teardown_lock will be held for RW_WRITER,
 * which prevents all vnode ops from running.
 */
static int
zfsvfs_hold(const char *name, void *tag, zfsvfs_t **zfvp, boolean_t writer)
{
	int error = 0;

	if (getzfsvfs(name, zfvp) != 0)
		error = zfsvfs_create(name, zfvp);
	if (error == 0) {
		rrm_enter(&(*zfvp)->z_teardown_lock, (writer) ? RW_WRITER :
		    RW_READER, tag);
		if ((*zfvp)->z_unmounted) {
			/*
			 * XXX we could probably try again, since the unmounting
			 * thread should be just about to disassociate the
			 * objset from the zfsvfs.
			 */
			rrm_exit(&(*zfvp)->z_teardown_lock, tag);
			return (SET_ERROR(EBUSY));
		}
	}
	return (error);
}

static void
zfsvfs_rele(zfsvfs_t *zfsvfs, void *tag)
{
	rrm_exit(&zfsvfs->z_teardown_lock, tag);

	if (zfsvfs->z_vfs) {
		VFS_RELE(zfsvfs->z_vfs);
	} else {
		dmu_objset_disown(zfsvfs->z_os, zfsvfs);
		zfsvfs_free(zfsvfs);
	}
}

static int
zfs_ioc_pool_create(zfs_cmd_t *zc)
{
	int error;
	nvlist_t *config, *props = NULL;
	nvlist_t *rootprops = NULL;
	nvlist_t *zplprops = NULL;

	if (error = get_nvlist(zc->zc_nvlist_conf, zc->zc_nvlist_conf_size,
	    zc->zc_iflags, &config))
		return (error);

	if (zc->zc_nvlist_src_size != 0 && (error =
	    get_nvlist(zc->zc_nvlist_src, zc->zc_nvlist_src_size,
	    zc->zc_iflags, &props))) {
		nvlist_free(config);
		return (error);
	}

	if (props) {
		nvlist_t *nvl = NULL;
		uint64_t version = SPA_VERSION;

		(void) nvlist_lookup_uint64(props,
		    zpool_prop_to_name(ZPOOL_PROP_VERSION), &version);
		if (!SPA_VERSION_IS_SUPPORTED(version)) {
			error = SET_ERROR(EINVAL);
			goto pool_props_bad;
		}
		(void) nvlist_lookup_nvlist(props, ZPOOL_ROOTFS_PROPS, &nvl);
		if (nvl) {
			error = nvlist_dup(nvl, &rootprops, KM_SLEEP);
			if (error != 0) {
				nvlist_free(config);
				nvlist_free(props);
				return (error);
			}
			(void) nvlist_remove_all(props, ZPOOL_ROOTFS_PROPS);
		}
		VERIFY(nvlist_alloc(&zplprops, NV_UNIQUE_NAME, KM_SLEEP) == 0);
		error = zfs_fill_zplprops_root(version, rootprops,
		    zplprops, NULL);
		if (error != 0)
			goto pool_props_bad;
	}

	error = spa_create(zc->zc_name, config, props, zplprops);

	/*
	 * Set the remaining root properties
	 */
	if (!error && (error = zfs_set_prop_nvlist(zc->zc_name,
	    ZPROP_SRC_LOCAL, rootprops, NULL)) != 0)
		(void) spa_destroy(zc->zc_name);

pool_props_bad:
	nvlist_free(rootprops);
	nvlist_free(zplprops);
	nvlist_free(config);
	nvlist_free(props);

	return (error);
}

static int
zfs_ioc_pool_destroy(zfs_cmd_t *zc)
{
	int error;
	zfs_log_history(zc);
	error = spa_destroy(zc->zc_name);
	if (error == 0)
		zvol_remove_minors(zc->zc_name);
	return (error);
}

static int
zfs_ioc_pool_import(zfs_cmd_t *zc)
{
	nvlist_t *config, *props = NULL;
	uint64_t guid;
	int error;

	if ((error = get_nvlist(zc->zc_nvlist_conf, zc->zc_nvlist_conf_size,
	    zc->zc_iflags, &config)) != 0)
		return (error);

	if (zc->zc_nvlist_src_size != 0 && (error =
	    get_nvlist(zc->zc_nvlist_src, zc->zc_nvlist_src_size,
	    zc->zc_iflags, &props))) {
		nvlist_free(config);
		return (error);
	}

	if (nvlist_lookup_uint64(config, ZPOOL_CONFIG_POOL_GUID, &guid) != 0 ||
	    guid != zc->zc_guid)
		error = SET_ERROR(EINVAL);
	else
		error = spa_import(zc->zc_name, config, props, zc->zc_cookie);

	if (zc->zc_nvlist_dst != 0) {
		int err;

		if ((err = put_nvlist(zc, config)) != 0)
			error = err;
	}

	nvlist_free(config);

	nvlist_free(props);

	return (error);
}

static int
zfs_ioc_pool_export(zfs_cmd_t *zc)
{
	int error;
	boolean_t force = (boolean_t)zc->zc_cookie;
	boolean_t hardforce = (boolean_t)zc->zc_guid;

	zfs_log_history(zc);
	error = spa_export(zc->zc_name, NULL, force, hardforce);
	if (error == 0)
		zvol_remove_minors(zc->zc_name);
	return (error);
}

static int
zfs_ioc_pool_configs(zfs_cmd_t *zc)
{
	nvlist_t *configs;
	int error;

	if ((configs = spa_all_configs(&zc->zc_cookie)) == NULL)
		return (SET_ERROR(EEXIST));

	error = put_nvlist(zc, configs);

	nvlist_free(configs);

	return (error);
}

/*
 * inputs:
 * zc_name		name of the pool
 *
 * outputs:
 * zc_cookie		real errno
 * zc_nvlist_dst	config nvlist
 * zc_nvlist_dst_size	size of config nvlist
 */
static int
zfs_ioc_pool_stats(zfs_cmd_t *zc)
{
	nvlist_t *config;
	int error;
	int ret = 0;

	error = spa_get_stats(zc->zc_name, &config, zc->zc_value,
	    sizeof (zc->zc_value));

	if (config != NULL) {
		ret = put_nvlist(zc, config);
		nvlist_free(config);

		/*
		 * The config may be present even if 'error' is non-zero.
		 * In this case we return success, and preserve the real errno
		 * in 'zc_cookie'.
		 */
		zc->zc_cookie = error;
	} else {
		ret = error;
	}

	return (ret);
}

/*
 * Try to import the given pool, returning pool stats as appropriate so that
 * user land knows which devices are available and overall pool health.
 */
static int
zfs_ioc_pool_tryimport(zfs_cmd_t *zc)
{
	nvlist_t *tryconfig, *config;
	int error;

	if ((error = get_nvlist(zc->zc_nvlist_conf, zc->zc_nvlist_conf_size,
	    zc->zc_iflags, &tryconfig)) != 0)
		return (error);

	config = spa_tryimport(tryconfig);

	nvlist_free(tryconfig);

	if (config == NULL)
		return (SET_ERROR(EINVAL));

	error = put_nvlist(zc, config);
	nvlist_free(config);

	return (error);
}

/*
 * inputs:
 * zc_name              name of the pool
 * zc_cookie            scan func (pool_scan_func_t)
 */
static int
zfs_ioc_pool_scan(zfs_cmd_t *zc)
{
	spa_t *spa;
	int error;

	if ((error = spa_open(zc->zc_name, &spa, FTAG)) != 0)
		return (error);

	if (zc->zc_cookie == POOL_SCAN_NONE)
		error = spa_scan_stop(spa);
	else
		error = spa_scan(spa, zc->zc_cookie);

	spa_close(spa, FTAG);

	return (error);
}

static int
zfs_ioc_pool_freeze(zfs_cmd_t *zc)
{
	spa_t *spa;
	int error;

	error = spa_open(zc->zc_name, &spa, FTAG);
	if (error == 0) {
		spa_freeze(spa);
		spa_close(spa, FTAG);
	}
	return (error);
}

static int
zfs_ioc_pool_upgrade(zfs_cmd_t *zc)
{
	spa_t *spa;
	int error;

	if ((error = spa_open(zc->zc_name, &spa, FTAG)) != 0)
		return (error);

	if (zc->zc_cookie < spa_version(spa) ||
	    !SPA_VERSION_IS_SUPPORTED(zc->zc_cookie)) {
		spa_close(spa, FTAG);
		return (SET_ERROR(EINVAL));
	}

	spa_upgrade(spa, zc->zc_cookie);
	spa_close(spa, FTAG);

	return (error);
}

static int
zfs_ioc_pool_get_history(zfs_cmd_t *zc)
{
	spa_t *spa;
	char *hist_buf;
	uint64_t size;
	int error;

	if ((size = zc->zc_history_len) == 0)
		return (SET_ERROR(EINVAL));

	if ((error = spa_open(zc->zc_name, &spa, FTAG)) != 0)
		return (error);

	if (spa_version(spa) < SPA_VERSION_ZPOOL_HISTORY) {
		spa_close(spa, FTAG);
		return (SET_ERROR(ENOTSUP));
	}

	hist_buf = kmem_alloc(size, KM_SLEEP);
	if ((error = spa_history_get(spa, &zc->zc_history_offset,
	    &zc->zc_history_len, hist_buf)) == 0) {
		error = ddi_copyout(hist_buf,
		    (void *)(uintptr_t)zc->zc_history,
		    zc->zc_history_len, zc->zc_iflags);
	}

	spa_close(spa, FTAG);
	kmem_free(hist_buf, size);
	return (error);
}

static int
zfs_ioc_pool_reguid(zfs_cmd_t *zc)
{
	spa_t *spa;
	int error;

	error = spa_open(zc->zc_name, &spa, FTAG);
	if (error == 0) {
		error = spa_change_guid(spa);
		spa_close(spa, FTAG);
	}
	return (error);
}

static int
zfs_ioc_dsobj_to_dsname(zfs_cmd_t *zc)
{
	return (dsl_dsobj_to_dsname(zc->zc_name, zc->zc_obj, zc->zc_value));
}

/*
 * inputs:
 * zc_name		name of filesystem
 * zc_obj		object to find
 *
 * outputs:
 * zc_value		name of object
 */
static int
zfs_ioc_obj_to_path(zfs_cmd_t *zc)
{
	objset_t *os;
	int error;

	/* XXX reading from objset not owned */
	if ((error = dmu_objset_hold(zc->zc_name, FTAG, &os)) != 0)
		return (error);
	if (dmu_objset_type(os) != DMU_OST_ZFS) {
		dmu_objset_rele(os, FTAG);
		return (SET_ERROR(EINVAL));
	}
	error = zfs_obj_to_path(os, zc->zc_obj, zc->zc_value,
	    sizeof (zc->zc_value));
	dmu_objset_rele(os, FTAG);

	return (error);
}

/*
 * inputs:
 * zc_name		name of filesystem
 * zc_obj		object to find
 *
 * outputs:
 * zc_stat		stats on object
 * zc_value		path to object
 */
static int
zfs_ioc_obj_to_stats(zfs_cmd_t *zc)
{
	objset_t *os;
	int error;

	/* XXX reading from objset not owned */
	if ((error = dmu_objset_hold(zc->zc_name, FTAG, &os)) != 0)
		return (error);
	if (dmu_objset_type(os) != DMU_OST_ZFS) {
		dmu_objset_rele(os, FTAG);
		return (SET_ERROR(EINVAL));
	}
	error = zfs_obj_to_stats(os, zc->zc_obj, &zc->zc_stat, zc->zc_value,
	    sizeof (zc->zc_value));
	dmu_objset_rele(os, FTAG);

	return (error);
}

static int
zfs_ioc_vdev_add(zfs_cmd_t *zc)
{
	spa_t *spa;
	int error;
	nvlist_t *config, **l2cache, **spares;
	uint_t nl2cache = 0, nspares = 0;

	error = spa_open(zc->zc_name, &spa, FTAG);
	if (error != 0)
		return (error);

	error = get_nvlist(zc->zc_nvlist_conf, zc->zc_nvlist_conf_size,
	    zc->zc_iflags, &config);
	(void) nvlist_lookup_nvlist_array(config, ZPOOL_CONFIG_L2CACHE,
	    &l2cache, &nl2cache);

	(void) nvlist_lookup_nvlist_array(config, ZPOOL_CONFIG_SPARES,
	    &spares, &nspares);

	/*
	 * A root pool with concatenated devices is not supported.
	 * Thus, can not add a device to a root pool.
	 *
	 * Intent log device can not be added to a rootpool because
	 * during mountroot, zil is replayed, a seperated log device
	 * can not be accessed during the mountroot time.
	 *
	 * l2cache and spare devices are ok to be added to a rootpool.
	 */
	if (spa_bootfs(spa) != 0 && nl2cache == 0 && nspares == 0) {
		nvlist_free(config);
		spa_close(spa, FTAG);
		return (SET_ERROR(EDOM));
	}

	if (error == 0) {
		error = spa_vdev_add(spa, config);
		nvlist_free(config);
	}
	spa_close(spa, FTAG);
	return (error);
}

/*
 * inputs:
 * zc_name		name of the pool
 * zc_guid		guid of vdev to remove
 * zc_cookie		cancel removal
 */
static int
zfs_ioc_vdev_remove(zfs_cmd_t *zc)
{
	spa_t *spa;
	int error;

	error = spa_open(zc->zc_name, &spa, FTAG);
	if (error != 0)
		return (error);
	if (zc->zc_cookie != 0) {
		error = spa_vdev_remove_cancel(spa);
	} else {
		error = spa_vdev_remove(spa, zc->zc_guid, B_FALSE);
	}
	spa_close(spa, FTAG);
	return (error);
}

static int
zfs_ioc_vdev_set_state(zfs_cmd_t *zc)
{
	spa_t *spa;
	int error;
	vdev_state_t newstate = VDEV_STATE_UNKNOWN;

	if ((error = spa_open(zc->zc_name, &spa, FTAG)) != 0)
		return (error);
	switch (zc->zc_cookie) {
	case VDEV_STATE_ONLINE:
		error = vdev_online(spa, zc->zc_guid, zc->zc_obj, &newstate);
		break;

	case VDEV_STATE_OFFLINE:
		error = vdev_offline(spa, zc->zc_guid, zc->zc_obj);
		break;

	case VDEV_STATE_FAULTED:
		if (zc->zc_obj != VDEV_AUX_ERR_EXCEEDED &&
		    zc->zc_obj != VDEV_AUX_EXTERNAL)
			zc->zc_obj = VDEV_AUX_ERR_EXCEEDED;

		error = vdev_fault(spa, zc->zc_guid, zc->zc_obj);
		break;

	case VDEV_STATE_DEGRADED:
		if (zc->zc_obj != VDEV_AUX_ERR_EXCEEDED &&
		    zc->zc_obj != VDEV_AUX_EXTERNAL)
			zc->zc_obj = VDEV_AUX_ERR_EXCEEDED;

		error = vdev_degrade(spa, zc->zc_guid, zc->zc_obj);
		break;

	default:
		error = SET_ERROR(EINVAL);
	}
	zc->zc_cookie = newstate;
	spa_close(spa, FTAG);
	return (error);
}

static int
zfs_ioc_vdev_attach(zfs_cmd_t *zc)
{
	spa_t *spa;
	int replacing = zc->zc_cookie;
	nvlist_t *config;
	int error;

	if ((error = spa_open(zc->zc_name, &spa, FTAG)) != 0)
		return (error);

	if ((error = get_nvlist(zc->zc_nvlist_conf, zc->zc_nvlist_conf_size,
	    zc->zc_iflags, &config)) == 0) {
		error = spa_vdev_attach(spa, zc->zc_guid, config, replacing);
		nvlist_free(config);
	}

	spa_close(spa, FTAG);
	return (error);
}

static int
zfs_ioc_vdev_detach(zfs_cmd_t *zc)
{
	spa_t *spa;
	int error;

	if ((error = spa_open(zc->zc_name, &spa, FTAG)) != 0)
		return (error);

	error = spa_vdev_detach(spa, zc->zc_guid, 0, B_FALSE);

	spa_close(spa, FTAG);
	return (error);
}

static int
zfs_ioc_vdev_split(zfs_cmd_t *zc)
{
	spa_t *spa;
	nvlist_t *config, *props = NULL;
	int error;
	boolean_t exp = !!(zc->zc_cookie & ZPOOL_EXPORT_AFTER_SPLIT);

	if ((error = spa_open(zc->zc_name, &spa, FTAG)) != 0)
		return (error);

	if (error = get_nvlist(zc->zc_nvlist_conf, zc->zc_nvlist_conf_size,
	    zc->zc_iflags, &config)) {
		spa_close(spa, FTAG);
		return (error);
	}

	if (zc->zc_nvlist_src_size != 0 && (error =
	    get_nvlist(zc->zc_nvlist_src, zc->zc_nvlist_src_size,
	    zc->zc_iflags, &props))) {
		spa_close(spa, FTAG);
		nvlist_free(config);
		return (error);
	}

	error = spa_vdev_split_mirror(spa, zc->zc_string, config, props, exp);

	spa_close(spa, FTAG);

	nvlist_free(config);
	nvlist_free(props);

	return (error);
}

static int
zfs_ioc_vdev_setpath(zfs_cmd_t *zc)
{
	spa_t *spa;
	char *path = zc->zc_value;
	uint64_t guid = zc->zc_guid;
	int error;

	error = spa_open(zc->zc_name, &spa, FTAG);
	if (error != 0)
		return (error);

	error = spa_vdev_setpath(spa, guid, path);
	spa_close(spa, FTAG);
	return (error);
}

static int
zfs_ioc_vdev_setfru(zfs_cmd_t *zc)
{
	spa_t *spa;
	char *fru = zc->zc_value;
	uint64_t guid = zc->zc_guid;
	int error;

	error = spa_open(zc->zc_name, &spa, FTAG);
	if (error != 0)
		return (error);

	error = spa_vdev_setfru(spa, guid, fru);
	spa_close(spa, FTAG);
	return (error);
}

static int
zfs_ioc_objset_stats_impl(zfs_cmd_t *zc, objset_t *os)
{
	int error = 0;
	nvlist_t *nv;

	dmu_objset_fast_stat(os, &zc->zc_objset_stats);

	if (zc->zc_nvlist_dst != 0 &&
	    (error = dsl_prop_get_all(os, &nv)) == 0) {
		dmu_objset_stats(os, nv);
		/*
		 * NB: zvol_get_stats() will read the objset contents,
		 * which we aren't supposed to do with a
		 * DS_MODE_USER hold, because it could be
		 * inconsistent.  So this is a bit of a workaround...
		 * XXX reading with out owning
		 */
		if (!zc->zc_objset_stats.dds_inconsistent &&
		    dmu_objset_type(os) == DMU_OST_ZVOL) {
			error = zvol_get_stats(os, nv);
			if (error == EIO)
				return (error);
			VERIFY0(error);
		}
		error = put_nvlist(zc, nv);
		nvlist_free(nv);
	}

	return (error);
}

/*
 * inputs:
 * zc_name		name of filesystem
 * zc_nvlist_dst_size	size of buffer for property nvlist
 *
 * outputs:
 * zc_objset_stats	stats
 * zc_nvlist_dst	property nvlist
 * zc_nvlist_dst_size	size of property nvlist
 */
static int
zfs_ioc_objset_stats(zfs_cmd_t *zc)
{
	objset_t *os;
	int error;

	error = dmu_objset_hold(zc->zc_name, FTAG, &os);
	if (error == 0) {
		error = zfs_ioc_objset_stats_impl(zc, os);
		dmu_objset_rele(os, FTAG);
	}

	return (error);
}

/*
 * inputs:
 * zc_name		name of filesystem
 * zc_nvlist_dst_size	size of buffer for property nvlist
 *
 * outputs:
 * zc_nvlist_dst	received property nvlist
 * zc_nvlist_dst_size	size of received property nvlist
 *
 * Gets received properties (distinct from local properties on or after
 * SPA_VERSION_RECVD_PROPS) for callers who want to differentiate received from
 * local property values.
 */
static int
zfs_ioc_objset_recvd_props(zfs_cmd_t *zc)
{
	int error = 0;
	nvlist_t *nv;

	/*
	 * Without this check, we would return local property values if the
	 * caller has not already received properties on or after
	 * SPA_VERSION_RECVD_PROPS.
	 */
	if (!dsl_prop_get_hasrecvd(zc->zc_name))
		return (SET_ERROR(ENOTSUP));

	if (zc->zc_nvlist_dst != 0 &&
	    (error = dsl_prop_get_received(zc->zc_name, &nv)) == 0) {
		error = put_nvlist(zc, nv);
		nvlist_free(nv);
	}

	return (error);
}

static int
nvl_add_zplprop(objset_t *os, nvlist_t *props, zfs_prop_t prop)
{
	uint64_t value;
	int error;

	/*
	 * zfs_get_zplprop() will either find a value or give us
	 * the default value (if there is one).
	 */
	if ((error = zfs_get_zplprop(os, prop, &value)) != 0)
		return (error);
	VERIFY(nvlist_add_uint64(props, zfs_prop_to_name(prop), value) == 0);
	return (0);
}

/*
 * inputs:
 * zc_name		name of filesystem
 * zc_nvlist_dst_size	size of buffer for zpl property nvlist
 *
 * outputs:
 * zc_nvlist_dst	zpl property nvlist
 * zc_nvlist_dst_size	size of zpl property nvlist
 */
static int
zfs_ioc_objset_zplprops(zfs_cmd_t *zc)
{
	objset_t *os;
	int err;

	/* XXX reading without owning */
	if (err = dmu_objset_hold(zc->zc_name, FTAG, &os))
		return (err);

	dmu_objset_fast_stat(os, &zc->zc_objset_stats);

	/*
	 * NB: nvl_add_zplprop() will read the objset contents,
	 * which we aren't supposed to do with a DS_MODE_USER
	 * hold, because it could be inconsistent.
	 */
	if (zc->zc_nvlist_dst != NULL &&
	    !zc->zc_objset_stats.dds_inconsistent &&
	    dmu_objset_type(os) == DMU_OST_ZFS) {
		nvlist_t *nv;

		VERIFY(nvlist_alloc(&nv, NV_UNIQUE_NAME, KM_SLEEP) == 0);
		if ((err = nvl_add_zplprop(os, nv, ZFS_PROP_VERSION)) == 0 &&
		    (err = nvl_add_zplprop(os, nv, ZFS_PROP_NORMALIZE)) == 0 &&
		    (err = nvl_add_zplprop(os, nv, ZFS_PROP_UTF8ONLY)) == 0 &&
		    (err = nvl_add_zplprop(os, nv, ZFS_PROP_CASE)) == 0)
			err = put_nvlist(zc, nv);
		nvlist_free(nv);
	} else {
		err = SET_ERROR(ENOENT);
	}
	dmu_objset_rele(os, FTAG);
	return (err);
}

static boolean_t
dataset_name_hidden(const char *name)
{
	/*
	 * Skip over datasets that are not visible in this zone,
	 * internal datasets (which have a $ in their name), and
	 * temporary datasets (which have a % in their name).
	 */
	if (strchr(name, '$') != NULL)
		return (B_TRUE);
	if (strchr(name, '%') != NULL)
		return (B_TRUE);
	if (!INGLOBALZONE(curproc) && !zone_dataset_visible(name, NULL))
		return (B_TRUE);
	return (B_FALSE);
}

/*
 * inputs:
 * zc_name		name of filesystem
 * zc_cookie		zap cursor
 * zc_nvlist_dst_size	size of buffer for property nvlist
 *
 * outputs:
 * zc_name		name of next filesystem
 * zc_cookie		zap cursor
 * zc_objset_stats	stats
 * zc_nvlist_dst	property nvlist
 * zc_nvlist_dst_size	size of property nvlist
 */
static int
zfs_ioc_dataset_list_next(zfs_cmd_t *zc)
{
	objset_t *os;
	int error;
	char *p;
	size_t orig_len = strlen(zc->zc_name);

top:
	if (error = dmu_objset_hold(zc->zc_name, FTAG, &os)) {
		if (error == ENOENT)
			error = SET_ERROR(ESRCH);
		return (error);
	}

	p = strrchr(zc->zc_name, '/');
	if (p == NULL || p[1] != '\0')
		(void) strlcat(zc->zc_name, "/", sizeof (zc->zc_name));
	p = zc->zc_name + strlen(zc->zc_name);

	do {
		error = dmu_dir_list_next(os,
		    sizeof (zc->zc_name) - (p - zc->zc_name), p,
		    NULL, &zc->zc_cookie);
		if (error == ENOENT)
			error = SET_ERROR(ESRCH);
	} while (error == 0 && dataset_name_hidden(zc->zc_name));
	dmu_objset_rele(os, FTAG);

	/*
	 * If it's an internal dataset (ie. with a '$' in its name),
	 * don't try to get stats for it, otherwise we'll return ENOENT.
	 */
	if (error == 0 && strchr(zc->zc_name, '$') == NULL) {
		error = zfs_ioc_objset_stats(zc); /* fill in the stats */
		if (error == ENOENT) {
			/* We lost a race with destroy, get the next one. */
			zc->zc_name[orig_len] = '\0';
			goto top;
		}
	}
	return (error);
}

/*
 * inputs:
 * zc_name		name of filesystem
 * zc_cookie		zap cursor
 * zc_nvlist_dst_size	size of buffer for property nvlist
 * zc_simple		when set, only name is requested
 *
 * outputs:
 * zc_name		name of next snapshot
 * zc_objset_stats	stats
 * zc_nvlist_dst	property nvlist
 * zc_nvlist_dst_size	size of property nvlist
 */
static int
zfs_ioc_snapshot_list_next(zfs_cmd_t *zc)
{
	objset_t *os;
	int error;

	error = dmu_objset_hold(zc->zc_name, FTAG, &os);
	if (error != 0) {
		return (error == ENOENT ? ESRCH : error);
	}

	/*
	 * A dataset name of maximum length cannot have any snapshots,
	 * so exit immediately.
	 */
	if (strlcat(zc->zc_name, "@", sizeof (zc->zc_name)) >=
	    ZFS_MAX_DATASET_NAME_LEN) {
		dmu_objset_rele(os, FTAG);
		return (SET_ERROR(ESRCH));
	}

	error = dmu_snapshot_list_next(os,
	    sizeof (zc->zc_name) - strlen(zc->zc_name),
	    zc->zc_name + strlen(zc->zc_name), &zc->zc_obj, &zc->zc_cookie,
	    NULL);

	if (error == 0 && !zc->zc_simple) {
		dsl_dataset_t *ds;
		dsl_pool_t *dp = os->os_dsl_dataset->ds_dir->dd_pool;

		error = dsl_dataset_hold_obj(dp, zc->zc_obj, FTAG, &ds);
		if (error == 0) {
			objset_t *ossnap;

			error = dmu_objset_from_ds(ds, &ossnap);
			if (error == 0)
				error = zfs_ioc_objset_stats_impl(zc, ossnap);
			dsl_dataset_rele(ds, FTAG);
		}
	} else if (error == ENOENT) {
		error = SET_ERROR(ESRCH);
	}

	dmu_objset_rele(os, FTAG);
	/* if we failed, undo the @ that we tacked on to zc_name */
	if (error != 0)
		*strchr(zc->zc_name, '@') = '\0';
	return (error);
}

static int
zfs_prop_set_userquota(const char *dsname, nvpair_t *pair)
{
	const char *propname = nvpair_name(pair);
	uint64_t *valary;
	unsigned int vallen;
	const char *domain;
	char *dash;
	zfs_userquota_prop_t type;
	uint64_t rid;
	uint64_t quota;
	zfsvfs_t *zfsvfs;
	int err;

	if (nvpair_type(pair) == DATA_TYPE_NVLIST) {
		nvlist_t *attrs;
		VERIFY(nvpair_value_nvlist(pair, &attrs) == 0);
		if (nvlist_lookup_nvpair(attrs, ZPROP_VALUE,
		    &pair) != 0)
			return (SET_ERROR(EINVAL));
	}

	/*
	 * A correctly constructed propname is encoded as
	 * userquota@<rid>-<domain>.
	 */
	if ((dash = strchr(propname, '-')) == NULL ||
	    nvpair_value_uint64_array(pair, &valary, &vallen) != 0 ||
	    vallen != 3)
		return (SET_ERROR(EINVAL));

	domain = dash + 1;
	type = valary[0];
	rid = valary[1];
	quota = valary[2];

	err = zfsvfs_hold(dsname, FTAG, &zfsvfs, B_FALSE);
	if (err == 0) {
		err = zfs_set_userquota(zfsvfs, type, domain, rid, quota);
		zfsvfs_rele(zfsvfs, FTAG);
	}

	return (err);
}

/*
 * If the named property is one that has a special function to set its value,
 * return 0 on success and a positive error code on failure; otherwise if it is
 * not one of the special properties handled by this function, return -1.
 *
 * XXX: It would be better for callers of the property interface if we handled
 * these special cases in dsl_prop.c (in the dsl layer).
 */
static int
zfs_prop_set_special(const char *dsname, zprop_source_t source,
    nvpair_t *pair)
{
	const char *propname = nvpair_name(pair);
	zfs_prop_t prop = zfs_name_to_prop(propname);
	uint64_t intval;
	int err = -1;

	if (prop == ZPROP_INVAL) {
		if (zfs_prop_userquota(propname))
			return (zfs_prop_set_userquota(dsname, pair));
		return (-1);
	}

	if (nvpair_type(pair) == DATA_TYPE_NVLIST) {
		nvlist_t *attrs;
		VERIFY(nvpair_value_nvlist(pair, &attrs) == 0);
		VERIFY(nvlist_lookup_nvpair(attrs, ZPROP_VALUE,
		    &pair) == 0);
	}

	if (zfs_prop_get_type(prop) == PROP_TYPE_STRING)
		return (-1);

	VERIFY(0 == nvpair_value_uint64(pair, &intval));

	switch (prop) {
	case ZFS_PROP_QUOTA:
		err = dsl_dir_set_quota(dsname, source, intval);
		break;
	case ZFS_PROP_REFQUOTA:
		err = dsl_dataset_set_refquota(dsname, source, intval);
		break;
	case ZFS_PROP_FILESYSTEM_LIMIT:
	case ZFS_PROP_SNAPSHOT_LIMIT:
		if (intval == UINT64_MAX) {
			/* clearing the limit, just do it */
			err = 0;
		} else {
			err = dsl_dir_activate_fs_ss_limit(dsname);
		}
		/*
		 * Set err to -1 to force the zfs_set_prop_nvlist code down the
		 * default path to set the value in the nvlist.
		 */
		if (err == 0)
			err = -1;
		break;
	case ZFS_PROP_RESERVATION:
		err = dsl_dir_set_reservation(dsname, source, intval);
		break;
	case ZFS_PROP_REFRESERVATION:
		err = dsl_dataset_set_refreservation(dsname, source, intval);
		break;
	case ZFS_PROP_VOLSIZE:
		err = zvol_set_volsize(dsname, intval);
		break;
	case ZFS_PROP_VERSION:
	{
		zfsvfs_t *zfsvfs;

		if ((err = zfsvfs_hold(dsname, FTAG, &zfsvfs, B_TRUE)) != 0)
			break;

		err = zfs_set_version(zfsvfs, intval);
		zfsvfs_rele(zfsvfs, FTAG);

		if (err == 0 && intval >= ZPL_VERSION_USERSPACE) {
			zfs_cmd_t *zc;

			zc = kmem_zalloc(sizeof (zfs_cmd_t), KM_SLEEP);
			(void) strcpy(zc->zc_name, dsname);
			(void) zfs_ioc_userspace_upgrade(zc);
			kmem_free(zc, sizeof (zfs_cmd_t));
		}
		break;
	}
	default:
		err = -1;
	}

	return (err);
}

/*
 * This function is best effort. If it fails to set any of the given properties,
 * it continues to set as many as it can and returns the last error
 * encountered. If the caller provides a non-NULL errlist, it will be filled in
 * with the list of names of all the properties that failed along with the
 * corresponding error numbers.
 *
 * If every property is set successfully, zero is returned and errlist is not
 * modified.
 */
int
zfs_set_prop_nvlist(const char *dsname, zprop_source_t source, nvlist_t *nvl,
    nvlist_t *errlist)
{
	nvpair_t *pair;
	nvpair_t *propval;
	int rv = 0;
	uint64_t intval;
	char *strval;
	nvlist_t *genericnvl = fnvlist_alloc();
	nvlist_t *retrynvl = fnvlist_alloc();

retry:
	pair = NULL;
	while ((pair = nvlist_next_nvpair(nvl, pair)) != NULL) {
		const char *propname = nvpair_name(pair);
		zfs_prop_t prop = zfs_name_to_prop(propname);
		int err = 0;

		/* decode the property value */
		propval = pair;
		if (nvpair_type(pair) == DATA_TYPE_NVLIST) {
			nvlist_t *attrs;
			attrs = fnvpair_value_nvlist(pair);
			if (nvlist_lookup_nvpair(attrs, ZPROP_VALUE,
			    &propval) != 0)
				err = SET_ERROR(EINVAL);
		}

		/* Validate value type */
		if (err == 0 && prop == ZPROP_INVAL) {
			if (zfs_prop_user(propname)) {
				if (nvpair_type(propval) != DATA_TYPE_STRING)
					err = SET_ERROR(EINVAL);
			} else if (zfs_prop_userquota(propname)) {
				if (nvpair_type(propval) !=
				    DATA_TYPE_UINT64_ARRAY)
					err = SET_ERROR(EINVAL);
			} else {
				err = SET_ERROR(EINVAL);
			}
		} else if (err == 0) {
			if (nvpair_type(propval) == DATA_TYPE_STRING) {
				if (zfs_prop_get_type(prop) != PROP_TYPE_STRING)
					err = SET_ERROR(EINVAL);
			} else if (nvpair_type(propval) == DATA_TYPE_UINT64) {
				const char *unused;

				intval = fnvpair_value_uint64(propval);

				switch (zfs_prop_get_type(prop)) {
				case PROP_TYPE_NUMBER:
					break;
				case PROP_TYPE_STRING:
					err = SET_ERROR(EINVAL);
					break;
				case PROP_TYPE_INDEX:
					if (zfs_prop_index_to_string(prop,
					    intval, &unused) != 0)
						err = SET_ERROR(EINVAL);
					break;
				default:
					cmn_err(CE_PANIC,
					    "unknown property type");
				}
			} else {
				err = SET_ERROR(EINVAL);
			}
		}

		/* Validate permissions */
		if (err == 0)
			err = zfs_check_settable(dsname, pair, CRED());

		if (err == 0) {
			err = zfs_prop_set_special(dsname, source, pair);
			if (err == -1) {
				/*
				 * For better performance we build up a list of
				 * properties to set in a single transaction.
				 */
				err = nvlist_add_nvpair(genericnvl, pair);
			} else if (err != 0 && nvl != retrynvl) {
				/*
				 * This may be a spurious error caused by
				 * receiving quota and reservation out of order.
				 * Try again in a second pass.
				 */
				err = nvlist_add_nvpair(retrynvl, pair);
			}
		}

		if (err != 0) {
			if (errlist != NULL)
				fnvlist_add_int32(errlist, propname, err);
			rv = err;
		}
	}

	if (nvl != retrynvl && !nvlist_empty(retrynvl)) {
		nvl = retrynvl;
		goto retry;
	}

	if (!nvlist_empty(genericnvl) &&
	    dsl_props_set(dsname, source, genericnvl) != 0) {
		/*
		 * If this fails, we still want to set as many properties as we
		 * can, so try setting them individually.
		 */
		pair = NULL;
		while ((pair = nvlist_next_nvpair(genericnvl, pair)) != NULL) {
			const char *propname = nvpair_name(pair);
			int err = 0;

			propval = pair;
			if (nvpair_type(pair) == DATA_TYPE_NVLIST) {
				nvlist_t *attrs;
				attrs = fnvpair_value_nvlist(pair);
				propval = fnvlist_lookup_nvpair(attrs,
				    ZPROP_VALUE);
			}

			if (nvpair_type(propval) == DATA_TYPE_STRING) {
				strval = fnvpair_value_string(propval);
				err = dsl_prop_set_string(dsname, propname,
				    source, strval);
			} else {
				intval = fnvpair_value_uint64(propval);
				err = dsl_prop_set_int(dsname, propname, source,
				    intval);
			}

			if (err != 0) {
				if (errlist != NULL) {
					fnvlist_add_int32(errlist, propname,
					    err);
				}
				rv = err;
			}
		}
	}
	nvlist_free(genericnvl);
	nvlist_free(retrynvl);

	return (rv);
}

/*
 * Check that all the properties are valid user properties.
 */
static int
zfs_check_userprops(const char *fsname, nvlist_t *nvl)
{
	nvpair_t *pair = NULL;
	int error = 0;

	while ((pair = nvlist_next_nvpair(nvl, pair)) != NULL) {
		const char *propname = nvpair_name(pair);

		if (!zfs_prop_user(propname) ||
		    nvpair_type(pair) != DATA_TYPE_STRING)
			return (SET_ERROR(EINVAL));

		if (error = zfs_secpolicy_write_perms(fsname,
		    ZFS_DELEG_PERM_USERPROP, CRED()))
			return (error);

		if (strlen(propname) >= ZAP_MAXNAMELEN)
			return (SET_ERROR(ENAMETOOLONG));

		if (strlen(fnvpair_value_string(pair)) >= ZAP_MAXVALUELEN)
			return (E2BIG);
	}
	return (0);
}

static void
props_skip(nvlist_t *props, nvlist_t *skipped, nvlist_t **newprops)
{
	nvpair_t *pair;

	VERIFY(nvlist_alloc(newprops, NV_UNIQUE_NAME, KM_SLEEP) == 0);

	pair = NULL;
	while ((pair = nvlist_next_nvpair(props, pair)) != NULL) {
		if (nvlist_exists(skipped, nvpair_name(pair)))
			continue;

		VERIFY(nvlist_add_nvpair(*newprops, pair) == 0);
	}
}

static int
clear_received_props(const char *dsname, nvlist_t *props,
    nvlist_t *skipped)
{
	int err = 0;
	nvlist_t *cleared_props = NULL;
	props_skip(props, skipped, &cleared_props);
	if (!nvlist_empty(cleared_props)) {
		/*
		 * Acts on local properties until the dataset has received
		 * properties at least once on or after SPA_VERSION_RECVD_PROPS.
		 */
		zprop_source_t flags = (ZPROP_SRC_NONE |
		    (dsl_prop_get_hasrecvd(dsname) ? ZPROP_SRC_RECEIVED : 0));
		err = zfs_set_prop_nvlist(dsname, flags, cleared_props, NULL);
	}
	nvlist_free(cleared_props);
	return (err);
}

/*
 * inputs:
 * zc_name		name of filesystem
 * zc_value		name of property to set
 * zc_nvlist_src{_size}	nvlist of properties to apply
 * zc_cookie		received properties flag
 *
 * outputs:
 * zc_nvlist_dst{_size} error for each unapplied received property
 */
static int
zfs_ioc_set_prop(zfs_cmd_t *zc)
{
	nvlist_t *nvl;
	boolean_t received = zc->zc_cookie;
	zprop_source_t source = (received ? ZPROP_SRC_RECEIVED :
	    ZPROP_SRC_LOCAL);
	nvlist_t *errors;
	int error;

	if ((error = get_nvlist(zc->zc_nvlist_src, zc->zc_nvlist_src_size,
	    zc->zc_iflags, &nvl)) != 0)
		return (error);

	if (received) {
		nvlist_t *origprops;

		if (dsl_prop_get_received(zc->zc_name, &origprops) == 0) {
			(void) clear_received_props(zc->zc_name,
			    origprops, nvl);
			nvlist_free(origprops);
		}

		error = dsl_prop_set_hasrecvd(zc->zc_name);
	}

	errors = fnvlist_alloc();
	if (error == 0)
		error = zfs_set_prop_nvlist(zc->zc_name, source, nvl, errors);

	if (zc->zc_nvlist_dst != NULL && errors != NULL) {
		(void) put_nvlist(zc, errors);
	}

	nvlist_free(errors);
	nvlist_free(nvl);
	return (error);
}

/*
 * inputs:
 * zc_name		name of filesystem
 * zc_value		name of property to inherit
 * zc_cookie		revert to received value if TRUE
 *
 * outputs:		none
 */
static int
zfs_ioc_inherit_prop(zfs_cmd_t *zc)
{
	const char *propname = zc->zc_value;
	zfs_prop_t prop = zfs_name_to_prop(propname);
	boolean_t received = zc->zc_cookie;
	zprop_source_t source = (received
	    ? ZPROP_SRC_NONE		/* revert to received value, if any */
	    : ZPROP_SRC_INHERITED);	/* explicitly inherit */

	if (received) {
		nvlist_t *dummy;
		nvpair_t *pair;
		zprop_type_t type;
		int err;

		/*
		 * zfs_prop_set_special() expects properties in the form of an
		 * nvpair with type info.
		 */
		if (prop == ZPROP_INVAL) {
			if (!zfs_prop_user(propname))
				return (SET_ERROR(EINVAL));

			type = PROP_TYPE_STRING;
		} else if (prop == ZFS_PROP_VOLSIZE ||
		    prop == ZFS_PROP_VERSION) {
			return (SET_ERROR(EINVAL));
		} else {
			type = zfs_prop_get_type(prop);
		}

		VERIFY(nvlist_alloc(&dummy, NV_UNIQUE_NAME, KM_SLEEP) == 0);

		switch (type) {
		case PROP_TYPE_STRING:
			VERIFY(0 == nvlist_add_string(dummy, propname, ""));
			break;
		case PROP_TYPE_NUMBER:
		case PROP_TYPE_INDEX:
			VERIFY(0 == nvlist_add_uint64(dummy, propname, 0));
			break;
		default:
			nvlist_free(dummy);
			return (SET_ERROR(EINVAL));
		}

		pair = nvlist_next_nvpair(dummy, NULL);
		err = zfs_prop_set_special(zc->zc_name, source, pair);
		nvlist_free(dummy);
		if (err != -1)
			return (err); /* special property already handled */
	} else {
		/*
		 * Only check this in the non-received case. We want to allow
		 * 'inherit -S' to revert non-inheritable properties like quota
		 * and reservation to the received or default values even though
		 * they are not considered inheritable.
		 */
		if (prop != ZPROP_INVAL && !zfs_prop_inheritable(prop))
			return (SET_ERROR(EINVAL));
	}

	/* property name has been validated by zfs_secpolicy_inherit_prop() */
	return (dsl_prop_inherit(zc->zc_name, zc->zc_value, source));
}

static int
zfs_ioc_pool_set_props(zfs_cmd_t *zc)
{
	nvlist_t *props;
	spa_t *spa;
	int error;
	nvpair_t *pair;

	if (error = get_nvlist(zc->zc_nvlist_src, zc->zc_nvlist_src_size,
	    zc->zc_iflags, &props))
		return (error);

	/*
	 * If the only property is the configfile, then just do a spa_lookup()
	 * to handle the faulted case.
	 */
	pair = nvlist_next_nvpair(props, NULL);
	if (pair != NULL && strcmp(nvpair_name(pair),
	    zpool_prop_to_name(ZPOOL_PROP_CACHEFILE)) == 0 &&
	    nvlist_next_nvpair(props, pair) == NULL) {
		mutex_enter(&spa_namespace_lock);
		if ((spa = spa_lookup(zc->zc_name)) != NULL) {
			spa_configfile_set(spa, props, B_FALSE);
			spa_write_cachefile(spa, B_FALSE, B_TRUE);
		}
		mutex_exit(&spa_namespace_lock);
		if (spa != NULL) {
			nvlist_free(props);
			return (0);
		}
	}

	if ((error = spa_open(zc->zc_name, &spa, FTAG)) != 0) {
		nvlist_free(props);
		return (error);
	}

	error = spa_prop_set(spa, props);

	nvlist_free(props);
	spa_close(spa, FTAG);

	return (error);
}

static int
zfs_ioc_pool_get_props(zfs_cmd_t *zc)
{
	spa_t *spa;
	int error;
	nvlist_t *nvp = NULL;

	if ((error = spa_open(zc->zc_name, &spa, FTAG)) != 0) {
		/*
		 * If the pool is faulted, there may be properties we can still
		 * get (such as altroot and cachefile), so attempt to get them
		 * anyway.
		 */
		mutex_enter(&spa_namespace_lock);
		if ((spa = spa_lookup(zc->zc_name)) != NULL)
			error = spa_prop_get(spa, &nvp);
		mutex_exit(&spa_namespace_lock);
	} else {
		error = spa_prop_get(spa, &nvp);
		spa_close(spa, FTAG);
	}

	if (error == 0 && zc->zc_nvlist_dst != NULL)
		error = put_nvlist(zc, nvp);
	else
		error = SET_ERROR(EFAULT);

	nvlist_free(nvp);
	return (error);
}

/*
 * inputs:
 * zc_name		name of filesystem
 * zc_nvlist_src{_size}	nvlist of delegated permissions
 * zc_perm_action	allow/unallow flag
 *
 * outputs:		none
 */
static int
zfs_ioc_set_fsacl(zfs_cmd_t *zc)
{
	int error;
	nvlist_t *fsaclnv = NULL;

	if ((error = get_nvlist(zc->zc_nvlist_src, zc->zc_nvlist_src_size,
	    zc->zc_iflags, &fsaclnv)) != 0)
		return (error);

	/*
	 * Verify nvlist is constructed correctly
	 */
	if ((error = zfs_deleg_verify_nvlist(fsaclnv)) != 0) {
		nvlist_free(fsaclnv);
		return (SET_ERROR(EINVAL));
	}

	/*
	 * If we don't have PRIV_SYS_MOUNT, then validate
	 * that user is allowed to hand out each permission in
	 * the nvlist(s)
	 */

	error = secpolicy_zfs(CRED());
	if (error != 0) {
		if (zc->zc_perm_action == B_FALSE) {
			error = dsl_deleg_can_allow(zc->zc_name,
			    fsaclnv, CRED());
		} else {
			error = dsl_deleg_can_unallow(zc->zc_name,
			    fsaclnv, CRED());
		}
	}

	if (error == 0)
		error = dsl_deleg_set(zc->zc_name, fsaclnv, zc->zc_perm_action);

	nvlist_free(fsaclnv);
	return (error);
}

/*
 * inputs:
 * zc_name		name of filesystem
 *
 * outputs:
 * zc_nvlist_src{_size}	nvlist of delegated permissions
 */
static int
zfs_ioc_get_fsacl(zfs_cmd_t *zc)
{
	nvlist_t *nvp;
	int error;

	if ((error = dsl_deleg_get(zc->zc_name, &nvp)) == 0) {
		error = put_nvlist(zc, nvp);
		nvlist_free(nvp);
	}

	return (error);
}

/*
 * Search the vfs list for a specified resource.  Returns a pointer to it
 * or NULL if no suitable entry is found. The caller of this routine
 * is responsible for releasing the returned vfs pointer.
 */
static vfs_t *
zfs_get_vfs(const char *resource)
{
	struct vfs *vfsp;
	struct vfs *vfs_found = NULL;

	vfs_list_read_lock();
	vfsp = rootvfs;
	do {
		if (strcmp(refstr_value(vfsp->vfs_resource), resource) == 0) {
			VFS_HOLD(vfsp);
			vfs_found = vfsp;
			break;
		}
		vfsp = vfsp->vfs_next;
	} while (vfsp != rootvfs);
	vfs_list_unlock();
	return (vfs_found);
}

/* ARGSUSED */
static void
zfs_create_cb(objset_t *os, void *arg, cred_t *cr, dmu_tx_t *tx)
{
	zfs_creat_t *zct = arg;

	zfs_create_fs(os, cr, zct->zct_zplprops, tx);
}

#define	ZFS_PROP_UNDEFINED	((uint64_t)-1)

/*
 * inputs:
 * os			parent objset pointer (NULL if root fs)
 * fuids_ok		fuids allowed in this version of the spa?
 * sa_ok		SAs allowed in this version of the spa?
 * createprops		list of properties requested by creator
 *
 * outputs:
 * zplprops	values for the zplprops we attach to the master node object
 * is_ci	true if requested file system will be purely case-insensitive
 *
 * Determine the settings for utf8only, normalization and
 * casesensitivity.  Specific values may have been requested by the
 * creator and/or we can inherit values from the parent dataset.  If
 * the file system is of too early a vintage, a creator can not
 * request settings for these properties, even if the requested
 * setting is the default value.  We don't actually want to create dsl
 * properties for these, so remove them from the source nvlist after
 * processing.
 */
static int
zfs_fill_zplprops_impl(objset_t *os, uint64_t zplver,
    boolean_t fuids_ok, boolean_t sa_ok, nvlist_t *createprops,
    nvlist_t *zplprops, boolean_t *is_ci)
{
	uint64_t sense = ZFS_PROP_UNDEFINED;
	uint64_t norm = ZFS_PROP_UNDEFINED;
	uint64_t u8 = ZFS_PROP_UNDEFINED;

	ASSERT(zplprops != NULL);

	/*
	 * Pull out creator prop choices, if any.
	 */
	if (createprops) {
		(void) nvlist_lookup_uint64(createprops,
		    zfs_prop_to_name(ZFS_PROP_VERSION), &zplver);
		(void) nvlist_lookup_uint64(createprops,
		    zfs_prop_to_name(ZFS_PROP_NORMALIZE), &norm);
		(void) nvlist_remove_all(createprops,
		    zfs_prop_to_name(ZFS_PROP_NORMALIZE));
		(void) nvlist_lookup_uint64(createprops,
		    zfs_prop_to_name(ZFS_PROP_UTF8ONLY), &u8);
		(void) nvlist_remove_all(createprops,
		    zfs_prop_to_name(ZFS_PROP_UTF8ONLY));
		(void) nvlist_lookup_uint64(createprops,
		    zfs_prop_to_name(ZFS_PROP_CASE), &sense);
		(void) nvlist_remove_all(createprops,
		    zfs_prop_to_name(ZFS_PROP_CASE));
	}

	/*
	 * If the zpl version requested is whacky or the file system
	 * or pool is version is too "young" to support normalization
	 * and the creator tried to set a value for one of the props,
	 * error out.
	 */
	if ((zplver < ZPL_VERSION_INITIAL || zplver > ZPL_VERSION) ||
	    (zplver >= ZPL_VERSION_FUID && !fuids_ok) ||
	    (zplver >= ZPL_VERSION_SA && !sa_ok) ||
	    (zplver < ZPL_VERSION_NORMALIZATION &&
	    (norm != ZFS_PROP_UNDEFINED || u8 != ZFS_PROP_UNDEFINED ||
	    sense != ZFS_PROP_UNDEFINED)))
		return (SET_ERROR(ENOTSUP));

	/*
	 * Put the version in the zplprops
	 */
	VERIFY(nvlist_add_uint64(zplprops,
	    zfs_prop_to_name(ZFS_PROP_VERSION), zplver) == 0);

	if (norm == ZFS_PROP_UNDEFINED)
		VERIFY(zfs_get_zplprop(os, ZFS_PROP_NORMALIZE, &norm) == 0);
	VERIFY(nvlist_add_uint64(zplprops,
	    zfs_prop_to_name(ZFS_PROP_NORMALIZE), norm) == 0);

	/*
	 * If we're normalizing, names must always be valid UTF-8 strings.
	 */
	if (norm)
		u8 = 1;
	if (u8 == ZFS_PROP_UNDEFINED)
		VERIFY(zfs_get_zplprop(os, ZFS_PROP_UTF8ONLY, &u8) == 0);
	VERIFY(nvlist_add_uint64(zplprops,
	    zfs_prop_to_name(ZFS_PROP_UTF8ONLY), u8) == 0);

	if (sense == ZFS_PROP_UNDEFINED)
		VERIFY(zfs_get_zplprop(os, ZFS_PROP_CASE, &sense) == 0);
	VERIFY(nvlist_add_uint64(zplprops,
	    zfs_prop_to_name(ZFS_PROP_CASE), sense) == 0);

	if (is_ci)
		*is_ci = (sense == ZFS_CASE_INSENSITIVE);

	return (0);
}

static int
zfs_fill_zplprops(const char *dataset, nvlist_t *createprops,
    nvlist_t *zplprops, boolean_t *is_ci)
{
	boolean_t fuids_ok, sa_ok;
	uint64_t zplver = ZPL_VERSION;
	objset_t *os = NULL;
	char parentname[ZFS_MAX_DATASET_NAME_LEN];
	char *cp;
	spa_t *spa;
	uint64_t spa_vers;
	int error;

	(void) strlcpy(parentname, dataset, sizeof (parentname));
	cp = strrchr(parentname, '/');
	ASSERT(cp != NULL);
	cp[0] = '\0';

	if ((error = spa_open(dataset, &spa, FTAG)) != 0)
		return (error);

	spa_vers = spa_version(spa);
	spa_close(spa, FTAG);

	zplver = zfs_zpl_version_map(spa_vers);
	fuids_ok = (zplver >= ZPL_VERSION_FUID);
	sa_ok = (zplver >= ZPL_VERSION_SA);

	/*
	 * Open parent object set so we can inherit zplprop values.
	 */
	if ((error = dmu_objset_hold(parentname, FTAG, &os)) != 0)
		return (error);

	error = zfs_fill_zplprops_impl(os, zplver, fuids_ok, sa_ok, createprops,
	    zplprops, is_ci);
	dmu_objset_rele(os, FTAG);
	return (error);
}

static int
zfs_fill_zplprops_root(uint64_t spa_vers, nvlist_t *createprops,
    nvlist_t *zplprops, boolean_t *is_ci)
{
	boolean_t fuids_ok;
	boolean_t sa_ok;
	uint64_t zplver = ZPL_VERSION;
	int error;

	zplver = zfs_zpl_version_map(spa_vers);
	fuids_ok = (zplver >= ZPL_VERSION_FUID);
	sa_ok = (zplver >= ZPL_VERSION_SA);

	error = zfs_fill_zplprops_impl(NULL, zplver, fuids_ok, sa_ok,
	    createprops, zplprops, is_ci);
	return (error);
}

/*
 * innvl: {
 *     "type" -> dmu_objset_type_t (int32)
 *     (optional) "props" -> { prop -> value }
 * }
 *
 * outnvl: propname -> error code (int32)
 */
static int
zfs_ioc_create(const char *fsname, nvlist_t *innvl, nvlist_t *outnvl)
{
	int error = 0;
	zfs_creat_t zct = { 0 };
	nvlist_t *nvprops = NULL;
	void (*cbfunc)(objset_t *os, void *arg, cred_t *cr, dmu_tx_t *tx);
	int32_t type32;
	dmu_objset_type_t type;
	boolean_t is_insensitive = B_FALSE;

	if (nvlist_lookup_int32(innvl, "type", &type32) != 0)
		return (SET_ERROR(EINVAL));
	type = type32;
	(void) nvlist_lookup_nvlist(innvl, "props", &nvprops);

	switch (type) {
	case DMU_OST_ZFS:
		cbfunc = zfs_create_cb;
		break;

	case DMU_OST_ZVOL:
		cbfunc = zvol_create_cb;
		break;

	default:
		cbfunc = NULL;
		break;
	}
	if (strchr(fsname, '@') ||
	    strchr(fsname, '%'))
		return (SET_ERROR(EINVAL));

	zct.zct_props = nvprops;

	if (cbfunc == NULL)
		return (SET_ERROR(EINVAL));

	if (type == DMU_OST_ZVOL) {
		uint64_t volsize, volblocksize;

		if (nvprops == NULL)
			return (SET_ERROR(EINVAL));
		if (nvlist_lookup_uint64(nvprops,
		    zfs_prop_to_name(ZFS_PROP_VOLSIZE), &volsize) != 0)
			return (SET_ERROR(EINVAL));

		if ((error = nvlist_lookup_uint64(nvprops,
		    zfs_prop_to_name(ZFS_PROP_VOLBLOCKSIZE),
		    &volblocksize)) != 0 && error != ENOENT)
			return (SET_ERROR(EINVAL));

		if (error != 0)
			volblocksize = zfs_prop_default_numeric(
			    ZFS_PROP_VOLBLOCKSIZE);

		if ((error = zvol_check_volblocksize(
		    volblocksize)) != 0 ||
		    (error = zvol_check_volsize(volsize,
		    volblocksize)) != 0)
			return (error);
	} else if (type == DMU_OST_ZFS) {
		int error;

		/*
		 * We have to have normalization and
		 * case-folding flags correct when we do the
		 * file system creation, so go figure them out
		 * now.
		 */
		VERIFY(nvlist_alloc(&zct.zct_zplprops,
		    NV_UNIQUE_NAME, KM_SLEEP) == 0);
		error = zfs_fill_zplprops(fsname, nvprops,
		    zct.zct_zplprops, &is_insensitive);
		if (error != 0) {
			nvlist_free(zct.zct_zplprops);
			return (error);
		}
	}

	error = dmu_objset_create(fsname, type,
	    is_insensitive ? DS_FLAG_CI_DATASET : 0, cbfunc, &zct);
	nvlist_free(zct.zct_zplprops);

	/*
	 * It would be nice to do this atomically.
	 */
	if (error == 0) {
		error = zfs_set_prop_nvlist(fsname, ZPROP_SRC_LOCAL,
		    nvprops, outnvl);
		if (error != 0)
			(void) dsl_destroy_head(fsname);
	}
	return (error);
}

/*
 * innvl: {
 *     "origin" -> name of origin snapshot
 *     (optional) "props" -> { prop -> value }
 * }
 *
 * outnvl: propname -> error code (int32)
 */
static int
zfs_ioc_clone(const char *fsname, nvlist_t *innvl, nvlist_t *outnvl)
{
	int error = 0;
	nvlist_t *nvprops = NULL;
	char *origin_name;

	if (nvlist_lookup_string(innvl, "origin", &origin_name) != 0)
		return (SET_ERROR(EINVAL));
	(void) nvlist_lookup_nvlist(innvl, "props", &nvprops);

	if (strchr(fsname, '@') ||
	    strchr(fsname, '%'))
		return (SET_ERROR(EINVAL));

	if (dataset_namecheck(origin_name, NULL, NULL) != 0)
		return (SET_ERROR(EINVAL));
	error = dmu_objset_clone(fsname, origin_name);
	if (error != 0)
		return (error);

	/*
	 * It would be nice to do this atomically.
	 */
	if (error == 0) {
		error = zfs_set_prop_nvlist(fsname, ZPROP_SRC_LOCAL,
		    nvprops, outnvl);
		if (error != 0)
			(void) dsl_destroy_head(fsname);
	}
	return (error);
}

/* ARGSUSED */
static int
zfs_ioc_remap(const char *fsname, nvlist_t *innvl, nvlist_t *outnvl)
{
	if (strchr(fsname, '@') ||
	    strchr(fsname, '%'))
		return (SET_ERROR(EINVAL));

	return (dmu_objset_remap_indirects(fsname));
}

/*
 * innvl: {
 *     "snaps" -> { snapshot1, snapshot2 }
 *     (optional) "props" -> { prop -> value (string) }
 * }
 *
 * outnvl: snapshot -> error code (int32)
 */
static int
zfs_ioc_snapshot(const char *poolname, nvlist_t *innvl, nvlist_t *outnvl)
{
	nvlist_t *snaps;
	nvlist_t *props = NULL;
	int error, poollen;
	nvpair_t *pair;

	(void) nvlist_lookup_nvlist(innvl, "props", &props);
	if ((error = zfs_check_userprops(poolname, props)) != 0)
		return (error);

	if (!nvlist_empty(props) &&
	    zfs_earlier_version(poolname, SPA_VERSION_SNAP_PROPS))
		return (SET_ERROR(ENOTSUP));

	if (nvlist_lookup_nvlist(innvl, "snaps", &snaps) != 0)
		return (SET_ERROR(EINVAL));
	poollen = strlen(poolname);
	for (pair = nvlist_next_nvpair(snaps, NULL); pair != NULL;
	    pair = nvlist_next_nvpair(snaps, pair)) {
		const char *name = nvpair_name(pair);
		const char *cp = strchr(name, '@');

		/*
		 * The snap name must contain an @, and the part after it must
		 * contain only valid characters.
		 */
		if (cp == NULL ||
		    zfs_component_namecheck(cp + 1, NULL, NULL) != 0)
			return (SET_ERROR(EINVAL));

		/*
		 * The snap must be in the specified pool.
		 */
		if (strncmp(name, poolname, poollen) != 0 ||
		    (name[poollen] != '/' && name[poollen] != '@'))
			return (SET_ERROR(EXDEV));

		/* This must be the only snap of this fs. */
		for (nvpair_t *pair2 = nvlist_next_nvpair(snaps, pair);
		    pair2 != NULL; pair2 = nvlist_next_nvpair(snaps, pair2)) {
			if (strncmp(name, nvpair_name(pair2), cp - name + 1)
			    == 0) {
				return (SET_ERROR(EXDEV));
			}
		}
	}

	error = dsl_dataset_snapshot(snaps, props, outnvl);
	return (error);
}

/*
 * innvl: "message" -> string
 */
/* ARGSUSED */
static int
zfs_ioc_log_history(const char *unused, nvlist_t *innvl, nvlist_t *outnvl)
{
	char *message;
	spa_t *spa;
	int error;
	char *poolname;

	/*
	 * The poolname in the ioctl is not set, we get it from the TSD,
	 * which was set at the end of the last successful ioctl that allows
	 * logging.  The secpolicy func already checked that it is set.
	 * Only one log ioctl is allowed after each successful ioctl, so
	 * we clear the TSD here.
	 */
	poolname = tsd_get(zfs_allow_log_key);
	(void) tsd_set(zfs_allow_log_key, NULL);
	error = spa_open(poolname, &spa, FTAG);
	strfree(poolname);
	if (error != 0)
		return (error);

	if (nvlist_lookup_string(innvl, "message", &message) != 0)  {
		spa_close(spa, FTAG);
		return (SET_ERROR(EINVAL));
	}

	if (spa_version(spa) < SPA_VERSION_ZPOOL_HISTORY) {
		spa_close(spa, FTAG);
		return (SET_ERROR(ENOTSUP));
	}

	error = spa_history_log(spa, message);
	spa_close(spa, FTAG);
	return (error);
}

/*
 * The dp_config_rwlock must not be held when calling this, because the
 * unmount may need to write out data.
 *
 * This function is best-effort.  Callers must deal gracefully if it
 * remains mounted (or is remounted after this call).
 *
 * Returns 0 if the argument is not a snapshot, or it is not currently a
 * filesystem, or we were able to unmount it.  Returns error code otherwise.
 */
int
zfs_unmount_snap(const char *snapname)
{
	vfs_t *vfsp;
	zfsvfs_t *zfsvfs;
	int err;

	if (strchr(snapname, '@') == NULL)
		return (0);

	vfsp = zfs_get_vfs(snapname);
	if (vfsp == NULL)
		return (0);

	zfsvfs = vfsp->vfs_data;
	ASSERT(!dsl_pool_config_held(dmu_objset_pool(zfsvfs->z_os)));

	err = vn_vfswlock(vfsp->vfs_vnodecovered);
	VFS_RELE(vfsp);
	if (err != 0)
		return (SET_ERROR(err));

	/*
	 * Always force the unmount for snapshots.
	 */
	(void) dounmount(vfsp, MS_FORCE, kcred);
	return (0);
}

/* ARGSUSED */
static int
zfs_unmount_snap_cb(const char *snapname, void *arg)
{
	return (zfs_unmount_snap(snapname));
}

/*
 * When a clone is destroyed, its origin may also need to be destroyed,
 * in which case it must be unmounted.  This routine will do that unmount
 * if necessary.
 */
void
zfs_destroy_unmount_origin(const char *fsname)
{
	int error;
	objset_t *os;
	dsl_dataset_t *ds;

	error = dmu_objset_hold(fsname, FTAG, &os);
	if (error != 0)
		return;
	ds = dmu_objset_ds(os);
	if (dsl_dir_is_clone(ds->ds_dir) && DS_IS_DEFER_DESTROY(ds->ds_prev)) {
		char originname[ZFS_MAX_DATASET_NAME_LEN];
		dsl_dataset_name(ds->ds_prev, originname);
		dmu_objset_rele(os, FTAG);
		(void) zfs_unmount_snap(originname);
	} else {
		dmu_objset_rele(os, FTAG);
	}
}

/*
 * innvl: {
 *     "snaps" -> { snapshot1, snapshot2 }
 *     (optional boolean) "defer"
 * }
 *
 * outnvl: snapshot -> error code (int32)
 *
 */
/* ARGSUSED */
static int
zfs_ioc_destroy_snaps(const char *poolname, nvlist_t *innvl, nvlist_t *outnvl)
{
	nvlist_t *snaps;
	nvpair_t *pair;
	boolean_t defer;

	if (nvlist_lookup_nvlist(innvl, "snaps", &snaps) != 0)
		return (SET_ERROR(EINVAL));
	defer = nvlist_exists(innvl, "defer");

	for (pair = nvlist_next_nvpair(snaps, NULL); pair != NULL;
	    pair = nvlist_next_nvpair(snaps, pair)) {
		(void) zfs_unmount_snap(nvpair_name(pair));
	}

	return (dsl_destroy_snapshots_nvl(snaps, defer, outnvl));
}

/*
 * Create bookmarks.  Bookmark names are of the form <fs>#<bmark>.
 * All bookmarks must be in the same pool.
 *
 * innvl: {
 *     bookmark1 -> snapshot1, bookmark2 -> snapshot2
 * }
 *
 * outnvl: bookmark -> error code (int32)
 *
 */
/* ARGSUSED */
static int
zfs_ioc_bookmark(const char *poolname, nvlist_t *innvl, nvlist_t *outnvl)
{
	for (nvpair_t *pair = nvlist_next_nvpair(innvl, NULL);
	    pair != NULL; pair = nvlist_next_nvpair(innvl, pair)) {
		char *snap_name;

		/*
		 * Verify the snapshot argument.
		 */
		if (nvpair_value_string(pair, &snap_name) != 0)
			return (SET_ERROR(EINVAL));


		/* Verify that the keys (bookmarks) are unique */
		for (nvpair_t *pair2 = nvlist_next_nvpair(innvl, pair);
		    pair2 != NULL; pair2 = nvlist_next_nvpair(innvl, pair2)) {
			if (strcmp(nvpair_name(pair), nvpair_name(pair2)) == 0)
				return (SET_ERROR(EINVAL));
		}
	}

	return (dsl_bookmark_create(innvl, outnvl));
}

/*
 * innvl: {
 *     property 1, property 2, ...
 * }
 *
 * outnvl: {
 *     bookmark name 1 -> { property 1, property 2, ... },
 *     bookmark name 2 -> { property 1, property 2, ... }
 * }
 *
 */
static int
zfs_ioc_get_bookmarks(const char *fsname, nvlist_t *innvl, nvlist_t *outnvl)
{
	return (dsl_get_bookmarks(fsname, innvl, outnvl));
}

/*
 * innvl is not used.
 *
 * outnvl: {
 *     property 1, property 2, ...
 * }
 *
 */
/* ARGSUSED */
static int
zfs_ioc_get_bookmark_props(const char *bookmark, nvlist_t *innvl,
    nvlist_t *outnvl)
{
	char fsname[ZFS_MAX_DATASET_NAME_LEN];
	char *bmname;

	bmname = strchr(bookmark, '#');
	if (bmname == NULL)
		return (EINVAL);
	bmname++;

	(void) strlcpy(fsname, bookmark, sizeof (fsname));
	*(strchr(fsname, '#')) = '\0';

	return (dsl_get_bookmark_props(fsname, bmname, outnvl));
}

/*
 * innvl: {
 *     bookmark name 1, bookmark name 2
 * }
 *
 * outnvl: bookmark -> error code (int32)
 *
 */
static int
zfs_ioc_destroy_bookmarks(const char *poolname, nvlist_t *innvl,
    nvlist_t *outnvl)
{
	int error, poollen;

	poollen = strlen(poolname);
	for (nvpair_t *pair = nvlist_next_nvpair(innvl, NULL);
	    pair != NULL; pair = nvlist_next_nvpair(innvl, pair)) {
		const char *name = nvpair_name(pair);
		const char *cp = strchr(name, '#');

		/*
		 * The bookmark name must contain an #, and the part after it
		 * must contain only valid characters.
		 */
		if (cp == NULL ||
		    zfs_component_namecheck(cp + 1, NULL, NULL) != 0)
			return (SET_ERROR(EINVAL));

		/*
		 * The bookmark must be in the specified pool.
		 */
		if (strncmp(name, poolname, poollen) != 0 ||
		    (name[poollen] != '/' && name[poollen] != '#'))
			return (SET_ERROR(EXDEV));
	}

	error = dsl_bookmark_destroy(innvl, outnvl);
	return (error);
}

static int
zfs_ioc_channel_program(const char *poolname, nvlist_t *innvl,
    nvlist_t *outnvl)
{
	char *program;
	uint64_t timeout, memlimit;
	nvpair_t *nvarg = NULL;

	if (0 != nvlist_lookup_string(innvl, ZCP_ARG_PROGRAM, &program)) {
		return (EINVAL);
	}
	if (0 != nvlist_lookup_uint64(innvl, ZCP_ARG_TIMEOUT, &timeout)) {
		timeout = ZCP_DEFAULT_TIMEOUT;
	}
	if (0 != nvlist_lookup_uint64(innvl, ZCP_ARG_MEMLIMIT, &memlimit)) {
		memlimit = ZCP_DEFAULT_MEMLIMIT;
	}
	if (0 != nvlist_lookup_nvpair(innvl, ZCP_ARG_ARGLIST, &nvarg)) {
		return (EINVAL);
	}

	if (timeout == 0 || timeout > ZCP_MAX_TIMEOUT)
		return (EINVAL);
	if (memlimit == 0 || memlimit > ZCP_MAX_MEMLIMIT)
		return (EINVAL);

	return (zcp_eval(poolname, program, timeout, memlimit, nvarg, outnvl));
}

/*
 * inputs:
 * zc_name		name of dataset to destroy
 * zc_objset_type	type of objset
 * zc_defer_destroy	mark for deferred destroy
 *
 * outputs:		none
 */
static int
zfs_ioc_destroy(zfs_cmd_t *zc)
{
	int err;

	if (zc->zc_objset_type == DMU_OST_ZFS) {
		err = zfs_unmount_snap(zc->zc_name);
		if (err != 0)
			return (err);
	}

	if (strchr(zc->zc_name, '@'))
		err = dsl_destroy_snapshot(zc->zc_name, zc->zc_defer_destroy);
	else
		err = dsl_destroy_head(zc->zc_name);
	if (zc->zc_objset_type == DMU_OST_ZVOL && err == 0)
		(void) zvol_remove_minor(zc->zc_name);
	return (err);
}

/*
 * innvl: {
 *     vdevs: {
 *         guid 1, guid 2, ...
 *     },
 *     func: POOL_INITIALIZE_{CANCEL|DO|SUSPEND}
 * }
 *
 * outnvl: {
 *     [func: EINVAL (if provided command type didn't make sense)],
 *     [vdevs: {
 *         guid1: errno, (see function body for possible errnos)
 *         ...
 *     }]
 * }
 *
 */
static int
zfs_ioc_pool_initialize(const char *poolname, nvlist_t *innvl, nvlist_t *outnvl)
{
	spa_t *spa;
	int error;

	error = spa_open(poolname, &spa, FTAG);
	if (error != 0)
		return (error);

	uint64_t cmd_type;
	if (nvlist_lookup_uint64(innvl, ZPOOL_INITIALIZE_COMMAND,
	    &cmd_type) != 0) {
		spa_close(spa, FTAG);
		return (SET_ERROR(EINVAL));
	}
	if (!(cmd_type == POOL_INITIALIZE_CANCEL ||
	    cmd_type == POOL_INITIALIZE_DO ||
	    cmd_type == POOL_INITIALIZE_SUSPEND)) {
		spa_close(spa, FTAG);
		return (SET_ERROR(EINVAL));
	}

	nvlist_t *vdev_guids;
	if (nvlist_lookup_nvlist(innvl, ZPOOL_INITIALIZE_VDEVS,
	    &vdev_guids) != 0) {
		spa_close(spa, FTAG);
		return (SET_ERROR(EINVAL));
	}

	nvlist_t *vdev_errlist = fnvlist_alloc();
	int total_errors = 0;

	for (nvpair_t *pair = nvlist_next_nvpair(vdev_guids, NULL);
	    pair != NULL; pair = nvlist_next_nvpair(vdev_guids, pair)) {
		uint64_t vdev_guid = fnvpair_value_uint64(pair);

		error = spa_vdev_initialize(spa, vdev_guid, cmd_type);
		if (error != 0) {
			char guid_as_str[MAXNAMELEN];

			(void) snprintf(guid_as_str, sizeof (guid_as_str),
			    "%llu", (unsigned long long)vdev_guid);
			fnvlist_add_int64(vdev_errlist, guid_as_str, error);
			total_errors++;
		}
	}
	if (fnvlist_size(vdev_errlist) > 0) {
		fnvlist_add_nvlist(outnvl, ZPOOL_INITIALIZE_VDEVS,
		    vdev_errlist);
	}
	fnvlist_free(vdev_errlist);

	spa_close(spa, FTAG);
	return (total_errors > 0 ? EINVAL : 0);
}

/*
 * fsname is name of dataset to rollback (to most recent snapshot)
 *
 * innvl is not used.
 *
 * outnvl: "target" -> name of most recent snapshot
 * }
 */
/* ARGSUSED */
static int
zfs_ioc_rollback(const char *fsname, nvlist_t *args, nvlist_t *outnvl)
{
	zfsvfs_t *zfsvfs;
	int error;

	if (getzfsvfs(fsname, &zfsvfs) == 0) {
		error = zfs_suspend_fs(zfsvfs);
		if (error == 0) {
			int resume_err;

			error = dsl_dataset_rollback(fsname, zfsvfs, outnvl);
			resume_err = zfs_resume_fs(zfsvfs, fsname);
			error = error ? error : resume_err;
		}
		VFS_RELE(zfsvfs->z_vfs);
	} else {
		error = dsl_dataset_rollback(fsname, NULL, outnvl);
	}
	return (error);
}

static int
recursive_unmount(const char *fsname, void *arg)
{
	const char *snapname = arg;
	char fullname[ZFS_MAX_DATASET_NAME_LEN];

	(void) snprintf(fullname, sizeof (fullname), "%s@%s", fsname, snapname);
	return (zfs_unmount_snap(fullname));
}

/*
 * inputs:
 * zc_name	old name of dataset
 * zc_value	new name of dataset
 * zc_cookie	recursive flag (only valid for snapshots)
 *
 * outputs:	none
 */
static int
zfs_ioc_rename(zfs_cmd_t *zc)
{
	boolean_t recursive = zc->zc_cookie & 1;
	char *at;

	zc->zc_value[sizeof (zc->zc_value) - 1] = '\0';
	if (dataset_namecheck(zc->zc_value, NULL, NULL) != 0 ||
	    strchr(zc->zc_value, '%'))
		return (SET_ERROR(EINVAL));

	at = strchr(zc->zc_name, '@');
	if (at != NULL) {
		/* snaps must be in same fs */
		int error;

		if (strncmp(zc->zc_name, zc->zc_value, at - zc->zc_name + 1))
			return (SET_ERROR(EXDEV));
		*at = '\0';
		if (zc->zc_objset_type == DMU_OST_ZFS) {
			error = dmu_objset_find(zc->zc_name,
			    recursive_unmount, at + 1,
			    recursive ? DS_FIND_CHILDREN : 0);
			if (error != 0) {
				*at = '@';
				return (error);
			}
		}
		error = dsl_dataset_rename_snapshot(zc->zc_name,
		    at + 1, strchr(zc->zc_value, '@') + 1, recursive);
		*at = '@';

		return (error);
	} else {
		if (zc->zc_objset_type == DMU_OST_ZVOL)
			(void) zvol_remove_minor(zc->zc_name);
		return (dsl_dir_rename(zc->zc_name, zc->zc_value));
	}
}

static int
zfs_check_settable(const char *dsname, nvpair_t *pair, cred_t *cr)
{
	const char *propname = nvpair_name(pair);
	boolean_t issnap = (strchr(dsname, '@') != NULL);
	zfs_prop_t prop = zfs_name_to_prop(propname);
	uint64_t intval;
	int err;

	if (prop == ZPROP_INVAL) {
		if (zfs_prop_user(propname)) {
			if (err = zfs_secpolicy_write_perms(dsname,
			    ZFS_DELEG_PERM_USERPROP, cr))
				return (err);
			return (0);
		}

		if (!issnap && zfs_prop_userquota(propname)) {
			const char *perm = NULL;
			const char *uq_prefix =
			    zfs_userquota_prop_prefixes[ZFS_PROP_USERQUOTA];
			const char *gq_prefix =
			    zfs_userquota_prop_prefixes[ZFS_PROP_GROUPQUOTA];

			if (strncmp(propname, uq_prefix,
			    strlen(uq_prefix)) == 0) {
				perm = ZFS_DELEG_PERM_USERQUOTA;
			} else if (strncmp(propname, gq_prefix,
			    strlen(gq_prefix)) == 0) {
				perm = ZFS_DELEG_PERM_GROUPQUOTA;
			} else {
				/* USERUSED and GROUPUSED are read-only */
				return (SET_ERROR(EINVAL));
			}

			if (err = zfs_secpolicy_write_perms(dsname, perm, cr))
				return (err);
			return (0);
		}

		return (SET_ERROR(EINVAL));
	}

	if (issnap)
		return (SET_ERROR(EINVAL));

	if (nvpair_type(pair) == DATA_TYPE_NVLIST) {
		/*
		 * dsl_prop_get_all_impl() returns properties in this
		 * format.
		 */
		nvlist_t *attrs;
		VERIFY(nvpair_value_nvlist(pair, &attrs) == 0);
		VERIFY(nvlist_lookup_nvpair(attrs, ZPROP_VALUE,
		    &pair) == 0);
	}

	/*
	 * Check that this value is valid for this pool version
	 */
	switch (prop) {
	case ZFS_PROP_COMPRESSION:
		/*
		 * If the user specified gzip compression, make sure
		 * the SPA supports it. We ignore any errors here since
		 * we'll catch them later.
		 */
		if (nvpair_value_uint64(pair, &intval) == 0) {
			if (intval >= ZIO_COMPRESS_GZIP_1 &&
			    intval <= ZIO_COMPRESS_GZIP_9 &&
			    zfs_earlier_version(dsname,
			    SPA_VERSION_GZIP_COMPRESSION)) {
				return (SET_ERROR(ENOTSUP));
			}

			if (intval == ZIO_COMPRESS_ZLE &&
			    zfs_earlier_version(dsname,
			    SPA_VERSION_ZLE_COMPRESSION))
				return (SET_ERROR(ENOTSUP));

			if (intval == ZIO_COMPRESS_LZ4) {
				spa_t *spa;

				if ((err = spa_open(dsname, &spa, FTAG)) != 0)
					return (err);

				if (!spa_feature_is_enabled(spa,
				    SPA_FEATURE_LZ4_COMPRESS)) {
					spa_close(spa, FTAG);
					return (SET_ERROR(ENOTSUP));
				}
				spa_close(spa, FTAG);
			}

			/*
			 * If this is a bootable dataset then
			 * verify that the compression algorithm
			 * is supported for booting. We must return
			 * something other than ENOTSUP since it
			 * implies a downrev pool version.
			 */
			if (zfs_is_bootfs(dsname) &&
			    !BOOTFS_COMPRESS_VALID(intval)) {
				return (SET_ERROR(ERANGE));
			}
		}
		break;

	case ZFS_PROP_COPIES:
		if (zfs_earlier_version(dsname, SPA_VERSION_DITTO_BLOCKS))
			return (SET_ERROR(ENOTSUP));
		break;

	case ZFS_PROP_RECORDSIZE:
		/* Record sizes above 128k need the feature to be enabled */
		if (nvpair_value_uint64(pair, &intval) == 0 &&
		    intval > SPA_OLD_MAXBLOCKSIZE) {
			spa_t *spa;

			/*
			 * If this is a bootable dataset then
			 * the we don't allow large (>128K) blocks,
			 * because GRUB doesn't support them.
			 */
			if (zfs_is_bootfs(dsname) &&
			    intval > SPA_OLD_MAXBLOCKSIZE) {
				return (SET_ERROR(ERANGE));
			}

			/*
			 * We don't allow setting the property above 1MB,
			 * unless the tunable has been changed.
			 */
			if (intval > zfs_max_recordsize ||
			    intval > SPA_MAXBLOCKSIZE)
				return (SET_ERROR(ERANGE));

			if ((err = spa_open(dsname, &spa, FTAG)) != 0)
				return (err);

			if (!spa_feature_is_enabled(spa,
			    SPA_FEATURE_LARGE_BLOCKS)) {
				spa_close(spa, FTAG);
				return (SET_ERROR(ENOTSUP));
			}
			spa_close(spa, FTAG);
		}
		break;

	case ZFS_PROP_SHARESMB:
		if (zpl_earlier_version(dsname, ZPL_VERSION_FUID))
			return (SET_ERROR(ENOTSUP));
		break;

	case ZFS_PROP_ACLINHERIT:
		if (nvpair_type(pair) == DATA_TYPE_UINT64 &&
		    nvpair_value_uint64(pair, &intval) == 0) {
			if (intval == ZFS_ACL_PASSTHROUGH_X &&
			    zfs_earlier_version(dsname,
			    SPA_VERSION_PASSTHROUGH_X))
				return (SET_ERROR(ENOTSUP));
		}
		break;

	case ZFS_PROP_CHECKSUM:
	case ZFS_PROP_DEDUP:
	{
		spa_feature_t feature;
		spa_t *spa;

		/* dedup feature version checks */
		if (prop == ZFS_PROP_DEDUP &&
		    zfs_earlier_version(dsname, SPA_VERSION_DEDUP))
			return (SET_ERROR(ENOTSUP));

		if (nvpair_value_uint64(pair, &intval) != 0)
			return (SET_ERROR(EINVAL));

		/* check prop value is enabled in features */
		feature = zio_checksum_to_feature(intval & ZIO_CHECKSUM_MASK);
		if (feature == SPA_FEATURE_NONE)
			break;

		if ((err = spa_open(dsname, &spa, FTAG)) != 0)
			return (err);
		/*
		 * Salted checksums are not supported on root pools.
		 */
		if (spa_bootfs(spa) != 0 &&
		    intval < ZIO_CHECKSUM_FUNCTIONS &&
		    (zio_checksum_table[intval].ci_flags &
		    ZCHECKSUM_FLAG_SALTED)) {
			spa_close(spa, FTAG);
			return (SET_ERROR(ERANGE));
		}
		if (!spa_feature_is_enabled(spa, feature)) {
			spa_close(spa, FTAG);
			return (SET_ERROR(ENOTSUP));
		}
		spa_close(spa, FTAG);
		break;
	}
	}

	return (zfs_secpolicy_setprop(dsname, prop, pair, CRED()));
}

/*
 * Checks for a race condition to make sure we don't increment a feature flag
 * multiple times.
 */
static int
zfs_prop_activate_feature_check(void *arg, dmu_tx_t *tx)
{
	spa_t *spa = dmu_tx_pool(tx)->dp_spa;
	spa_feature_t *featurep = arg;

	if (!spa_feature_is_active(spa, *featurep))
		return (0);
	else
		return (SET_ERROR(EBUSY));
}

/*
 * The callback invoked on feature activation in the sync task caused by
 * zfs_prop_activate_feature.
 */
static void
zfs_prop_activate_feature_sync(void *arg, dmu_tx_t *tx)
{
	spa_t *spa = dmu_tx_pool(tx)->dp_spa;
	spa_feature_t *featurep = arg;

	spa_feature_incr(spa, *featurep, tx);
}

/*
 * Activates a feature on a pool in response to a property setting. This
 * creates a new sync task which modifies the pool to reflect the feature
 * as being active.
 */
static int
zfs_prop_activate_feature(spa_t *spa, spa_feature_t feature)
{
	int err;

	/* EBUSY here indicates that the feature is already active */
	err = dsl_sync_task(spa_name(spa),
	    zfs_prop_activate_feature_check, zfs_prop_activate_feature_sync,
	    &feature, 2, ZFS_SPACE_CHECK_RESERVED);

	if (err != 0 && err != EBUSY)
		return (err);
	else
		return (0);
}

/*
 * Removes properties from the given props list that fail permission checks
 * needed to clear them and to restore them in case of a receive error. For each
 * property, make sure we have both set and inherit permissions.
 *
 * Returns the first error encountered if any permission checks fail. If the
 * caller provides a non-NULL errlist, it also gives the complete list of names
 * of all the properties that failed a permission check along with the
 * corresponding error numbers. The caller is responsible for freeing the
 * returned errlist.
 *
 * If every property checks out successfully, zero is returned and the list
 * pointed at by errlist is NULL.
 */
static int
zfs_check_clearable(char *dataset, nvlist_t *props, nvlist_t **errlist)
{
	zfs_cmd_t *zc;
	nvpair_t *pair, *next_pair;
	nvlist_t *errors;
	int err, rv = 0;

	if (props == NULL)
		return (0);

	VERIFY(nvlist_alloc(&errors, NV_UNIQUE_NAME, KM_SLEEP) == 0);

	zc = kmem_alloc(sizeof (zfs_cmd_t), KM_SLEEP);
	(void) strcpy(zc->zc_name, dataset);
	pair = nvlist_next_nvpair(props, NULL);
	while (pair != NULL) {
		next_pair = nvlist_next_nvpair(props, pair);

		(void) strcpy(zc->zc_value, nvpair_name(pair));
		if ((err = zfs_check_settable(dataset, pair, CRED())) != 0 ||
		    (err = zfs_secpolicy_inherit_prop(zc, NULL, CRED())) != 0) {
			VERIFY(nvlist_remove_nvpair(props, pair) == 0);
			VERIFY(nvlist_add_int32(errors,
			    zc->zc_value, err) == 0);
		}
		pair = next_pair;
	}
	kmem_free(zc, sizeof (zfs_cmd_t));

	if ((pair = nvlist_next_nvpair(errors, NULL)) == NULL) {
		nvlist_free(errors);
		errors = NULL;
	} else {
		VERIFY(nvpair_value_int32(pair, &rv) == 0);
	}

	if (errlist == NULL)
		nvlist_free(errors);
	else
		*errlist = errors;

	return (rv);
}

static boolean_t
propval_equals(nvpair_t *p1, nvpair_t *p2)
{
	if (nvpair_type(p1) == DATA_TYPE_NVLIST) {
		/* dsl_prop_get_all_impl() format */
		nvlist_t *attrs;
		VERIFY(nvpair_value_nvlist(p1, &attrs) == 0);
		VERIFY(nvlist_lookup_nvpair(attrs, ZPROP_VALUE,
		    &p1) == 0);
	}

	if (nvpair_type(p2) == DATA_TYPE_NVLIST) {
		nvlist_t *attrs;
		VERIFY(nvpair_value_nvlist(p2, &attrs) == 0);
		VERIFY(nvlist_lookup_nvpair(attrs, ZPROP_VALUE,
		    &p2) == 0);
	}

	if (nvpair_type(p1) != nvpair_type(p2))
		return (B_FALSE);

	if (nvpair_type(p1) == DATA_TYPE_STRING) {
		char *valstr1, *valstr2;

		VERIFY(nvpair_value_string(p1, (char **)&valstr1) == 0);
		VERIFY(nvpair_value_string(p2, (char **)&valstr2) == 0);
		return (strcmp(valstr1, valstr2) == 0);
	} else {
		uint64_t intval1, intval2;

		VERIFY(nvpair_value_uint64(p1, &intval1) == 0);
		VERIFY(nvpair_value_uint64(p2, &intval2) == 0);
		return (intval1 == intval2);
	}
}

/*
 * Remove properties from props if they are not going to change (as determined
 * by comparison with origprops). Remove them from origprops as well, since we
 * do not need to clear or restore properties that won't change.
 */
static void
props_reduce(nvlist_t *props, nvlist_t *origprops)
{
	nvpair_t *pair, *next_pair;

	if (origprops == NULL)
		return; /* all props need to be received */

	pair = nvlist_next_nvpair(props, NULL);
	while (pair != NULL) {
		const char *propname = nvpair_name(pair);
		nvpair_t *match;

		next_pair = nvlist_next_nvpair(props, pair);

		if ((nvlist_lookup_nvpair(origprops, propname,
		    &match) != 0) || !propval_equals(pair, match))
			goto next; /* need to set received value */

		/* don't clear the existing received value */
		(void) nvlist_remove_nvpair(origprops, match);
		/* don't bother receiving the property */
		(void) nvlist_remove_nvpair(props, pair);
next:
		pair = next_pair;
	}
}

/*
 * Extract properties that cannot be set PRIOR to the receipt of a dataset.
 * For example, refquota cannot be set until after the receipt of a dataset,
 * because in replication streams, an older/earlier snapshot may exceed the
 * refquota.  We want to receive the older/earlier snapshot, but setting
 * refquota pre-receipt will set the dsl's ACTUAL quota, which will prevent
 * the older/earlier snapshot from being received (with EDQUOT).
 *
 * The ZFS test "zfs_receive_011_pos" demonstrates such a scenario.
 *
 * libzfs will need to be judicious handling errors encountered by props
 * extracted by this function.
 */
static nvlist_t *
extract_delay_props(nvlist_t *props)
{
	nvlist_t *delayprops;
	nvpair_t *nvp, *tmp;
	static const zfs_prop_t delayable[] = { ZFS_PROP_REFQUOTA, 0 };
	int i;

	VERIFY(nvlist_alloc(&delayprops, NV_UNIQUE_NAME, KM_SLEEP) == 0);

	for (nvp = nvlist_next_nvpair(props, NULL); nvp != NULL;
	    nvp = nvlist_next_nvpair(props, nvp)) {
		/*
		 * strcmp() is safe because zfs_prop_to_name() always returns
		 * a bounded string.
		 */
		for (i = 0; delayable[i] != 0; i++) {
			if (strcmp(zfs_prop_to_name(delayable[i]),
			    nvpair_name(nvp)) == 0) {
				break;
			}
		}
		if (delayable[i] != 0) {
			tmp = nvlist_prev_nvpair(props, nvp);
			VERIFY(nvlist_add_nvpair(delayprops, nvp) == 0);
			VERIFY(nvlist_remove_nvpair(props, nvp) == 0);
			nvp = tmp;
		}
	}

	if (nvlist_empty(delayprops)) {
		nvlist_free(delayprops);
		delayprops = NULL;
	}
	return (delayprops);
}

#ifdef	DEBUG
static boolean_t zfs_ioc_recv_inject_err;
#endif

/*
 * inputs:
 * zc_name		name of containing filesystem
 * zc_nvlist_src{_size}	nvlist of properties to apply
 * zc_value		name of snapshot to create
 * zc_string		name of clone origin (if DRR_FLAG_CLONE)
 * zc_cookie		file descriptor to recv from
 * zc_begin_record	the BEGIN record of the stream (not byteswapped)
 * zc_guid		force flag
 * zc_cleanup_fd	cleanup-on-exit file descriptor
 * zc_action_handle	handle for this guid/ds mapping (or zero on first call)
 * zc_resumable		if data is incomplete assume sender will resume
 *
 * outputs:
 * zc_cookie		number of bytes read
 * zc_nvlist_dst{_size} error for each unapplied received property
 * zc_obj		zprop_errflags_t
 * zc_action_handle	handle for this guid/ds mapping
 */
static int
zfs_ioc_recv(zfs_cmd_t *zc)
{
	file_t *fp;
	dmu_recv_cookie_t drc;
	boolean_t force = (boolean_t)zc->zc_guid;
	int fd;
	int error = 0;
	int props_error = 0;
	nvlist_t *errors;
	offset_t off;
	nvlist_t *props = NULL; /* sent properties */
	nvlist_t *origprops = NULL; /* existing properties */
	nvlist_t *delayprops = NULL; /* sent properties applied post-receive */
	char *origin = NULL;
	char *tosnap;
	char tofs[ZFS_MAX_DATASET_NAME_LEN];
	boolean_t first_recvd_props = B_FALSE;

	if (dataset_namecheck(zc->zc_value, NULL, NULL) != 0 ||
	    strchr(zc->zc_value, '@') == NULL ||
	    strchr(zc->zc_value, '%'))
		return (SET_ERROR(EINVAL));

	(void) strcpy(tofs, zc->zc_value);
	tosnap = strchr(tofs, '@');
	*tosnap++ = '\0';

	if (zc->zc_nvlist_src != NULL &&
	    (error = get_nvlist(zc->zc_nvlist_src, zc->zc_nvlist_src_size,
	    zc->zc_iflags, &props)) != 0)
		return (error);

	fd = zc->zc_cookie;
	fp = getf(fd);
	if (fp == NULL) {
		nvlist_free(props);
		return (SET_ERROR(EBADF));
	}

	errors = fnvlist_alloc();

	if (zc->zc_string[0])
		origin = zc->zc_string;

	off = fp->f_offset;
	error = dmu_recv_begin(tofs, tosnap, &zc->zc_begin_record, force,
	    zc->zc_resumable, origin, &drc, fp->f_vnode, &off);
	if (error != 0)
		goto out;

	/*
	 * Set properties before we receive the stream so that they are applied
	 * to the new data. Note that we must call dmu_recv_stream() if
	 * dmu_recv_begin() succeeds.
	 */
	if (props != NULL && !drc.drc_newfs) {
		if (spa_version(dsl_dataset_get_spa(drc.drc_ds)) >=
		    SPA_VERSION_RECVD_PROPS &&
		    !dsl_prop_get_hasrecvd(tofs))
			first_recvd_props = B_TRUE;

		/*
		 * If new received properties are supplied, they are to
		 * completely replace the existing received properties, so stash
		 * away the existing ones.
		 */
		if (dsl_prop_get_received(tofs, &origprops) == 0) {
			nvlist_t *errlist = NULL;
			/*
			 * Don't bother writing a property if its value won't
			 * change (and avoid the unnecessary security checks).
			 *
			 * The first receive after SPA_VERSION_RECVD_PROPS is a
			 * special case where we blow away all local properties
			 * regardless.
			 */
			if (!first_recvd_props)
				props_reduce(props, origprops);
			if (zfs_check_clearable(tofs, origprops, &errlist) != 0)
				(void) nvlist_merge(errors, errlist, 0);
			nvlist_free(errlist);

			if (clear_received_props(tofs, origprops,
			    first_recvd_props ? NULL : props) != 0)
				zc->zc_obj |= ZPROP_ERR_NOCLEAR;
		} else {
			zc->zc_obj |= ZPROP_ERR_NOCLEAR;
		}
	}

	if (props != NULL) {
		props_error = dsl_prop_set_hasrecvd(tofs);

		if (props_error == 0) {
			delayprops = extract_delay_props(props);
			(void) zfs_set_prop_nvlist(tofs, ZPROP_SRC_RECEIVED,
			    props, errors);
		}
	}

	error = dmu_recv_stream(&drc, zc->zc_cleanup_fd,
	    &zc->zc_action_handle, &off);

	if (error == 0) {
		zfsvfs_t *zfsvfs = NULL;

		if (getzfsvfs(tofs, &zfsvfs) == 0) {
			/* online recv */
			int end_err;

			error = zfs_suspend_fs(zfsvfs);
			/*
			 * If the suspend fails, then the recv_end will
			 * likely also fail, and clean up after itself.
			 */
			end_err = dmu_recv_end(&drc, zfsvfs);
			if (error == 0)
				error = zfs_resume_fs(zfsvfs, tofs);
			error = error ? error : end_err;
			VFS_RELE(zfsvfs->z_vfs);
		} else {
			error = dmu_recv_end(&drc, NULL);
		}

		/* Set delayed properties now, after we're done receiving. */
		if (delayprops != NULL && error == 0) {
			(void) zfs_set_prop_nvlist(tofs, ZPROP_SRC_RECEIVED,
			    delayprops, errors);
		}
	}

	if (delayprops != NULL) {
		/*
		 * Merge delayed props back in with initial props, in case
		 * we're DEBUG and zfs_ioc_recv_inject_err is set (which means
		 * we have to make sure clear_received_props() includes
		 * the delayed properties).
		 *
		 * Since zfs_ioc_recv_inject_err is only in DEBUG kernels,
		 * using ASSERT() will be just like a VERIFY.
		 */
		ASSERT(nvlist_merge(props, delayprops, 0) == 0);
		nvlist_free(delayprops);
	}

	/*
	 * Now that all props, initial and delayed, are set, report the prop
	 * errors to the caller.
	 */
	if (zc->zc_nvlist_dst_size != 0 &&
	    (nvlist_smush(errors, zc->zc_nvlist_dst_size) != 0 ||
	    put_nvlist(zc, errors) != 0)) {
		/*
		 * Caller made zc->zc_nvlist_dst less than the minimum expected
		 * size or supplied an invalid address.
		 */
		props_error = SET_ERROR(EINVAL);
	}

	zc->zc_cookie = off - fp->f_offset;
	if (VOP_SEEK(fp->f_vnode, fp->f_offset, &off, NULL) == 0)
		fp->f_offset = off;

#ifdef	DEBUG
	if (zfs_ioc_recv_inject_err) {
		zfs_ioc_recv_inject_err = B_FALSE;
		error = 1;
	}
#endif
	/*
	 * On error, restore the original props.
	 */
	if (error != 0 && props != NULL && !drc.drc_newfs) {
		if (clear_received_props(tofs, props, NULL) != 0) {
			/*
			 * We failed to clear the received properties.
			 * Since we may have left a $recvd value on the
			 * system, we can't clear the $hasrecvd flag.
			 */
			zc->zc_obj |= ZPROP_ERR_NORESTORE;
		} else if (first_recvd_props) {
			dsl_prop_unset_hasrecvd(tofs);
		}

		if (origprops == NULL && !drc.drc_newfs) {
			/* We failed to stash the original properties. */
			zc->zc_obj |= ZPROP_ERR_NORESTORE;
		}

		/*
		 * dsl_props_set() will not convert RECEIVED to LOCAL on or
		 * after SPA_VERSION_RECVD_PROPS, so we need to specify LOCAL
		 * explictly if we're restoring local properties cleared in the
		 * first new-style receive.
		 */
		if (origprops != NULL &&
		    zfs_set_prop_nvlist(tofs, (first_recvd_props ?
		    ZPROP_SRC_LOCAL : ZPROP_SRC_RECEIVED),
		    origprops, NULL) != 0) {
			/*
			 * We stashed the original properties but failed to
			 * restore them.
			 */
			zc->zc_obj |= ZPROP_ERR_NORESTORE;
		}
	}
out:
	nvlist_free(props);
	nvlist_free(origprops);
	nvlist_free(errors);
	releasef(fd);

	if (error == 0)
		error = props_error;

	return (error);
}

static int
dump_bytes(void *buf, int len, void *arg)
{
	vnode_t *vp = arg;
	ssize_t resid; /* have to get resid to get detailed errno */
	int err;

	/*
	 * The code does not rely on this (len being a multiple of 8).  We keep
	 * this assertion because of the corresponding assertion in
	 * receive_read().  Keeping this assertion ensures that we do not
	 * inadvertently break backwards compatibility (causing the assertion
	 * in receive_read() to trigger on old software).
	 *
	 * Removing the assertions could be rolled into a new feature that uses
	 * data that isn't 8-byte aligned; if the assertions were removed, a
	 * feature flag would have to be added.
	 */

	ASSERT0(len % 8);

	err = vn_rdwr(UIO_WRITE, vp, (caddr_t)buf, len, 0, UIO_SYSSPACE,
	    FAPPEND, RLIM64_INFINITY, CRED(), &resid);

	return (err);
}

/*
 * inputs:
 * zc_name	name of snapshot to send
 * zc_cookie	file descriptor to send stream to
 * zc_obj	fromorigin flag (mutually exclusive with zc_fromobj)
 * zc_sendobj	objsetid of snapshot to send
 * zc_fromobj	objsetid of incremental fromsnap (may be zero)
 * zc_guid	if set, estimate size of stream only.  zc_cookie is ignored.
 *		output size in zc_objset_type.
 * zc_flags	lzc_send_flags
 *
 * outputs:
 * zc_objset_type	estimated size, if zc_guid is set
 */
static int
zfs_ioc_send(zfs_cmd_t *zc)
{
	int error;
	offset_t off;
	boolean_t estimate = (zc->zc_guid != 0);
	boolean_t embedok = (zc->zc_flags & 0x1);
	boolean_t large_block_ok = (zc->zc_flags & 0x2);
	boolean_t compressok = (zc->zc_flags & 0x4);

	if (zc->zc_obj != 0) {
		dsl_pool_t *dp;
		dsl_dataset_t *tosnap;

		error = dsl_pool_hold(zc->zc_name, FTAG, &dp);
		if (error != 0)
			return (error);

		error = dsl_dataset_hold_obj(dp, zc->zc_sendobj, FTAG, &tosnap);
		if (error != 0) {
			dsl_pool_rele(dp, FTAG);
			return (error);
		}

		if (dsl_dir_is_clone(tosnap->ds_dir))
			zc->zc_fromobj =
			    dsl_dir_phys(tosnap->ds_dir)->dd_origin_obj;
		dsl_dataset_rele(tosnap, FTAG);
		dsl_pool_rele(dp, FTAG);
	}

	if (estimate) {
		dsl_pool_t *dp;
		dsl_dataset_t *tosnap;
		dsl_dataset_t *fromsnap = NULL;

		error = dsl_pool_hold(zc->zc_name, FTAG, &dp);
		if (error != 0)
			return (error);

		error = dsl_dataset_hold_obj(dp, zc->zc_sendobj, FTAG, &tosnap);
		if (error != 0) {
			dsl_pool_rele(dp, FTAG);
			return (error);
		}

		if (zc->zc_fromobj != 0) {
			error = dsl_dataset_hold_obj(dp, zc->zc_fromobj,
			    FTAG, &fromsnap);
			if (error != 0) {
				dsl_dataset_rele(tosnap, FTAG);
				dsl_pool_rele(dp, FTAG);
				return (error);
			}
		}

		error = dmu_send_estimate_fast(tosnap, fromsnap, NULL,
		    compressok, &zc->zc_objset_type);

		if (fromsnap != NULL)
			dsl_dataset_rele(fromsnap, FTAG);
		dsl_dataset_rele(tosnap, FTAG);
		dsl_pool_rele(dp, FTAG);
	} else {
		file_t *fp = getf(zc->zc_cookie);
		if (fp == NULL)
			return (SET_ERROR(EBADF));

		off = fp->f_offset;
		dmu_send_outparams_t out = {0};
		out.dso_outfunc = dump_bytes;
		out.dso_arg = fp->f_vnode;
		out.dso_dryrun = B_FALSE;
		error = dmu_send_obj(zc->zc_name, zc->zc_sendobj,
		    zc->zc_fromobj, embedok, large_block_ok, compressok,
		    zc->zc_cookie, &off, &out);

		if (VOP_SEEK(fp->f_vnode, fp->f_offset, &off, NULL) == 0)
			fp->f_offset = off;
		releasef(zc->zc_cookie);
	}
	return (error);
}

/*
 * inputs:
 * zc_name		name of snapshot on which to report progress
 * zc_cookie		file descriptor of send stream
 *
 * outputs:
 * zc_cookie		number of bytes written in send stream thus far
 * zc_objset_type	logical size of data traversed by send thus far
 */
static int
zfs_ioc_send_progress(zfs_cmd_t *zc)
{
	dsl_pool_t *dp;
	dsl_dataset_t *ds;
	dmu_sendstatus_t *dsp = NULL;
	int error;

	error = dsl_pool_hold(zc->zc_name, FTAG, &dp);
	if (error != 0)
		return (error);

	error = dsl_dataset_hold(dp, zc->zc_name, FTAG, &ds);
	if (error != 0) {
		dsl_pool_rele(dp, FTAG);
		return (error);
	}

	mutex_enter(&ds->ds_sendstream_lock);

	/*
	 * Iterate over all the send streams currently active on this dataset.
	 * If there's one which matches the specified file descriptor _and_ the
	 * stream was started by the current process, return the progress of
	 * that stream.
	 */
	for (dsp = list_head(&ds->ds_sendstreams); dsp != NULL;
	    dsp = list_next(&ds->ds_sendstreams, dsp)) {
		if (dsp->dss_outfd == zc->zc_cookie &&
		    dsp->dss_proc == curproc)
			break;
	}

	if (dsp != NULL) {
		zc->zc_cookie = atomic_cas_64((volatile uint64_t *)dsp->dss_off,
		    0, 0);
		/* This is the closest thing we have to atomic_read_64. */
		zc->zc_objset_type = atomic_cas_64(&dsp->dss_blocks, 0, 0);
	} else {
		error = SET_ERROR(ENOENT);
	}

	mutex_exit(&ds->ds_sendstream_lock);
	dsl_dataset_rele(ds, FTAG);
	dsl_pool_rele(dp, FTAG);
	return (error);
}

static int
zfs_ioc_inject_fault(zfs_cmd_t *zc)
{
	int id, error;

	error = zio_inject_fault(zc->zc_name, (int)zc->zc_guid, &id,
	    &zc->zc_inject_record);

	if (error == 0)
		zc->zc_guid = (uint64_t)id;

	return (error);
}

static int
zfs_ioc_clear_fault(zfs_cmd_t *zc)
{
	return (zio_clear_fault((int)zc->zc_guid));
}

static int
zfs_ioc_inject_list_next(zfs_cmd_t *zc)
{
	int id = (int)zc->zc_guid;
	int error;

	error = zio_inject_list_next(&id, zc->zc_name, sizeof (zc->zc_name),
	    &zc->zc_inject_record);

	zc->zc_guid = id;

	return (error);
}

static int
zfs_ioc_error_log(zfs_cmd_t *zc)
{
	spa_t *spa;
	int error;
	size_t count = (size_t)zc->zc_nvlist_dst_size;

	if ((error = spa_open(zc->zc_name, &spa, FTAG)) != 0)
		return (error);

	error = spa_get_errlog(spa, (void *)(uintptr_t)zc->zc_nvlist_dst,
	    &count);
	if (error == 0)
		zc->zc_nvlist_dst_size = count;
	else
		zc->zc_nvlist_dst_size = spa_get_errlog_size(spa);

	spa_close(spa, FTAG);

	return (error);
}

static int
zfs_ioc_clear(zfs_cmd_t *zc)
{
	spa_t *spa;
	vdev_t *vd;
	int error;

	/*
	 * On zpool clear we also fix up missing slogs
	 */
	mutex_enter(&spa_namespace_lock);
	spa = spa_lookup(zc->zc_name);
	if (spa == NULL) {
		mutex_exit(&spa_namespace_lock);
		return (SET_ERROR(EIO));
	}
	if (spa_get_log_state(spa) == SPA_LOG_MISSING) {
		/* we need to let spa_open/spa_load clear the chains */
		spa_set_log_state(spa, SPA_LOG_CLEAR);
	}
	spa->spa_last_open_failed = 0;
	mutex_exit(&spa_namespace_lock);

	if (zc->zc_cookie & ZPOOL_NO_REWIND) {
		error = spa_open(zc->zc_name, &spa, FTAG);
	} else {
		nvlist_t *policy;
		nvlist_t *config = NULL;

		if (zc->zc_nvlist_src == NULL)
			return (SET_ERROR(EINVAL));

		if ((error = get_nvlist(zc->zc_nvlist_src,
		    zc->zc_nvlist_src_size, zc->zc_iflags, &policy)) == 0) {
			error = spa_open_rewind(zc->zc_name, &spa, FTAG,
			    policy, &config);
			if (config != NULL) {
				int err;

				if ((err = put_nvlist(zc, config)) != 0)
					error = err;
				nvlist_free(config);
			}
			nvlist_free(policy);
		}
	}

	if (error != 0)
		return (error);

	spa_vdev_state_enter(spa, SCL_NONE);

	if (zc->zc_guid == 0) {
		vd = NULL;
	} else {
		vd = spa_lookup_by_guid(spa, zc->zc_guid, B_TRUE);
		if (vd == NULL) {
			(void) spa_vdev_state_exit(spa, NULL, ENODEV);
			spa_close(spa, FTAG);
			return (SET_ERROR(ENODEV));
		}
	}

	vdev_clear(spa, vd);

	(void) spa_vdev_state_exit(spa, NULL, 0);

	/*
	 * Resume any suspended I/Os.
	 */
	if (zio_resume(spa) != 0)
		error = SET_ERROR(EIO);

	spa_close(spa, FTAG);

	return (error);
}

static int
zfs_ioc_pool_reopen(zfs_cmd_t *zc)
{
	spa_t *spa;
	int error;

	error = spa_open(zc->zc_name, &spa, FTAG);
	if (error != 0)
		return (error);

	spa_vdev_state_enter(spa, SCL_NONE);

	/*
	 * If a resilver is already in progress then set the
	 * spa_scrub_reopen flag to B_TRUE so that we don't restart
	 * the scan as a side effect of the reopen. Otherwise, let
	 * vdev_open() decided if a resilver is required.
	 */
	spa->spa_scrub_reopen = dsl_scan_resilvering(spa->spa_dsl_pool);
	vdev_reopen(spa->spa_root_vdev);
	spa->spa_scrub_reopen = B_FALSE;

	(void) spa_vdev_state_exit(spa, NULL, 0);
	spa_close(spa, FTAG);
	return (0);
}
/*
 * inputs:
 * zc_name	name of filesystem
 * zc_value	name of origin snapshot
 *
 * outputs:
 * zc_string	name of conflicting snapshot, if there is one
 */
static int
zfs_ioc_promote(zfs_cmd_t *zc)
{
	char *cp;

	/*
	 * We don't need to unmount *all* the origin fs's snapshots, but
	 * it's easier.
	 */
	cp = strchr(zc->zc_value, '@');
	if (cp)
		*cp = '\0';
	(void) dmu_objset_find(zc->zc_value,
	    zfs_unmount_snap_cb, NULL, DS_FIND_SNAPSHOTS);
	return (dsl_dataset_promote(zc->zc_name, zc->zc_string));
}

/*
 * Retrieve a single {user|group}{used|quota}@... property.
 *
 * inputs:
 * zc_name	name of filesystem
 * zc_objset_type zfs_userquota_prop_t
 * zc_value	domain name (eg. "S-1-234-567-89")
 * zc_guid	RID/UID/GID
 *
 * outputs:
 * zc_cookie	property value
 */
static int
zfs_ioc_userspace_one(zfs_cmd_t *zc)
{
	zfsvfs_t *zfsvfs;
	int error;

	if (zc->zc_objset_type >= ZFS_NUM_USERQUOTA_PROPS)
		return (SET_ERROR(EINVAL));

	error = zfsvfs_hold(zc->zc_name, FTAG, &zfsvfs, B_FALSE);
	if (error != 0)
		return (error);

	error = zfs_userspace_one(zfsvfs,
	    zc->zc_objset_type, zc->zc_value, zc->zc_guid, &zc->zc_cookie);
	zfsvfs_rele(zfsvfs, FTAG);

	return (error);
}

/*
 * inputs:
 * zc_name		name of filesystem
 * zc_cookie		zap cursor
 * zc_objset_type	zfs_userquota_prop_t
 * zc_nvlist_dst[_size] buffer to fill (not really an nvlist)
 *
 * outputs:
 * zc_nvlist_dst[_size]	data buffer (array of zfs_useracct_t)
 * zc_cookie	zap cursor
 */
static int
zfs_ioc_userspace_many(zfs_cmd_t *zc)
{
	zfsvfs_t *zfsvfs;
	int bufsize = zc->zc_nvlist_dst_size;

	if (bufsize <= 0)
		return (SET_ERROR(ENOMEM));

	int error = zfsvfs_hold(zc->zc_name, FTAG, &zfsvfs, B_FALSE);
	if (error != 0)
		return (error);

	void *buf = kmem_alloc(bufsize, KM_SLEEP);

	error = zfs_userspace_many(zfsvfs, zc->zc_objset_type, &zc->zc_cookie,
	    buf, &zc->zc_nvlist_dst_size);

	if (error == 0) {
		error = xcopyout(buf,
		    (void *)(uintptr_t)zc->zc_nvlist_dst,
		    zc->zc_nvlist_dst_size);
	}
	kmem_free(buf, bufsize);
	zfsvfs_rele(zfsvfs, FTAG);

	return (error);
}

/*
 * inputs:
 * zc_name		name of filesystem
 *
 * outputs:
 * none
 */
static int
zfs_ioc_userspace_upgrade(zfs_cmd_t *zc)
{
	objset_t *os;
	int error = 0;
	zfsvfs_t *zfsvfs;

	if (getzfsvfs(zc->zc_name, &zfsvfs) == 0) {
		if (!dmu_objset_userused_enabled(zfsvfs->z_os)) {
			/*
			 * If userused is not enabled, it may be because the
			 * objset needs to be closed & reopened (to grow the
			 * objset_phys_t).  Suspend/resume the fs will do that.
			 */
			error = zfs_suspend_fs(zfsvfs);
			if (error == 0) {
				dmu_objset_refresh_ownership(zfsvfs->z_os,
				    zfsvfs);
				error = zfs_resume_fs(zfsvfs, zc->zc_name);
			}
		}
		if (error == 0)
			error = dmu_objset_userspace_upgrade(zfsvfs->z_os);
		VFS_RELE(zfsvfs->z_vfs);
	} else {
		/* XXX kind of reading contents without owning */
		error = dmu_objset_hold(zc->zc_name, FTAG, &os);
		if (error != 0)
			return (error);

		error = dmu_objset_userspace_upgrade(os);
		dmu_objset_rele(os, FTAG);
	}

	return (error);
}

/*
 * We don't want to have a hard dependency
 * against some special symbols in sharefs
 * nfs, and smbsrv.  Determine them if needed when
 * the first file system is shared.
 * Neither sharefs, nfs or smbsrv are unloadable modules.
 */
int (*znfsexport_fs)(void *arg);
int (*zshare_fs)(enum sharefs_sys_op, share_t *, uint32_t);
int (*zsmbexport_fs)(void *arg, boolean_t add_share);

int zfs_nfsshare_inited;
int zfs_smbshare_inited;

ddi_modhandle_t nfs_mod;
ddi_modhandle_t sharefs_mod;
ddi_modhandle_t smbsrv_mod;
kmutex_t zfs_share_lock;

static int
zfs_init_sharefs()
{
	int error;

	ASSERT(MUTEX_HELD(&zfs_share_lock));
	/* Both NFS and SMB shares also require sharetab support. */
	if (sharefs_mod == NULL && ((sharefs_mod =
	    ddi_modopen("fs/sharefs",
	    KRTLD_MODE_FIRST, &error)) == NULL)) {
		return (SET_ERROR(ENOSYS));
	}
	if (zshare_fs == NULL && ((zshare_fs =
	    (int (*)(enum sharefs_sys_op, share_t *, uint32_t))
	    ddi_modsym(sharefs_mod, "sharefs_impl", &error)) == NULL)) {
		return (SET_ERROR(ENOSYS));
	}
	return (0);
}

static int
zfs_ioc_share(zfs_cmd_t *zc)
{
	int error;
	int opcode;

	switch (zc->zc_share.z_sharetype) {
	case ZFS_SHARE_NFS:
	case ZFS_UNSHARE_NFS:
		if (zfs_nfsshare_inited == 0) {
			mutex_enter(&zfs_share_lock);
			if (nfs_mod == NULL && ((nfs_mod = ddi_modopen("fs/nfs",
			    KRTLD_MODE_FIRST, &error)) == NULL)) {
				mutex_exit(&zfs_share_lock);
				return (SET_ERROR(ENOSYS));
			}
			if (znfsexport_fs == NULL &&
			    ((znfsexport_fs = (int (*)(void *))
			    ddi_modsym(nfs_mod,
			    "nfs_export", &error)) == NULL)) {
				mutex_exit(&zfs_share_lock);
				return (SET_ERROR(ENOSYS));
			}
			error = zfs_init_sharefs();
			if (error != 0) {
				mutex_exit(&zfs_share_lock);
				return (SET_ERROR(ENOSYS));
			}
			zfs_nfsshare_inited = 1;
			mutex_exit(&zfs_share_lock);
		}
		break;
	case ZFS_SHARE_SMB:
	case ZFS_UNSHARE_SMB:
		if (zfs_smbshare_inited == 0) {
			mutex_enter(&zfs_share_lock);
			if (smbsrv_mod == NULL && ((smbsrv_mod =
			    ddi_modopen("drv/smbsrv",
			    KRTLD_MODE_FIRST, &error)) == NULL)) {
				mutex_exit(&zfs_share_lock);
				return (SET_ERROR(ENOSYS));
			}
			if (zsmbexport_fs == NULL && ((zsmbexport_fs =
			    (int (*)(void *, boolean_t))ddi_modsym(smbsrv_mod,
			    "smb_server_share", &error)) == NULL)) {
				mutex_exit(&zfs_share_lock);
				return (SET_ERROR(ENOSYS));
			}
			error = zfs_init_sharefs();
			if (error != 0) {
				mutex_exit(&zfs_share_lock);
				return (SET_ERROR(ENOSYS));
			}
			zfs_smbshare_inited = 1;
			mutex_exit(&zfs_share_lock);
		}
		break;
	default:
		return (SET_ERROR(EINVAL));
	}

	switch (zc->zc_share.z_sharetype) {
	case ZFS_SHARE_NFS:
	case ZFS_UNSHARE_NFS:
		if (error =
		    znfsexport_fs((void *)
		    (uintptr_t)zc->zc_share.z_exportdata))
			return (error);
		break;
	case ZFS_SHARE_SMB:
	case ZFS_UNSHARE_SMB:
		if (error = zsmbexport_fs((void *)
		    (uintptr_t)zc->zc_share.z_exportdata,
		    zc->zc_share.z_sharetype == ZFS_SHARE_SMB ?
		    B_TRUE: B_FALSE)) {
			return (error);
		}
		break;
	}

	opcode = (zc->zc_share.z_sharetype == ZFS_SHARE_NFS ||
	    zc->zc_share.z_sharetype == ZFS_SHARE_SMB) ?
	    SHAREFS_ADD : SHAREFS_REMOVE;

	/*
	 * Add or remove share from sharetab
	 */
	error = zshare_fs(opcode,
	    (void *)(uintptr_t)zc->zc_share.z_sharedata,
	    zc->zc_share.z_sharemax);

	return (error);

}

ace_t full_access[] = {
	{(uid_t)-1, ACE_ALL_PERMS, ACE_EVERYONE, 0}
};

/*
 * inputs:
 * zc_name		name of containing filesystem
 * zc_obj		object # beyond which we want next in-use object #
 *
 * outputs:
 * zc_obj		next in-use object #
 */
static int
zfs_ioc_next_obj(zfs_cmd_t *zc)
{
	objset_t *os = NULL;
	int error;

	error = dmu_objset_hold(zc->zc_name, FTAG, &os);
	if (error != 0)
		return (error);

	error = dmu_object_next(os, &zc->zc_obj, B_FALSE,
	    dsl_dataset_phys(os->os_dsl_dataset)->ds_prev_snap_txg);

	dmu_objset_rele(os, FTAG);
	return (error);
}

/*
 * inputs:
 * zc_name		name of filesystem
 * zc_value		prefix name for snapshot
 * zc_cleanup_fd	cleanup-on-exit file descriptor for calling process
 *
 * outputs:
 * zc_value		short name of new snapshot
 */
static int
zfs_ioc_tmp_snapshot(zfs_cmd_t *zc)
{
	char *snap_name;
	char *hold_name;
	int error;
	minor_t minor;

	error = zfs_onexit_fd_hold(zc->zc_cleanup_fd, &minor);
	if (error != 0)
		return (error);

	snap_name = kmem_asprintf("%s-%016llx", zc->zc_value,
	    (u_longlong_t)ddi_get_lbolt64());
	hold_name = kmem_asprintf("%%%s", zc->zc_value);

	error = dsl_dataset_snapshot_tmp(zc->zc_name, snap_name, minor,
	    hold_name);
	if (error == 0)
		(void) strcpy(zc->zc_value, snap_name);
	strfree(snap_name);
	strfree(hold_name);
	zfs_onexit_fd_rele(zc->zc_cleanup_fd);
	return (error);
}

/*
 * inputs:
 * zc_name		name of "to" snapshot
 * zc_value		name of "from" snapshot
 * zc_cookie		file descriptor to write diff data on
 *
 * outputs:
 * dmu_diff_record_t's to the file descriptor
 */
static int
zfs_ioc_diff(zfs_cmd_t *zc)
{
	file_t *fp;
	offset_t off;
	int error;

	fp = getf(zc->zc_cookie);
	if (fp == NULL)
		return (SET_ERROR(EBADF));

	off = fp->f_offset;

	error = dmu_diff(zc->zc_name, zc->zc_value, fp->f_vnode, &off);

	if (VOP_SEEK(fp->f_vnode, fp->f_offset, &off, NULL) == 0)
		fp->f_offset = off;
	releasef(zc->zc_cookie);

	return (error);
}

/*
 * Remove all ACL files in shares dir
 */
static int
zfs_smb_acl_purge(znode_t *dzp)
{
	zap_cursor_t	zc;
	zap_attribute_t	zap;
	zfsvfs_t *zfsvfs = dzp->z_zfsvfs;
	int error;

	for (zap_cursor_init(&zc, zfsvfs->z_os, dzp->z_id);
	    (error = zap_cursor_retrieve(&zc, &zap)) == 0;
	    zap_cursor_advance(&zc)) {
		if ((error = VOP_REMOVE(ZTOV(dzp), zap.za_name, kcred,
		    NULL, 0)) != 0)
			break;
	}
	zap_cursor_fini(&zc);
	return (error);
}

static int
zfs_ioc_smb_acl(zfs_cmd_t *zc)
{
	vnode_t *vp;
	znode_t *dzp;
	vnode_t *resourcevp = NULL;
	znode_t *sharedir;
	zfsvfs_t *zfsvfs;
	nvlist_t *nvlist;
	char *src, *target;
	vattr_t vattr;
	vsecattr_t vsec;
	int error = 0;

	if ((error = lookupname(zc->zc_value, UIO_SYSSPACE,
	    NO_FOLLOW, NULL, &vp)) != 0)
		return (error);

	/* Now make sure mntpnt and dataset are ZFS */

	if (vp->v_vfsp->vfs_fstype != zfsfstype ||
	    (strcmp((char *)refstr_value(vp->v_vfsp->vfs_resource),
	    zc->zc_name) != 0)) {
		VN_RELE(vp);
		return (SET_ERROR(EINVAL));
	}

	dzp = VTOZ(vp);
	zfsvfs = dzp->z_zfsvfs;
	ZFS_ENTER(zfsvfs);

	/*
	 * Create share dir if its missing.
	 */
	mutex_enter(&zfsvfs->z_lock);
	if (zfsvfs->z_shares_dir == 0) {
		dmu_tx_t *tx;

		tx = dmu_tx_create(zfsvfs->z_os);
		dmu_tx_hold_zap(tx, MASTER_NODE_OBJ, TRUE,
		    ZFS_SHARES_DIR);
		dmu_tx_hold_zap(tx, DMU_NEW_OBJECT, FALSE, NULL);
		error = dmu_tx_assign(tx, TXG_WAIT);
		if (error != 0) {
			dmu_tx_abort(tx);
		} else {
			error = zfs_create_share_dir(zfsvfs, tx);
			dmu_tx_commit(tx);
		}
		if (error != 0) {
			mutex_exit(&zfsvfs->z_lock);
			VN_RELE(vp);
			ZFS_EXIT(zfsvfs);
			return (error);
		}
	}
	mutex_exit(&zfsvfs->z_lock);

	ASSERT(zfsvfs->z_shares_dir);
	if ((error = zfs_zget(zfsvfs, zfsvfs->z_shares_dir, &sharedir)) != 0) {
		VN_RELE(vp);
		ZFS_EXIT(zfsvfs);
		return (error);
	}

	switch (zc->zc_cookie) {
	case ZFS_SMB_ACL_ADD:
		vattr.va_mask = AT_MODE|AT_UID|AT_GID|AT_TYPE;
		vattr.va_type = VREG;
		vattr.va_mode = S_IFREG|0777;
		vattr.va_uid = 0;
		vattr.va_gid = 0;

		vsec.vsa_mask = VSA_ACE;
		vsec.vsa_aclentp = &full_access;
		vsec.vsa_aclentsz = sizeof (full_access);
		vsec.vsa_aclcnt = 1;

		error = VOP_CREATE(ZTOV(sharedir), zc->zc_string,
		    &vattr, EXCL, 0, &resourcevp, kcred, 0, NULL, &vsec);
		if (resourcevp)
			VN_RELE(resourcevp);
		break;

	case ZFS_SMB_ACL_REMOVE:
		error = VOP_REMOVE(ZTOV(sharedir), zc->zc_string, kcred,
		    NULL, 0);
		break;

	case ZFS_SMB_ACL_RENAME:
		if ((error = get_nvlist(zc->zc_nvlist_src,
		    zc->zc_nvlist_src_size, zc->zc_iflags, &nvlist)) != 0) {
			VN_RELE(vp);
			VN_RELE(ZTOV(sharedir));
			ZFS_EXIT(zfsvfs);
			return (error);
		}
		if (nvlist_lookup_string(nvlist, ZFS_SMB_ACL_SRC, &src) ||
		    nvlist_lookup_string(nvlist, ZFS_SMB_ACL_TARGET,
		    &target)) {
			VN_RELE(vp);
			VN_RELE(ZTOV(sharedir));
			ZFS_EXIT(zfsvfs);
			nvlist_free(nvlist);
			return (error);
		}
		error = VOP_RENAME(ZTOV(sharedir), src, ZTOV(sharedir), target,
		    kcred, NULL, 0);
		nvlist_free(nvlist);
		break;

	case ZFS_SMB_ACL_PURGE:
		error = zfs_smb_acl_purge(sharedir);
		break;

	default:
		error = SET_ERROR(EINVAL);
		break;
	}

	VN_RELE(vp);
	VN_RELE(ZTOV(sharedir));

	ZFS_EXIT(zfsvfs);

	return (error);
}

/*
 * innvl: {
 *     "holds" -> { snapname -> holdname (string), ... }
 *     (optional) "cleanup_fd" -> fd (int32)
 * }
 *
 * outnvl: {
 *     snapname -> error value (int32)
 *     ...
 * }
 */
/* ARGSUSED */
static int
zfs_ioc_hold(const char *pool, nvlist_t *args, nvlist_t *errlist)
{
	nvpair_t *pair;
	nvlist_t *holds;
	int cleanup_fd = -1;
	int error;
	minor_t minor = 0;

	error = nvlist_lookup_nvlist(args, "holds", &holds);
	if (error != 0)
		return (SET_ERROR(EINVAL));

	/* make sure the user didn't pass us any invalid (empty) tags */
	for (pair = nvlist_next_nvpair(holds, NULL); pair != NULL;
	    pair = nvlist_next_nvpair(holds, pair)) {
		char *htag;

		error = nvpair_value_string(pair, &htag);
		if (error != 0)
			return (SET_ERROR(error));

		if (strlen(htag) == 0)
			return (SET_ERROR(EINVAL));
	}

	if (nvlist_lookup_int32(args, "cleanup_fd", &cleanup_fd) == 0) {
		error = zfs_onexit_fd_hold(cleanup_fd, &minor);
		if (error != 0)
			return (error);
	}

	error = dsl_dataset_user_hold(holds, minor, errlist);
	if (minor != 0)
		zfs_onexit_fd_rele(cleanup_fd);
	return (error);
}

/*
 * innvl is not used.
 *
 * outnvl: {
 *    holdname -> time added (uint64 seconds since epoch)
 *    ...
 * }
 */
/* ARGSUSED */
static int
zfs_ioc_get_holds(const char *snapname, nvlist_t *args, nvlist_t *outnvl)
{
	return (dsl_dataset_get_holds(snapname, outnvl));
}

/*
 * innvl: {
 *     snapname -> { holdname, ... }
 *     ...
 * }
 *
 * outnvl: {
 *     snapname -> error value (int32)
 *     ...
 * }
 */
/* ARGSUSED */
static int
zfs_ioc_release(const char *pool, nvlist_t *holds, nvlist_t *errlist)
{
	return (dsl_dataset_user_release(holds, errlist));
}

/*
 * inputs:
 * zc_name		name of later filesystem or snapshot
 * zc_value		full name of old snapshot or bookmark
 *
 * outputs:
 * zc_cookie		space in bytes
 * zc_objset_type	compressed space in bytes
 * zc_perm_action	uncompressed space in bytes
 */
static int
zfs_ioc_space_written(zfs_cmd_t *zc)
{
	int error;
	dsl_pool_t *dp;
	dsl_dataset_t *new;

	error = dsl_pool_hold(zc->zc_name, FTAG, &dp);
	if (error != 0)
		return (error);
	error = dsl_dataset_hold(dp, zc->zc_name, FTAG, &new);
	if (error != 0) {
		dsl_pool_rele(dp, FTAG);
		return (error);
	}

	if (strchr(zc->zc_value, '#') != NULL) {
		zfs_bookmark_phys_t bmp;
		error = dsl_bookmark_lookup(dp, zc->zc_value,
		    new, &bmp);
		if (error == 0) {
			error = dsl_dataset_space_written_bookmark(&bmp, new,
			    &zc->zc_cookie,
			    &zc->zc_objset_type, &zc->zc_perm_action);
		}
	} else {
		dsl_dataset_t *old;
		error = dsl_dataset_hold(dp, zc->zc_value, FTAG, &old);

		if (error == 0) {
			error = dsl_dataset_space_written(old, new,
			    &zc->zc_cookie,
			    &zc->zc_objset_type, &zc->zc_perm_action);
			dsl_dataset_rele(old, FTAG);
		}
	}
	dsl_dataset_rele(new, FTAG);
	dsl_pool_rele(dp, FTAG);
	return (error);
}

/*
 * innvl: {
 *     "firstsnap" -> snapshot name
 * }
 *
 * outnvl: {
 *     "used" -> space in bytes
 *     "compressed" -> compressed space in bytes
 *     "uncompressed" -> uncompressed space in bytes
 * }
 */
static int
zfs_ioc_space_snaps(const char *lastsnap, nvlist_t *innvl, nvlist_t *outnvl)
{
	int error;
	dsl_pool_t *dp;
	dsl_dataset_t *new, *old;
	char *firstsnap;
	uint64_t used, comp, uncomp;

	if (nvlist_lookup_string(innvl, "firstsnap", &firstsnap) != 0)
		return (SET_ERROR(EINVAL));

	error = dsl_pool_hold(lastsnap, FTAG, &dp);
	if (error != 0)
		return (error);

	error = dsl_dataset_hold(dp, lastsnap, FTAG, &new);
	if (error == 0 && !new->ds_is_snapshot) {
		dsl_dataset_rele(new, FTAG);
		error = SET_ERROR(EINVAL);
	}
	if (error != 0) {
		dsl_pool_rele(dp, FTAG);
		return (error);
	}
	error = dsl_dataset_hold(dp, firstsnap, FTAG, &old);
	if (error == 0 && !old->ds_is_snapshot) {
		dsl_dataset_rele(old, FTAG);
		error = SET_ERROR(EINVAL);
	}
	if (error != 0) {
		dsl_dataset_rele(new, FTAG);
		dsl_pool_rele(dp, FTAG);
		return (error);
	}

	error = dsl_dataset_space_wouldfree(old, new, &used, &comp, &uncomp);
	dsl_dataset_rele(old, FTAG);
	dsl_dataset_rele(new, FTAG);
	dsl_pool_rele(dp, FTAG);
	fnvlist_add_uint64(outnvl, "used", used);
	fnvlist_add_uint64(outnvl, "compressed", comp);
	fnvlist_add_uint64(outnvl, "uncompressed", uncomp);
	return (error);
}

/*
 * innvl: {
 *     "fd" -> file descriptor to write stream to (int32)
 *     (optional) "fromsnap" -> full snap name to send an incremental from
 *     (optional) "largeblockok" -> (value ignored)
 *         indicates that blocks > 128KB are permitted
 *     (optional) "embedok" -> (value ignored)
 *         presence indicates DRR_WRITE_EMBEDDED records are permitted
 *     (optional) "compressok" -> (value ignored)
 *         presence indicates compressed DRR_WRITE records are permitted
 *     (optional) "resume_object" and "resume_offset" -> (uint64)
 *         if present, resume send stream from specified object and offset.
 *     (optional) "redactbook" -> (string)
 *         if present, generate a redaction bookmark
 *     (optional) "redactsnaps" -> (nvlist, values ignored)
 *         if present, generate a redacted send stream
 *     (optional) "redactlist_book" -> (string)
 *         if present, use this bookmark's redaction list to generate a redacted
 *         send stream
 * }
 *
 * outnvl is unused
 */
/* ARGSUSED */
static int
zfs_ioc_send_new(const char *snapname, nvlist_t *innvl, nvlist_t *outnvl)
{
	int error;
	offset_t off;
	char *fromname = NULL;
	int fd;
	boolean_t largeblockok;
	boolean_t embedok;
	boolean_t compressok;
	uint64_t resumeobj = 0;
	uint64_t resumeoff = 0;
	nvlist_t *redactnvl = NULL;
	char *redactbook = NULL;
	char *redactlist_book = NULL;

	error = nvlist_lookup_int32(innvl, "fd", &fd);
	if (error != 0)
		return (SET_ERROR(EINVAL));

	(void) nvlist_lookup_string(innvl, "fromsnap", &fromname);

	largeblockok = nvlist_exists(innvl, "largeblockok");
	embedok = nvlist_exists(innvl, "embedok");
	compressok = nvlist_exists(innvl, "compressok");

	(void) nvlist_lookup_uint64(innvl, "resume_object", &resumeobj);
	(void) nvlist_lookup_uint64(innvl, "resume_offset", &resumeoff);

	(void) nvlist_lookup_nvlist(innvl, "redactsnaps", &redactnvl);
	(void) nvlist_lookup_string(innvl, "redactbook", &redactbook);
	(void) nvlist_lookup_string(innvl, "redactlist_book", &redactlist_book);

	file_t *fp = getf(fd);
	if (fp == NULL)
		return (SET_ERROR(EBADF));

	if ((redactbook == NULL) != (redactnvl == NULL))
		return (SET_ERROR(EINVAL));

	off = fp->f_offset;
	dmu_send_outparams_t out = {0};
	out.dso_outfunc = dump_bytes;
	out.dso_arg = fp->f_vnode;
	out.dso_dryrun = B_FALSE;
	error = dmu_send(snapname, fromname, embedok, largeblockok, compressok,
	    resumeobj, resumeoff, redactnvl, redactbook, redactlist_book, fd,
	    &off, &out);

	if (VOP_SEEK(fp->f_vnode, fp->f_offset, &off, NULL) == 0)
		fp->f_offset = off;
	releasef(fd);
	return (error);
}

/* ARGSUSED */
int
send_space_sum(void *buf, int len, void *arg)
{
	uint64_t *size = arg;
	*size += len;
	return (0);
}

/*
 * Determine approximately how large a zfs send stream will be -- the number
 * of bytes that will be written to the fd supplied to zfs_ioc_send_new().
 *
 * innvl: {
 *     (optional) "from" -> full snap or bookmark name to send an incremental
 *                          from
 *     (optional) "largeblockok" -> (value ignored)
 *         indicates that blocks > 128KB are permitted
 *     (optional) "embedok" -> (value ignored)
 *         presence indicates DRR_WRITE_EMBEDDED records are permitted
 *     (optional) "compressok" -> (value ignored)
 *         presence indicates compressed DRR_WRITE records are permitted
 *     (optional) "fd" -> file descriptor to use as a cookie for progress
 *         tracking (int32)
 * }
 *
 * outnvl: {
 *     "space" -> bytes of space (uint64)
 * }
 */
static int
zfs_ioc_send_space(const char *snapname, nvlist_t *innvl, nvlist_t *outnvl)
{
	dsl_pool_t *dp;
	dsl_dataset_t *tosnap;
	dsl_dataset_t *fromsnap = NULL;
	int error;
	char *fromname = NULL;
	char *redactbook = NULL;
	char *redactlist_book = NULL;
	/* LINTED E_FUNC_SET_NOT_USED */
	boolean_t largeblockok;
	/* LINTED E_FUNC_SET_NOT_USED */
	boolean_t embedok;
	boolean_t compressok;
	uint64_t space = 0;
	boolean_t full_estimate = B_FALSE;
	nvlist_t *redactnvl = NULL;
	uint64_t resumeobj = 0;
	uint64_t resumeoff = 0;
	uint64_t resume_bytes = 0;
	int32_t fd = -1;
	zfs_bookmark_phys_t zbm = {0};

	error = dsl_pool_hold(snapname, FTAG, &dp);
	if (error != 0)
		return (error);

	error = dsl_dataset_hold(dp, snapname, FTAG, &tosnap);
	if (error != 0) {
		dsl_pool_rele(dp, FTAG);
		return (error);
	}
	(void) nvlist_lookup_int32(innvl, "fd", &fd);

	largeblockok = nvlist_exists(innvl, "largeblockok");
	embedok = nvlist_exists(innvl, "embedok");
	compressok = nvlist_exists(innvl, "compressok");
	boolean_t from = (nvlist_lookup_string(innvl, "from", &fromname) == 0);
	boolean_t redact = (nvlist_lookup_nvlist(innvl, "redact_snaps",
	    &redactnvl) == 0);
	boolean_t book = (nvlist_lookup_string(innvl, "redactbook",
	    &redactbook) == 0);
	boolean_t altbook = (nvlist_lookup_string(innvl, "redactlist_book",
	    &redactlist_book) == 0);

	if (book && !redact) {
		dsl_dataset_rele(tosnap, FTAG);
		dsl_pool_rele(dp, FTAG);
		return (SET_ERROR(EINVAL));
	}

	(void) nvlist_lookup_uint64(innvl, "resume_object", &resumeobj);
	(void) nvlist_lookup_uint64(innvl, "resume_offset", &resumeoff);
	(void) nvlist_lookup_uint64(innvl, "bytes", &resume_bytes);

	if (redact || altbook) {
		full_estimate = B_TRUE;
	} else if (from) {
		if (strchr(fromname, '#')) {
			error = dsl_bookmark_lookup(dp, fromname, tosnap, &zbm);

			/*
			 * dsl_bookmark_lookup() will fail with EXDEV if
			 * the from-bookmark and tosnap are at the same txg.
			 * However, it's valid to do a send (and therefore,
			 * a send estimate) from and to the same time point,
			 * if the bookmark is redacted (the incremental send
			 * can change what's redacted on the target).  In
			 * this case, dsl_bookmark_lookup() fills in zbm
			 * but returns EXDEV.  Ignore this error.
			 */
			if (error == EXDEV && zbm.zbm_redaction_obj != 0 &&
			    zbm.zbm_guid ==
			    dsl_dataset_phys(tosnap)->ds_guid)
				error = 0;

			if (error != 0) {
				dsl_dataset_rele(tosnap, FTAG);
				dsl_pool_rele(dp, FTAG);
				return (error);
			}
			if (zbm.zbm_redaction_obj != 0 || !(zbm.zbm_flags &
			    ZBM_FLAG_HAS_FBN)) {
				full_estimate = B_TRUE;
			}
		} else if (strchr(fromname, '@')) {
			error = dsl_dataset_hold(dp, fromname, FTAG, &fromsnap);
			if (error != 0) {
				dsl_dataset_rele(tosnap, FTAG);
				dsl_pool_rele(dp, FTAG);
				return (error);
			}

			if (!dsl_dataset_is_before(tosnap, fromsnap, 0)) {
				full_estimate = B_TRUE;
				dsl_dataset_rele(fromsnap, FTAG);
			}
		} else {
			/*
			 * from is not properly formatted as a snapshot or
			 * bookmark
			 */
			dsl_dataset_rele(tosnap, FTAG);
			dsl_pool_rele(dp, FTAG);
			return (SET_ERROR(EINVAL));
		}
	}

	if (full_estimate) {
		dmu_send_outparams_t out = {0};
		offset_t off = 0;
		out.dso_outfunc = send_space_sum;
		out.dso_arg = &space;
		out.dso_dryrun = B_TRUE;
		/*
		 * We have to release these holds so dmu_send can take them.  It
		 * will do all the error checking we need.
		 */
		dsl_dataset_rele(tosnap, FTAG);
		dsl_pool_rele(dp, FTAG);
		error = dmu_send(snapname, fromname, embedok, largeblockok,
		    compressok, resumeobj, resumeoff, redactnvl, redactbook,
		    redactlist_book, fd, &off, &out);
	} else {
		error = dmu_send_estimate_fast(tosnap, fromsnap,
		    (from && strchr(fromname, '#') != NULL ? &zbm : NULL),
		    compressok, &space);
		space -= resume_bytes;
		if (fromsnap != NULL)
			dsl_dataset_rele(fromsnap, FTAG);
		dsl_dataset_rele(tosnap, FTAG);
		dsl_pool_rele(dp, FTAG);
	}

	fnvlist_add_uint64(outnvl, "space", space);

	return (error);
}

static zfs_ioc_vec_t zfs_ioc_vec[ZFS_IOC_LAST - ZFS_IOC_FIRST];

static void
zfs_ioctl_register_legacy(zfs_ioc_t ioc, zfs_ioc_legacy_func_t *func,
    zfs_secpolicy_func_t *secpolicy, zfs_ioc_namecheck_t namecheck,
    boolean_t log_history, zfs_ioc_poolcheck_t pool_check)
{
	zfs_ioc_vec_t *vec = &zfs_ioc_vec[ioc - ZFS_IOC_FIRST];

	ASSERT3U(ioc, >=, ZFS_IOC_FIRST);
	ASSERT3U(ioc, <, ZFS_IOC_LAST);
	ASSERT3P(vec->zvec_legacy_func, ==, NULL);
	ASSERT3P(vec->zvec_func, ==, NULL);

	vec->zvec_legacy_func = func;
	vec->zvec_secpolicy = secpolicy;
	vec->zvec_namecheck = namecheck;
	vec->zvec_allow_log = log_history;
	vec->zvec_pool_check = pool_check;
}

/*
 * See the block comment at the beginning of this file for details on
 * each argument to this function.
 */
static void
zfs_ioctl_register(const char *name, zfs_ioc_t ioc, zfs_ioc_func_t *func,
    zfs_secpolicy_func_t *secpolicy, zfs_ioc_namecheck_t namecheck,
    zfs_ioc_poolcheck_t pool_check, boolean_t smush_outnvlist,
    boolean_t allow_log)
{
	zfs_ioc_vec_t *vec = &zfs_ioc_vec[ioc - ZFS_IOC_FIRST];

	ASSERT3U(ioc, >=, ZFS_IOC_FIRST);
	ASSERT3U(ioc, <, ZFS_IOC_LAST);
	ASSERT3P(vec->zvec_legacy_func, ==, NULL);
	ASSERT3P(vec->zvec_func, ==, NULL);

	/* if we are logging, the name must be valid */
	ASSERT(!allow_log || namecheck != NO_NAME);

	vec->zvec_name = name;
	vec->zvec_func = func;
	vec->zvec_secpolicy = secpolicy;
	vec->zvec_namecheck = namecheck;
	vec->zvec_pool_check = pool_check;
	vec->zvec_smush_outnvlist = smush_outnvlist;
	vec->zvec_allow_log = allow_log;
}

static void
zfs_ioctl_register_pool(zfs_ioc_t ioc, zfs_ioc_legacy_func_t *func,
    zfs_secpolicy_func_t *secpolicy, boolean_t log_history,
    zfs_ioc_poolcheck_t pool_check)
{
	zfs_ioctl_register_legacy(ioc, func, secpolicy,
	    POOL_NAME, log_history, pool_check);
}

static void
zfs_ioctl_register_dataset_nolog(zfs_ioc_t ioc, zfs_ioc_legacy_func_t *func,
    zfs_secpolicy_func_t *secpolicy, zfs_ioc_poolcheck_t pool_check)
{
	zfs_ioctl_register_legacy(ioc, func, secpolicy,
	    DATASET_NAME, B_FALSE, pool_check);
}

static void
zfs_ioctl_register_pool_modify(zfs_ioc_t ioc, zfs_ioc_legacy_func_t *func)
{
	zfs_ioctl_register_legacy(ioc, func, zfs_secpolicy_config,
	    POOL_NAME, B_TRUE, POOL_CHECK_SUSPENDED | POOL_CHECK_READONLY);
}

static void
zfs_ioctl_register_pool_meta(zfs_ioc_t ioc, zfs_ioc_legacy_func_t *func,
    zfs_secpolicy_func_t *secpolicy)
{
	zfs_ioctl_register_legacy(ioc, func, secpolicy,
	    NO_NAME, B_FALSE, POOL_CHECK_NONE);
}

static void
zfs_ioctl_register_dataset_read_secpolicy(zfs_ioc_t ioc,
    zfs_ioc_legacy_func_t *func, zfs_secpolicy_func_t *secpolicy)
{
	zfs_ioctl_register_legacy(ioc, func, secpolicy,
	    DATASET_NAME, B_FALSE, POOL_CHECK_SUSPENDED);
}

static void
zfs_ioctl_register_dataset_read(zfs_ioc_t ioc, zfs_ioc_legacy_func_t *func)
{
	zfs_ioctl_register_dataset_read_secpolicy(ioc, func,
	    zfs_secpolicy_read);
}

static void
zfs_ioctl_register_dataset_modify(zfs_ioc_t ioc, zfs_ioc_legacy_func_t *func,
    zfs_secpolicy_func_t *secpolicy)
{
	zfs_ioctl_register_legacy(ioc, func, secpolicy,
	    DATASET_NAME, B_TRUE, POOL_CHECK_SUSPENDED | POOL_CHECK_READONLY);
}

static void
zfs_ioctl_init(void)
{
	zfs_ioctl_register("snapshot", ZFS_IOC_SNAPSHOT,
	    zfs_ioc_snapshot, zfs_secpolicy_snapshot, POOL_NAME,
	    POOL_CHECK_SUSPENDED | POOL_CHECK_READONLY, B_TRUE, B_TRUE);

	zfs_ioctl_register("log_history", ZFS_IOC_LOG_HISTORY,
	    zfs_ioc_log_history, zfs_secpolicy_log_history, NO_NAME,
	    POOL_CHECK_SUSPENDED | POOL_CHECK_READONLY, B_FALSE, B_FALSE);

	zfs_ioctl_register("space_snaps", ZFS_IOC_SPACE_SNAPS,
	    zfs_ioc_space_snaps, zfs_secpolicy_read, DATASET_NAME,
	    POOL_CHECK_SUSPENDED, B_FALSE, B_FALSE);

	zfs_ioctl_register("send", ZFS_IOC_SEND_NEW,
	    zfs_ioc_send_new, zfs_secpolicy_send_new, DATASET_NAME,
	    POOL_CHECK_SUSPENDED, B_FALSE, B_FALSE);

	zfs_ioctl_register("send_space", ZFS_IOC_SEND_SPACE,
	    zfs_ioc_send_space, zfs_secpolicy_read, DATASET_NAME,
	    POOL_CHECK_SUSPENDED, B_FALSE, B_FALSE);

	zfs_ioctl_register("create", ZFS_IOC_CREATE,
	    zfs_ioc_create, zfs_secpolicy_create_clone, DATASET_NAME,
	    POOL_CHECK_SUSPENDED | POOL_CHECK_READONLY, B_TRUE, B_TRUE);

	zfs_ioctl_register("clone", ZFS_IOC_CLONE,
	    zfs_ioc_clone, zfs_secpolicy_create_clone, DATASET_NAME,
	    POOL_CHECK_SUSPENDED | POOL_CHECK_READONLY, B_TRUE, B_TRUE);

	zfs_ioctl_register("remap", ZFS_IOC_REMAP,
	    zfs_ioc_remap, zfs_secpolicy_remap, DATASET_NAME,
	    POOL_CHECK_SUSPENDED | POOL_CHECK_READONLY, B_FALSE, B_TRUE);

	zfs_ioctl_register("destroy_snaps", ZFS_IOC_DESTROY_SNAPS,
	    zfs_ioc_destroy_snaps, zfs_secpolicy_destroy_snaps, POOL_NAME,
	    POOL_CHECK_SUSPENDED | POOL_CHECK_READONLY, B_TRUE, B_TRUE);

	zfs_ioctl_register("hold", ZFS_IOC_HOLD,
	    zfs_ioc_hold, zfs_secpolicy_hold, POOL_NAME,
	    POOL_CHECK_SUSPENDED | POOL_CHECK_READONLY, B_TRUE, B_TRUE);
	zfs_ioctl_register("release", ZFS_IOC_RELEASE,
	    zfs_ioc_release, zfs_secpolicy_release, POOL_NAME,
	    POOL_CHECK_SUSPENDED | POOL_CHECK_READONLY, B_TRUE, B_TRUE);

	zfs_ioctl_register("get_holds", ZFS_IOC_GET_HOLDS,
	    zfs_ioc_get_holds, zfs_secpolicy_read, DATASET_NAME,
	    POOL_CHECK_SUSPENDED, B_FALSE, B_FALSE);

	zfs_ioctl_register("rollback", ZFS_IOC_ROLLBACK,
	    zfs_ioc_rollback, zfs_secpolicy_rollback, DATASET_NAME,
	    POOL_CHECK_SUSPENDED | POOL_CHECK_READONLY, B_FALSE, B_TRUE);

	zfs_ioctl_register("bookmark", ZFS_IOC_BOOKMARK,
	    zfs_ioc_bookmark, zfs_secpolicy_bookmark, POOL_NAME,
	    POOL_CHECK_SUSPENDED | POOL_CHECK_READONLY, B_TRUE, B_TRUE);

	zfs_ioctl_register("get_bookmarks", ZFS_IOC_GET_BOOKMARKS,
	    zfs_ioc_get_bookmarks, zfs_secpolicy_read, DATASET_NAME,
	    POOL_CHECK_SUSPENDED, B_FALSE, B_FALSE);

	zfs_ioctl_register("get_bookmark_props", ZFS_IOC_GET_BOOKMARK_PROPS,
	    zfs_ioc_get_bookmark_props, zfs_secpolicy_read, DATASET_NAME,
	    POOL_CHECK_SUSPENDED, B_FALSE, B_FALSE);

	zfs_ioctl_register("destroy_bookmarks", ZFS_IOC_DESTROY_BOOKMARKS,
	    zfs_ioc_destroy_bookmarks, zfs_secpolicy_destroy_bookmarks,
	    POOL_NAME,
	    POOL_CHECK_SUSPENDED | POOL_CHECK_READONLY, B_TRUE, B_TRUE);

	zfs_ioctl_register("channel_program", ZFS_IOC_CHANNEL_PROGRAM,
	    zfs_ioc_channel_program, zfs_secpolicy_config,
	    POOL_NAME, POOL_CHECK_SUSPENDED | POOL_CHECK_READONLY, B_TRUE,
	    B_TRUE);

	zfs_ioctl_register("initialize", ZFS_IOC_POOL_INITIALIZE,
	    zfs_ioc_pool_initialize, zfs_secpolicy_config, POOL_NAME,
	    POOL_CHECK_SUSPENDED | POOL_CHECK_READONLY, B_TRUE, B_TRUE);

	/* IOCTLS that use the legacy function signature */

	zfs_ioctl_register_legacy(ZFS_IOC_POOL_FREEZE, zfs_ioc_pool_freeze,
	    zfs_secpolicy_config, NO_NAME, B_FALSE, POOL_CHECK_READONLY);

	zfs_ioctl_register_pool(ZFS_IOC_POOL_CREATE, zfs_ioc_pool_create,
	    zfs_secpolicy_config, B_TRUE, POOL_CHECK_NONE);
	zfs_ioctl_register_pool_modify(ZFS_IOC_POOL_SCAN,
	    zfs_ioc_pool_scan);
	zfs_ioctl_register_pool_modify(ZFS_IOC_POOL_UPGRADE,
	    zfs_ioc_pool_upgrade);
	zfs_ioctl_register_pool_modify(ZFS_IOC_VDEV_ADD,
	    zfs_ioc_vdev_add);
	zfs_ioctl_register_pool_modify(ZFS_IOC_VDEV_REMOVE,
	    zfs_ioc_vdev_remove);
	zfs_ioctl_register_pool_modify(ZFS_IOC_VDEV_SET_STATE,
	    zfs_ioc_vdev_set_state);
	zfs_ioctl_register_pool_modify(ZFS_IOC_VDEV_ATTACH,
	    zfs_ioc_vdev_attach);
	zfs_ioctl_register_pool_modify(ZFS_IOC_VDEV_DETACH,
	    zfs_ioc_vdev_detach);
	zfs_ioctl_register_pool_modify(ZFS_IOC_VDEV_SETPATH,
	    zfs_ioc_vdev_setpath);
	zfs_ioctl_register_pool_modify(ZFS_IOC_VDEV_SETFRU,
	    zfs_ioc_vdev_setfru);
	zfs_ioctl_register_pool_modify(ZFS_IOC_POOL_SET_PROPS,
	    zfs_ioc_pool_set_props);
	zfs_ioctl_register_pool_modify(ZFS_IOC_VDEV_SPLIT,
	    zfs_ioc_vdev_split);
	zfs_ioctl_register_pool_modify(ZFS_IOC_POOL_REGUID,
	    zfs_ioc_pool_reguid);

	zfs_ioctl_register_pool_meta(ZFS_IOC_POOL_CONFIGS,
	    zfs_ioc_pool_configs, zfs_secpolicy_none);
	zfs_ioctl_register_pool_meta(ZFS_IOC_POOL_TRYIMPORT,
	    zfs_ioc_pool_tryimport, zfs_secpolicy_config);
	zfs_ioctl_register_pool_meta(ZFS_IOC_INJECT_FAULT,
	    zfs_ioc_inject_fault, zfs_secpolicy_inject);
	zfs_ioctl_register_pool_meta(ZFS_IOC_CLEAR_FAULT,
	    zfs_ioc_clear_fault, zfs_secpolicy_inject);
	zfs_ioctl_register_pool_meta(ZFS_IOC_INJECT_LIST_NEXT,
	    zfs_ioc_inject_list_next, zfs_secpolicy_inject);

	/*
	 * pool destroy, and export don't log the history as part of
	 * zfsdev_ioctl, but rather zfs_ioc_pool_export
	 * does the logging of those commands.
	 */
	zfs_ioctl_register_pool(ZFS_IOC_POOL_DESTROY, zfs_ioc_pool_destroy,
	    zfs_secpolicy_config, B_FALSE, POOL_CHECK_NONE);
	zfs_ioctl_register_pool(ZFS_IOC_POOL_EXPORT, zfs_ioc_pool_export,
	    zfs_secpolicy_config, B_FALSE, POOL_CHECK_NONE);

	zfs_ioctl_register_pool(ZFS_IOC_POOL_STATS, zfs_ioc_pool_stats,
	    zfs_secpolicy_read, B_FALSE, POOL_CHECK_NONE);
	zfs_ioctl_register_pool(ZFS_IOC_POOL_GET_PROPS, zfs_ioc_pool_get_props,
	    zfs_secpolicy_read, B_FALSE, POOL_CHECK_NONE);

	zfs_ioctl_register_pool(ZFS_IOC_ERROR_LOG, zfs_ioc_error_log,
	    zfs_secpolicy_inject, B_FALSE, POOL_CHECK_SUSPENDED);
	zfs_ioctl_register_pool(ZFS_IOC_DSOBJ_TO_DSNAME,
	    zfs_ioc_dsobj_to_dsname,
	    zfs_secpolicy_diff, B_FALSE, POOL_CHECK_SUSPENDED);
	zfs_ioctl_register_pool(ZFS_IOC_POOL_GET_HISTORY,
	    zfs_ioc_pool_get_history,
	    zfs_secpolicy_config, B_FALSE, POOL_CHECK_SUSPENDED);

	zfs_ioctl_register_pool(ZFS_IOC_POOL_IMPORT, zfs_ioc_pool_import,
	    zfs_secpolicy_config, B_TRUE, POOL_CHECK_NONE);

	zfs_ioctl_register_pool(ZFS_IOC_CLEAR, zfs_ioc_clear,
	    zfs_secpolicy_config, B_TRUE, POOL_CHECK_NONE);
	zfs_ioctl_register_pool(ZFS_IOC_POOL_REOPEN, zfs_ioc_pool_reopen,
	    zfs_secpolicy_config, B_TRUE, POOL_CHECK_SUSPENDED);

	zfs_ioctl_register_dataset_read(ZFS_IOC_SPACE_WRITTEN,
	    zfs_ioc_space_written);
	zfs_ioctl_register_dataset_read(ZFS_IOC_OBJSET_RECVD_PROPS,
	    zfs_ioc_objset_recvd_props);
	zfs_ioctl_register_dataset_read(ZFS_IOC_NEXT_OBJ,
	    zfs_ioc_next_obj);
	zfs_ioctl_register_dataset_read(ZFS_IOC_GET_FSACL,
	    zfs_ioc_get_fsacl);
	zfs_ioctl_register_dataset_read(ZFS_IOC_OBJSET_STATS,
	    zfs_ioc_objset_stats);
	zfs_ioctl_register_dataset_read(ZFS_IOC_OBJSET_ZPLPROPS,
	    zfs_ioc_objset_zplprops);
	zfs_ioctl_register_dataset_read(ZFS_IOC_DATASET_LIST_NEXT,
	    zfs_ioc_dataset_list_next);
	zfs_ioctl_register_dataset_read(ZFS_IOC_SNAPSHOT_LIST_NEXT,
	    zfs_ioc_snapshot_list_next);
	zfs_ioctl_register_dataset_read(ZFS_IOC_SEND_PROGRESS,
	    zfs_ioc_send_progress);

	zfs_ioctl_register_dataset_read_secpolicy(ZFS_IOC_DIFF,
	    zfs_ioc_diff, zfs_secpolicy_diff);
	zfs_ioctl_register_dataset_read_secpolicy(ZFS_IOC_OBJ_TO_STATS,
	    zfs_ioc_obj_to_stats, zfs_secpolicy_diff);
	zfs_ioctl_register_dataset_read_secpolicy(ZFS_IOC_OBJ_TO_PATH,
	    zfs_ioc_obj_to_path, zfs_secpolicy_diff);
	zfs_ioctl_register_dataset_read_secpolicy(ZFS_IOC_USERSPACE_ONE,
	    zfs_ioc_userspace_one, zfs_secpolicy_userspace_one);
	zfs_ioctl_register_dataset_read_secpolicy(ZFS_IOC_USERSPACE_MANY,
	    zfs_ioc_userspace_many, zfs_secpolicy_userspace_many);
	zfs_ioctl_register_dataset_read_secpolicy(ZFS_IOC_SEND,
	    zfs_ioc_send, zfs_secpolicy_send);

	zfs_ioctl_register_dataset_modify(ZFS_IOC_SET_PROP, zfs_ioc_set_prop,
	    zfs_secpolicy_none);
	zfs_ioctl_register_dataset_modify(ZFS_IOC_DESTROY, zfs_ioc_destroy,
	    zfs_secpolicy_destroy);
	zfs_ioctl_register_dataset_modify(ZFS_IOC_RENAME, zfs_ioc_rename,
	    zfs_secpolicy_rename);
	zfs_ioctl_register_dataset_modify(ZFS_IOC_RECV, zfs_ioc_recv,
	    zfs_secpolicy_recv);
	zfs_ioctl_register_dataset_modify(ZFS_IOC_PROMOTE, zfs_ioc_promote,
	    zfs_secpolicy_promote);
	zfs_ioctl_register_dataset_modify(ZFS_IOC_INHERIT_PROP,
	    zfs_ioc_inherit_prop, zfs_secpolicy_inherit_prop);
	zfs_ioctl_register_dataset_modify(ZFS_IOC_SET_FSACL, zfs_ioc_set_fsacl,
	    zfs_secpolicy_set_fsacl);

	zfs_ioctl_register_dataset_nolog(ZFS_IOC_SHARE, zfs_ioc_share,
	    zfs_secpolicy_share, POOL_CHECK_NONE);
	zfs_ioctl_register_dataset_nolog(ZFS_IOC_SMB_ACL, zfs_ioc_smb_acl,
	    zfs_secpolicy_smb_acl, POOL_CHECK_NONE);
	zfs_ioctl_register_dataset_nolog(ZFS_IOC_USERSPACE_UPGRADE,
	    zfs_ioc_userspace_upgrade, zfs_secpolicy_userspace_upgrade,
	    POOL_CHECK_SUSPENDED | POOL_CHECK_READONLY);
	zfs_ioctl_register_dataset_nolog(ZFS_IOC_TMP_SNAPSHOT,
	    zfs_ioc_tmp_snapshot, zfs_secpolicy_tmp_snapshot,
	    POOL_CHECK_SUSPENDED | POOL_CHECK_READONLY);
}

int
pool_status_check(const char *name, zfs_ioc_namecheck_t type,
    zfs_ioc_poolcheck_t check)
{
	spa_t *spa;
	int error;

	ASSERT(type == POOL_NAME || type == DATASET_NAME);

	if (check & POOL_CHECK_NONE)
		return (0);

	error = spa_open(name, &spa, FTAG);
	if (error == 0) {
		if ((check & POOL_CHECK_SUSPENDED) && spa_suspended(spa))
			error = SET_ERROR(EAGAIN);
		else if ((check & POOL_CHECK_READONLY) && !spa_writeable(spa))
			error = SET_ERROR(EROFS);
		spa_close(spa, FTAG);
	}
	return (error);
}

/*
 * Find a free minor number.
 */
minor_t
zfsdev_minor_alloc(void)
{
	static minor_t last_minor;
	minor_t m;

	ASSERT(MUTEX_HELD(&zfsdev_state_lock));

	for (m = last_minor + 1; m != last_minor; m++) {
		if (m > ZFSDEV_MAX_MINOR)
			m = 1;
		if (ddi_get_soft_state(zfsdev_state, m) == NULL) {
			last_minor = m;
			return (m);
		}
	}

	return (0);
}

static int
zfs_ctldev_init(dev_t *devp)
{
	minor_t minor;
	zfs_soft_state_t *zs;

	ASSERT(MUTEX_HELD(&zfsdev_state_lock));
	ASSERT(getminor(*devp) == 0);

	minor = zfsdev_minor_alloc();
	if (minor == 0)
		return (SET_ERROR(ENXIO));

	if (ddi_soft_state_zalloc(zfsdev_state, minor) != DDI_SUCCESS)
		return (SET_ERROR(EAGAIN));

	*devp = makedevice(getemajor(*devp), minor);

	zs = ddi_get_soft_state(zfsdev_state, minor);
	zs->zss_type = ZSST_CTLDEV;
	zfs_onexit_init((zfs_onexit_t **)&zs->zss_data);

	return (0);
}

static void
zfs_ctldev_destroy(zfs_onexit_t *zo, minor_t minor)
{
	ASSERT(MUTEX_HELD(&zfsdev_state_lock));

	zfs_onexit_destroy(zo);
	ddi_soft_state_free(zfsdev_state, minor);
}

void *
zfsdev_get_soft_state(minor_t minor, enum zfs_soft_state_type which)
{
	zfs_soft_state_t *zp;

	zp = ddi_get_soft_state(zfsdev_state, minor);
	if (zp == NULL || zp->zss_type != which)
		return (NULL);

	return (zp->zss_data);
}

static int
zfsdev_open(dev_t *devp, int flag, int otyp, cred_t *cr)
{
	int error = 0;

	if (getminor(*devp) != 0)
		return (zvol_open(devp, flag, otyp, cr));

	/* This is the control device. Allocate a new minor if requested. */
	if (flag & FEXCL) {
		mutex_enter(&zfsdev_state_lock);
		error = zfs_ctldev_init(devp);
		mutex_exit(&zfsdev_state_lock);
	}

	return (error);
}

static int
zfsdev_close(dev_t dev, int flag, int otyp, cred_t *cr)
{
	zfs_onexit_t *zo;
	minor_t minor = getminor(dev);

	if (minor == 0)
		return (0);

	mutex_enter(&zfsdev_state_lock);
	zo = zfsdev_get_soft_state(minor, ZSST_CTLDEV);
	if (zo == NULL) {
		mutex_exit(&zfsdev_state_lock);
		return (zvol_close(dev, flag, otyp, cr));
	}
	zfs_ctldev_destroy(zo, minor);
	mutex_exit(&zfsdev_state_lock);

	return (0);
}

static int
zfsdev_ioctl(dev_t dev, int cmd, intptr_t arg, int flag, cred_t *cr, int *rvalp)
{
	zfs_cmd_t *zc;
	uint_t vecnum;
	int error, rc, len;
	minor_t minor = getminor(dev);
	const zfs_ioc_vec_t *vec;
	char *saved_poolname = NULL;
	nvlist_t *innvl = NULL;

	if (minor != 0 &&
	    zfsdev_get_soft_state(minor, ZSST_CTLDEV) == NULL)
		return (zvol_ioctl(dev, cmd, arg, flag, cr, rvalp));

	vecnum = cmd - ZFS_IOC_FIRST;
	ASSERT3U(getmajor(dev), ==, ddi_driver_major(zfs_dip));

	if (vecnum >= sizeof (zfs_ioc_vec) / sizeof (zfs_ioc_vec[0]))
		return (SET_ERROR(EINVAL));
	vec = &zfs_ioc_vec[vecnum];

	zc = kmem_zalloc(sizeof (zfs_cmd_t), KM_SLEEP);

	error = ddi_copyin((void *)arg, zc, sizeof (zfs_cmd_t), flag);
	if (error != 0) {
		error = SET_ERROR(EFAULT);
		goto out;
	}

	zc->zc_iflags = flag & FKIOCTL;
	if (zc->zc_nvlist_src_size != 0) {
		error = get_nvlist(zc->zc_nvlist_src, zc->zc_nvlist_src_size,
		    zc->zc_iflags, &innvl);
		if (error != 0)
			goto out;
	}

	/*
	 * Ensure that all pool/dataset names are valid before we pass down to
	 * the lower layers.
	 */
	zc->zc_name[sizeof (zc->zc_name) - 1] = '\0';
	switch (vec->zvec_namecheck) {
	case POOL_NAME:
		if (pool_namecheck(zc->zc_name, NULL, NULL) != 0)
			error = SET_ERROR(EINVAL);
		else
			error = pool_status_check(zc->zc_name,
			    vec->zvec_namecheck, vec->zvec_pool_check);
		break;

	case DATASET_NAME:
		if (dataset_namecheck(zc->zc_name, NULL, NULL) != 0)
			error = SET_ERROR(EINVAL);
		else
			error = pool_status_check(zc->zc_name,
			    vec->zvec_namecheck, vec->zvec_pool_check);
		break;

	case NO_NAME:
		break;
	}

<<<<<<< HEAD
	if (error == 0 && !(flag & FKIOCTL))
=======

	if (error == 0)
>>>>>>> 45b17475
		error = vec->zvec_secpolicy(zc, innvl, cr);

	if (error != 0)
		goto out;

	/* legacy ioctls can modify zc_name */
	len = strcspn(zc->zc_name, "/@#") + 1;
	saved_poolname = kmem_alloc(len, KM_SLEEP);
	(void) strlcpy(saved_poolname, zc->zc_name, len);

	if (vec->zvec_func != NULL) {
		nvlist_t *outnvl;
		int puterror = 0;
		spa_t *spa;
		nvlist_t *lognv = NULL;

		ASSERT(vec->zvec_legacy_func == NULL);

		/*
		 * Add the innvl to the lognv before calling the func,
		 * in case the func changes the innvl.
		 */
		if (vec->zvec_allow_log) {
			lognv = fnvlist_alloc();
			fnvlist_add_string(lognv, ZPOOL_HIST_IOCTL,
			    vec->zvec_name);
			if (!nvlist_empty(innvl)) {
				fnvlist_add_nvlist(lognv, ZPOOL_HIST_INPUT_NVL,
				    innvl);
			}
		}

		outnvl = fnvlist_alloc();
		error = vec->zvec_func(zc->zc_name, innvl, outnvl);

		/*
		 * Some commands can partially execute, modfiy state, and still
		 * return an error.  In these cases, attempt to record what
		 * was modified.
		 */
		if ((error == 0 ||
		    (cmd == ZFS_IOC_CHANNEL_PROGRAM && error != EINVAL)) &&
		    vec->zvec_allow_log &&
		    spa_open(zc->zc_name, &spa, FTAG) == 0) {
			if (!nvlist_empty(outnvl)) {
				fnvlist_add_nvlist(lognv, ZPOOL_HIST_OUTPUT_NVL,
				    outnvl);
			}
			if (error != 0) {
				fnvlist_add_int64(lognv, ZPOOL_HIST_ERRNO,
				    error);
			}
			(void) spa_history_log_nvl(spa, lognv);
			spa_close(spa, FTAG);
		}
		fnvlist_free(lognv);

		if (!nvlist_empty(outnvl) || zc->zc_nvlist_dst_size != 0) {
			int smusherror = 0;
			if (vec->zvec_smush_outnvlist) {
				smusherror = nvlist_smush(outnvl,
				    zc->zc_nvlist_dst_size);
			}
			if (smusherror == 0)
				puterror = put_nvlist(zc, outnvl);
		}

		if (puterror != 0)
			error = puterror;

		nvlist_free(outnvl);
	} else {
		error = vec->zvec_legacy_func(zc);
	}

out:
	nvlist_free(innvl);
	rc = ddi_copyout(zc, (void *)arg, sizeof (zfs_cmd_t), flag);
	if (error == 0 && rc != 0)
		error = SET_ERROR(EFAULT);
	if (error == 0 && vec->zvec_allow_log) {
		char *s = tsd_get(zfs_allow_log_key);
		if (s != NULL)
			strfree(s);
		(void) tsd_set(zfs_allow_log_key, saved_poolname);
	} else {
		if (saved_poolname != NULL)
			strfree(saved_poolname);
	}

	kmem_free(zc, sizeof (zfs_cmd_t));
	return (error);
}

static int
zfs_attach(dev_info_t *dip, ddi_attach_cmd_t cmd)
{
	if (cmd != DDI_ATTACH)
		return (DDI_FAILURE);

	if (ddi_create_minor_node(dip, "zfs", S_IFCHR, 0,
	    DDI_PSEUDO, 0) == DDI_FAILURE)
		return (DDI_FAILURE);

	zfs_dip = dip;

	ddi_report_dev(dip);

	return (DDI_SUCCESS);
}

static int
zfs_detach(dev_info_t *dip, ddi_detach_cmd_t cmd)
{
	if (spa_busy() || zfs_busy() || zvol_busy())
		return (DDI_FAILURE);

	if (cmd != DDI_DETACH)
		return (DDI_FAILURE);

	zfs_dip = NULL;

	ddi_prop_remove_all(dip);
	ddi_remove_minor_node(dip, NULL);

	return (DDI_SUCCESS);
}

/*ARGSUSED*/
static int
zfs_info(dev_info_t *dip, ddi_info_cmd_t infocmd, void *arg, void **result)
{
	switch (infocmd) {
	case DDI_INFO_DEVT2DEVINFO:
		*result = zfs_dip;
		return (DDI_SUCCESS);

	case DDI_INFO_DEVT2INSTANCE:
		*result = (void *)0;
		return (DDI_SUCCESS);
	}

	return (DDI_FAILURE);
}

/*
 * OK, so this is a little weird.
 *
 * /dev/zfs is the control node, i.e. minor 0.
 * /dev/zvol/[r]dsk/pool/dataset are the zvols, minor > 0.
 *
 * /dev/zfs has basically nothing to do except serve up ioctls,
 * so most of the standard driver entry points are in zvol.c.
 */
static struct cb_ops zfs_cb_ops = {
	zfsdev_open,	/* open */
	zfsdev_close,	/* close */
	zvol_strategy,	/* strategy */
	nodev,		/* print */
	zvol_dump,	/* dump */
	zvol_read,	/* read */
	zvol_write,	/* write */
	zfsdev_ioctl,	/* ioctl */
	nodev,		/* devmap */
	nodev,		/* mmap */
	nodev,		/* segmap */
	nochpoll,	/* poll */
	ddi_prop_op,	/* prop_op */
	NULL,		/* streamtab */
	D_NEW | D_MP | D_64BIT,		/* Driver compatibility flag */
	CB_REV,		/* version */
	nodev,		/* async read */
	nodev,		/* async write */
};

static struct dev_ops zfs_dev_ops = {
	DEVO_REV,	/* version */
	0,		/* refcnt */
	zfs_info,	/* info */
	nulldev,	/* identify */
	nulldev,	/* probe */
	zfs_attach,	/* attach */
	zfs_detach,	/* detach */
	nodev,		/* reset */
	&zfs_cb_ops,	/* driver operations */
	NULL,		/* no bus operations */
	NULL,		/* power */
	ddi_quiesce_not_needed,	/* quiesce */
};

static struct modldrv zfs_modldrv = {
	&mod_driverops,
	"ZFS storage pool",
	&zfs_dev_ops
};

static struct modlinkage modlinkage = {
	MODREV_1,
	(void *)&zfs_modlfs,
	(void *)&zfs_modldrv,
	NULL
};

static void
zfs_allow_log_destroy(void *arg)
{
	char *poolname = arg;
	strfree(poolname);
}

int
_init(void)
{
	int error;

	spa_init(FREAD | FWRITE);
	zfs_init();
	zvol_init();
	zfs_ioctl_init();

	if ((error = mod_install(&modlinkage)) != 0) {
		zvol_fini();
		zfs_fini();
		spa_fini();
		return (error);
	}

	tsd_create(&zfs_fsyncer_key, NULL);
	tsd_create(&rrw_tsd_key, rrw_tsd_destroy);
	tsd_create(&zfs_allow_log_key, zfs_allow_log_destroy);

	error = ldi_ident_from_mod(&modlinkage, &zfs_li);
	ASSERT(error == 0);
	mutex_init(&zfs_share_lock, NULL, MUTEX_DEFAULT, NULL);

	return (0);
}

int
_fini(void)
{
	int error;

	if (spa_busy() || zfs_busy() || zvol_busy() || zio_injection_enabled)
		return (SET_ERROR(EBUSY));

	if ((error = mod_remove(&modlinkage)) != 0)
		return (error);

	zvol_fini();
	zfs_fini();
	spa_fini();
	if (zfs_nfsshare_inited)
		(void) ddi_modclose(nfs_mod);
	if (zfs_smbshare_inited)
		(void) ddi_modclose(smbsrv_mod);
	if (zfs_nfsshare_inited || zfs_smbshare_inited)
		(void) ddi_modclose(sharefs_mod);

	tsd_destroy(&zfs_fsyncer_key);
	ldi_ident_release(zfs_li);
	zfs_li = NULL;
	mutex_destroy(&zfs_share_lock);

	return (error);
}

int
_info(struct modinfo *modinfop)
{
	return (mod_info(&modlinkage, modinfop));
}<|MERGE_RESOLUTION|>--- conflicted
+++ resolved
@@ -25,13 +25,8 @@
  * Portions Copyright 2011 Martin Matuska
  * Copyright 2015, OmniTI Computer Consulting, Inc. All rights reserved.
  * Copyright 2015 Nexenta Systems, Inc.  All rights reserved.
-<<<<<<< HEAD
- * Copyright (c) 2014, Joyent, Inc. All rights reserved.
+ * Copyright (c) 2014, 2016 Joyent, Inc. All rights reserved.
  * Copyright (c) 2011, 2016 by Delphix. All rights reserved.
-=======
- * Copyright (c) 2014, 2016 Joyent, Inc. All rights reserved.
- * Copyright (c) 2011, 2015 by Delphix. All rights reserved.
->>>>>>> 45b17475
  * Copyright (c) 2013 by Saso Kiselkov. All rights reserved.
  * Copyright (c) 2013 Steven Hartland. All rights reserved.
  * Copyright (c) 2014 Integros [integros.com]
@@ -6384,12 +6379,7 @@
 		break;
 	}
 
-<<<<<<< HEAD
-	if (error == 0 && !(flag & FKIOCTL))
-=======
-
 	if (error == 0)
->>>>>>> 45b17475
 		error = vec->zvec_secpolicy(zc, innvl, cr);
 
 	if (error != 0)
