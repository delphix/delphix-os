/*
 * CDDL HEADER START
 *
 * The contents of this file are subject to the terms of the
 * Common Development and Distribution License (the "License").
 * You may not use this file except in compliance with the License.
 *
 * You can obtain a copy of the license at usr/src/OPENSOLARIS.LICENSE
 * or http://www.opensolaris.org/os/licensing.
 * See the License for the specific language governing permissions
 * and limitations under the License.
 *
 * When distributing Covered Code, include this CDDL HEADER in each
 * file and include the License file at usr/src/OPENSOLARIS.LICENSE.
 * If applicable, add the following below this CDDL HEADER, with the
 * fields enclosed by brackets "[]" replaced with your own identifying
 * information: Portions Copyright [yyyy] [name of copyright owner]
 *
 * CDDL HEADER END
 */
/*
 * Copyright (c) 2005, 2010, Oracle and/or its affiliates. All rights reserved.
 * Copyright (c) 2013, 2014 by Delphix. All rights reserved.
 */

#include <sys/types.h>
#include <sys/param.h>
#include <sys/time.h>
#include <sys/systm.h>
#include <sys/sysmacros.h>
#include <sys/resource.h>
#include <sys/vfs.h>
#include <sys/vnode.h>
#include <sys/file.h>
#include <sys/mode.h>
#include <sys/kmem.h>
#include <sys/uio.h>
#include <sys/pathname.h>
#include <sys/cmn_err.h>
#include <sys/errno.h>
#include <sys/stat.h>
#include <sys/unistd.h>
#include <sys/sunddi.h>
#include <sys/random.h>
#include <sys/policy.h>
#include <sys/zfs_dir.h>
#include <sys/zfs_acl.h>
#include <sys/fs/zfs.h>
#include "fs/fs_subr.h"
#include <sys/zap.h>
#include <sys/dmu.h>
#include <sys/atomic.h>
#include <sys/zfs_ctldir.h>
#include <sys/zfs_fuid.h>
#include <sys/sa.h>
#include <sys/zfs_sa.h>
#include <sys/dnlc.h>
#include <sys/extdirent.h>

/*
 * zfs_match_find() is used by zfs_dirent_lock() to peform zap lookups
 * of names after deciding which is the appropriate lookup interface.
 */
static int
zfs_match_find(zfsvfs_t *zfsvfs, znode_t *dzp, char *name, boolean_t exact,
    boolean_t update, int *deflags, pathname_t *rpnp, uint64_t *zoid)
{
	int error;

	if (zfsvfs->z_norm) {
		matchtype_t mt = MT_FIRST;
		boolean_t conflict = B_FALSE;
		size_t bufsz = 0;
		char *buf = NULL;

		if (rpnp) {
			buf = rpnp->pn_buf;
			bufsz = rpnp->pn_bufsize;
		}
		if (exact)
			mt = MT_EXACT;
		/*
		 * In the non-mixed case we only expect there would ever
		 * be one match, but we need to use the normalizing lookup.
		 */
		error = zap_lookup_norm(zfsvfs->z_os, dzp->z_id, name, 8, 1,
		    zoid, mt, buf, bufsz, &conflict);
		if (!error && deflags)
			*deflags = conflict ? ED_CASE_CONFLICT : 0;
	} else {
		error = zap_lookup(zfsvfs->z_os, dzp->z_id, name, 8, 1, zoid);
	}
	*zoid = ZFS_DIRENT_OBJ(*zoid);

	if (error == ENOENT && update)
		dnlc_update(ZTOV(dzp), name, DNLC_NO_VNODE);

	return (error);
}

/*
 * Lock a directory entry.  A dirlock on <dzp, name> protects that name
 * in dzp's directory zap object.  As long as you hold a dirlock, you can
 * assume two things: (1) dzp cannot be reaped, and (2) no other thread
 * can change the zap entry for (i.e. link or unlink) this name.
 *
 * Input arguments:
 *	dzp	- znode for directory
 *	name	- name of entry to lock
 *	flag	- ZNEW: if the entry already exists, fail with EEXIST.
 *		  ZEXISTS: if the entry does not exist, fail with ENOENT.
 *		  ZSHARED: allow concurrent access with other ZSHARED callers.
 *		  ZXATTR: we want dzp's xattr directory
 *		  ZCILOOK: On a mixed sensitivity file system,
 *			   this lookup should be case-insensitive.
 *		  ZCIEXACT: On a purely case-insensitive file system,
 *			    this lookup should be case-sensitive.
 *		  ZRENAMING: we are locking for renaming, force narrow locks
 *		  ZHAVELOCK: Don't grab the z_name_lock for this call. The
 *			     current thread already holds it.
 *
 * Output arguments:
 *	zpp	- pointer to the znode for the entry (NULL if there isn't one)
 *	dlpp	- pointer to the dirlock for this entry (NULL on error)
 *      direntflags - (case-insensitive lookup only)
 *		flags if multiple case-sensitive matches exist in directory
 *      realpnp     - (case-insensitive lookup only)
 *		actual name matched within the directory
 *
 * Return value: 0 on success or errno on failure.
 *
 * NOTE: Always checks for, and rejects, '.' and '..'.
 * NOTE: For case-insensitive file systems we take wide locks (see below),
 *	 but return znode pointers to a single match.
 */
int
zfs_dirent_lock(zfs_dirlock_t **dlpp, znode_t *dzp, char *name, znode_t **zpp,
    int flag, int *direntflags, pathname_t *realpnp)
{
	zfsvfs_t	*zfsvfs = dzp->z_zfsvfs;
	zfs_dirlock_t	*dl;
	boolean_t	update;
	boolean_t	exact;
	uint64_t	zoid;
	vnode_t		*vp = NULL;
	int		error = 0;
	int		cmpflags;

	*zpp = NULL;
	*dlpp = NULL;

	/*
	 * Verify that we are not trying to lock '.', '..', or '.zfs'
	 */
	if (name[0] == '.' &&
	    (name[1] == '\0' || (name[1] == '.' && name[2] == '\0')) ||
	    zfs_has_ctldir(dzp) && strcmp(name, ZFS_CTLDIR_NAME) == 0)
		return (SET_ERROR(EEXIST));

	/*
	 * Case sensitivity and normalization preferences are set when
	 * the file system is created.  These are stored in the
	 * zfsvfs->z_case and zfsvfs->z_norm fields.  These choices
	 * affect what vnodes can be cached in the DNLC, how we
	 * perform zap lookups, and the "width" of our dirlocks.
	 *
	 * A normal dirlock locks a single name.  Note that with
	 * normalization a name can be composed multiple ways, but
	 * when normalized, these names all compare equal.  A wide
	 * dirlock locks multiple names.  We need these when the file
	 * system is supporting mixed-mode access.  It is sometimes
	 * necessary to lock all case permutations of file name at
	 * once so that simultaneous case-insensitive/case-sensitive
	 * behaves as rationally as possible.
	 */

	/*
	 * Decide if exact matches should be requested when performing
	 * a zap lookup on file systems supporting case-insensitive
	 * access.
	 */
	exact =
	    ((zfsvfs->z_case == ZFS_CASE_INSENSITIVE) && (flag & ZCIEXACT)) ||
	    ((zfsvfs->z_case == ZFS_CASE_MIXED) && !(flag & ZCILOOK));

	/*
	 * Only look in or update the DNLC if we are looking for the
	 * name on a file system that does not require normalization
	 * or case folding.  We can also look there if we happen to be
	 * on a non-normalizing, mixed sensitivity file system IF we
	 * are looking for the exact name.
	 *
	 * Maybe can add TO-UPPERed version of name to dnlc in ci-only
	 * case for performance improvement?
	 */
	update = !zfsvfs->z_norm ||
	    ((zfsvfs->z_case == ZFS_CASE_MIXED) &&
	    !(zfsvfs->z_norm & ~U8_TEXTPREP_TOUPPER) && !(flag & ZCILOOK));

	/*
	 * ZRENAMING indicates we are in a situation where we should
	 * take narrow locks regardless of the file system's
	 * preferences for normalizing and case folding.  This will
	 * prevent us deadlocking trying to grab the same wide lock
	 * twice if the two names happen to be case-insensitive
	 * matches.
	 */
	if (flag & ZRENAMING)
		cmpflags = 0;
	else
		cmpflags = zfsvfs->z_norm;

	/*
	 * Wait until there are no locks on this name.
	 *
	 * Don't grab the the lock if it is already held. However, cannot
	 * have both ZSHARED and ZHAVELOCK together.
	 */
	ASSERT(!(flag & ZSHARED) || !(flag & ZHAVELOCK));
	if (!(flag & ZHAVELOCK))
		rw_enter(&dzp->z_name_lock, RW_READER);

	mutex_enter(&dzp->z_lock);
	for (;;) {
		if (dzp->z_unlinked) {
			mutex_exit(&dzp->z_lock);
			if (!(flag & ZHAVELOCK))
				rw_exit(&dzp->z_name_lock);
			return (SET_ERROR(ENOENT));
		}
		for (dl = dzp->z_dirlocks; dl != NULL; dl = dl->dl_next) {
			if ((u8_strcmp(name, dl->dl_name, 0, cmpflags,
			    U8_UNICODE_LATEST, &error) == 0) || error != 0)
				break;
		}
		if (error != 0) {
			mutex_exit(&dzp->z_lock);
			if (!(flag & ZHAVELOCK))
				rw_exit(&dzp->z_name_lock);
			return (SET_ERROR(ENOENT));
		}
		if (dl == NULL)	{
			/*
			 * Allocate a new dirlock and add it to the list.
			 */
			dl = kmem_alloc(sizeof (zfs_dirlock_t), KM_SLEEP);
			cv_init(&dl->dl_cv, NULL, CV_DEFAULT, NULL);
			dl->dl_name = name;
			dl->dl_sharecnt = 0;
			dl->dl_namelock = 0;
			dl->dl_namesize = 0;
			dl->dl_dzp = dzp;
			dl->dl_next = dzp->z_dirlocks;
			dzp->z_dirlocks = dl;
			break;
		}
		if ((flag & ZSHARED) && dl->dl_sharecnt != 0)
			break;
		cv_wait(&dl->dl_cv, &dzp->z_lock);
	}

	/*
	 * If the z_name_lock was NOT held for this dirlock record it.
	 */
	if (flag & ZHAVELOCK)
		dl->dl_namelock = 1;

	if ((flag & ZSHARED) && ++dl->dl_sharecnt > 1 && dl->dl_namesize == 0) {
		/*
		 * We're the second shared reference to dl.  Make a copy of
		 * dl_name in case the first thread goes away before we do.
		 * Note that we initialize the new name before storing its
		 * pointer into dl_name, because the first thread may load
		 * dl->dl_name at any time.  He'll either see the old value,
		 * which is his, or the new shared copy; either is OK.
		 */
		dl->dl_namesize = strlen(dl->dl_name) + 1;
		name = kmem_alloc(dl->dl_namesize, KM_SLEEP);
		bcopy(dl->dl_name, name, dl->dl_namesize);
		dl->dl_name = name;
	}

	mutex_exit(&dzp->z_lock);

	/*
	 * We have a dirlock on the name.  (Note that it is the dirlock,
	 * not the dzp's z_lock, that protects the name in the zap object.)
	 * See if there's an object by this name; if so, put a hold on it.
	 */
	if (flag & ZXATTR) {
		error = sa_lookup(dzp->z_sa_hdl, SA_ZPL_XATTR(zfsvfs), &zoid,
		    sizeof (zoid));
		if (error == 0)
			error = (zoid == 0 ? ENOENT : 0);
	} else {
		if (update)
			vp = dnlc_lookup(ZTOV(dzp), name);
		if (vp == DNLC_NO_VNODE) {
			VN_RELE(vp);
			error = SET_ERROR(ENOENT);
		} else if (vp) {
			if (flag & ZNEW) {
				zfs_dirent_unlock(dl);
				VN_RELE(vp);
				return (SET_ERROR(EEXIST));
			}
			*dlpp = dl;
			*zpp = VTOZ(vp);
			return (0);
		} else {
			error = zfs_match_find(zfsvfs, dzp, name, exact,
			    update, direntflags, realpnp, &zoid);
		}
	}
	if (error) {
		if (error != ENOENT || (flag & ZEXISTS)) {
			zfs_dirent_unlock(dl);
			return (error);
		}
	} else {
		if (flag & ZNEW) {
			zfs_dirent_unlock(dl);
			return (SET_ERROR(EEXIST));
		}
		error = zfs_zget(zfsvfs, zoid, zpp);
		if (error) {
			zfs_dirent_unlock(dl);
			return (error);
		}
		if (!(flag & ZXATTR) && update)
			dnlc_update(ZTOV(dzp), name, ZTOV(*zpp));
	}

	*dlpp = dl;

	return (0);
}

/*
 * Unlock this directory entry and wake anyone who was waiting for it.
 */
void
zfs_dirent_unlock(zfs_dirlock_t *dl)
{
	znode_t *dzp = dl->dl_dzp;
	zfs_dirlock_t **prev_dl, *cur_dl;

	mutex_enter(&dzp->z_lock);

	if (!dl->dl_namelock)
		rw_exit(&dzp->z_name_lock);

	if (dl->dl_sharecnt > 1) {
		dl->dl_sharecnt--;
		mutex_exit(&dzp->z_lock);
		return;
	}
	prev_dl = &dzp->z_dirlocks;
	while ((cur_dl = *prev_dl) != dl)
		prev_dl = &cur_dl->dl_next;
	*prev_dl = dl->dl_next;
	cv_broadcast(&dl->dl_cv);
	mutex_exit(&dzp->z_lock);

	if (dl->dl_namesize != 0)
		kmem_free(dl->dl_name, dl->dl_namesize);
	cv_destroy(&dl->dl_cv);
	kmem_free(dl, sizeof (*dl));
}

/*
 * Look up an entry in a directory.
 *
 * NOTE: '.' and '..' are handled as special cases because
 *	no directory entries are actually stored for them.  If this is
 *	the root of a filesystem, then '.zfs' is also treated as a
 *	special pseudo-directory.
 */
int
zfs_dirlook(znode_t *dzp, char *name, vnode_t **vpp, int flags,
    int *deflg, pathname_t *rpnp)
{
	zfs_dirlock_t *dl;
	znode_t *zp;
	int error = 0;
	uint64_t parent;

	if (name[0] == 0 || (name[0] == '.' && name[1] == 0)) {
		*vpp = ZTOV(dzp);
		VN_HOLD(*vpp);
	} else if (name[0] == '.' && name[1] == '.' && name[2] == 0) {
		zfsvfs_t *zfsvfs = dzp->z_zfsvfs;

		/*
		 * If we are a snapshot mounted under .zfs, return
		 * the vp for the snapshot directory.
		 */
		if ((error = sa_lookup(dzp->z_sa_hdl,
		    SA_ZPL_PARENT(zfsvfs), &parent, sizeof (parent))) != 0)
			return (error);
		if (parent == dzp->z_id && zfsvfs->z_parent != zfsvfs) {
			error = zfsctl_root_lookup(zfsvfs->z_parent->z_ctldir,
			    "snapshot", vpp, NULL, 0, NULL, kcred,
			    NULL, NULL, NULL);
			return (error);
		}
		rw_enter(&dzp->z_parent_lock, RW_READER);
		error = zfs_zget(zfsvfs, parent, &zp);
		if (error == 0)
			*vpp = ZTOV(zp);
		rw_exit(&dzp->z_parent_lock);
	} else if (zfs_has_ctldir(dzp) && strcmp(name, ZFS_CTLDIR_NAME) == 0) {
		*vpp = zfsctl_root(dzp);
	} else {
		int zf;

		zf = ZEXISTS | ZSHARED;
		if (flags & FIGNORECASE)
			zf |= ZCILOOK;

		error = zfs_dirent_lock(&dl, dzp, name, &zp, zf, deflg, rpnp);
		if (error == 0) {
			*vpp = ZTOV(zp);
			zfs_dirent_unlock(dl);
			dzp->z_zn_prefetch = B_TRUE; /* enable prefetching */
		}
		rpnp = NULL;
	}

	if ((flags & FIGNORECASE) && rpnp && !error)
		(void) strlcpy(rpnp->pn_buf, name, rpnp->pn_bufsize);

	return (error);
}

/*
 * unlinked Set (formerly known as the "delete queue") Error Handling
 *
 * When dealing with the unlinked set, we dmu_tx_hold_zap(), but we
 * don't specify the name of the entry that we will be manipulating.  We
 * also fib and say that we won't be adding any new entries to the
 * unlinked set, even though we might (this is to lower the minimum file
 * size that can be deleted in a full filesystem).  So on the small
 * chance that the nlink list is using a fat zap (ie. has more than
 * 2000 entries), we *may* not pre-read a block that's needed.
 * Therefore it is remotely possible for some of the assertions
 * regarding the unlinked set below to fail due to i/o error.  On a
 * nondebug system, this will result in the space being leaked.
 */
void
zfs_unlinked_add(znode_t *zp, dmu_tx_t *tx)
{
	zfsvfs_t *zfsvfs = zp->z_zfsvfs;

	ASSERT(zp->z_unlinked);
	ASSERT(zp->z_links == 0);

	VERIFY3U(0, ==,
	    zap_add_int(zfsvfs->z_os, zfsvfs->z_unlinkedobj, zp->z_id, tx));
}

/*
 * Clean up any znodes that had no links when we either crashed or
 * (force) umounted the file system.
 */
void
zfs_unlinked_drain(zfsvfs_t *zfsvfs)
{
	zap_cursor_t	zc;
	zap_attribute_t zap;
	dmu_object_info_t doi;
	znode_t		*zp;
	int		error;

	/*
	 * Interate over the contents of the unlinked set.
	 */
	for (zap_cursor_init(&zc, zfsvfs->z_os, zfsvfs->z_unlinkedobj);
	    zap_cursor_retrieve(&zc, &zap) == 0;
	    zap_cursor_advance(&zc)) {

		/*
		 * See what kind of object we have in list
		 */

		error = dmu_object_info(zfsvfs->z_os,
		    zap.za_first_integer, &doi);
		if (error != 0)
			continue;

		ASSERT((doi.doi_type == DMU_OT_PLAIN_FILE_CONTENTS) ||
		    (doi.doi_type == DMU_OT_DIRECTORY_CONTENTS));
		/*
		 * We need to re-mark these list entries for deletion,
		 * so we pull them back into core and set zp->z_unlinked.
		 */
		error = zfs_zget(zfsvfs, zap.za_first_integer, &zp);

		/*
		 * We may pick up znodes that are already marked for deletion.
		 * This could happen during the purge of an extended attribute
		 * directory.  All we need to do is skip over them, since they
		 * are already in the system marked z_unlinked.
		 */
		if (error != 0)
			continue;

		zp->z_unlinked = B_TRUE;
		VN_RELE(ZTOV(zp));
	}
	zap_cursor_fini(&zc);
}

/*
 * Delete the entire contents of a directory.  Return a count
 * of the number of entries that could not be deleted. If we encounter
 * an error, return a count of at least one so that the directory stays
 * in the unlinked set.
 *
 * NOTE: this function assumes that the directory is inactive,
 *	so there is no need to lock its entries before deletion.
 *	Also, it assumes the directory contents is *only* regular
 *	files.
 */
static int
zfs_purgedir(znode_t *dzp)
{
	zap_cursor_t	zc;
	zap_attribute_t	zap;
	znode_t		*xzp;
	dmu_tx_t	*tx;
	zfsvfs_t	*zfsvfs = dzp->z_zfsvfs;
	zfs_dirlock_t	dl;
	int skipped = 0;
	int error;

	for (zap_cursor_init(&zc, zfsvfs->z_os, dzp->z_id);
	    (error = zap_cursor_retrieve(&zc, &zap)) == 0;
	    zap_cursor_advance(&zc)) {
		error = zfs_zget(zfsvfs,
		    ZFS_DIRENT_OBJ(zap.za_first_integer), &xzp);
		if (error) {
			skipped += 1;
			continue;
		}

		ASSERT((ZTOV(xzp)->v_type == VREG) ||
		    (ZTOV(xzp)->v_type == VLNK));

		tx = dmu_tx_create(zfsvfs->z_os);
		dmu_tx_hold_sa(tx, dzp->z_sa_hdl, B_FALSE);
		dmu_tx_hold_zap(tx, dzp->z_id, FALSE, zap.za_name);
		dmu_tx_hold_sa(tx, xzp->z_sa_hdl, B_FALSE);
		dmu_tx_hold_zap(tx, zfsvfs->z_unlinkedobj, FALSE, NULL);
		/* Is this really needed ? */
		zfs_sa_upgrade_txholds(tx, xzp);
<<<<<<< HEAD
		dmu_tx_hold_netfree(tx);
=======
		dmu_tx_mark_netfree(tx);
>>>>>>> 4bb73804
		error = dmu_tx_assign(tx, TXG_WAIT);
		if (error) {
			dmu_tx_abort(tx);
			VN_RELE(ZTOV(xzp));
			skipped += 1;
			continue;
		}
		bzero(&dl, sizeof (dl));
		dl.dl_dzp = dzp;
		dl.dl_name = zap.za_name;

		error = zfs_link_destroy(&dl, xzp, tx, 0, NULL);
		if (error)
			skipped += 1;
		dmu_tx_commit(tx);

		VN_RELE(ZTOV(xzp));
	}
	zap_cursor_fini(&zc);
	if (error != ENOENT)
		skipped += 1;
	return (skipped);
}

void
zfs_rmnode(znode_t *zp)
{
	zfsvfs_t	*zfsvfs = zp->z_zfsvfs;
	objset_t	*os = zfsvfs->z_os;
	znode_t		*xzp = NULL;
	dmu_tx_t	*tx;
	uint64_t	acl_obj;
	uint64_t	xattr_obj;
	int		error;

	ASSERT(zp->z_links == 0);
	ASSERT(ZTOV(zp)->v_count == 0);

	/*
	 * If this is an attribute directory, purge its contents.
	 */
	if (ZTOV(zp)->v_type == VDIR && (zp->z_pflags & ZFS_XATTR)) {
		if (zfs_purgedir(zp) != 0) {
			/*
			 * Not enough space to delete some xattrs.
			 * Leave it in the unlinked set.
			 */
			zfs_znode_dmu_fini(zp);
			zfs_znode_free(zp);
			return;
		}
	}

	/*
	 * Free up all the data in the file.
	 */
	error = dmu_free_long_range(os, zp->z_id, 0, DMU_OBJECT_END);
	if (error) {
		/*
		 * Not enough space.  Leave the file in the unlinked set.
		 */
		zfs_znode_dmu_fini(zp);
		zfs_znode_free(zp);
		return;
	}

	/*
	 * If the file has extended attributes, we're going to unlink
	 * the xattr dir.
	 */
	error = sa_lookup(zp->z_sa_hdl, SA_ZPL_XATTR(zfsvfs),
	    &xattr_obj, sizeof (xattr_obj));
	if (error == 0 && xattr_obj) {
		error = zfs_zget(zfsvfs, xattr_obj, &xzp);
		ASSERT(error == 0);
	}

	acl_obj = zfs_external_acl(zp);

	/*
	 * Set up the final transaction.
	 */
	tx = dmu_tx_create(os);
	dmu_tx_hold_free(tx, zp->z_id, 0, DMU_OBJECT_END);
	dmu_tx_hold_zap(tx, zfsvfs->z_unlinkedobj, FALSE, NULL);
	if (xzp) {
		dmu_tx_hold_zap(tx, zfsvfs->z_unlinkedobj, TRUE, NULL);
		dmu_tx_hold_sa(tx, xzp->z_sa_hdl, B_FALSE);
	}
	if (acl_obj)
		dmu_tx_hold_free(tx, acl_obj, 0, DMU_OBJECT_END);

	zfs_sa_upgrade_txholds(tx, zp);
	error = dmu_tx_assign(tx, TXG_WAIT);
	if (error) {
		/*
		 * Not enough space to delete the file.  Leave it in the
		 * unlinked set, leaking it until the fs is remounted (at
		 * which point we'll call zfs_unlinked_drain() to process it).
		 */
		dmu_tx_abort(tx);
		zfs_znode_dmu_fini(zp);
		zfs_znode_free(zp);
		goto out;
	}

	if (xzp) {
		ASSERT(error == 0);
		mutex_enter(&xzp->z_lock);
		xzp->z_unlinked = B_TRUE;	/* mark xzp for deletion */
		xzp->z_links = 0;	/* no more links to it */
		VERIFY(0 == sa_update(xzp->z_sa_hdl, SA_ZPL_LINKS(zfsvfs),
		    &xzp->z_links, sizeof (xzp->z_links), tx));
		mutex_exit(&xzp->z_lock);
		zfs_unlinked_add(xzp, tx);
	}

	/* Remove this znode from the unlinked set */
	VERIFY3U(0, ==,
	    zap_remove_int(zfsvfs->z_os, zfsvfs->z_unlinkedobj, zp->z_id, tx));

	zfs_znode_delete(zp, tx);

	dmu_tx_commit(tx);
out:
	if (xzp)
		VN_RELE(ZTOV(xzp));
}

static uint64_t
zfs_dirent(znode_t *zp, uint64_t mode)
{
	uint64_t de = zp->z_id;

	if (zp->z_zfsvfs->z_version >= ZPL_VERSION_DIRENT_TYPE)
		de |= IFTODT(mode) << 60;
	return (de);
}

/*
 * Link zp into dl.  Can only fail if zp has been unlinked.
 */
int
zfs_link_create(zfs_dirlock_t *dl, znode_t *zp, dmu_tx_t *tx, int flag)
{
	znode_t *dzp = dl->dl_dzp;
	zfsvfs_t *zfsvfs = zp->z_zfsvfs;
	vnode_t *vp = ZTOV(zp);
	uint64_t value;
	int zp_is_dir = (vp->v_type == VDIR);
	sa_bulk_attr_t bulk[5];
	uint64_t mtime[2], ctime[2];
	int count = 0;
	int error;

	mutex_enter(&zp->z_lock);

	if (!(flag & ZRENAMING)) {
		if (zp->z_unlinked) {	/* no new links to unlinked zp */
			ASSERT(!(flag & (ZNEW | ZEXISTS)));
			mutex_exit(&zp->z_lock);
			return (SET_ERROR(ENOENT));
		}
		zp->z_links++;
		SA_ADD_BULK_ATTR(bulk, count, SA_ZPL_LINKS(zfsvfs), NULL,
		    &zp->z_links, sizeof (zp->z_links));

	}
	SA_ADD_BULK_ATTR(bulk, count, SA_ZPL_PARENT(zfsvfs), NULL,
	    &dzp->z_id, sizeof (dzp->z_id));
	SA_ADD_BULK_ATTR(bulk, count, SA_ZPL_FLAGS(zfsvfs), NULL,
	    &zp->z_pflags, sizeof (zp->z_pflags));

	if (!(flag & ZNEW)) {
		SA_ADD_BULK_ATTR(bulk, count, SA_ZPL_CTIME(zfsvfs), NULL,
		    ctime, sizeof (ctime));
		zfs_tstamp_update_setup(zp, STATE_CHANGED, mtime,
		    ctime, B_TRUE);
	}
	error = sa_bulk_update(zp->z_sa_hdl, bulk, count, tx);
	ASSERT(error == 0);

	mutex_exit(&zp->z_lock);

	mutex_enter(&dzp->z_lock);
	dzp->z_size++;
	dzp->z_links += zp_is_dir;
	count = 0;
	SA_ADD_BULK_ATTR(bulk, count, SA_ZPL_SIZE(zfsvfs), NULL,
	    &dzp->z_size, sizeof (dzp->z_size));
	SA_ADD_BULK_ATTR(bulk, count, SA_ZPL_LINKS(zfsvfs), NULL,
	    &dzp->z_links, sizeof (dzp->z_links));
	SA_ADD_BULK_ATTR(bulk, count, SA_ZPL_MTIME(zfsvfs), NULL,
	    mtime, sizeof (mtime));
	SA_ADD_BULK_ATTR(bulk, count, SA_ZPL_CTIME(zfsvfs), NULL,
	    ctime, sizeof (ctime));
	SA_ADD_BULK_ATTR(bulk, count, SA_ZPL_FLAGS(zfsvfs), NULL,
	    &dzp->z_pflags, sizeof (dzp->z_pflags));
	zfs_tstamp_update_setup(dzp, CONTENT_MODIFIED, mtime, ctime, B_TRUE);
	error = sa_bulk_update(dzp->z_sa_hdl, bulk, count, tx);
	ASSERT(error == 0);
	mutex_exit(&dzp->z_lock);

	value = zfs_dirent(zp, zp->z_mode);
	error = zap_add(zp->z_zfsvfs->z_os, dzp->z_id, dl->dl_name,
	    8, 1, &value, tx);
	ASSERT(error == 0);

	dnlc_update(ZTOV(dzp), dl->dl_name, vp);

	return (0);
}

static int
zfs_dropname(zfs_dirlock_t *dl, znode_t *zp, znode_t *dzp, dmu_tx_t *tx,
    int flag)
{
	int error;

	if (zp->z_zfsvfs->z_norm) {
		if (((zp->z_zfsvfs->z_case == ZFS_CASE_INSENSITIVE) &&
		    (flag & ZCIEXACT)) ||
		    ((zp->z_zfsvfs->z_case == ZFS_CASE_MIXED) &&
		    !(flag & ZCILOOK)))
			error = zap_remove_norm(zp->z_zfsvfs->z_os,
			    dzp->z_id, dl->dl_name, MT_EXACT, tx);
		else
			error = zap_remove_norm(zp->z_zfsvfs->z_os,
			    dzp->z_id, dl->dl_name, MT_FIRST, tx);
	} else {
		error = zap_remove(zp->z_zfsvfs->z_os,
		    dzp->z_id, dl->dl_name, tx);
	}

	return (error);
}

/*
 * Unlink zp from dl, and mark zp for deletion if this was the last link.
 * Can fail if zp is a mount point (EBUSY) or a non-empty directory (EEXIST).
 * If 'unlinkedp' is NULL, we put unlinked znodes on the unlinked list.
 * If it's non-NULL, we use it to indicate whether the znode needs deletion,
 * and it's the caller's job to do it.
 */
int
zfs_link_destroy(zfs_dirlock_t *dl, znode_t *zp, dmu_tx_t *tx, int flag,
	boolean_t *unlinkedp)
{
	znode_t *dzp = dl->dl_dzp;
	zfsvfs_t *zfsvfs = dzp->z_zfsvfs;
	vnode_t *vp = ZTOV(zp);
	int zp_is_dir = (vp->v_type == VDIR);
	boolean_t unlinked = B_FALSE;
	sa_bulk_attr_t bulk[5];
	uint64_t mtime[2], ctime[2];
	int count = 0;
	int error;

	dnlc_remove(ZTOV(dzp), dl->dl_name);

	if (!(flag & ZRENAMING)) {
		if (vn_vfswlock(vp))		/* prevent new mounts on zp */
			return (SET_ERROR(EBUSY));

		if (vn_ismntpt(vp)) {		/* don't remove mount point */
			vn_vfsunlock(vp);
			return (SET_ERROR(EBUSY));
		}

		mutex_enter(&zp->z_lock);

		if (zp_is_dir && !zfs_dirempty(zp)) {
			mutex_exit(&zp->z_lock);
			vn_vfsunlock(vp);
			return (SET_ERROR(EEXIST));
		}

		/*
		 * If we get here, we are going to try to remove the object.
		 * First try removing the name from the directory; if that
		 * fails, return the error.
		 */
		error = zfs_dropname(dl, zp, dzp, tx, flag);
		if (error != 0) {
			mutex_exit(&zp->z_lock);
			vn_vfsunlock(vp);
			return (error);
		}

		if (zp->z_links <= zp_is_dir) {
			zfs_panic_recover("zfs: link count on %s is %u, "
			    "should be at least %u",
			    zp->z_vnode->v_path ? zp->z_vnode->v_path :
			    "<unknown>", (int)zp->z_links,
			    zp_is_dir + 1);
			zp->z_links = zp_is_dir + 1;
		}
		if (--zp->z_links == zp_is_dir) {
			zp->z_unlinked = B_TRUE;
			zp->z_links = 0;
			unlinked = B_TRUE;
		} else {
			SA_ADD_BULK_ATTR(bulk, count, SA_ZPL_CTIME(zfsvfs),
			    NULL, &ctime, sizeof (ctime));
			SA_ADD_BULK_ATTR(bulk, count, SA_ZPL_FLAGS(zfsvfs),
			    NULL, &zp->z_pflags, sizeof (zp->z_pflags));
			zfs_tstamp_update_setup(zp, STATE_CHANGED, mtime, ctime,
			    B_TRUE);
		}
		SA_ADD_BULK_ATTR(bulk, count, SA_ZPL_LINKS(zfsvfs),
		    NULL, &zp->z_links, sizeof (zp->z_links));
		error = sa_bulk_update(zp->z_sa_hdl, bulk, count, tx);
		count = 0;
		ASSERT(error == 0);
		mutex_exit(&zp->z_lock);
		vn_vfsunlock(vp);
	} else {
		error = zfs_dropname(dl, zp, dzp, tx, flag);
		if (error != 0)
			return (error);
	}

	mutex_enter(&dzp->z_lock);
	dzp->z_size--;		/* one dirent removed */
	dzp->z_links -= zp_is_dir;	/* ".." link from zp */
	SA_ADD_BULK_ATTR(bulk, count, SA_ZPL_LINKS(zfsvfs),
	    NULL, &dzp->z_links, sizeof (dzp->z_links));
	SA_ADD_BULK_ATTR(bulk, count, SA_ZPL_SIZE(zfsvfs),
	    NULL, &dzp->z_size, sizeof (dzp->z_size));
	SA_ADD_BULK_ATTR(bulk, count, SA_ZPL_CTIME(zfsvfs),
	    NULL, ctime, sizeof (ctime));
	SA_ADD_BULK_ATTR(bulk, count, SA_ZPL_MTIME(zfsvfs),
	    NULL, mtime, sizeof (mtime));
	SA_ADD_BULK_ATTR(bulk, count, SA_ZPL_FLAGS(zfsvfs),
	    NULL, &dzp->z_pflags, sizeof (dzp->z_pflags));
	zfs_tstamp_update_setup(dzp, CONTENT_MODIFIED, mtime, ctime, B_TRUE);
	error = sa_bulk_update(dzp->z_sa_hdl, bulk, count, tx);
	ASSERT(error == 0);
	mutex_exit(&dzp->z_lock);

	if (unlinkedp != NULL)
		*unlinkedp = unlinked;
	else if (unlinked)
		zfs_unlinked_add(zp, tx);

	return (0);
}

/*
 * Indicate whether the directory is empty.  Works with or without z_lock
 * held, but can only be consider a hint in the latter case.  Returns true
 * if only "." and ".." remain and there's no work in progress.
 */
boolean_t
zfs_dirempty(znode_t *dzp)
{
	return (dzp->z_size == 2 && dzp->z_dirlocks == 0);
}

int
zfs_make_xattrdir(znode_t *zp, vattr_t *vap, vnode_t **xvpp, cred_t *cr)
{
	zfsvfs_t *zfsvfs = zp->z_zfsvfs;
	znode_t *xzp;
	dmu_tx_t *tx;
	int error;
	zfs_acl_ids_t acl_ids;
	boolean_t fuid_dirtied;
	uint64_t parent;

	*xvpp = NULL;

	if (error = zfs_zaccess(zp, ACE_WRITE_NAMED_ATTRS, 0, B_FALSE, cr))
		return (error);

	if ((error = zfs_acl_ids_create(zp, IS_XATTR, vap, cr, NULL,
	    &acl_ids)) != 0)
		return (error);
	if (zfs_acl_ids_overquota(zfsvfs, &acl_ids)) {
		zfs_acl_ids_free(&acl_ids);
		return (SET_ERROR(EDQUOT));
	}

	tx = dmu_tx_create(zfsvfs->z_os);
	dmu_tx_hold_sa_create(tx, acl_ids.z_aclp->z_acl_bytes +
	    ZFS_SA_BASE_ATTR_SIZE);
	dmu_tx_hold_sa(tx, zp->z_sa_hdl, B_TRUE);
	dmu_tx_hold_zap(tx, DMU_NEW_OBJECT, FALSE, NULL);
	fuid_dirtied = zfsvfs->z_fuid_dirty;
	if (fuid_dirtied)
		zfs_fuid_txhold(zfsvfs, tx);
	error = dmu_tx_assign(tx, TXG_WAIT);
	if (error) {
		zfs_acl_ids_free(&acl_ids);
		dmu_tx_abort(tx);
		return (error);
	}
	zfs_mknode(zp, vap, tx, cr, IS_XATTR, &xzp, &acl_ids);

	if (fuid_dirtied)
		zfs_fuid_sync(zfsvfs, tx);

#ifdef DEBUG
	error = sa_lookup(xzp->z_sa_hdl, SA_ZPL_PARENT(zfsvfs),
	    &parent, sizeof (parent));
	ASSERT(error == 0 && parent == zp->z_id);
#endif

	VERIFY(0 == sa_update(zp->z_sa_hdl, SA_ZPL_XATTR(zfsvfs), &xzp->z_id,
	    sizeof (xzp->z_id), tx));

	(void) zfs_log_create(zfsvfs->z_log, tx, TX_MKXATTR, zp,
	    xzp, "", NULL, acl_ids.z_fuidp, vap);

	zfs_acl_ids_free(&acl_ids);
	dmu_tx_commit(tx);

	*xvpp = ZTOV(xzp);

	return (0);
}

/*
 * Return a znode for the extended attribute directory for zp.
 * ** If the directory does not already exist, it is created **
 *
 *	IN:	zp	- znode to obtain attribute directory from
 *		cr	- credentials of caller
 *		flags	- flags from the VOP_LOOKUP call
 *
 *	OUT:	xzpp	- pointer to extended attribute znode
 *
 *	RETURN:	0 on success
 *		error number on failure
 */
int
zfs_get_xattrdir(znode_t *zp, vnode_t **xvpp, cred_t *cr, int flags)
{
	zfsvfs_t	*zfsvfs = zp->z_zfsvfs;
	znode_t		*xzp;
	zfs_dirlock_t	*dl;
	vattr_t		va;
	int		error;
top:
	error = zfs_dirent_lock(&dl, zp, "", &xzp, ZXATTR, NULL, NULL);
	if (error)
		return (error);

	if (xzp != NULL) {
		*xvpp = ZTOV(xzp);
		zfs_dirent_unlock(dl);
		return (0);
	}


	if (!(flags & CREATE_XATTR_DIR)) {
		zfs_dirent_unlock(dl);
		return (SET_ERROR(ENOENT));
	}

	if (zfsvfs->z_vfs->vfs_flag & VFS_RDONLY) {
		zfs_dirent_unlock(dl);
		return (SET_ERROR(EROFS));
	}

	/*
	 * The ability to 'create' files in an attribute
	 * directory comes from the write_xattr permission on the base file.
	 *
	 * The ability to 'search' an attribute directory requires
	 * read_xattr permission on the base file.
	 *
	 * Once in a directory the ability to read/write attributes
	 * is controlled by the permissions on the attribute file.
	 */
	va.va_mask = AT_TYPE | AT_MODE | AT_UID | AT_GID;
	va.va_type = VDIR;
	va.va_mode = S_IFDIR | S_ISVTX | 0777;
	zfs_fuid_map_ids(zp, cr, &va.va_uid, &va.va_gid);

	error = zfs_make_xattrdir(zp, &va, xvpp, cr);
	zfs_dirent_unlock(dl);

	if (error == ERESTART) {
		/* NB: we already did dmu_tx_wait() if necessary */
		goto top;
	}

	return (error);
}

/*
 * Decide whether it is okay to remove within a sticky directory.
 *
 * In sticky directories, write access is not sufficient;
 * you can remove entries from a directory only if:
 *
 *	you own the directory,
 *	you own the entry,
 *	the entry is a plain file and you have write access,
 *	or you are privileged (checked in secpolicy...).
 *
 * The function returns 0 if remove access is granted.
 */
int
zfs_sticky_remove_access(znode_t *zdp, znode_t *zp, cred_t *cr)
{
	uid_t  		uid;
	uid_t		downer;
	uid_t		fowner;
	zfsvfs_t	*zfsvfs = zdp->z_zfsvfs;

	if (zdp->z_zfsvfs->z_replay)
		return (0);

	if ((zdp->z_mode & S_ISVTX) == 0)
		return (0);

	downer = zfs_fuid_map_id(zfsvfs, zdp->z_uid, cr, ZFS_OWNER);
	fowner = zfs_fuid_map_id(zfsvfs, zp->z_uid, cr, ZFS_OWNER);

	if ((uid = crgetuid(cr)) == downer || uid == fowner ||
	    (ZTOV(zp)->v_type == VREG &&
	    zfs_zaccess(zp, ACE_WRITE_DATA, 0, B_FALSE, cr) == 0))
		return (0);
	else
		return (secpolicy_vnode_remove(cr));
}<|MERGE_RESOLUTION|>--- conflicted
+++ resolved
@@ -554,11 +554,7 @@
 		dmu_tx_hold_zap(tx, zfsvfs->z_unlinkedobj, FALSE, NULL);
 		/* Is this really needed ? */
 		zfs_sa_upgrade_txholds(tx, xzp);
-<<<<<<< HEAD
-		dmu_tx_hold_netfree(tx);
-=======
 		dmu_tx_mark_netfree(tx);
->>>>>>> 4bb73804
 		error = dmu_tx_assign(tx, TXG_WAIT);
 		if (error) {
 			dmu_tx_abort(tx);
