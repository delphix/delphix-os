--- conflicted
+++ resolved
@@ -943,10 +943,6 @@
 	if (err != 0)
 		return (err);
 
-<<<<<<< HEAD
-	VERIFY0(dmu_buf_hold_array(os, object, offset, size,
-	    FALSE, FTAG, &numbufs, &dbp));
-=======
 	err = dmu_read_impl(dn, offset, size, buf, flags);
 	dnode_rele(dn, FTAG);
 	return (err);
@@ -964,7 +960,6 @@
     const void *buf, dmu_tx_t *tx)
 {
 	int i;
->>>>>>> fd3bae1d
 
 	for (i = 0; i < numbufs; i++) {
 		int tocpy;
