/*
 * CDDL HEADER START
 *
 * The contents of this file are subject to the terms of the
 * Common Development and Distribution License (the "License").
 * You may not use this file except in compliance with the License.
 *
 * You can obtain a copy of the license at usr/src/OPENSOLARIS.LICENSE
 * or http://www.opensolaris.org/os/licensing.
 * See the License for the specific language governing permissions
 * and limitations under the License.
 *
 * When distributing Covered Code, include this CDDL HEADER in each
 * file and include the License file at usr/src/OPENSOLARIS.LICENSE.
 * If applicable, add the following below this CDDL HEADER, with the
 * fields enclosed by brackets "[]" replaced with your own identifying
 * information: Portions Copyright [yyyy] [name of copyright owner]
 *
 * CDDL HEADER END
 */
/*
 * Copyright (c) 2005, 2010, Oracle and/or its affiliates. All rights reserved.
 * Copyright (c) 2011, 2014 by Delphix. All rights reserved.
 */
/* Copyright (c) 2013 by Saso Kiselkov. All rights reserved. */
/* Copyright (c) 2013, Joyent, Inc. All rights reserved. */
/* Copyright (c) 2014, Nexenta Systems, Inc. All rights reserved. */

#include <sys/dmu.h>
#include <sys/dmu_impl.h>
#include <sys/dmu_tx.h>
#include <sys/dbuf.h>
#include <sys/dnode.h>
#include <sys/zfs_context.h>
#include <sys/dmu_objset.h>
#include <sys/dmu_traverse.h>
#include <sys/dsl_dataset.h>
#include <sys/dsl_dir.h>
#include <sys/dsl_pool.h>
#include <sys/dsl_synctask.h>
#include <sys/dsl_prop.h>
#include <sys/dmu_zfetch.h>
#include <sys/zfs_ioctl.h>
#include <sys/zap.h>
#include <sys/zio_checksum.h>
#include <sys/zio_compress.h>
#include <sys/sa.h>
#include <sys/zfeature.h>
#ifdef _KERNEL
#include <sys/vmsystm.h>
#include <sys/zfs_znode.h>
#endif

/*
 * Enable/disable nopwrite feature.
 */
int zfs_nopwrite_enabled = 1;

const dmu_object_type_info_t dmu_ot[DMU_OT_NUMTYPES] = {
	{	DMU_BSWAP_UINT8,	TRUE,	"unallocated"		},
	{	DMU_BSWAP_ZAP,		TRUE,	"object directory"	},
	{	DMU_BSWAP_UINT64,	TRUE,	"object array"		},
	{	DMU_BSWAP_UINT8,	TRUE,	"packed nvlist"		},
	{	DMU_BSWAP_UINT64,	TRUE,	"packed nvlist size"	},
	{	DMU_BSWAP_UINT64,	TRUE,	"bpobj"			},
	{	DMU_BSWAP_UINT64,	TRUE,	"bpobj header"		},
	{	DMU_BSWAP_UINT64,	TRUE,	"SPA space map header"	},
	{	DMU_BSWAP_UINT64,	TRUE,	"SPA space map"		},
	{	DMU_BSWAP_UINT64,	TRUE,	"ZIL intent log"	},
	{	DMU_BSWAP_DNODE,	TRUE,	"DMU dnode"		},
	{	DMU_BSWAP_OBJSET,	TRUE,	"DMU objset"		},
	{	DMU_BSWAP_UINT64,	TRUE,	"DSL directory"		},
	{	DMU_BSWAP_ZAP,		TRUE,	"DSL directory child map"},
	{	DMU_BSWAP_ZAP,		TRUE,	"DSL dataset snap map"	},
	{	DMU_BSWAP_ZAP,		TRUE,	"DSL props"		},
	{	DMU_BSWAP_UINT64,	TRUE,	"DSL dataset"		},
	{	DMU_BSWAP_ZNODE,	TRUE,	"ZFS znode"		},
	{	DMU_BSWAP_OLDACL,	TRUE,	"ZFS V0 ACL"		},
	{	DMU_BSWAP_UINT8,	FALSE,	"ZFS plain file"	},
	{	DMU_BSWAP_ZAP,		TRUE,	"ZFS directory"		},
	{	DMU_BSWAP_ZAP,		TRUE,	"ZFS master node"	},
	{	DMU_BSWAP_ZAP,		TRUE,	"ZFS delete queue"	},
	{	DMU_BSWAP_UINT8,	FALSE,	"zvol object"		},
	{	DMU_BSWAP_ZAP,		TRUE,	"zvol prop"		},
	{	DMU_BSWAP_UINT8,	FALSE,	"other uint8[]"		},
	{	DMU_BSWAP_UINT64,	FALSE,	"other uint64[]"	},
	{	DMU_BSWAP_ZAP,		TRUE,	"other ZAP"		},
	{	DMU_BSWAP_ZAP,		TRUE,	"persistent error log"	},
	{	DMU_BSWAP_UINT8,	TRUE,	"SPA history"		},
	{	DMU_BSWAP_UINT64,	TRUE,	"SPA history offsets"	},
	{	DMU_BSWAP_ZAP,		TRUE,	"Pool properties"	},
	{	DMU_BSWAP_ZAP,		TRUE,	"DSL permissions"	},
	{	DMU_BSWAP_ACL,		TRUE,	"ZFS ACL"		},
	{	DMU_BSWAP_UINT8,	TRUE,	"ZFS SYSACL"		},
	{	DMU_BSWAP_UINT8,	TRUE,	"FUID table"		},
	{	DMU_BSWAP_UINT64,	TRUE,	"FUID table size"	},
	{	DMU_BSWAP_ZAP,		TRUE,	"DSL dataset next clones"},
	{	DMU_BSWAP_ZAP,		TRUE,	"scan work queue"	},
	{	DMU_BSWAP_ZAP,		TRUE,	"ZFS user/group used"	},
	{	DMU_BSWAP_ZAP,		TRUE,	"ZFS user/group quota"	},
	{	DMU_BSWAP_ZAP,		TRUE,	"snapshot refcount tags"},
	{	DMU_BSWAP_ZAP,		TRUE,	"DDT ZAP algorithm"	},
	{	DMU_BSWAP_ZAP,		TRUE,	"DDT statistics"	},
	{	DMU_BSWAP_UINT8,	TRUE,	"System attributes"	},
	{	DMU_BSWAP_ZAP,		TRUE,	"SA master node"	},
	{	DMU_BSWAP_ZAP,		TRUE,	"SA attr registration"	},
	{	DMU_BSWAP_ZAP,		TRUE,	"SA attr layouts"	},
	{	DMU_BSWAP_ZAP,		TRUE,	"scan translations"	},
	{	DMU_BSWAP_UINT8,	FALSE,	"deduplicated block"	},
	{	DMU_BSWAP_ZAP,		TRUE,	"DSL deadlist map"	},
	{	DMU_BSWAP_UINT64,	TRUE,	"DSL deadlist map hdr"	},
	{	DMU_BSWAP_ZAP,		TRUE,	"DSL dir clones"	},
	{	DMU_BSWAP_UINT64,	TRUE,	"bpobj subobj"		}
};

const dmu_object_byteswap_info_t dmu_ot_byteswap[DMU_BSWAP_NUMFUNCS] = {
	{	byteswap_uint8_array,	"uint8"		},
	{	byteswap_uint16_array,	"uint16"	},
	{	byteswap_uint32_array,	"uint32"	},
	{	byteswap_uint64_array,	"uint64"	},
	{	zap_byteswap,		"zap"		},
	{	dnode_buf_byteswap,	"dnode"		},
	{	dmu_objset_byteswap,	"objset"	},
	{	zfs_znode_byteswap,	"znode"		},
	{	zfs_oldacl_byteswap,	"oldacl"	},
	{	zfs_acl_byteswap,	"acl"		}
};

int
dmu_buf_hold_noread(objset_t *os, uint64_t object, uint64_t offset,
    void *tag, dmu_buf_t **dbp)
{
	dnode_t *dn;
	uint64_t blkid;
	dmu_buf_impl_t *db;
	int err;

	err = dnode_hold(os, object, FTAG, &dn);
	if (err)
		return (err);
	blkid = dbuf_whichblock(dn, offset);
	rw_enter(&dn->dn_struct_rwlock, RW_READER);
	db = dbuf_hold(dn, blkid, tag);
	rw_exit(&dn->dn_struct_rwlock);
	dnode_rele(dn, FTAG);

	if (db == NULL) {
		*dbp = NULL;
		return (SET_ERROR(EIO));
	}

	*dbp = &db->db;
	return (err);
}

int
dmu_buf_hold(objset_t *os, uint64_t object, uint64_t offset,
    void *tag, dmu_buf_t **dbp, int flags)
{
	int err;
	int db_flags = DB_RF_CANFAIL;

	if (flags & DMU_READ_NO_PREFETCH)
		db_flags |= DB_RF_NOPREFETCH;

	err = dmu_buf_hold_noread(os, object, offset, tag, dbp);
	if (err == 0) {
		dmu_buf_impl_t *db = (dmu_buf_impl_t *)(*dbp);
		err = dbuf_read(db, NULL, db_flags);
		if (err != 0) {
			dbuf_rele(db, tag);
			*dbp = NULL;
		}
	}

	return (err);
}

int
dmu_bonus_max(void)
{
	return (DN_MAX_BONUSLEN);
}

int
dmu_set_bonus(dmu_buf_t *db_fake, int newsize, dmu_tx_t *tx)
{
	dmu_buf_impl_t *db = (dmu_buf_impl_t *)db_fake;
	dnode_t *dn;
	int error;

	DB_DNODE_ENTER(db);
	dn = DB_DNODE(db);

	if (dn->dn_bonus != db) {
		error = SET_ERROR(EINVAL);
	} else if (newsize < 0 || newsize > db_fake->db_size) {
		error = SET_ERROR(EINVAL);
	} else {
		dnode_setbonuslen(dn, newsize, tx);
		error = 0;
	}

	DB_DNODE_EXIT(db);
	return (error);
}

int
dmu_set_bonustype(dmu_buf_t *db_fake, dmu_object_type_t type, dmu_tx_t *tx)
{
	dmu_buf_impl_t *db = (dmu_buf_impl_t *)db_fake;
	dnode_t *dn;
	int error;

	DB_DNODE_ENTER(db);
	dn = DB_DNODE(db);

	if (!DMU_OT_IS_VALID(type)) {
		error = SET_ERROR(EINVAL);
	} else if (dn->dn_bonus != db) {
		error = SET_ERROR(EINVAL);
	} else {
		dnode_setbonus_type(dn, type, tx);
		error = 0;
	}

	DB_DNODE_EXIT(db);
	return (error);
}

dmu_object_type_t
dmu_get_bonustype(dmu_buf_t *db_fake)
{
	dmu_buf_impl_t *db = (dmu_buf_impl_t *)db_fake;
	dnode_t *dn;
	dmu_object_type_t type;

	DB_DNODE_ENTER(db);
	dn = DB_DNODE(db);
	type = dn->dn_bonustype;
	DB_DNODE_EXIT(db);

	return (type);
}

int
dmu_rm_spill(objset_t *os, uint64_t object, dmu_tx_t *tx)
{
	dnode_t *dn;
	int error;

	error = dnode_hold(os, object, FTAG, &dn);
	dbuf_rm_spill(dn, tx);
	rw_enter(&dn->dn_struct_rwlock, RW_WRITER);
	dnode_rm_spill(dn, tx);
	rw_exit(&dn->dn_struct_rwlock);
	dnode_rele(dn, FTAG);
	return (error);
}

/*
 * returns ENOENT, EIO, or 0.
 */
int
dmu_bonus_hold(objset_t *os, uint64_t object, void *tag, dmu_buf_t **dbp)
{
	dnode_t *dn;
	dmu_buf_impl_t *db;
	int error;

	error = dnode_hold(os, object, FTAG, &dn);
	if (error)
		return (error);

	rw_enter(&dn->dn_struct_rwlock, RW_READER);
	if (dn->dn_bonus == NULL) {
		rw_exit(&dn->dn_struct_rwlock);
		rw_enter(&dn->dn_struct_rwlock, RW_WRITER);
		if (dn->dn_bonus == NULL)
			dbuf_create_bonus(dn);
	}
	db = dn->dn_bonus;

	/* as long as the bonus buf is held, the dnode will be held */
	if (refcount_add(&db->db_holds, tag) == 1) {
		VERIFY(dnode_add_ref(dn, db));
		(void) atomic_inc_32_nv(&dn->dn_dbufs_count);
	}

	/*
	 * Wait to drop dn_struct_rwlock until after adding the bonus dbuf's
	 * hold and incrementing the dbuf count to ensure that dnode_move() sees
	 * a dnode hold for every dbuf.
	 */
	rw_exit(&dn->dn_struct_rwlock);

	dnode_rele(dn, FTAG);

	VERIFY(0 == dbuf_read(db, NULL, DB_RF_MUST_SUCCEED | DB_RF_NOPREFETCH));

	*dbp = &db->db;
	return (0);
}

/*
 * returns ENOENT, EIO, or 0.
 *
 * This interface will allocate a blank spill dbuf when a spill blk
 * doesn't already exist on the dnode.
 *
 * if you only want to find an already existing spill db, then
 * dmu_spill_hold_existing() should be used.
 */
int
dmu_spill_hold_by_dnode(dnode_t *dn, uint32_t flags, void *tag, dmu_buf_t **dbp)
{
	dmu_buf_impl_t *db = NULL;
	int err;

	if ((flags & DB_RF_HAVESTRUCT) == 0)
		rw_enter(&dn->dn_struct_rwlock, RW_READER);

	db = dbuf_hold(dn, DMU_SPILL_BLKID, tag);

	if ((flags & DB_RF_HAVESTRUCT) == 0)
		rw_exit(&dn->dn_struct_rwlock);

	ASSERT(db != NULL);
	err = dbuf_read(db, NULL, flags);
	if (err == 0)
		*dbp = &db->db;
	else
		dbuf_rele(db, tag);
	return (err);
}

int
dmu_spill_hold_existing(dmu_buf_t *bonus, void *tag, dmu_buf_t **dbp)
{
	dmu_buf_impl_t *db = (dmu_buf_impl_t *)bonus;
	dnode_t *dn;
	int err;

	DB_DNODE_ENTER(db);
	dn = DB_DNODE(db);

	if (spa_version(dn->dn_objset->os_spa) < SPA_VERSION_SA) {
		err = SET_ERROR(EINVAL);
	} else {
		rw_enter(&dn->dn_struct_rwlock, RW_READER);

		if (!dn->dn_have_spill) {
			err = SET_ERROR(ENOENT);
		} else {
			err = dmu_spill_hold_by_dnode(dn,
			    DB_RF_HAVESTRUCT | DB_RF_CANFAIL, tag, dbp);
		}

		rw_exit(&dn->dn_struct_rwlock);
	}

	DB_DNODE_EXIT(db);
	return (err);
}

int
dmu_spill_hold_by_bonus(dmu_buf_t *bonus, void *tag, dmu_buf_t **dbp)
{
	dmu_buf_impl_t *db = (dmu_buf_impl_t *)bonus;
	dnode_t *dn;
	int err;

	DB_DNODE_ENTER(db);
	dn = DB_DNODE(db);
	err = dmu_spill_hold_by_dnode(dn, DB_RF_CANFAIL, tag, dbp);
	DB_DNODE_EXIT(db);

	return (err);
}

/*
 * Note: longer-term, we should modify all of the dmu_buf_*() interfaces
 * to take a held dnode rather than <os, object> -- the lookup is wasteful,
 * and can induce severe lock contention when writing to several files
 * whose dnodes are in the same block.
 */
static int
dmu_buf_hold_array_by_dnode(dnode_t *dn, uint64_t offset, uint64_t length,
    boolean_t read, void *tag, int *numbufsp, dmu_buf_t ***dbpp, uint32_t flags)
{
	dmu_buf_t **dbp;
	uint64_t blkid, nblks, i;
	uint32_t dbuf_flags;
	int err;
	zio_t *zio;

	ASSERT(length <= DMU_MAX_ACCESS);

	/*
	 * Note: We directly notify the prefetch code of this read, so that
	 * we can tell it about the multi-block read.  dbuf_read() only knows
	 * about the one block it is accessing.
	 */
	dbuf_flags = DB_RF_CANFAIL | DB_RF_NEVERWAIT | DB_RF_HAVESTRUCT |
	    DB_RF_NOPREFETCH;

	rw_enter(&dn->dn_struct_rwlock, RW_READER);
	if (dn->dn_datablkshift) {
		int blkshift = dn->dn_datablkshift;
		nblks = (P2ROUNDUP(offset + length, 1ULL << blkshift) -
		    P2ALIGN(offset, 1ULL << blkshift)) >> blkshift;
	} else {
		if (offset + length > dn->dn_datablksz) {
			zfs_panic_recover("zfs: accessing past end of object "
			    "%llx/%llx (size=%u access=%llu+%llu)",
			    (longlong_t)dn->dn_objset->
			    os_dsl_dataset->ds_object,
			    (longlong_t)dn->dn_object, dn->dn_datablksz,
			    (longlong_t)offset, (longlong_t)length);
			rw_exit(&dn->dn_struct_rwlock);
			return (SET_ERROR(EIO));
		}
		nblks = 1;
	}
	dbp = kmem_zalloc(sizeof (dmu_buf_t *) * nblks, KM_SLEEP);

	zio = zio_root(dn->dn_objset->os_spa, NULL, NULL, ZIO_FLAG_CANFAIL);
	blkid = dbuf_whichblock(dn, offset);
	for (i = 0; i < nblks; i++) {
		dmu_buf_impl_t *db = dbuf_hold(dn, blkid + i, tag);
		if (db == NULL) {
			rw_exit(&dn->dn_struct_rwlock);
			dmu_buf_rele_array(dbp, nblks, tag);
			zio_nowait(zio);
			return (SET_ERROR(EIO));
		}

		/* initiate async i/o */
		if (read)
			(void) dbuf_read(db, zio, dbuf_flags);
		dbp[i] = &db->db;
	}

	if ((flags & DMU_READ_NO_PREFETCH) == 0 &&
	    length < zfetch_array_rd_sz) {
		dmu_zfetch(&dn->dn_zfetch, blkid, nblks);
	}
	rw_exit(&dn->dn_struct_rwlock);

	/* wait for async i/o */
	err = zio_wait(zio);
	if (err) {
		dmu_buf_rele_array(dbp, nblks, tag);
		return (err);
	}

	/* wait for other io to complete */
	if (read) {
		for (i = 0; i < nblks; i++) {
			dmu_buf_impl_t *db = (dmu_buf_impl_t *)dbp[i];
			mutex_enter(&db->db_mtx);
			while (db->db_state == DB_READ ||
			    db->db_state == DB_FILL)
				cv_wait(&db->db_changed, &db->db_mtx);
			if (db->db_state == DB_UNCACHED)
				err = SET_ERROR(EIO);
			mutex_exit(&db->db_mtx);
			if (err) {
				dmu_buf_rele_array(dbp, nblks, tag);
				return (err);
			}
		}
	}

	*numbufsp = nblks;
	*dbpp = dbp;
	return (0);
}

static int
dmu_buf_hold_array(objset_t *os, uint64_t object, uint64_t offset,
    uint64_t length, int read, void *tag, int *numbufsp, dmu_buf_t ***dbpp)
{
	dnode_t *dn;
	int err;

	err = dnode_hold(os, object, FTAG, &dn);
	if (err)
		return (err);

	err = dmu_buf_hold_array_by_dnode(dn, offset, length, read, tag,
	    numbufsp, dbpp, DMU_READ_PREFETCH);

	dnode_rele(dn, FTAG);

	return (err);
}

int
dmu_buf_hold_array_by_bonus(dmu_buf_t *db_fake, uint64_t offset,
    uint64_t length, boolean_t read, void *tag, int *numbufsp,
    dmu_buf_t ***dbpp)
{
	dmu_buf_impl_t *db = (dmu_buf_impl_t *)db_fake;
	dnode_t *dn;
	int err;

	DB_DNODE_ENTER(db);
	dn = DB_DNODE(db);
	err = dmu_buf_hold_array_by_dnode(dn, offset, length, read, tag,
	    numbufsp, dbpp, DMU_READ_PREFETCH);
	DB_DNODE_EXIT(db);

	return (err);
}

void
dmu_buf_rele_array(dmu_buf_t **dbp_fake, int numbufs, void *tag)
{
	int i;
	dmu_buf_impl_t **dbp = (dmu_buf_impl_t **)dbp_fake;

	if (numbufs == 0)
		return;

	for (i = 0; i < numbufs; i++) {
		if (dbp[i])
			dbuf_rele(dbp[i], tag);
	}

	kmem_free(dbp, sizeof (dmu_buf_t *) * numbufs);
}

/*
 * Issue prefetch i/os for the given blocks.
 *
 * Note: indirect blocks and other metadata will be read synchronously,
 * causing this function to block if they are not already cached.
 */
void
dmu_prefetch(objset_t *os, uint64_t object, uint64_t offset, uint64_t len,
    zio_priority_t pri)
{
	dnode_t *dn;
	uint64_t blkid;
	int nblks, err;

	if (len == 0) {  /* they're interested in the bonus buffer */
		dn = DMU_META_DNODE(os);

		if (object == 0 || object >= DN_MAX_OBJECT)
			return;

		rw_enter(&dn->dn_struct_rwlock, RW_READER);
		blkid = dbuf_whichblock(dn, object * sizeof (dnode_phys_t));
		dbuf_prefetch(dn, blkid, pri, 0);
		rw_exit(&dn->dn_struct_rwlock);
		return;
	}

	/*
	 * XXX - Note, if the dnode for the requested object is not
	 * already cached, we will do a *synchronous* read in the
	 * dnode_hold() call.  The same is true for any indirects.
	 */
	err = dnode_hold(os, object, FTAG, &dn);
	if (err != 0)
		return;

	rw_enter(&dn->dn_struct_rwlock, RW_READER);
	if (dn->dn_datablkshift) {
		int blkshift = dn->dn_datablkshift;
		nblks = (P2ROUNDUP(offset + len, 1 << blkshift) -
		    P2ALIGN(offset, 1 << blkshift)) >> blkshift;
	} else {
		nblks = (offset < dn->dn_datablksz);
	}

	if (nblks != 0) {
		blkid = dbuf_whichblock(dn, offset);
		for (int i = 0; i < nblks; i++)
			dbuf_prefetch(dn, blkid + i, pri, 0);
	}

	rw_exit(&dn->dn_struct_rwlock);

	dnode_rele(dn, FTAG);
}

/*
 * Get the next "chunk" of file data to free.  We traverse the file from
 * the end so that the file gets shorter over time (if we crashes in the
 * middle, this will leave us in a better state).  We find allocated file
 * data by simply searching the allocated level 1 indirects.
 *
 * On input, *start should be the first offset that does not need to be
 * freed (e.g. "offset + length").  On return, *start will be the first
 * offset that should be freed.
 */
static int
get_next_chunk(dnode_t *dn, uint64_t *start, uint64_t minimum)
{
	uint64_t maxblks = DMU_MAX_ACCESS >> (dn->dn_indblkshift + 1);
	/* bytes of data covered by a level-1 indirect block */
	uint64_t iblkrange =
	    dn->dn_datablksz * EPB(dn->dn_indblkshift, SPA_BLKPTRSHIFT);

	ASSERT3U(minimum, <=, *start);

	if (*start - minimum <= iblkrange * maxblks) {
		*start = minimum;
		return (0);
	}
	ASSERT(ISP2(iblkrange));

	for (uint64_t blks = 0; *start > minimum && blks < maxblks; blks++) {
		int err;

		/*
		 * dnode_next_offset(BACKWARDS) will find an allocated L1
		 * indirect block at or before the input offset.  We must
		 * decrement *start so that it is at the end of the region
		 * to search.
		 */
		(*start)--;
		err = dnode_next_offset(dn,
		    DNODE_FIND_BACKWARDS, start, 2, 1, 0);

		/* if there are no indirect blocks before start, we are done */
		if (err == ESRCH) {
			*start = minimum;
			break;
		} else if (err != 0) {
			return (err);
		}

		/* set start to the beginning of this L1 indirect */
		*start = P2ALIGN(*start, iblkrange);
	}
	if (*start < minimum)
		*start = minimum;
	return (0);
}

static int
dmu_free_long_range_impl(objset_t *os, dnode_t *dn, uint64_t offset,
    uint64_t length)
{
	uint64_t object_size = (dn->dn_maxblkid + 1) * dn->dn_datablksz;
	int err;

	if (offset >= object_size)
		return (0);

	/*
	 * If we are freeing all blocks of the file, it is more efficient
	 * to discard all of its dbufs up front, rather than making
	 * dbuf_free_range() find and discard those in each chunk separately.
	 */
	if (length == DMU_OBJECT_END && offset == 0)
		dnode_evict_dbufs(dn);

	if (length == DMU_OBJECT_END || offset + length > object_size)
		length = object_size - offset;

	while (length != 0) {
		uint64_t chunk_end, chunk_begin;

		chunk_end = chunk_begin = offset + length;

		/* move chunk_begin backwards to the beginning of this chunk */
		err = get_next_chunk(dn, &chunk_begin, offset);
		if (err)
			return (err);
		ASSERT3U(chunk_begin, >=, offset);
		ASSERT3U(chunk_begin, <=, chunk_end);

		dmu_tx_t *tx = dmu_tx_create(os);
		dmu_tx_hold_free(tx, dn->dn_object,
		    chunk_begin, chunk_end - chunk_begin);

		/*
		 * Mark this transaction as typically resulting in a net
		 * reduction in space used.
		 */
<<<<<<< HEAD
		dmu_tx_hold_netfree(tx);
=======
		dmu_tx_mark_netfree(tx);
>>>>>>> 4bb73804
		err = dmu_tx_assign(tx, TXG_WAIT);
		if (err) {
			dmu_tx_abort(tx);
			return (err);
		}
		dnode_free_range(dn, chunk_begin, chunk_end - chunk_begin, tx);
		dmu_tx_commit(tx);

		length -= chunk_end - chunk_begin;
	}
	return (0);
}

int
dmu_free_long_range(objset_t *os, uint64_t object,
    uint64_t offset, uint64_t length)
{
	dnode_t *dn;
	int err;

	err = dnode_hold(os, object, FTAG, &dn);
	if (err != 0)
		return (err);
	err = dmu_free_long_range_impl(os, dn, offset, length);

	/*
	 * It is important to zero out the maxblkid when freeing the entire
	 * file, so that (a) subsequent calls to dmu_free_long_range_impl()
	 * will take the fast path, and (b) dnode_reallocate() can verify
	 * that the entire file has been freed.
	 */
	if (err == 0 && offset == 0 && length == DMU_OBJECT_END)
		dn->dn_maxblkid = 0;

	dnode_rele(dn, FTAG);
	return (err);
}

int
dmu_free_long_object(objset_t *os, uint64_t object)
{
	dmu_tx_t *tx;
	int err;

	err = dmu_free_long_range(os, object, 0, DMU_OBJECT_END);
	if (err != 0)
		return (err);

	tx = dmu_tx_create(os);
	dmu_tx_hold_bonus(tx, object);
	dmu_tx_hold_free(tx, object, 0, DMU_OBJECT_END);
<<<<<<< HEAD
	dmu_tx_hold_netfree(tx);
=======
	dmu_tx_mark_netfree(tx);
>>>>>>> 4bb73804
	err = dmu_tx_assign(tx, TXG_WAIT);
	if (err == 0) {
		err = dmu_object_free(os, object, tx);
		dmu_tx_commit(tx);
	} else {
		dmu_tx_abort(tx);
	}

	return (err);
}

int
dmu_free_range(objset_t *os, uint64_t object, uint64_t offset,
    uint64_t size, dmu_tx_t *tx)
{
	dnode_t *dn;
	int err = dnode_hold(os, object, FTAG, &dn);
	if (err)
		return (err);
	ASSERT(offset < UINT64_MAX);
	ASSERT(size == -1ULL || size <= UINT64_MAX - offset);
	dnode_free_range(dn, offset, size, tx);
	dnode_rele(dn, FTAG);
	return (0);
}

int
dmu_read(objset_t *os, uint64_t object, uint64_t offset, uint64_t size,
    void *buf, uint32_t flags)
{
	dnode_t *dn;
	dmu_buf_t **dbp;
	int numbufs, err;

	err = dnode_hold(os, object, FTAG, &dn);
	if (err)
		return (err);

	/*
	 * Deal with odd block sizes, where there can't be data past the first
	 * block.  If we ever do the tail block optimization, we will need to
	 * handle that here as well.
	 */
	if (dn->dn_maxblkid == 0) {
		int newsz = offset > dn->dn_datablksz ? 0 :
		    MIN(size, dn->dn_datablksz - offset);
		bzero((char *)buf + newsz, size - newsz);
		size = newsz;
	}

	while (size > 0) {
		uint64_t mylen = MIN(size, DMU_MAX_ACCESS / 2);
		int i;

		/*
		 * NB: we could do this block-at-a-time, but it's nice
		 * to be reading in parallel.
		 */
		err = dmu_buf_hold_array_by_dnode(dn, offset, mylen,
		    TRUE, FTAG, &numbufs, &dbp, flags);
		if (err)
			break;

		for (i = 0; i < numbufs; i++) {
			int tocpy;
			int bufoff;
			dmu_buf_t *db = dbp[i];

			ASSERT(size > 0);

			bufoff = offset - db->db_offset;
			tocpy = (int)MIN(db->db_size - bufoff, size);

			bcopy((char *)db->db_data + bufoff, buf, tocpy);

			offset += tocpy;
			size -= tocpy;
			buf = (char *)buf + tocpy;
		}
		dmu_buf_rele_array(dbp, numbufs, FTAG);
	}
	dnode_rele(dn, FTAG);
	return (err);
}

void
dmu_write(objset_t *os, uint64_t object, uint64_t offset, uint64_t size,
    const void *buf, dmu_tx_t *tx)
{
	dmu_buf_t **dbp;
	int numbufs, i;

	if (size == 0)
		return;

	VERIFY(0 == dmu_buf_hold_array(os, object, offset, size,
	    FALSE, FTAG, &numbufs, &dbp));

	for (i = 0; i < numbufs; i++) {
		int tocpy;
		int bufoff;
		dmu_buf_t *db = dbp[i];

		ASSERT(size > 0);

		bufoff = offset - db->db_offset;
		tocpy = (int)MIN(db->db_size - bufoff, size);

		ASSERT(i == 0 || i == numbufs-1 || tocpy == db->db_size);

		if (tocpy == db->db_size)
			dmu_buf_will_fill(db, tx);
		else
			dmu_buf_will_dirty(db, tx);

		bcopy(buf, (char *)db->db_data + bufoff, tocpy);

		if (tocpy == db->db_size)
			dmu_buf_fill_done(db, tx);

		offset += tocpy;
		size -= tocpy;
		buf = (char *)buf + tocpy;
	}
	dmu_buf_rele_array(dbp, numbufs, FTAG);
}

void
dmu_prealloc(objset_t *os, uint64_t object, uint64_t offset, uint64_t size,
    dmu_tx_t *tx)
{
	dmu_buf_t **dbp;
	int numbufs, i;

	if (size == 0)
		return;

	VERIFY(0 == dmu_buf_hold_array(os, object, offset, size,
	    FALSE, FTAG, &numbufs, &dbp));

	for (i = 0; i < numbufs; i++) {
		dmu_buf_t *db = dbp[i];

		dmu_buf_will_not_fill(db, tx);
	}
	dmu_buf_rele_array(dbp, numbufs, FTAG);
}

void
dmu_write_embedded(objset_t *os, uint64_t object, uint64_t offset,
    void *data, uint8_t etype, uint8_t comp, int uncompressed_size,
    int compressed_size, int byteorder, dmu_tx_t *tx)
{
	dmu_buf_t *db;

	ASSERT3U(etype, <, NUM_BP_EMBEDDED_TYPES);
	ASSERT3U(comp, <, ZIO_COMPRESS_FUNCTIONS);
	VERIFY0(dmu_buf_hold_noread(os, object, offset,
	    FTAG, &db));

	dmu_buf_write_embedded(db,
	    data, (bp_embedded_type_t)etype, (enum zio_compress)comp,
	    uncompressed_size, compressed_size, byteorder, tx);

	dmu_buf_rele(db, FTAG);
}

/*
 * DMU support for xuio
 */
kstat_t *xuio_ksp = NULL;

int
dmu_xuio_init(xuio_t *xuio, int nblk)
{
	dmu_xuio_t *priv;
	uio_t *uio = &xuio->xu_uio;

	uio->uio_iovcnt = nblk;
	uio->uio_iov = kmem_zalloc(nblk * sizeof (iovec_t), KM_SLEEP);

	priv = kmem_zalloc(sizeof (dmu_xuio_t), KM_SLEEP);
	priv->cnt = nblk;
	priv->bufs = kmem_zalloc(nblk * sizeof (arc_buf_t *), KM_SLEEP);
	priv->iovp = uio->uio_iov;
	XUIO_XUZC_PRIV(xuio) = priv;

	if (XUIO_XUZC_RW(xuio) == UIO_READ)
		XUIOSTAT_INCR(xuiostat_onloan_rbuf, nblk);
	else
		XUIOSTAT_INCR(xuiostat_onloan_wbuf, nblk);

	return (0);
}

void
dmu_xuio_fini(xuio_t *xuio)
{
	dmu_xuio_t *priv = XUIO_XUZC_PRIV(xuio);
	int nblk = priv->cnt;

	kmem_free(priv->iovp, nblk * sizeof (iovec_t));
	kmem_free(priv->bufs, nblk * sizeof (arc_buf_t *));
	kmem_free(priv, sizeof (dmu_xuio_t));

	if (XUIO_XUZC_RW(xuio) == UIO_READ)
		XUIOSTAT_INCR(xuiostat_onloan_rbuf, -nblk);
	else
		XUIOSTAT_INCR(xuiostat_onloan_wbuf, -nblk);
}

/*
 * Initialize iov[priv->next] and priv->bufs[priv->next] with { off, n, abuf }
 * and increase priv->next by 1.
 */
int
dmu_xuio_add(xuio_t *xuio, arc_buf_t *abuf, offset_t off, size_t n)
{
	struct iovec *iov;
	uio_t *uio = &xuio->xu_uio;
	dmu_xuio_t *priv = XUIO_XUZC_PRIV(xuio);
	int i = priv->next++;

	ASSERT(i < priv->cnt);
	ASSERT(off + n <= arc_buf_size(abuf));
	iov = uio->uio_iov + i;
	iov->iov_base = (char *)abuf->b_data + off;
	iov->iov_len = n;
	priv->bufs[i] = abuf;
	return (0);
}

int
dmu_xuio_cnt(xuio_t *xuio)
{
	dmu_xuio_t *priv = XUIO_XUZC_PRIV(xuio);
	return (priv->cnt);
}

arc_buf_t *
dmu_xuio_arcbuf(xuio_t *xuio, int i)
{
	dmu_xuio_t *priv = XUIO_XUZC_PRIV(xuio);

	ASSERT(i < priv->cnt);
	return (priv->bufs[i]);
}

void
dmu_xuio_clear(xuio_t *xuio, int i)
{
	dmu_xuio_t *priv = XUIO_XUZC_PRIV(xuio);

	ASSERT(i < priv->cnt);
	priv->bufs[i] = NULL;
}

static void
xuio_stat_init(void)
{
	xuio_ksp = kstat_create("zfs", 0, "xuio_stats", "misc",
	    KSTAT_TYPE_NAMED, sizeof (xuio_stats) / sizeof (kstat_named_t),
	    KSTAT_FLAG_VIRTUAL);
	if (xuio_ksp != NULL) {
		xuio_ksp->ks_data = &xuio_stats;
		kstat_install(xuio_ksp);
	}
}

static void
xuio_stat_fini(void)
{
	if (xuio_ksp != NULL) {
		kstat_delete(xuio_ksp);
		xuio_ksp = NULL;
	}
}

void
xuio_stat_wbuf_copied()
{
	XUIOSTAT_BUMP(xuiostat_wbuf_copied);
}

void
xuio_stat_wbuf_nocopy()
{
	XUIOSTAT_BUMP(xuiostat_wbuf_nocopy);
}

#ifdef _KERNEL
static int
dmu_read_uio_dnode(dnode_t *dn, uio_t *uio, uint64_t size)
{
	dmu_buf_t **dbp;
	int numbufs, i, err;
	xuio_t *xuio = NULL;

	/*
	 * NB: we could do this block-at-a-time, but it's nice
	 * to be reading in parallel.
	 */
	err = dmu_buf_hold_array_by_dnode(dn, uio->uio_loffset, size,
	    TRUE, FTAG, &numbufs, &dbp, 0);
	if (err)
		return (err);

	if (uio->uio_extflg == UIO_XUIO)
		xuio = (xuio_t *)uio;

	for (i = 0; i < numbufs; i++) {
		int tocpy;
		int bufoff;
		dmu_buf_t *db = dbp[i];

		ASSERT(size > 0);

		bufoff = uio->uio_loffset - db->db_offset;
		tocpy = (int)MIN(db->db_size - bufoff, size);

		if (xuio) {
			dmu_buf_impl_t *dbi = (dmu_buf_impl_t *)db;
			arc_buf_t *dbuf_abuf = dbi->db_buf;
			arc_buf_t *abuf = dbuf_loan_arcbuf(dbi);
			err = dmu_xuio_add(xuio, abuf, bufoff, tocpy);
			if (!err) {
				uio->uio_resid -= tocpy;
				uio->uio_loffset += tocpy;
			}

			if (abuf == dbuf_abuf)
				XUIOSTAT_BUMP(xuiostat_rbuf_nocopy);
			else
				XUIOSTAT_BUMP(xuiostat_rbuf_copied);
		} else {
			err = uiomove((char *)db->db_data + bufoff, tocpy,
			    UIO_READ, uio);
		}
		if (err)
			break;

		size -= tocpy;
	}
	dmu_buf_rele_array(dbp, numbufs, FTAG);

	return (err);
}

/*
 * Read 'size' bytes into the uio buffer.
 * From object zdb->db_object.
 * Starting at offset uio->uio_loffset.
 *
 * If the caller already has a dbuf in the target object
 * (e.g. its bonus buffer), this routine is faster than dmu_read_uio(),
 * because we don't have to find the dnode_t for the object.
 */
int
dmu_read_uio_dbuf(dmu_buf_t *zdb, uio_t *uio, uint64_t size)
{
	dmu_buf_impl_t *db = (dmu_buf_impl_t *)zdb;
	dnode_t *dn;
	int err;

	if (size == 0)
		return (0);

	DB_DNODE_ENTER(db);
	dn = DB_DNODE(db);
	err = dmu_read_uio_dnode(dn, uio, size);
	DB_DNODE_EXIT(db);

	return (err);
}

/*
 * Read 'size' bytes into the uio buffer.
 * From the specified object
 * Starting at offset uio->uio_loffset.
 */
int
dmu_read_uio(objset_t *os, uint64_t object, uio_t *uio, uint64_t size)
{
	dnode_t *dn;
	int err;

	if (size == 0)
		return (0);

	err = dnode_hold(os, object, FTAG, &dn);
	if (err)
		return (err);

	err = dmu_read_uio_dnode(dn, uio, size);

	dnode_rele(dn, FTAG);

	return (err);
}

static int
dmu_write_uio_dnode(dnode_t *dn, uio_t *uio, uint64_t size, dmu_tx_t *tx)
{
	dmu_buf_t **dbp;
	int numbufs;
	int err = 0;
	int i;

	err = dmu_buf_hold_array_by_dnode(dn, uio->uio_loffset, size,
	    FALSE, FTAG, &numbufs, &dbp, DMU_READ_PREFETCH);
	if (err)
		return (err);

	for (i = 0; i < numbufs; i++) {
		int tocpy;
		int bufoff;
		dmu_buf_t *db = dbp[i];

		ASSERT(size > 0);

		bufoff = uio->uio_loffset - db->db_offset;
		tocpy = (int)MIN(db->db_size - bufoff, size);

		ASSERT(i == 0 || i == numbufs-1 || tocpy == db->db_size);

		if (tocpy == db->db_size)
			dmu_buf_will_fill(db, tx);
		else
			dmu_buf_will_dirty(db, tx);

		/*
		 * XXX uiomove could block forever (eg. nfs-backed
		 * pages).  There needs to be a uiolockdown() function
		 * to lock the pages in memory, so that uiomove won't
		 * block.
		 */
		err = uiomove((char *)db->db_data + bufoff, tocpy,
		    UIO_WRITE, uio);

		if (tocpy == db->db_size)
			dmu_buf_fill_done(db, tx);

		if (err)
			break;

		size -= tocpy;
	}

	dmu_buf_rele_array(dbp, numbufs, FTAG);
	return (err);
}

/*
 * Write 'size' bytes from the uio buffer.
 * To object zdb->db_object.
 * Starting at offset uio->uio_loffset.
 *
 * If the caller already has a dbuf in the target object
 * (e.g. its bonus buffer), this routine is faster than dmu_write_uio(),
 * because we don't have to find the dnode_t for the object.
 */
int
dmu_write_uio_dbuf(dmu_buf_t *zdb, uio_t *uio, uint64_t size,
    dmu_tx_t *tx)
{
	dmu_buf_impl_t *db = (dmu_buf_impl_t *)zdb;
	dnode_t *dn;
	int err;

	if (size == 0)
		return (0);

	DB_DNODE_ENTER(db);
	dn = DB_DNODE(db);
	err = dmu_write_uio_dnode(dn, uio, size, tx);
	DB_DNODE_EXIT(db);

	return (err);
}

/*
 * Write 'size' bytes from the uio buffer.
 * To the specified object.
 * Starting at offset uio->uio_loffset.
 */
int
dmu_write_uio(objset_t *os, uint64_t object, uio_t *uio, uint64_t size,
    dmu_tx_t *tx)
{
	dnode_t *dn;
	int err;

	if (size == 0)
		return (0);

	err = dnode_hold(os, object, FTAG, &dn);
	if (err)
		return (err);

	err = dmu_write_uio_dnode(dn, uio, size, tx);

	dnode_rele(dn, FTAG);

	return (err);
}

int
dmu_write_pages(objset_t *os, uint64_t object, uint64_t offset, uint64_t size,
    page_t *pp, dmu_tx_t *tx)
{
	dmu_buf_t **dbp;
	int numbufs, i;
	int err;

	if (size == 0)
		return (0);

	err = dmu_buf_hold_array(os, object, offset, size,
	    FALSE, FTAG, &numbufs, &dbp);
	if (err)
		return (err);

	for (i = 0; i < numbufs; i++) {
		int tocpy, copied, thiscpy;
		int bufoff;
		dmu_buf_t *db = dbp[i];
		caddr_t va;

		ASSERT(size > 0);
		ASSERT3U(db->db_size, >=, PAGESIZE);

		bufoff = offset - db->db_offset;
		tocpy = (int)MIN(db->db_size - bufoff, size);

		ASSERT(i == 0 || i == numbufs-1 || tocpy == db->db_size);

		if (tocpy == db->db_size)
			dmu_buf_will_fill(db, tx);
		else
			dmu_buf_will_dirty(db, tx);

		for (copied = 0; copied < tocpy; copied += PAGESIZE) {
			ASSERT3U(pp->p_offset, ==, db->db_offset + bufoff);
			thiscpy = MIN(PAGESIZE, tocpy - copied);
			va = zfs_map_page(pp, S_READ);
			bcopy(va, (char *)db->db_data + bufoff, thiscpy);
			zfs_unmap_page(pp, va);
			pp = pp->p_next;
			bufoff += PAGESIZE;
		}

		if (tocpy == db->db_size)
			dmu_buf_fill_done(db, tx);

		offset += tocpy;
		size -= tocpy;
	}
	dmu_buf_rele_array(dbp, numbufs, FTAG);
	return (err);
}
#endif

/*
 * Allocate a loaned anonymous arc buffer.
 */
arc_buf_t *
dmu_request_arcbuf(dmu_buf_t *handle, int size)
{
	dmu_buf_impl_t *db = (dmu_buf_impl_t *)handle;

	return (arc_loan_buf(db->db_objset->os_spa, size));
}

/*
 * Free a loaned arc buffer.
 */
void
dmu_return_arcbuf(arc_buf_t *buf)
{
	arc_return_buf(buf, FTAG);
	VERIFY(arc_buf_remove_ref(buf, FTAG));
}

/*
 * When possible directly assign passed loaned arc buffer to a dbuf.
 * If this is not possible copy the contents of passed arc buf via
 * dmu_write().
 */
void
dmu_assign_arcbuf(dmu_buf_t *handle, uint64_t offset, arc_buf_t *buf,
    dmu_tx_t *tx)
{
	dmu_buf_impl_t *dbuf = (dmu_buf_impl_t *)handle;
	dnode_t *dn;
	dmu_buf_impl_t *db;
	uint32_t blksz = (uint32_t)arc_buf_size(buf);
	uint64_t blkid;

	DB_DNODE_ENTER(dbuf);
	dn = DB_DNODE(dbuf);
	rw_enter(&dn->dn_struct_rwlock, RW_READER);
	blkid = dbuf_whichblock(dn, offset);
	VERIFY((db = dbuf_hold(dn, blkid, FTAG)) != NULL);
	rw_exit(&dn->dn_struct_rwlock);
	DB_DNODE_EXIT(dbuf);

	/*
	 * We can only assign if the offset is aligned, the arc buf is the
	 * same size as the dbuf, and the dbuf is not metadata.  It
	 * can't be metadata because the loaned arc buf comes from the
	 * user-data kmem arena.
	 */
	if (offset == db->db.db_offset && blksz == db->db.db_size &&
	    DBUF_GET_BUFC_TYPE(db) == ARC_BUFC_DATA) {
		dbuf_assign_arcbuf(db, buf, tx);
		dbuf_rele(db, FTAG);
	} else {
		objset_t *os;
		uint64_t object;

		DB_DNODE_ENTER(dbuf);
		dn = DB_DNODE(dbuf);
		os = dn->dn_objset;
		object = dn->dn_object;
		DB_DNODE_EXIT(dbuf);

		dbuf_rele(db, FTAG);
		dmu_write(os, object, offset, blksz, buf->b_data, tx);
		dmu_return_arcbuf(buf);
		XUIOSTAT_BUMP(xuiostat_wbuf_copied);
	}
}

typedef struct {
	dbuf_dirty_record_t	*dsa_dr;
	dmu_sync_cb_t		*dsa_done;
	zgd_t			*dsa_zgd;
	dmu_tx_t		*dsa_tx;
} dmu_sync_arg_t;

/* ARGSUSED */
static void
dmu_sync_ready(zio_t *zio, arc_buf_t *buf, void *varg)
{
	dmu_sync_arg_t *dsa = varg;
	dmu_buf_t *db = dsa->dsa_zgd->zgd_db;
	blkptr_t *bp = zio->io_bp;

	if (zio->io_error == 0) {
		if (BP_IS_HOLE(bp)) {
			/*
			 * A block of zeros may compress to a hole, but the
			 * block size still needs to be known for replay.
			 */
			BP_SET_LSIZE(bp, db->db_size);
		} else if (!BP_IS_EMBEDDED(bp)) {
			ASSERT(BP_GET_LEVEL(bp) == 0);
			bp->blk_fill = 1;
		}
	}
}

static void
dmu_sync_late_arrival_ready(zio_t *zio)
{
	dmu_sync_ready(zio, NULL, zio->io_private);
}

/* ARGSUSED */
static void
dmu_sync_done(zio_t *zio, arc_buf_t *buf, void *varg)
{
	dmu_sync_arg_t *dsa = varg;
	dbuf_dirty_record_t *dr = dsa->dsa_dr;
	dmu_buf_impl_t *db = dr->dr_dbuf;

	mutex_enter(&db->db_mtx);
	ASSERT(dr->dt.dl.dr_override_state == DR_IN_DMU_SYNC);
	if (zio->io_error == 0) {
		dr->dt.dl.dr_nopwrite = !!(zio->io_flags & ZIO_FLAG_NOPWRITE);
		if (dr->dt.dl.dr_nopwrite) {
			blkptr_t *bp = zio->io_bp;
			blkptr_t *bp_orig = &zio->io_bp_orig;
			uint8_t chksum = BP_GET_CHECKSUM(bp_orig);

			ASSERT(BP_EQUAL(bp, bp_orig));
			ASSERT(zio->io_prop.zp_compress != ZIO_COMPRESS_OFF);
			ASSERT(zio_checksum_table[chksum].ci_dedup);
		}
		dr->dt.dl.dr_overridden_by = *zio->io_bp;
		dr->dt.dl.dr_override_state = DR_OVERRIDDEN;
		dr->dt.dl.dr_copies = zio->io_prop.zp_copies;

		/*
		 * Old style holes are filled with all zeros, whereas
		 * new-style holes maintain their lsize, type, level,
		 * and birth time (see zio_write_compress). While we
		 * need to reset the BP_SET_LSIZE() call that happened
		 * in dmu_sync_ready for old style holes, we do *not*
		 * want to wipe out the information contained in new
		 * style holes. Thus, only zero out the block pointer if
		 * it's an old style hole.
		 */
		if (BP_IS_HOLE(&dr->dt.dl.dr_overridden_by) &&
		    dr->dt.dl.dr_overridden_by.blk_birth == 0)
			BP_ZERO(&dr->dt.dl.dr_overridden_by);
	} else {
		dr->dt.dl.dr_override_state = DR_NOT_OVERRIDDEN;
	}
	cv_broadcast(&db->db_changed);
	mutex_exit(&db->db_mtx);

	dsa->dsa_done(dsa->dsa_zgd, zio->io_error);

	kmem_free(dsa, sizeof (*dsa));
}

static void
dmu_sync_late_arrival_done(zio_t *zio)
{
	blkptr_t *bp = zio->io_bp;
	dmu_sync_arg_t *dsa = zio->io_private;
	blkptr_t *bp_orig = &zio->io_bp_orig;

	if (zio->io_error == 0 && !BP_IS_HOLE(bp)) {
		/*
		 * If we didn't allocate a new block (i.e. ZIO_FLAG_NOPWRITE)
		 * then there is nothing to do here. Otherwise, free the
		 * newly allocated block in this txg.
		 */
		if (zio->io_flags & ZIO_FLAG_NOPWRITE) {
			ASSERT(BP_EQUAL(bp, bp_orig));
		} else {
			ASSERT(BP_IS_HOLE(bp_orig) || !BP_EQUAL(bp, bp_orig));
			ASSERT(zio->io_bp->blk_birth == zio->io_txg);
			ASSERT(zio->io_txg > spa_syncing_txg(zio->io_spa));
			zio_free(zio->io_spa, zio->io_txg, zio->io_bp);
		}
	}

	dmu_tx_commit(dsa->dsa_tx);

	dsa->dsa_done(dsa->dsa_zgd, zio->io_error);

	kmem_free(dsa, sizeof (*dsa));
}

static int
dmu_sync_late_arrival(zio_t *pio, objset_t *os, dmu_sync_cb_t *done, zgd_t *zgd,
    zio_prop_t *zp, zbookmark_phys_t *zb)
{
	dmu_sync_arg_t *dsa;
	dmu_tx_t *tx;

	tx = dmu_tx_create(os);
	dmu_tx_hold_space(tx, zgd->zgd_db->db_size);
	if (dmu_tx_assign(tx, TXG_WAIT) != 0) {
		dmu_tx_abort(tx);
		/* Make zl_get_data do txg_waited_synced() */
		return (SET_ERROR(EIO));
	}

	dsa = kmem_alloc(sizeof (dmu_sync_arg_t), KM_SLEEP);
	dsa->dsa_dr = NULL;
	dsa->dsa_done = done;
	dsa->dsa_zgd = zgd;
	dsa->dsa_tx = tx;

	zio_nowait(zio_write(pio, os->os_spa, dmu_tx_get_txg(tx), zgd->zgd_bp,
	    zgd->zgd_db->db_data, zgd->zgd_db->db_size, zp,
	    dmu_sync_late_arrival_ready, NULL, dmu_sync_late_arrival_done, dsa,
	    ZIO_PRIORITY_SYNC_WRITE, ZIO_FLAG_CANFAIL, zb));

	return (0);
}

/*
 * Intent log support: sync the block associated with db to disk.
 * N.B. and XXX: the caller is responsible for making sure that the
 * data isn't changing while dmu_sync() is writing it.
 *
 * Return values:
 *
 *	EEXIST: this txg has already been synced, so there's nothing to do.
 *		The caller should not log the write.
 *
 *	ENOENT: the block was dbuf_free_range()'d, so there's nothing to do.
 *		The caller should not log the write.
 *
 *	EALREADY: this block is already in the process of being synced.
 *		The caller should track its progress (somehow).
 *
 *	EIO: could not do the I/O.
 *		The caller should do a txg_wait_synced().
 *
 *	0: the I/O has been initiated.
 *		The caller should log this blkptr in the done callback.
 *		It is possible that the I/O will fail, in which case
 *		the error will be reported to the done callback and
 *		propagated to pio from zio_done().
 */
int
dmu_sync(zio_t *pio, uint64_t txg, dmu_sync_cb_t *done, zgd_t *zgd)
{
	blkptr_t *bp = zgd->zgd_bp;
	dmu_buf_impl_t *db = (dmu_buf_impl_t *)zgd->zgd_db;
	objset_t *os = db->db_objset;
	dsl_dataset_t *ds = os->os_dsl_dataset;
	dbuf_dirty_record_t *dr;
	dmu_sync_arg_t *dsa;
	zbookmark_phys_t zb;
	zio_prop_t zp;
	dnode_t *dn;

	ASSERT(pio != NULL);
	ASSERT(txg != 0);

	SET_BOOKMARK(&zb, ds->ds_object,
	    db->db.db_object, db->db_level, db->db_blkid);

	DB_DNODE_ENTER(db);
	dn = DB_DNODE(db);
	dmu_write_policy(os, dn, db->db_level, WP_DMU_SYNC, &zp);
	DB_DNODE_EXIT(db);

	/*
	 * If we're frozen (running ziltest), we always need to generate a bp.
	 */
	if (txg > spa_freeze_txg(os->os_spa))
		return (dmu_sync_late_arrival(pio, os, done, zgd, &zp, &zb));

	/*
	 * Grabbing db_mtx now provides a barrier between dbuf_sync_leaf()
	 * and us.  If we determine that this txg is not yet syncing,
	 * but it begins to sync a moment later, that's OK because the
	 * sync thread will block in dbuf_sync_leaf() until we drop db_mtx.
	 */
	mutex_enter(&db->db_mtx);

	if (txg <= spa_last_synced_txg(os->os_spa)) {
		/*
		 * This txg has already synced.  There's nothing to do.
		 */
		mutex_exit(&db->db_mtx);
		return (SET_ERROR(EEXIST));
	}

	if (txg <= spa_syncing_txg(os->os_spa)) {
		/*
		 * This txg is currently syncing, so we can't mess with
		 * the dirty record anymore; just write a new log block.
		 */
		mutex_exit(&db->db_mtx);
		return (dmu_sync_late_arrival(pio, os, done, zgd, &zp, &zb));
	}

	dr = db->db_last_dirty;
	while (dr && dr->dr_txg != txg)
		dr = dr->dr_next;

	if (dr == NULL) {
		/*
		 * There's no dr for this dbuf, so it must have been freed.
		 * There's no need to log writes to freed blocks, so we're done.
		 */
		mutex_exit(&db->db_mtx);
		return (SET_ERROR(ENOENT));
	}

	ASSERT(dr->dr_next == NULL || dr->dr_next->dr_txg < txg);

	/*
	 * Assume the on-disk data is X, the current syncing data is Y,
	 * and the current in-memory data is Z (currently in dmu_sync).
	 * X and Z are identical but Y is has been modified. Normally,
	 * when X and Z are the same we will perform a nopwrite but if Y
	 * is different we must disable nopwrite since the resulting write
	 * of Y to disk can free the block containing X. If we allowed a
	 * nopwrite to occur the block pointing to Z would reference a freed
	 * block. Since this is a rare case we simplify this by disabling
	 * nopwrite if the current dmu_sync-ing dbuf has been modified in
	 * a previous transaction.
	 */
	if (dr->dr_next)
		zp.zp_nopwrite = B_FALSE;

	ASSERT(dr->dr_txg == txg);
	if (dr->dt.dl.dr_override_state == DR_IN_DMU_SYNC ||
	    dr->dt.dl.dr_override_state == DR_OVERRIDDEN) {
		/*
		 * We have already issued a sync write for this buffer,
		 * or this buffer has already been synced.  It could not
		 * have been dirtied since, or we would have cleared the state.
		 */
		mutex_exit(&db->db_mtx);
		return (SET_ERROR(EALREADY));
	}

	ASSERT(dr->dt.dl.dr_override_state == DR_NOT_OVERRIDDEN);
	dr->dt.dl.dr_override_state = DR_IN_DMU_SYNC;
	mutex_exit(&db->db_mtx);

	dsa = kmem_alloc(sizeof (dmu_sync_arg_t), KM_SLEEP);
	dsa->dsa_dr = dr;
	dsa->dsa_done = done;
	dsa->dsa_zgd = zgd;
	dsa->dsa_tx = NULL;

	zio_nowait(arc_write(pio, os->os_spa, txg,
	    bp, dr->dt.dl.dr_data, DBUF_IS_L2CACHEABLE(db),
	    DBUF_IS_L2COMPRESSIBLE(db), &zp, dmu_sync_ready,
	    NULL, dmu_sync_done, dsa, ZIO_PRIORITY_SYNC_WRITE,
	    ZIO_FLAG_CANFAIL, &zb));

	return (0);
}

int
dmu_object_set_blocksize(objset_t *os, uint64_t object, uint64_t size, int ibs,
	dmu_tx_t *tx)
{
	dnode_t *dn;
	int err;

	err = dnode_hold(os, object, FTAG, &dn);
	if (err)
		return (err);
	err = dnode_set_blksz(dn, size, ibs, tx);
	dnode_rele(dn, FTAG);
	return (err);
}

void
dmu_object_set_checksum(objset_t *os, uint64_t object, uint8_t checksum,
	dmu_tx_t *tx)
{
	dnode_t *dn;

	/*
	 * Send streams include each object's checksum function.  This
	 * check ensures that the receiving system can understand the
	 * checksum function transmitted.
	 */
	ASSERT3U(checksum, <, ZIO_CHECKSUM_LEGACY_FUNCTIONS);

	VERIFY0(dnode_hold(os, object, FTAG, &dn));
	ASSERT3U(checksum, <, ZIO_CHECKSUM_FUNCTIONS);
	dn->dn_checksum = checksum;
	dnode_setdirty(dn, tx);
	dnode_rele(dn, FTAG);
}

void
dmu_object_set_compress(objset_t *os, uint64_t object, uint8_t compress,
	dmu_tx_t *tx)
{
	dnode_t *dn;

	/*
	 * Send streams include each object's compression function.  This
	 * check ensures that the receiving system can understand the
	 * compression function transmitted.
	 */
	ASSERT3U(compress, <, ZIO_COMPRESS_LEGACY_FUNCTIONS);

	VERIFY0(dnode_hold(os, object, FTAG, &dn));
	dn->dn_compress = compress;
	dnode_setdirty(dn, tx);
	dnode_rele(dn, FTAG);
}

int zfs_mdcomp_disable = 0;

/*
 * When the "redundant_metadata" property is set to "most", only indirect
 * blocks of this level and higher will have an additional ditto block.
 */
int zfs_redundant_metadata_most_ditto_level = 2;

void
dmu_write_policy(objset_t *os, dnode_t *dn, int level, int wp, zio_prop_t *zp)
{
	dmu_object_type_t type = dn ? dn->dn_type : DMU_OT_OBJSET;
	boolean_t ismd = (level > 0 || DMU_OT_IS_METADATA(type) ||
	    (wp & WP_SPILL));
	enum zio_checksum checksum = os->os_checksum;
	enum zio_compress compress = os->os_compress;
	enum zio_checksum dedup_checksum = os->os_dedup_checksum;
	boolean_t dedup = B_FALSE;
	boolean_t nopwrite = B_FALSE;
	boolean_t dedup_verify = os->os_dedup_verify;
	int copies = os->os_copies;

	/*
	 * We maintain different write policies for each of the following
	 * types of data:
	 *	 1. metadata
	 *	 2. preallocated blocks (i.e. level-0 blocks of a dump device)
	 *	 3. all other level 0 blocks
	 */
	if (ismd) {
		/*
		 * XXX -- we should design a compression algorithm
		 * that specializes in arrays of bps.
		 */
		boolean_t lz4_ac = spa_feature_is_active(os->os_spa,
		    SPA_FEATURE_LZ4_COMPRESS);

		if (zfs_mdcomp_disable) {
			compress = ZIO_COMPRESS_EMPTY;
		} else if (lz4_ac) {
			compress = ZIO_COMPRESS_LZ4;
		} else {
			compress = ZIO_COMPRESS_LZJB;
		}

		/*
		 * Metadata always gets checksummed.  If the data
		 * checksum is multi-bit correctable, and it's not a
		 * ZBT-style checksum, then it's suitable for metadata
		 * as well.  Otherwise, the metadata checksum defaults
		 * to fletcher4.
		 */
		if (zio_checksum_table[checksum].ci_correctable < 1 ||
		    zio_checksum_table[checksum].ci_eck)
			checksum = ZIO_CHECKSUM_FLETCHER_4;

		if (os->os_redundant_metadata == ZFS_REDUNDANT_METADATA_ALL ||
		    (os->os_redundant_metadata ==
		    ZFS_REDUNDANT_METADATA_MOST &&
		    (level >= zfs_redundant_metadata_most_ditto_level ||
		    DMU_OT_IS_METADATA(type) || (wp & WP_SPILL))))
			copies++;
	} else if (wp & WP_NOFILL) {
		ASSERT(level == 0);

		/*
		 * If we're writing preallocated blocks, we aren't actually
		 * writing them so don't set any policy properties.  These
		 * blocks are currently only used by an external subsystem
		 * outside of zfs (i.e. dump) and not written by the zio
		 * pipeline.
		 */
		compress = ZIO_COMPRESS_OFF;
		checksum = ZIO_CHECKSUM_NOPARITY;
	} else {
		compress = zio_compress_select(dn->dn_compress, compress);

		checksum = (dedup_checksum == ZIO_CHECKSUM_OFF) ?
		    zio_checksum_select(dn->dn_checksum, checksum) :
		    dedup_checksum;

		/*
		 * Determine dedup setting.  If we are in dmu_sync(),
		 * we won't actually dedup now because that's all
		 * done in syncing context; but we do want to use the
		 * dedup checkum.  If the checksum is not strong
		 * enough to ensure unique signatures, force
		 * dedup_verify.
		 */
		if (dedup_checksum != ZIO_CHECKSUM_OFF) {
			dedup = (wp & WP_DMU_SYNC) ? B_FALSE : B_TRUE;
			if (!zio_checksum_table[checksum].ci_dedup)
				dedup_verify = B_TRUE;
		}

		/*
		 * Enable nopwrite if we have a cryptographically secure
		 * checksum that has no known collisions (i.e. SHA-256)
		 * and compression is enabled.  We don't enable nopwrite if
		 * dedup is enabled as the two features are mutually exclusive.
		 */
		nopwrite = (!dedup && zio_checksum_table[checksum].ci_dedup &&
		    compress != ZIO_COMPRESS_OFF && zfs_nopwrite_enabled);
	}

	zp->zp_checksum = checksum;
	zp->zp_compress = compress;
	zp->zp_type = (wp & WP_SPILL) ? dn->dn_bonustype : type;
	zp->zp_level = level;
	zp->zp_copies = MIN(copies, spa_max_replication(os->os_spa));
	zp->zp_dedup = dedup;
	zp->zp_dedup_verify = dedup && dedup_verify;
	zp->zp_nopwrite = nopwrite;
}

int
dmu_offset_next(objset_t *os, uint64_t object, boolean_t hole, uint64_t *off)
{
	dnode_t *dn;
	int err;

	/*
	 * Sync any current changes before
	 * we go trundling through the block pointers.
	 */
	err = dmu_object_wait_synced(os, object);
	if (err) {
		return (err);
	}

	err = dnode_hold(os, object, FTAG, &dn);
	if (err) {
		return (err);
	}

	err = dnode_next_offset(dn, (hole ? DNODE_FIND_HOLE : 0), off, 1, 1, 0);
	dnode_rele(dn, FTAG);

	return (err);
}

/*
 * Give the ZFS object, if it contains any dirty nodes
 * this function flushes all dirty blocks to disk. This
 * ensures the DMU object info is updated. A more efficient
 * future version might just find the TXG with the maximum
 * ID and wait for that to be synced.
 */
int
dmu_object_wait_synced(objset_t *os, uint64_t object) {
	dnode_t *dn;
	int error, i;

	error = dnode_hold(os, object, FTAG, &dn);
	if (error) {
		return (error);
	}

	for (i = 0; i < TXG_SIZE; i++) {
		if (list_link_active(&dn->dn_dirty_link[i])) {
			break;
		}
	}
	dnode_rele(dn, FTAG);
	if (i != TXG_SIZE) {
		txg_wait_synced(dmu_objset_pool(os), 0);
	}

	return (0);
}

void
dmu_object_info_from_dnode(dnode_t *dn, dmu_object_info_t *doi)
{
	dnode_phys_t *dnp;

	rw_enter(&dn->dn_struct_rwlock, RW_READER);
	mutex_enter(&dn->dn_mtx);

	dnp = dn->dn_phys;

	doi->doi_data_block_size = dn->dn_datablksz;
	doi->doi_metadata_block_size = dn->dn_indblkshift ?
	    1ULL << dn->dn_indblkshift : 0;
	doi->doi_type = dn->dn_type;
	doi->doi_bonus_type = dn->dn_bonustype;
	doi->doi_bonus_size = dn->dn_bonuslen;
	doi->doi_indirection = dn->dn_nlevels;
	doi->doi_checksum = dn->dn_checksum;
	doi->doi_compress = dn->dn_compress;
	doi->doi_nblkptr = dn->dn_nblkptr;
	doi->doi_physical_blocks_512 = (DN_USED_BYTES(dnp) + 256) >> 9;
	doi->doi_max_offset = (dn->dn_maxblkid + 1) * dn->dn_datablksz;
	doi->doi_fill_count = 0;
	for (int i = 0; i < dnp->dn_nblkptr; i++)
		doi->doi_fill_count += BP_GET_FILL(&dnp->dn_blkptr[i]);

	mutex_exit(&dn->dn_mtx);
	rw_exit(&dn->dn_struct_rwlock);
}

/*
 * Get information on a DMU object.
 * If doi is NULL, just indicates whether the object exists.
 */
int
dmu_object_info(objset_t *os, uint64_t object, dmu_object_info_t *doi)
{
	dnode_t *dn;
	int err = dnode_hold(os, object, FTAG, &dn);

	if (err)
		return (err);

	if (doi != NULL)
		dmu_object_info_from_dnode(dn, doi);

	dnode_rele(dn, FTAG);
	return (0);
}

/*
 * As above, but faster; can be used when you have a held dbuf in hand.
 */
void
dmu_object_info_from_db(dmu_buf_t *db_fake, dmu_object_info_t *doi)
{
	dmu_buf_impl_t *db = (dmu_buf_impl_t *)db_fake;

	DB_DNODE_ENTER(db);
	dmu_object_info_from_dnode(DB_DNODE(db), doi);
	DB_DNODE_EXIT(db);
}

/*
 * Faster still when you only care about the size.
 * This is specifically optimized for zfs_getattr().
 */
void
dmu_object_size_from_db(dmu_buf_t *db_fake, uint32_t *blksize,
    u_longlong_t *nblk512)
{
	dmu_buf_impl_t *db = (dmu_buf_impl_t *)db_fake;
	dnode_t *dn;

	DB_DNODE_ENTER(db);
	dn = DB_DNODE(db);

	*blksize = dn->dn_datablksz;
	/* add 1 for dnode space */
	*nblk512 = ((DN_USED_BYTES(dn->dn_phys) + SPA_MINBLOCKSIZE/2) >>
	    SPA_MINBLOCKSHIFT) + 1;
	DB_DNODE_EXIT(db);
}

void
byteswap_uint64_array(void *vbuf, size_t size)
{
	uint64_t *buf = vbuf;
	size_t count = size >> 3;
	int i;

	ASSERT((size & 7) == 0);

	for (i = 0; i < count; i++)
		buf[i] = BSWAP_64(buf[i]);
}

void
byteswap_uint32_array(void *vbuf, size_t size)
{
	uint32_t *buf = vbuf;
	size_t count = size >> 2;
	int i;

	ASSERT((size & 3) == 0);

	for (i = 0; i < count; i++)
		buf[i] = BSWAP_32(buf[i]);
}

void
byteswap_uint16_array(void *vbuf, size_t size)
{
	uint16_t *buf = vbuf;
	size_t count = size >> 1;
	int i;

	ASSERT((size & 1) == 0);

	for (i = 0; i < count; i++)
		buf[i] = BSWAP_16(buf[i]);
}

/* ARGSUSED */
void
byteswap_uint8_array(void *vbuf, size_t size)
{
}

void
dmu_init(void)
{
	zfs_dbgmsg_init();
	sa_cache_init();
	xuio_stat_init();
	dmu_objset_init();
	dnode_init();
	dbuf_init();
	zfetch_init();
	l2arc_init();
	arc_init();
}

void
dmu_fini(void)
{
	arc_fini(); /* arc depends on l2arc, so arc must go first */
	l2arc_fini();
	zfetch_fini();
	dbuf_fini();
	dnode_fini();
	dmu_objset_fini();
	xuio_stat_fini();
	sa_cache_fini();
	zfs_dbgmsg_fini();
}<|MERGE_RESOLUTION|>--- conflicted
+++ resolved
@@ -683,11 +683,7 @@
 		 * Mark this transaction as typically resulting in a net
 		 * reduction in space used.
 		 */
-<<<<<<< HEAD
-		dmu_tx_hold_netfree(tx);
-=======
 		dmu_tx_mark_netfree(tx);
->>>>>>> 4bb73804
 		err = dmu_tx_assign(tx, TXG_WAIT);
 		if (err) {
 			dmu_tx_abort(tx);
@@ -739,11 +735,7 @@
 	tx = dmu_tx_create(os);
 	dmu_tx_hold_bonus(tx, object);
 	dmu_tx_hold_free(tx, object, 0, DMU_OBJECT_END);
-<<<<<<< HEAD
-	dmu_tx_hold_netfree(tx);
-=======
 	dmu_tx_mark_netfree(tx);
->>>>>>> 4bb73804
 	err = dmu_tx_assign(tx, TXG_WAIT);
 	if (err == 0) {
 		err = dmu_object_free(os, object, tx);
