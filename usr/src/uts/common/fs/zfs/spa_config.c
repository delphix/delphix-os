--- conflicted
+++ resolved
@@ -338,12 +338,8 @@
 spa_config_set(spa_t *spa, nvlist_t *config)
 {
 	mutex_enter(&spa->spa_props_lock);
-<<<<<<< HEAD
-	if (spa->spa_config != NULL && spa->spa_config != config)
+	if (spa->spa_config != config)
 		nvlist_free(spa->spa_config);
-=======
-	nvlist_free(spa->spa_config);
->>>>>>> aab83bb8
 	spa->spa_config = config;
 	mutex_exit(&spa->spa_props_lock);
 }
