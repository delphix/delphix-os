--- conflicted
+++ resolved
@@ -24,11 +24,7 @@
  */
 
 /*
-<<<<<<< HEAD
- * Copyright (c) 2013, 2015 by Delphix. All rights reserved.
-=======
- * Copyright (c) 2013, 2014 by Delphix. All rights reserved.
->>>>>>> a725189c
+ * Copyright (c) 2015, 2016 by Delphix. All rights reserved.
  */
 
 #include <sys/zfs_context.h>
@@ -45,10 +41,7 @@
  * prescient prefetch never issues i/os that end up not being needed,
  * so it can't hurt performance.
  */
-<<<<<<< HEAD
-
-=======
->>>>>>> a725189c
+
 boolean_t zfs_prefetch_disable = B_FALSE;
 
 /* max # of streams per zfetch */
@@ -57,11 +50,7 @@
 uint32_t	zfetch_min_sec_reap = 2;
 /* max bytes to prefetch per stream (default 8MB) */
 uint32_t	zfetch_max_distance = 8 * 1024 * 1024;
-<<<<<<< HEAD
 /* max number of bytes in an array_read in which we allow prefetching (1MB) */
-=======
-/* number of bytes in a array_read at which we stop prefetching (1MB) */
->>>>>>> a725189c
 uint64_t	zfetch_array_rd_sz = 1024 * 1024;
 
 typedef struct zfetch_stats {
