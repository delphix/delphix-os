--- conflicted
+++ resolved
@@ -21,12 +21,8 @@
 /*
  * Copyright 2009 Sun Microsystems, Inc.  All rights reserved.
  * Use is subject to license terms.
-<<<<<<< HEAD
- * Copyright 2013 Joyent, Inc.  All rights reserved.
+ * Copyright 2013, 2016 Joyent, Inc.  All rights reserved.
  * Copyright (c) 2014, 2015 by Delphix. All rights reserved.
-=======
- * Copyright 2013, 2016 Joyent, Inc.  All rights reserved.
->>>>>>> 45b17475
  */
 
 /* vnode ops for the /dev/zvol directory */
@@ -181,26 +177,15 @@
 	if (is_snapshot && !devzvol_snaps_allowed)
 		return (ENOTSUP);
 
-<<<<<<< HEAD
-	if (!ispool && sdev_zvol_name2minor(dsname, NULL) == 0) {
-		sdcmn_err13(("found cached minor node"));
-		if (type)
-			*type = DMU_OST_ZVOL;
-		return (0);
-	}
-
 	zc = kmem_zalloc(sizeof (zfs_cmd_t), KM_SLEEP);
 	(void) strlcpy(zc->zc_name, dsname, MAXPATHLEN);
 
-=======
 	nvl = fnvlist_alloc();
 	fnvlist_add_boolean_value(nvl, "cachedpropsonly", B_TRUE);
 	zc->zc_nvlist_src = (uintptr_t)fnvlist_pack(nvl, &nvsz);
 	zc->zc_nvlist_src_size = nvsz;
 	fnvlist_free(nvl);
 
-	ispool = (strchr(dsname, '/') == NULL) ? B_TRUE : B_FALSE;
->>>>>>> 45b17475
 	rc = devzvol_handle_ioctl(ispool ? ZFS_IOC_POOL_STATS :
 	    ZFS_IOC_OBJSET_STATS, zc, NULL);
 	if (type && rc == 0)
