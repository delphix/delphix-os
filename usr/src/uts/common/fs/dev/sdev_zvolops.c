--- conflicted
+++ resolved
@@ -42,17 +42,13 @@
 #include <sys/vfs_opreg.h>
 
 struct vnodeops	*devzvol_vnodeops;
-static major_t devzvol_major;
-static taskq_ent_t devzvol_zclist_task;
-
-static kmutex_t devzvol_mtx;
-/* Below are protected by devzvol_mtx */
-static boolean_t devzvol_isopen;
-static boolean_t devzvol_zclist_task_running = B_FALSE;
 static uint64_t devzvol_gen = 0;
 static nvlist_t *devzvol_nvl;
 static ldi_ident_t devzvol_li;
 static ldi_handle_t devzvol_lh;
+static kmutex_t devzvol_mtx;
+static boolean_t devzvol_isopen;
+static major_t devzvol_major;
 
 /*
  * we need to use ddi_mod* since fs/dev gets loaded early on in
@@ -324,13 +320,8 @@
 }
 
 /*
- * Taskq callback to update the devzvol_zclist.
- *
- * We need to defer this to the taskq to avoid it running with a user
- * context that might be associated with some non-global zone, and thus
- * not being able to list all of the pools on the entire system.
+ * creates directories as needed in response to a readdir
  */
-<<<<<<< HEAD
 static void
 devzvol_create_pool_dirs(struct vnode *dvp)
 {
@@ -338,16 +329,8 @@
 	size_t size;
 	int rc;
 	uint64_t gen;
-=======
-/*ARGSUSED*/
-static void
-devzvol_update_zclist_cb(void *arg)
-{
-	zfs_cmd_t	*zc;
-	int		rc;
-	size_t		size;
->>>>>>> e7c874af
-
+
+	sdcmn_err13(("devzvol_create_pool_dirs"));
 	zc = kmem_zalloc(sizeof (zfs_cmd_t), KM_SLEEP);
 	mutex_enter(&devzvol_mtx);
 	gen = zc->zc_cookie = devzvol_gen;
@@ -365,88 +348,10 @@
 			ASSERT(devzvol_gen != zc->zc_cookie);
 			nvlist_free(devzvol_nvl);
 			devzvol_gen = zc->zc_cookie;
-<<<<<<< HEAD
 			devzvol_nvl = fnvlist_unpack((void *)(uintptr_t)
 			    zc->zc_nvlist_dst, size);
 		}
 		mutex_exit(&devzvol_mtx);
-=======
-			if (devzvol_zclist)
-				kmem_free((void *)(uintptr_t)devzvol_zclist,
-				    devzvol_zclist_size);
-			devzvol_zclist = zc->zc_nvlist_dst;
-			/* Keep the alloc'd size, not the nvlist size. */
-			devzvol_zclist_size = size;
-			break;
-		default:
-			/*
-			 * Either there was no change in pool configuration
-			 * since we last asked (rc == EEXIST) or we got a
-			 * catastrophic error.
-			 *
-			 * Give up memory and exit.
-			 */
-			kmem_free((void *)(uintptr_t)zc->zc_nvlist_dst,
-			    size);
-			break;
-	}
-
-	VERIFY(devzvol_zclist_task_running == B_TRUE);
-	devzvol_zclist_task_running = B_FALSE;
-	mutex_exit(&devzvol_mtx);
-
-	kmem_free(zc, sizeof (zfs_cmd_t));
-}
-
-static void
-devzvol_update_zclist(void)
-{
-	mutex_enter(&devzvol_mtx);
-	if (devzvol_zclist_task_running == B_TRUE) {
-		mutex_exit(&devzvol_mtx);
-		goto wait;
-	}
-
-	devzvol_zclist_task_running = B_TRUE;
-
-	taskq_dispatch_ent(sdev_taskq, devzvol_update_zclist_cb, NULL, 0,
-	    &devzvol_zclist_task);
-
-	mutex_exit(&devzvol_mtx);
-
-wait:
-	taskq_wait(sdev_taskq);
-}
-
-/*
- * Creates sub-directories for each zpool as needed in response to a
- * readdir on one of the /dev/zvol/{dsk,rdsk} directories.
- */
-void
-devzvol_create_pool_dirs(struct vnode *dvp)
-{
-	nvlist_t *nv = NULL;
-	nvpair_t *elem = NULL;
-	int pools = 0;
-	int rc;
-
-	sdcmn_err13(("devzvol_create_pool_dirs"));
-
-	devzvol_update_zclist();
-
-	mutex_enter(&devzvol_mtx);
-
-	rc = nvlist_unpack((char *)(uintptr_t)devzvol_zclist,
-	    devzvol_zclist_size, &nv, 0);
-	if (rc) {
-		ASSERT(rc == 0);
-		kmem_free((void *)(uintptr_t)devzvol_zclist,
-		    devzvol_zclist_size);
-		devzvol_gen = 0;
-		devzvol_zclist = NULL;
-		devzvol_zclist_size = 0;
-		goto out;
->>>>>>> e7c874af
 	}
 	kmem_free((void *)(uintptr_t)zc->zc_nvlist_dst, size);
 	kmem_free(zc, sizeof (zfs_cmd_t));
@@ -480,19 +385,7 @@
 		if (rc == 0)
 			VN_RELE(vp);
 	}
-<<<<<<< HEAD
 	fnvlist_free(nv);
-=======
-	nvlist_free(nv);
-	mutex_enter(&devzvol_mtx);
-	if (devzvol_isopen && pools == 0) {
-		/* clean up so zfs can be unloaded */
-		devzvol_close_zfs();
-		devzvol_isopen = B_FALSE;
-	}
-out:
-	mutex_exit(&devzvol_mtx);
->>>>>>> e7c874af
 }
 
 /*ARGSUSED3*/
