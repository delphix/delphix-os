--- conflicted
+++ resolved
@@ -20,12 +20,8 @@
  */
 /*
  * Copyright (c) 2007, 2010, Oracle and/or its affiliates. All rights reserved.
-<<<<<<< HEAD
- * Copyright 2013 Nexenta Systems, Inc. All rights reserved.
+ * Copyright 2014 Nexenta Systems, Inc. All rights reserved.
  * Copyright (c) 2016 by Delphix. All rights reserved.
-=======
- * Copyright 2014 Nexenta Systems, Inc. All rights reserved.
->>>>>>> 6575bca0
  */
 
 /*
@@ -106,9 +102,6 @@
  * SMB_USER_STATE_LOGGING_ON
  *
  *    While in this state:
-<<<<<<< HEAD
- *      - The user is queued in the list of users of their session.
-=======
  *      - The user is in the list of users for his session.
  *      - References will be given out ONLY for session setup.
  *      - This user can not access anything yet.
@@ -116,19 +109,14 @@
  * SMB_USER_STATE_LOGGED_ON
  *
  *    While in this state:
- *      - The user is in the list of users for his session.
->>>>>>> 6575bca0
+ *      - The user is in the list of users for their session.
  *      - References will be given out if the user is looked up.
  *      - The user can access files and pipes.
  *
  * SMB_USER_STATE_LOGGING_OFF
  *
  *    While in this state:
-<<<<<<< HEAD
- *      - The user is queued in the list of users of their session.
-=======
- *      - The user is in the list of users for his session.
->>>>>>> 6575bca0
+ *      - The user is in the list of users for their session.
  *      - References will not be given out if the user is looked up.
  *      - The trees the user connected are being disconnected.
  *      - The resources associated with the user remain.
