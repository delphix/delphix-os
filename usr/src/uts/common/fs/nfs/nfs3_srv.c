--- conflicted
+++ resolved
@@ -22,12 +22,8 @@
 /*
  * Copyright 2015 Nexenta Systems, Inc.  All rights reserved.
  * Copyright (c) 1994, 2010, Oracle and/or its affiliates. All rights reserved.
-<<<<<<< HEAD
  * Copyright (c) 2013, 2015 by Delphix. All rights reserved.
  * Copyright 2014 Nexenta Systems, Inc.  All rights reserved.
-=======
- * Copyright (c) 2013 by Delphix. All rights reserved.
->>>>>>> de1f518f
  */
 
 /* Copyright (c) 1983, 1984, 1985, 1986, 1987, 1988, 1989 AT&T */
