--- conflicted
+++ resolved
@@ -21,12 +21,8 @@
 
 /*
  * Copyright (c) 1984, 2010, Oracle and/or its affiliates. All rights reserved.
-<<<<<<< HEAD
- * Copyright (c) 2013, Joyent, Inc. All rights reserved.
+ * Copyright 2015, Joyent, Inc.
  * Copyright (c) 2016 by Delphix. All rights reserved.
-=======
- * Copyright 2015, Joyent, Inc.
->>>>>>> 23db4d6f
  */
 
 /*	Copyright (c) 1983, 1984, 1985, 1986, 1987, 1988, 1989 AT&T	*/
