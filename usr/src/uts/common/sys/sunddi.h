--- conflicted
+++ resolved
@@ -21,11 +21,8 @@
 
 /*
  * Copyright (c) 1990, 2010, Oracle and/or its affiliates. All rights reserved.
-<<<<<<< HEAD
  * Copyright (c) 2012 by Delphix. All rights reserved.
-=======
  * Copyright 2012 Garrett D'Amore <garrett@damore.org>.  All rights reserved.
->>>>>>> 52524f69
  */
 
 #ifndef	_SYS_SUNDDI_H
