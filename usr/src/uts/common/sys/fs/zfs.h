/*
 * CDDL HEADER START
 *
 * The contents of this file are subject to the terms of the
 * Common Development and Distribution License (the "License").
 * You may not use this file except in compliance with the License.
 *
 * You can obtain a copy of the license at usr/src/OPENSOLARIS.LICENSE
 * or http://www.opensolaris.org/os/licensing.
 * See the License for the specific language governing permissions
 * and limitations under the License.
 *
 * When distributing Covered Code, include this CDDL HEADER in each
 * file and include the License file at usr/src/OPENSOLARIS.LICENSE.
 * If applicable, add the following below this CDDL HEADER, with the
 * fields enclosed by brackets "[]" replaced with your own identifying
 * information: Portions Copyright [yyyy] [name of copyright owner]
 *
 * CDDL HEADER END
 */

/*
 * Copyright (c) 2005, 2010, Oracle and/or its affiliates. All rights reserved.
 * Copyright (c) 2011, 2018 by Delphix. All rights reserved.
 * Copyright 2011 Nexenta Systems, Inc.  All rights reserved.
 * Copyright (c) 2014 Integros [integros.com]
 * Copyright 2017 Joyent, Inc.
 * Copyright (c) 2017 Datto Inc.
 */

/* Portions Copyright 2010 Robert Milkowski */

#ifndef	_SYS_FS_ZFS_H
#define	_SYS_FS_ZFS_H

#include <sys/time.h>

#ifdef	__cplusplus
extern "C" {
#endif

/*
 * Types and constants shared between userland and the kernel.
 */

/*
 * Each dataset can be one of the following types.  These constants can be
 * combined into masks that can be passed to various functions.
 */
typedef enum {
	ZFS_TYPE_FILESYSTEM	= (1 << 0),
	ZFS_TYPE_SNAPSHOT	= (1 << 1),
	ZFS_TYPE_VOLUME		= (1 << 2),
	ZFS_TYPE_POOL		= (1 << 3),
	ZFS_TYPE_BOOKMARK	= (1 << 4)
} zfs_type_t;

/*
 * NB: lzc_dataset_type should be updated whenever a new objset type is added,
 * if it represents a real type of a dataset that can be created from userland.
 */
typedef enum dmu_objset_type {
	DMU_OST_NONE,
	DMU_OST_META,
	DMU_OST_ZFS,
	DMU_OST_ZVOL,
	DMU_OST_OTHER,			/* For testing only! */
	DMU_OST_ANY,			/* Be careful! */
	DMU_OST_NUMTYPES
} dmu_objset_type_t;

#define	ZFS_TYPE_DATASET	\
	(ZFS_TYPE_FILESYSTEM | ZFS_TYPE_VOLUME | ZFS_TYPE_SNAPSHOT)

/*
 * All of these include the terminating NUL byte.
 */
#define	ZAP_MAXNAMELEN 256
#define	ZAP_MAXVALUELEN (1024 * 8)
#define	ZAP_OLDMAXVALUELEN 1024
#define	ZFS_MAX_DATASET_NAME_LEN 256

/*
 * Dataset properties are identified by these constants and must be added to
 * the end of this list to ensure that external consumers are not affected
 * by the change.  Properties must be registered in zfs_prop_init().
 */
typedef enum {
	ZPROP_CONT = -2,
	ZPROP_INVAL = -1,
	ZFS_PROP_TYPE = 0,
	ZFS_PROP_CREATION,
	ZFS_PROP_USED,
	ZFS_PROP_AVAILABLE,
	ZFS_PROP_REFERENCED,
	ZFS_PROP_COMPRESSRATIO,
	ZFS_PROP_MOUNTED,
	ZFS_PROP_ORIGIN,
	ZFS_PROP_QUOTA,
	ZFS_PROP_RESERVATION,
	ZFS_PROP_VOLSIZE,
	ZFS_PROP_VOLBLOCKSIZE,
	ZFS_PROP_RECORDSIZE,
	ZFS_PROP_MOUNTPOINT,
	ZFS_PROP_SHARENFS,
	ZFS_PROP_CHECKSUM,
	ZFS_PROP_COMPRESSION,
	ZFS_PROP_ATIME,
	ZFS_PROP_DEVICES,
	ZFS_PROP_EXEC,
	ZFS_PROP_SETUID,
	ZFS_PROP_READONLY,
	ZFS_PROP_ZONED,
	ZFS_PROP_SNAPDIR,
	ZFS_PROP_ACLMODE,
	ZFS_PROP_ACLINHERIT,
	ZFS_PROP_CREATETXG,
	ZFS_PROP_NAME,
	ZFS_PROP_CANMOUNT,
	ZFS_PROP_ISCSIOPTIONS,
	ZFS_PROP_XATTR,
	ZFS_PROP_NUMCLONES,
	ZFS_PROP_COPIES,
	ZFS_PROP_VERSION,
	ZFS_PROP_UTF8ONLY,
	ZFS_PROP_NORMALIZE,
	ZFS_PROP_CASE,
	ZFS_PROP_VSCAN,
	ZFS_PROP_NBMAND,
	ZFS_PROP_SHARESMB,
	ZFS_PROP_REFQUOTA,
	ZFS_PROP_REFRESERVATION,
	ZFS_PROP_GUID,
	ZFS_PROP_PRIMARYCACHE,
	ZFS_PROP_SECONDARYCACHE,
	ZFS_PROP_USEDSNAP,
	ZFS_PROP_USEDDS,
	ZFS_PROP_USEDCHILD,
	ZFS_PROP_USEDREFRESERV,
	ZFS_PROP_USERACCOUNTING,
	ZFS_PROP_STMF_SHAREINFO,
	ZFS_PROP_DEFER_DESTROY,
	ZFS_PROP_USERREFS,
	ZFS_PROP_LOGBIAS,
	ZFS_PROP_UNIQUE,
	ZFS_PROP_OBJSETID,
	ZFS_PROP_DEDUP,
	ZFS_PROP_MLSLABEL,
	ZFS_PROP_SYNC,
	ZFS_PROP_REFRATIO,
	ZFS_PROP_WRITTEN,
	ZFS_PROP_CLONES,
	ZFS_PROP_LOGICALUSED,
	ZFS_PROP_LOGICALREFERENCED,
	ZFS_PROP_INCONSISTENT,
	ZFS_PROP_FILESYSTEM_LIMIT,
	ZFS_PROP_SNAPSHOT_LIMIT,
	ZFS_PROP_FILESYSTEM_COUNT,
	ZFS_PROP_SNAPSHOT_COUNT,
	ZFS_PROP_REDUNDANT_METADATA,
	ZFS_PROP_PREV_SNAP,
	ZFS_PROP_MOOCH_BYTESWAP,
	ZFS_PROP_RECEIVE_RESUME_TOKEN,
	ZFS_PROP_REMAPTXG,
	ZFS_PROP_REDACTED,
	ZFS_PROP_REDACT_SNAPS,
	ZFS_NUM_PROPS
} zfs_prop_t;

typedef enum {
	ZFS_PROP_USERUSED,
	ZFS_PROP_USERQUOTA,
	ZFS_PROP_GROUPUSED,
	ZFS_PROP_GROUPQUOTA,
	ZFS_NUM_USERQUOTA_PROPS
} zfs_userquota_prop_t;

extern const char *zfs_userquota_prop_prefixes[ZFS_NUM_USERQUOTA_PROPS];

/*
 * Pool properties are identified by these constants and must be added to the
 * end of this list to ensure that external consumers are not affected
 * by the change.  Properties must be registered in zpool_prop_init().
 */
typedef enum {
	ZPOOL_PROP_INVAL = -1,
	ZPOOL_PROP_NAME,
	ZPOOL_PROP_SIZE,
	ZPOOL_PROP_CAPACITY,
	ZPOOL_PROP_ALTROOT,
	ZPOOL_PROP_HEALTH,
	ZPOOL_PROP_GUID,
	ZPOOL_PROP_VERSION,
	ZPOOL_PROP_BOOTFS,
	ZPOOL_PROP_DELEGATION,
	ZPOOL_PROP_AUTOREPLACE,
	ZPOOL_PROP_CACHEFILE,
	ZPOOL_PROP_FAILUREMODE,
	ZPOOL_PROP_LISTSNAPS,
	ZPOOL_PROP_AUTOEXPAND,
	ZPOOL_PROP_DEDUPDITTO,
	ZPOOL_PROP_DEDUPRATIO,
	ZPOOL_PROP_FREE,
	ZPOOL_PROP_ALLOCATED,
	ZPOOL_PROP_READONLY,
	ZPOOL_PROP_COMMENT,
	ZPOOL_PROP_EXPANDSZ,
	ZPOOL_PROP_FREEING,
	ZPOOL_PROP_FRAGMENTATION,
	ZPOOL_PROP_LEAKED,
	ZPOOL_PROP_MAXBLOCKSIZE,
	ZPOOL_PROP_BOOTSIZE,
	ZPOOL_PROP_CHECKPOINT,
	ZPOOL_NUM_PROPS
} zpool_prop_t;

/* Small enough to not hog a whole line of printout in zpool(1M). */
#define	ZPROP_MAX_COMMENT	32

#define	ZPROP_VALUE		"value"
#define	ZPROP_SOURCE		"source"

typedef enum {
	ZPROP_SRC_NONE = 0x1,
	ZPROP_SRC_DEFAULT = 0x2,
	ZPROP_SRC_TEMPORARY = 0x4,
	ZPROP_SRC_LOCAL = 0x8,
	ZPROP_SRC_INHERITED = 0x10,
	ZPROP_SRC_RECEIVED = 0x20
} zprop_source_t;

#define	ZPROP_SRC_ALL	0x3f

#define	ZPROP_SOURCE_VAL_RECVD	"$recvd"
#define	ZPROP_N_MORE_ERRORS	"N_MORE_ERRORS"
/*
 * Dataset flag implemented as a special entry in the props zap object
 * indicating that the dataset has received properties on or after
 * SPA_VERSION_RECVD_PROPS. The first such receive blows away local properties
 * just as it did in earlier versions, and thereafter, local properties are
 * preserved.
 */
#define	ZPROP_HAS_RECVD		"$hasrecvd"

typedef enum {
	ZPROP_ERR_NOCLEAR = 0x1, /* failure to clear existing props */
	ZPROP_ERR_NORESTORE = 0x2 /* failure to restore props on error */
} zprop_errflags_t;

typedef int (*zprop_func)(int, void *);

/*
 * Properties to be set on the root file system of a new pool
 * are stuffed into their own nvlist, which is then included in
 * the properties nvlist with the pool properties.
 */
#define	ZPOOL_ROOTFS_PROPS	"root-props-nvl"

/*
 * Length of 'written@' and 'written#'
 */
#define	ZFS_WRITTEN_PROP_PREFIX_LEN	8

/*
 * Dataset property functions shared between libzfs and kernel.
 */
const char *zfs_prop_default_string(zfs_prop_t);
uint64_t zfs_prop_default_numeric(zfs_prop_t);
boolean_t zfs_prop_readonly(zfs_prop_t);
boolean_t zfs_prop_visible(zfs_prop_t prop);
boolean_t zfs_prop_inheritable(zfs_prop_t);
boolean_t zfs_prop_setonce(zfs_prop_t);
const char *zfs_prop_to_name(zfs_prop_t);
zfs_prop_t zfs_name_to_prop(const char *);
boolean_t zfs_prop_user(const char *);
boolean_t zfs_prop_userquota(const char *);
boolean_t zfs_prop_written(const char *);
int zfs_prop_index_to_string(zfs_prop_t, uint64_t, const char **);
int zfs_prop_string_to_index(zfs_prop_t, const char *, uint64_t *);
uint64_t zfs_prop_random_value(zfs_prop_t, uint64_t seed);
boolean_t zfs_prop_valid_for_type(int, zfs_type_t);

/*
 * Pool property functions shared between libzfs and kernel.
 */
zpool_prop_t zpool_name_to_prop(const char *);
const char *zpool_prop_to_name(zpool_prop_t);
const char *zpool_prop_default_string(zpool_prop_t);
uint64_t zpool_prop_default_numeric(zpool_prop_t);
boolean_t zpool_prop_readonly(zpool_prop_t);
boolean_t zpool_prop_feature(const char *);
boolean_t zpool_prop_unsupported(const char *name);
int zpool_prop_index_to_string(zpool_prop_t, uint64_t, const char **);
int zpool_prop_string_to_index(zpool_prop_t, const char *, uint64_t *);
uint64_t zpool_prop_random_value(zpool_prop_t, uint64_t seed);

/*
 * Definitions for the Delegation.
 */
typedef enum {
	ZFS_DELEG_WHO_UNKNOWN = 0,
	ZFS_DELEG_USER = 'u',
	ZFS_DELEG_USER_SETS = 'U',
	ZFS_DELEG_GROUP = 'g',
	ZFS_DELEG_GROUP_SETS = 'G',
	ZFS_DELEG_EVERYONE = 'e',
	ZFS_DELEG_EVERYONE_SETS = 'E',
	ZFS_DELEG_CREATE = 'c',
	ZFS_DELEG_CREATE_SETS = 'C',
	ZFS_DELEG_NAMED_SET = 's',
	ZFS_DELEG_NAMED_SET_SETS = 'S'
} zfs_deleg_who_type_t;

typedef enum {
	ZFS_DELEG_NONE = 0,
	ZFS_DELEG_PERM_LOCAL = 1,
	ZFS_DELEG_PERM_DESCENDENT = 2,
	ZFS_DELEG_PERM_LOCALDESCENDENT = 3,
	ZFS_DELEG_PERM_CREATE = 4
} zfs_deleg_inherit_t;

#define	ZFS_DELEG_PERM_UID	"uid"
#define	ZFS_DELEG_PERM_GID	"gid"
#define	ZFS_DELEG_PERM_GROUPS	"groups"

#define	ZFS_MLSLABEL_DEFAULT	"none"

#define	ZFS_SMB_ACL_SRC		"src"
#define	ZFS_SMB_ACL_TARGET	"target"

typedef enum {
	ZFS_CANMOUNT_OFF = 0,
	ZFS_CANMOUNT_ON = 1,
	ZFS_CANMOUNT_NOAUTO = 2
} zfs_canmount_type_t;

typedef enum {
	ZFS_LOGBIAS_LATENCY = 0,
	ZFS_LOGBIAS_THROUGHPUT = 1
} zfs_logbias_op_t;

typedef enum zfs_share_op {
	ZFS_SHARE_NFS = 0,
	ZFS_UNSHARE_NFS = 1,
	ZFS_SHARE_SMB = 2,
	ZFS_UNSHARE_SMB = 3
} zfs_share_op_t;

typedef enum zfs_smb_acl_op {
	ZFS_SMB_ACL_ADD,
	ZFS_SMB_ACL_REMOVE,
	ZFS_SMB_ACL_RENAME,
	ZFS_SMB_ACL_PURGE
} zfs_smb_acl_op_t;

typedef enum zfs_cache_type {
	ZFS_CACHE_NONE = 0,
	ZFS_CACHE_METADATA = 1,
	ZFS_CACHE_ALL = 2
} zfs_cache_type_t;

typedef enum {
	ZFS_SYNC_STANDARD = 0,
	ZFS_SYNC_ALWAYS = 1,
	ZFS_SYNC_DISABLED = 2
} zfs_sync_type_t;

typedef enum {
	ZFS_REDUNDANT_METADATA_ALL,
	ZFS_REDUNDANT_METADATA_MOST
} zfs_redundant_metadata_type_t;

/*
 * On-disk version number.
 */
#define	SPA_VERSION_1			1ULL
#define	SPA_VERSION_2			2ULL
#define	SPA_VERSION_3			3ULL
#define	SPA_VERSION_4			4ULL
#define	SPA_VERSION_5			5ULL
#define	SPA_VERSION_6			6ULL
#define	SPA_VERSION_7			7ULL
#define	SPA_VERSION_8			8ULL
#define	SPA_VERSION_9			9ULL
#define	SPA_VERSION_10			10ULL
#define	SPA_VERSION_11			11ULL
#define	SPA_VERSION_12			12ULL
#define	SPA_VERSION_13			13ULL
#define	SPA_VERSION_14			14ULL
#define	SPA_VERSION_15			15ULL
#define	SPA_VERSION_16			16ULL
#define	SPA_VERSION_17			17ULL
#define	SPA_VERSION_18			18ULL
#define	SPA_VERSION_19			19ULL
#define	SPA_VERSION_20			20ULL
#define	SPA_VERSION_21			21ULL
#define	SPA_VERSION_22			22ULL
#define	SPA_VERSION_23			23ULL
#define	SPA_VERSION_24			24ULL
#define	SPA_VERSION_25			25ULL
#define	SPA_VERSION_26			26ULL
#define	SPA_VERSION_27			27ULL
#define	SPA_VERSION_28			28ULL
#define	SPA_VERSION_5000		5000ULL

/*
 * When bumping up SPA_VERSION, make sure GRUB ZFS understands the on-disk
 * format change. Go to usr/src/grub/grub-0.97/stage2/{zfs-include/, fsys_zfs*},
 * and do the appropriate changes.  Also bump the version number in
 * usr/src/grub/capability.
 */
#define	SPA_VERSION			SPA_VERSION_5000
#define	SPA_VERSION_STRING		"5000"

/*
 * Symbolic names for the changes that caused a SPA_VERSION switch.
 * Used in the code when checking for presence or absence of a feature.
 * Feel free to define multiple symbolic names for each version if there
 * were multiple changes to on-disk structures during that version.
 *
 * NOTE: When checking the current SPA_VERSION in your code, be sure
 *       to use spa_version() since it reports the version of the
 *       last synced uberblock.  Checking the in-flight version can
 *       be dangerous in some cases.
 */
#define	SPA_VERSION_INITIAL		SPA_VERSION_1
#define	SPA_VERSION_DITTO_BLOCKS	SPA_VERSION_2
#define	SPA_VERSION_SPARES		SPA_VERSION_3
#define	SPA_VERSION_RAIDZ2		SPA_VERSION_3
#define	SPA_VERSION_BPOBJ_ACCOUNT	SPA_VERSION_3
#define	SPA_VERSION_RAIDZ_DEFLATE	SPA_VERSION_3
#define	SPA_VERSION_DNODE_BYTES		SPA_VERSION_3
#define	SPA_VERSION_ZPOOL_HISTORY	SPA_VERSION_4
#define	SPA_VERSION_GZIP_COMPRESSION	SPA_VERSION_5
#define	SPA_VERSION_BOOTFS		SPA_VERSION_6
#define	SPA_VERSION_SLOGS		SPA_VERSION_7
#define	SPA_VERSION_DELEGATED_PERMS	SPA_VERSION_8
#define	SPA_VERSION_FUID		SPA_VERSION_9
#define	SPA_VERSION_REFRESERVATION	SPA_VERSION_9
#define	SPA_VERSION_REFQUOTA		SPA_VERSION_9
#define	SPA_VERSION_UNIQUE_ACCURATE	SPA_VERSION_9
#define	SPA_VERSION_L2CACHE		SPA_VERSION_10
#define	SPA_VERSION_NEXT_CLONES		SPA_VERSION_11
#define	SPA_VERSION_ORIGIN		SPA_VERSION_11
#define	SPA_VERSION_DSL_SCRUB		SPA_VERSION_11
#define	SPA_VERSION_SNAP_PROPS		SPA_VERSION_12
#define	SPA_VERSION_USED_BREAKDOWN	SPA_VERSION_13
#define	SPA_VERSION_PASSTHROUGH_X	SPA_VERSION_14
#define	SPA_VERSION_USERSPACE		SPA_VERSION_15
#define	SPA_VERSION_STMF_PROP		SPA_VERSION_16
#define	SPA_VERSION_RAIDZ3		SPA_VERSION_17
#define	SPA_VERSION_USERREFS		SPA_VERSION_18
#define	SPA_VERSION_HOLES		SPA_VERSION_19
#define	SPA_VERSION_ZLE_COMPRESSION	SPA_VERSION_20
#define	SPA_VERSION_DEDUP		SPA_VERSION_21
#define	SPA_VERSION_RECVD_PROPS		SPA_VERSION_22
#define	SPA_VERSION_SLIM_ZIL		SPA_VERSION_23
#define	SPA_VERSION_SA			SPA_VERSION_24
#define	SPA_VERSION_SCAN		SPA_VERSION_25
#define	SPA_VERSION_DIR_CLONES		SPA_VERSION_26
#define	SPA_VERSION_DEADLISTS		SPA_VERSION_26
#define	SPA_VERSION_FAST_SNAP		SPA_VERSION_27
#define	SPA_VERSION_MULTI_REPLACE	SPA_VERSION_28
#define	SPA_VERSION_BEFORE_FEATURES	SPA_VERSION_28
#define	SPA_VERSION_FEATURES		SPA_VERSION_5000

#define	SPA_VERSION_IS_SUPPORTED(v) \
	(((v) >= SPA_VERSION_INITIAL && (v) <= SPA_VERSION_BEFORE_FEATURES) || \
	((v) >= SPA_VERSION_FEATURES && (v) <= SPA_VERSION))

/*
 * ZPL version - rev'd whenever an incompatible on-disk format change
 * occurs.  This is independent of SPA/DMU/ZAP versioning.  You must
 * also update the version_table[] and help message in zfs_prop.c.
 *
 * When changing, be sure to teach GRUB how to read the new format!
 * See usr/src/grub/grub-0.97/stage2/{zfs-include/,fsys_zfs*}
 */
#define	ZPL_VERSION_1			1ULL
#define	ZPL_VERSION_2			2ULL
#define	ZPL_VERSION_3			3ULL
#define	ZPL_VERSION_4			4ULL
#define	ZPL_VERSION_5			5ULL
#define	ZPL_VERSION			ZPL_VERSION_5
#define	ZPL_VERSION_STRING		"5"

#define	ZPL_VERSION_INITIAL		ZPL_VERSION_1
#define	ZPL_VERSION_DIRENT_TYPE		ZPL_VERSION_2
#define	ZPL_VERSION_FUID		ZPL_VERSION_3
#define	ZPL_VERSION_NORMALIZATION	ZPL_VERSION_3
#define	ZPL_VERSION_SYSATTR		ZPL_VERSION_3
#define	ZPL_VERSION_USERSPACE		ZPL_VERSION_4
#define	ZPL_VERSION_SA			ZPL_VERSION_5

/* Rewind policy information */
#define	ZPOOL_NO_REWIND		1  /* No policy - default behavior */
#define	ZPOOL_NEVER_REWIND	2  /* Do not search for best txg or rewind */
#define	ZPOOL_TRY_REWIND	4  /* Search for best txg, but do not rewind */
#define	ZPOOL_DO_REWIND		8  /* Rewind to best txg w/in deferred frees */
#define	ZPOOL_EXTREME_REWIND	16 /* Allow extreme measures to find best txg */
#define	ZPOOL_REWIND_MASK	28 /* All the possible rewind bits */
#define	ZPOOL_REWIND_POLICIES	31 /* All the possible policy bits */

typedef struct zpool_load_policy {
	uint32_t	zlp_rewind;	/* rewind policy requested */
	uint64_t	zlp_maxmeta;	/* max acceptable meta-data errors */
	uint64_t	zlp_maxdata;	/* max acceptable data errors */
	uint64_t	zlp_txg;	/* specific txg to load */
} zpool_load_policy_t;

/*
 * The following are configuration names used in the nvlist describing a pool's
 * configuration.  New on-disk names should be prefixed with "<reverse-DNS>:"
 * (e.g. "org.open-zfs:") to avoid conflicting names being developed
 * independently.
 */
#define	ZPOOL_CONFIG_VERSION		"version"
#define	ZPOOL_CONFIG_POOL_NAME		"name"
#define	ZPOOL_CONFIG_POOL_STATE		"state"
#define	ZPOOL_CONFIG_POOL_TXG		"txg"
#define	ZPOOL_CONFIG_POOL_GUID		"pool_guid"
#define	ZPOOL_CONFIG_CREATE_TXG		"create_txg"
#define	ZPOOL_CONFIG_TOP_GUID		"top_guid"
#define	ZPOOL_CONFIG_VDEV_TREE		"vdev_tree"
#define	ZPOOL_CONFIG_TYPE		"type"
#define	ZPOOL_CONFIG_CHILDREN		"children"
#define	ZPOOL_CONFIG_ID			"id"
#define	ZPOOL_CONFIG_GUID		"guid"
#define	ZPOOL_CONFIG_INDIRECT_OBJECT	"com.delphix:indirect_object"
#define	ZPOOL_CONFIG_INDIRECT_BIRTHS	"com.delphix:indirect_births"
#define	ZPOOL_CONFIG_PREV_INDIRECT_VDEV	"com.delphix:prev_indirect_vdev"
#define	ZPOOL_CONFIG_PATH		"path"
#define	ZPOOL_CONFIG_DEVID		"devid"
#define	ZPOOL_CONFIG_METASLAB_ARRAY	"metaslab_array"
#define	ZPOOL_CONFIG_METASLAB_SHIFT	"metaslab_shift"
#define	ZPOOL_CONFIG_ASHIFT		"ashift"
#define	ZPOOL_CONFIG_ASIZE		"asize"
#define	ZPOOL_CONFIG_DTL		"DTL"
#define	ZPOOL_CONFIG_SCAN_STATS		"scan_stats"	/* not stored on disk */
#define	ZPOOL_CONFIG_REMOVAL_STATS	"removal_stats"	/* not stored on disk */
#define	ZPOOL_CONFIG_CHECKPOINT_STATS	"checkpoint_stats" /* not on disk */
#define	ZPOOL_CONFIG_VDEV_STATS		"vdev_stats"	/* not stored on disk */
#define	ZPOOL_CONFIG_INDIRECT_SIZE	"indirect_size"	/* not stored on disk */
#define	ZPOOL_CONFIG_WHOLE_DISK		"whole_disk"
#define	ZPOOL_CONFIG_ERRCOUNT		"error_count"
#define	ZPOOL_CONFIG_NOT_PRESENT	"not_present"
#define	ZPOOL_CONFIG_SPARES		"spares"
#define	ZPOOL_CONFIG_IS_SPARE		"is_spare"
#define	ZPOOL_CONFIG_NPARITY		"nparity"
#define	ZPOOL_CONFIG_HOSTID		"hostid"
#define	ZPOOL_CONFIG_HOSTNAME		"hostname"
#define	ZPOOL_CONFIG_LOADED_TIME	"initial_load_time"
#define	ZPOOL_CONFIG_UNSPARE		"unspare"
#define	ZPOOL_CONFIG_PHYS_PATH		"phys_path"
#define	ZPOOL_CONFIG_IS_LOG		"is_log"
#define	ZPOOL_CONFIG_L2CACHE		"l2cache"
#define	ZPOOL_CONFIG_HOLE_ARRAY		"hole_array"
#define	ZPOOL_CONFIG_VDEV_CHILDREN	"vdev_children"
#define	ZPOOL_CONFIG_IS_HOLE		"is_hole"
#define	ZPOOL_CONFIG_DDT_HISTOGRAM	"ddt_histogram"
#define	ZPOOL_CONFIG_DDT_OBJ_STATS	"ddt_object_stats"
#define	ZPOOL_CONFIG_DDT_STATS		"ddt_stats"
#define	ZPOOL_CONFIG_SPLIT		"splitcfg"
#define	ZPOOL_CONFIG_ORIG_GUID		"orig_guid"
#define	ZPOOL_CONFIG_SPLIT_GUID		"split_guid"
#define	ZPOOL_CONFIG_SPLIT_LIST		"guid_list"
#define	ZPOOL_CONFIG_REMOVING		"removing"
#define	ZPOOL_CONFIG_RESILVER_TXG	"resilver_txg"
#define	ZPOOL_CONFIG_COMMENT		"comment"
#define	ZPOOL_CONFIG_SUSPENDED		"suspended"	/* not stored on disk */
#define	ZPOOL_CONFIG_TIMESTAMP		"timestamp"	/* not stored on disk */
#define	ZPOOL_CONFIG_BOOTFS		"bootfs"	/* not stored on disk */
#define	ZPOOL_CONFIG_MISSING_DEVICES	"missing_vdevs"	/* not stored on disk */
#define	ZPOOL_CONFIG_LOAD_INFO		"load_info"	/* not stored on disk */
#define	ZPOOL_CONFIG_REWIND_INFO	"rewind_info"	/* not stored on disk */
#define	ZPOOL_CONFIG_UNSUP_FEAT		"unsup_feat"	/* not stored on disk */
#define	ZPOOL_CONFIG_ENABLED_FEAT	"enabled_feat"	/* not stored on disk */
#define	ZPOOL_CONFIG_CAN_RDONLY		"can_rdonly"	/* not stored on disk */
#define	ZPOOL_CONFIG_FEATURES_FOR_READ	"features_for_read"
#define	ZPOOL_CONFIG_FEATURE_STATS	"feature_stats"	/* not stored on disk */
#define	ZPOOL_CONFIG_VDEV_TOP_ZAP	"com.delphix:vdev_zap_top"
#define	ZPOOL_CONFIG_VDEV_LEAF_ZAP	"com.delphix:vdev_zap_leaf"
#define	ZPOOL_CONFIG_HAS_PER_VDEV_ZAPS	"com.delphix:has_per_vdev_zaps"
#define	ZPOOL_CONFIG_CACHEFILE		"cachefile"	/* not stored on disk */
/*
 * The persistent vdev state is stored as separate values rather than a single
 * 'vdev_state' entry.  This is because a device can be in multiple states, such
 * as offline and degraded.
 */
#define	ZPOOL_CONFIG_OFFLINE		"offline"
#define	ZPOOL_CONFIG_FAULTED		"faulted"
#define	ZPOOL_CONFIG_DEGRADED		"degraded"
#define	ZPOOL_CONFIG_REMOVED		"removed"
#define	ZPOOL_CONFIG_FRU		"fru"
#define	ZPOOL_CONFIG_AUX_STATE		"aux_state"

/* Pool load policy parameters */
#define	ZPOOL_LOAD_POLICY		"load-policy"
#define	ZPOOL_LOAD_REWIND_POLICY	"load-rewind-policy"
#define	ZPOOL_LOAD_REQUEST_TXG		"load-request-txg"
#define	ZPOOL_LOAD_META_THRESH		"load-meta-thresh"
#define	ZPOOL_LOAD_DATA_THRESH		"load-data-thresh"

/* Rewind data discovered */
#define	ZPOOL_CONFIG_LOAD_TIME		"rewind_txg_ts"
#define	ZPOOL_CONFIG_LOAD_DATA_ERRORS	"verify_data_errors"
#define	ZPOOL_CONFIG_REWIND_TIME	"seconds_of_rewind"

#define	VDEV_TYPE_ROOT			"root"
#define	VDEV_TYPE_MIRROR		"mirror"
#define	VDEV_TYPE_REPLACING		"replacing"
#define	VDEV_TYPE_RAIDZ			"raidz"
#define	VDEV_TYPE_DISK			"disk"
#define	VDEV_TYPE_FILE			"file"
#define	VDEV_TYPE_MISSING		"missing"
#define	VDEV_TYPE_HOLE			"hole"
#define	VDEV_TYPE_SPARE			"spare"
#define	VDEV_TYPE_LOG			"log"
#define	VDEV_TYPE_L2CACHE		"l2cache"
#define	VDEV_TYPE_INDIRECT		"indirect"

/* VDEV_TOP_ZAP_* are used in top-level vdev ZAP objects. */
#define	VDEV_TOP_ZAP_INDIRECT_OBSOLETE_SM \
	"com.delphix:indirect_obsolete_sm"
#define	VDEV_TOP_ZAP_OBSOLETE_COUNTS_ARE_PRECISE \
	"com.delphix:obsolete_counts_are_precise"
#define	VDEV_TOP_ZAP_POOL_CHECKPOINT_SM \
	"com.delphix:pool_checkpoint_sm"
#define	VDEV_TOP_ZAP_MS_UNFLUSHED_PHYS_TXGS \
	"com.delphix:ms_unflushed_phys_txgs"

#define	VDEV_LEAF_ZAP_INITIALIZE_LAST_OFFSET	\
	"com.delphix:next_offset_to_initialize"
#define	VDEV_LEAF_ZAP_INITIALIZE_STATE	\
	"com.delphix:vdev_initialize_state"
#define	VDEV_LEAF_ZAP_INITIALIZE_ACTION_TIME	\
	"com.delphix:vdev_initialize_action_time"

#define	VDEV_LEAF_ZAP_INITIALIZE_LAST_OFFSET	\
	"com.delphix:next_offset_to_initialize"
#define	VDEV_LEAF_ZAP_INITIALIZE_STATE	\
	"com.delphix:vdev_initialize_state"
#define	VDEV_LEAF_ZAP_INITIALIZE_ACTION_TIME	\
	"com.delphix:vdev_initialize_action_time"

/*
 * This is needed in userland to report the minimum necessary device size.
 *
 * Note that the zfs test suite uses 64MB vdevs.
 */
#define	SPA_MINDEVSIZE		(64ULL << 20)

/*
 * Set if the fragmentation has not yet been calculated. This can happen
 * because the space maps have not been upgraded or the histogram feature
 * is not enabled.
 */
#define	ZFS_FRAG_INVALID	UINT64_MAX

/*
 * The location of the pool configuration repository, shared between kernel and
 * userland.
 */
#define	ZPOOL_CACHE		"/etc/zfs/zpool.cache"

/*
 * vdev states are ordered from least to most healthy.
 * A vdev that's CANT_OPEN or below is considered unusable.
 */
typedef enum vdev_state {
	VDEV_STATE_UNKNOWN = 0,	/* Uninitialized vdev			*/
	VDEV_STATE_CLOSED,	/* Not currently open			*/
	VDEV_STATE_OFFLINE,	/* Not allowed to open			*/
	VDEV_STATE_REMOVED,	/* Explicitly removed from system	*/
	VDEV_STATE_CANT_OPEN,	/* Tried to open, but failed		*/
	VDEV_STATE_FAULTED,	/* External request to fault device	*/
	VDEV_STATE_DEGRADED,	/* Replicated vdev with unhealthy kids	*/
	VDEV_STATE_HEALTHY	/* Presumed good			*/
} vdev_state_t;

#define	VDEV_STATE_ONLINE	VDEV_STATE_HEALTHY

/*
 * vdev aux states.  When a vdev is in the CANT_OPEN state, the aux field
 * of the vdev stats structure uses these constants to distinguish why.
 */
typedef enum vdev_aux {
	VDEV_AUX_NONE,		/* no error				*/
	VDEV_AUX_OPEN_FAILED,	/* ldi_open_*() or vn_open() failed	*/
	VDEV_AUX_CORRUPT_DATA,	/* bad label or disk contents		*/
	VDEV_AUX_NO_REPLICAS,	/* insufficient number of replicas	*/
	VDEV_AUX_BAD_GUID_SUM,	/* vdev guid sum doesn't match		*/
	VDEV_AUX_TOO_SMALL,	/* vdev size is too small		*/
	VDEV_AUX_BAD_LABEL,	/* the label is OK but invalid		*/
	VDEV_AUX_VERSION_NEWER,	/* on-disk version is too new		*/
	VDEV_AUX_VERSION_OLDER,	/* on-disk version is too old		*/
	VDEV_AUX_UNSUP_FEAT,	/* unsupported features			*/
	VDEV_AUX_SPARED,	/* hot spare used in another pool	*/
	VDEV_AUX_ERR_EXCEEDED,	/* too many errors			*/
	VDEV_AUX_IO_FAILURE,	/* experienced I/O failure		*/
	VDEV_AUX_BAD_LOG,	/* cannot read log chain(s)		*/
	VDEV_AUX_EXTERNAL,	/* external diagnosis			*/
	VDEV_AUX_SPLIT_POOL,	/* vdev was split off into another pool	*/
	VDEV_AUX_CHILDREN_OFFLINE /* all children are offline		*/
} vdev_aux_t;

/*
 * pool state.  The following states are written to disk as part of the normal
 * SPA lifecycle: ACTIVE, EXPORTED, DESTROYED, SPARE, L2CACHE.  The remaining
 * states are software abstractions used at various levels to communicate
 * pool state.
 */
typedef enum pool_state {
	POOL_STATE_ACTIVE = 0,		/* In active use		*/
	POOL_STATE_EXPORTED,		/* Explicitly exported		*/
	POOL_STATE_DESTROYED,		/* Explicitly destroyed		*/
	POOL_STATE_SPARE,		/* Reserved for hot spare use	*/
	POOL_STATE_L2CACHE,		/* Level 2 ARC device		*/
	POOL_STATE_UNINITIALIZED,	/* Internal spa_t state		*/
	POOL_STATE_UNAVAIL,		/* Internal libzfs state	*/
	POOL_STATE_POTENTIALLY_ACTIVE	/* Internal libzfs state	*/
} pool_state_t;

/*
 * Scan Functions.
 */
typedef enum pool_scan_func {
	POOL_SCAN_NONE,
	POOL_SCAN_SCRUB,
	POOL_SCAN_RESILVER,
	POOL_SCAN_FUNCS
} pool_scan_func_t;

/*
 * Initialize functions.
 */
typedef enum pool_initialize_func {
	POOL_INITIALIZE_DO,
	POOL_INITIALIZE_CANCEL,
	POOL_INITIALIZE_SUSPEND,
	POOL_INITIALIZE_FUNCS
} pool_initialize_func_t;

/*
 * Used to control scrub pause and resume.
 */
typedef enum pool_scrub_cmd {
	POOL_SCRUB_NORMAL = 0,
	POOL_SCRUB_PAUSE,
	POOL_SCRUB_FLAGS_END
} pool_scrub_cmd_t;

/*
 * Initialize functions.
 */
typedef enum pool_initialize_func {
	POOL_INITIALIZE_DO,
	POOL_INITIALIZE_CANCEL,
	POOL_INITIALIZE_SUSPEND,
	POOL_INITIALIZE_FUNCS
} pool_initialize_func_t;

/*
 * ZIO types.  Needed to interpret vdev statistics below.
 */
typedef enum zio_type {
	ZIO_TYPE_NULL = 0,
	ZIO_TYPE_READ,
	ZIO_TYPE_WRITE,
	ZIO_TYPE_FREE,
	ZIO_TYPE_CLAIM,
	ZIO_TYPE_IOCTL,
	ZIO_TYPES
} zio_type_t;

/*
 * Pool statistics.  Note: all fields should be 64-bit because this
 * is passed between kernel and userland as an nvlist uint64 array.
 */
typedef struct pool_scan_stat {
	/* values stored on disk */
	uint64_t	pss_func;	/* pool_scan_func_t */
	uint64_t	pss_state;	/* dsl_scan_state_t */
	uint64_t	pss_start_time;	/* scan start time */
	uint64_t	pss_end_time;	/* scan end time */
	uint64_t	pss_to_examine;	/* total bytes to scan */
	uint64_t	pss_examined;	/* total examined bytes	*/
	uint64_t	pss_to_process; /* total bytes to process */
	uint64_t	pss_processed;	/* total processed bytes */
	uint64_t	pss_errors;	/* scan errors	*/

	/* values not stored on disk */
	uint64_t	pss_pass_exam;	/* examined bytes per scan pass */
	uint64_t	pss_pass_start;	/* start time of a scan pass */
	uint64_t	pss_pass_scrub_pause; /* pause time of a scurb pass */
	/* cumulative time scrub spent paused, needed for rate calculation */
	uint64_t	pss_pass_scrub_spent_paused;
} pool_scan_stat_t;

typedef struct pool_removal_stat {
	uint64_t prs_state; /* dsl_scan_state_t */
	uint64_t prs_removing_vdev;
	uint64_t prs_start_time;
	uint64_t prs_end_time;
	uint64_t prs_to_copy; /* bytes that need to be copied */
	uint64_t prs_copied; /* bytes copied so far */
	/*
	 * bytes of memory used for indirect mappings.
	 * This includes all removed vdevs.
	 */
	uint64_t prs_mapping_memory;
} pool_removal_stat_t;

typedef enum dsl_scan_state {
	DSS_NONE,
	DSS_SCANNING,
	DSS_FINISHED,
	DSS_CANCELED,
	DSS_NUM_STATES
} dsl_scan_state_t;

typedef enum {
	CS_NONE,
	CS_CHECKPOINT_EXISTS,
	CS_CHECKPOINT_DISCARDING,
	CS_NUM_STATES
} checkpoint_state_t;

typedef struct pool_checkpoint_stat {
	uint64_t pcs_state;		/* checkpoint_state_t */
	uint64_t pcs_start_time;	/* time checkpoint/discard started */
	uint64_t pcs_space;		/* checkpointed space */
} pool_checkpoint_stat_t;

typedef enum {
	VDEV_INITIALIZE_NONE,
	VDEV_INITIALIZE_ACTIVE,
	VDEV_INITIALIZE_CANCELED,
	VDEV_INITIALIZE_SUSPENDED,
	VDEV_INITIALIZE_COMPLETE
} vdev_initializing_state_t;

/*
 * Vdev statistics.  Note: all fields should be 64-bit because this
 * is passed between kernel and userland as an nvlist uint64 array.
 */
typedef struct vdev_stat {
	hrtime_t	vs_timestamp;		/* time since vdev load	*/
	uint64_t	vs_state;		/* vdev state		*/
	uint64_t	vs_aux;			/* see vdev_aux_t	*/
	uint64_t	vs_alloc;		/* space allocated	*/
	uint64_t	vs_space;		/* total capacity	*/
	uint64_t	vs_dspace;		/* deflated capacity	*/
	uint64_t	vs_rsize;		/* replaceable dev size */
	uint64_t	vs_esize;		/* expandable dev size */
	uint64_t	vs_ops[ZIO_TYPES];	/* operation count	*/
	uint64_t	vs_bytes[ZIO_TYPES];	/* bytes read/written	*/
	uint64_t	vs_read_errors;		/* read errors		*/
	uint64_t	vs_write_errors;	/* write errors		*/
	uint64_t	vs_checksum_errors;	/* checksum errors	*/
	uint64_t	vs_initialize_errors;	/* initializing errors	*/
	uint64_t	vs_self_healed;		/* self-healed bytes	*/
	uint64_t	vs_scan_removing;	/* removing?	*/
	uint64_t	vs_scan_processed;	/* scan processed bytes	*/
	uint64_t	vs_fragmentation;	/* device fragmentation */
	uint64_t	vs_initialize_bytes_done; /* bytes initialized */
	uint64_t	vs_initialize_bytes_est; /* total bytes to initialize */
<<<<<<< HEAD
	uint64_t	vs_initialize_state;	/* vdev_initializing_state_t */
=======
	uint64_t	vs_initialize_state;	/* vdev_initialzing_state_t */
>>>>>>> 094e47e9
	uint64_t	vs_initialize_action_time; /* time_t */
	uint64_t	vs_checkpoint_space;    /* checkpoint-consumed space */
} vdev_stat_t;

/*
 * DDT statistics.  Note: all fields should be 64-bit because this
 * is passed between kernel and userland as an nvlist uint64 array.
 */
typedef struct ddt_object {
	uint64_t	ddo_count;	/* number of elments in ddt 	*/
	uint64_t	ddo_dspace;	/* size of ddt on disk		*/
	uint64_t	ddo_mspace;	/* size of ddt in-core		*/
} ddt_object_t;

typedef struct ddt_stat {
	uint64_t	dds_blocks;	/* blocks			*/
	uint64_t	dds_lsize;	/* logical size			*/
	uint64_t	dds_psize;	/* physical size		*/
	uint64_t	dds_dsize;	/* deflated allocated size	*/
	uint64_t	dds_ref_blocks;	/* referenced blocks		*/
	uint64_t	dds_ref_lsize;	/* referenced lsize * refcnt	*/
	uint64_t	dds_ref_psize;	/* referenced psize * refcnt	*/
	uint64_t	dds_ref_dsize;	/* referenced dsize * refcnt	*/
} ddt_stat_t;

typedef struct ddt_histogram {
	ddt_stat_t	ddh_stat[64];	/* power-of-two histogram buckets */
} ddt_histogram_t;

#define	ZVOL_DRIVER	"zvol"
#define	ZFS_DRIVER	"zfs"
#define	ZFS_DEV		"/dev/zfs"
#define	ZFS_DISK_ROOT	"/dev/dsk"
#define	ZFS_DISK_ROOTD	ZFS_DISK_ROOT "/"
#define	ZFS_RDISK_ROOT	"/dev/rdsk"
#define	ZFS_RDISK_ROOTD	ZFS_RDISK_ROOT "/"

/* general zvol path */
#define	ZVOL_DIR		"/dev/zvol"
/* expansion */
#define	ZVOL_PSEUDO_DEV		"/devices/pseudo/zfs@0:"
/* for dump and swap */
#define	ZVOL_FULL_DEV_DIR	ZVOL_DIR "/dsk/"
#define	ZVOL_FULL_RDEV_DIR	ZVOL_DIR "/rdsk/"

#define	ZVOL_PROP_NAME		"name"
#define	ZVOL_DEFAULT_BLOCKSIZE	8192

/*
 * /dev/zfs ioctl numbers.
 */
typedef enum zfs_ioc {
	ZFS_IOC_FIRST =	('Z' << 8),
	ZFS_IOC = ZFS_IOC_FIRST,
	ZFS_IOC_POOL_CREATE = ZFS_IOC_FIRST,
	ZFS_IOC_POOL_DESTROY,
	ZFS_IOC_POOL_IMPORT,
	ZFS_IOC_POOL_EXPORT,
	ZFS_IOC_POOL_CONFIGS,
	ZFS_IOC_POOL_STATS,
	ZFS_IOC_POOL_TRYIMPORT,
	ZFS_IOC_POOL_SCAN,
	ZFS_IOC_POOL_FREEZE,
	ZFS_IOC_POOL_UPGRADE,
	ZFS_IOC_POOL_GET_HISTORY,
	ZFS_IOC_VDEV_ADD,
	ZFS_IOC_VDEV_REMOVE,
	ZFS_IOC_VDEV_SET_STATE,
	ZFS_IOC_VDEV_ATTACH,
	ZFS_IOC_VDEV_DETACH,
	ZFS_IOC_VDEV_SETPATH,
	ZFS_IOC_VDEV_SETFRU,
	ZFS_IOC_OBJSET_STATS,
	ZFS_IOC_OBJSET_ZPLPROPS,
	ZFS_IOC_DATASET_LIST_NEXT,
	ZFS_IOC_SNAPSHOT_LIST_NEXT,
	ZFS_IOC_SET_PROP,
	ZFS_IOC_CREATE,
	ZFS_IOC_DESTROY,
	ZFS_IOC_ROLLBACK,
	ZFS_IOC_RENAME,
	ZFS_IOC_RECV,
	ZFS_IOC_SEND,
	ZFS_IOC_INJECT_FAULT,
	ZFS_IOC_CLEAR_FAULT,
	ZFS_IOC_INJECT_LIST_NEXT,
	ZFS_IOC_ERROR_LOG,
	ZFS_IOC_CLEAR,
	ZFS_IOC_PROMOTE,
	ZFS_IOC_SNAPSHOT,
	ZFS_IOC_DSOBJ_TO_DSNAME,
	ZFS_IOC_OBJ_TO_PATH,
	ZFS_IOC_POOL_SET_PROPS,
	ZFS_IOC_POOL_GET_PROPS,
	ZFS_IOC_SET_FSACL,
	ZFS_IOC_GET_FSACL,
	ZFS_IOC_SHARE,
	ZFS_IOC_INHERIT_PROP,
	ZFS_IOC_SMB_ACL,
	ZFS_IOC_USERSPACE_ONE,
	ZFS_IOC_USERSPACE_MANY,
	ZFS_IOC_USERSPACE_UPGRADE,
	ZFS_IOC_HOLD,
	ZFS_IOC_RELEASE,
	ZFS_IOC_GET_HOLDS,
	ZFS_IOC_OBJSET_RECVD_PROPS,
	ZFS_IOC_VDEV_SPLIT,
	ZFS_IOC_NEXT_OBJ,
	ZFS_IOC_DIFF,
	ZFS_IOC_TMP_SNAPSHOT,
	ZFS_IOC_OBJ_TO_STATS,
	ZFS_IOC_SPACE_WRITTEN,
	ZFS_IOC_SPACE_SNAPS,
	ZFS_IOC_DESTROY_SNAPS,
	ZFS_IOC_POOL_REGUID,
	ZFS_IOC_POOL_REOPEN,
	ZFS_IOC_SEND_PROGRESS,
	ZFS_IOC_LOG_HISTORY,
	ZFS_IOC_SEND_NEW,
	ZFS_IOC_SEND_SPACE,
	ZFS_IOC_CLONE,
	ZFS_IOC_BOOKMARK,
	ZFS_IOC_GET_BOOKMARKS,
	ZFS_IOC_GET_BOOKMARK_PROPS,
	ZFS_IOC_DESTROY_BOOKMARKS,
	ZFS_IOC_REMAP,
	ZFS_IOC_CHANNEL_PROGRAM,
	ZFS_IOC_POOL_INITIALIZE,
	ZFS_IOC_REDACT,
	ZFS_IOC_SET_NEXTBOOT,
	ZFS_IOC_GET_NEXTBOOT,
	ZFS_IOC_POOL_CHECKPOINT,
	ZFS_IOC_POOL_DISCARD_CHECKPOINT,
<<<<<<< HEAD
	ZFS_IOC_WAIT,
=======
	ZFS_IOC_POOL_INITIALIZE,
>>>>>>> 094e47e9
	ZFS_IOC_LAST
} zfs_ioc_t;

/*
 * ZFS-specific error codes used for returning descriptive errors
 * to the userland through zfs ioctls.
 *
 * The enum implicitly includes all the error codes from errno.h.
 * New code should use and extend this enum for errors that are
 * not described precisely by generic errno codes.
 */
typedef enum {
	ZFS_ERR_CHECKPOINT_EXISTS = 1024,
	ZFS_ERR_DISCARDING_CHECKPOINT,
	ZFS_ERR_NO_CHECKPOINT,
	ZFS_ERR_DEVRM_IN_PROGRESS,
	ZFS_ERR_VDEV_TOO_BIG
} zfs_errno_t;

/*
 * Internal SPA load state.  Used by FMA diagnosis engine.
 */
typedef enum {
	SPA_LOAD_NONE,		/* no load in progress	*/
	SPA_LOAD_OPEN,		/* normal open		*/
	SPA_LOAD_IMPORT,	/* import in progress	*/
	SPA_LOAD_TRYIMPORT,	/* tryimport in progress */
	SPA_LOAD_RECOVER,	/* recovery requested	*/
	SPA_LOAD_ERROR,		/* load failed		*/
	SPA_LOAD_CREATE		/* creation in progress */
} spa_load_state_t;

typedef enum {
	ZPOOL_WAIT_CKPT_DISCARD,
	ZPOOL_WAIT_FREE,
	ZPOOL_WAIT_INITIALIZE,
	ZPOOL_WAIT_REPLACE,
	ZPOOL_WAIT_REMOVE,
	ZPOOL_WAIT_RESILVER,
	ZPOOL_WAIT_SCRUB,
	ZPOOL_WAIT_NUM_ACTIVITIES
} zpool_wait_activity_t;

/*
 * Bookmark name values.
 */
#define	ZPOOL_ERR_LIST		"error list"
#define	ZPOOL_ERR_DATASET	"dataset"
#define	ZPOOL_ERR_OBJECT	"object"

#define	HIS_MAX_RECORD_LEN	(MAXPATHLEN + MAXPATHLEN + 1)

/*
 * The following are names used in the nvlist describing
 * the pool's history log.
 */
#define	ZPOOL_HIST_RECORD	"history record"
#define	ZPOOL_HIST_TIME		"history time"
#define	ZPOOL_HIST_CMD		"history command"
#define	ZPOOL_HIST_WHO		"history who"
#define	ZPOOL_HIST_ZONE		"history zone"
#define	ZPOOL_HIST_HOST		"history hostname"
#define	ZPOOL_HIST_TXG		"history txg"
#define	ZPOOL_HIST_INT_EVENT	"history internal event"
#define	ZPOOL_HIST_INT_STR	"history internal str"
#define	ZPOOL_HIST_INT_NAME	"internal_name"
#define	ZPOOL_HIST_IOCTL	"ioctl"
#define	ZPOOL_HIST_INPUT_NVL	"in_nvl"
#define	ZPOOL_HIST_OUTPUT_NVL	"out_nvl"
#define	ZPOOL_HIST_DSNAME	"dsname"
#define	ZPOOL_HIST_DSID		"dsid"
#define	ZPOOL_HIST_ERRNO	"errno"

/*
 * The following are names used when invoking ZFS_IOC_POOL_INITIALIZE.
 */
#define	ZPOOL_INITIALIZE_COMMAND	"initialize_command"
#define	ZPOOL_INITIALIZE_VDEVS		"initialize_vdevs"

/*
 * Flags for ZFS_IOC_VDEV_SET_STATE
 */
#define	ZFS_ONLINE_CHECKREMOVE	0x1
#define	ZFS_ONLINE_UNSPARE	0x2
#define	ZFS_ONLINE_FORCEFAULT	0x4
#define	ZFS_ONLINE_EXPAND	0x8
#define	ZFS_OFFLINE_TEMPORARY	0x1

/*
 * Flags for ZFS_IOC_POOL_IMPORT
 */
#define	ZFS_IMPORT_NORMAL	0x0
#define	ZFS_IMPORT_VERBATIM	0x1
#define	ZFS_IMPORT_ANY_HOST	0x2
#define	ZFS_IMPORT_MISSING_LOG	0x4
#define	ZFS_IMPORT_ONLY		0x8
#define	ZFS_IMPORT_CHECKPOINT	0x10

/*
 * Channel program argument/return nvlist keys and defaults.
 */
#define	ZCP_ARG_PROGRAM		"program"
#define	ZCP_ARG_ARGLIST		"arg"
#define	ZCP_ARG_SYNC		"sync"
#define	ZCP_ARG_INSTRLIMIT	"instrlimit"
#define	ZCP_ARG_MEMLIMIT	"memlimit"

#define	ZCP_ARG_CLIARGV		"argv"

#define	ZCP_RET_ERROR		"error"
#define	ZCP_RET_RETURN		"return"

#define	ZCP_DEFAULT_INSTRLIMIT	(10 * 1000 * 1000)
#define	ZCP_MAX_INSTRLIMIT	(10 * ZCP_DEFAULT_INSTRLIMIT)
#define	ZCP_DEFAULT_MEMLIMIT	(10 * 1024 * 1024)
#define	ZCP_MAX_MEMLIMIT	(10 * ZCP_DEFAULT_MEMLIMIT)

/*
 * Sysevent payload members.  ZFS will generate the following sysevents with the
 * given payloads:
 *
 *	ESC_ZFS_RESILVER_START
 *	ESC_ZFS_RESILVER_END
 *	ESC_ZFS_POOL_DESTROY
 *	ESC_ZFS_POOL_REGUID
 *
 *		ZFS_EV_POOL_NAME	DATA_TYPE_STRING
 *		ZFS_EV_POOL_GUID	DATA_TYPE_UINT64
 *
 *	ESC_ZFS_VDEV_REMOVE
 *	ESC_ZFS_VDEV_CLEAR
 *	ESC_ZFS_VDEV_CHECK
 *
 *		ZFS_EV_POOL_NAME	DATA_TYPE_STRING
 *		ZFS_EV_POOL_GUID	DATA_TYPE_UINT64
 *		ZFS_EV_VDEV_PATH	DATA_TYPE_STRING	(optional)
 *		ZFS_EV_VDEV_GUID	DATA_TYPE_UINT64
 *
 *	ESC_ZFS_HISTORY_EVENT
 *
 *		ZFS_EV_POOL_NAME	DATA_TYPE_STRING
 *		ZFS_EV_POOL_GUID	DATA_TYPE_UINT64
 *		ZFS_EV_HIST_TIME	DATA_TYPE_UINT64	(optional)
 *		ZFS_EV_HIST_CMD		DATA_TYPE_STRING	(optional)
 *		ZFS_EV_HIST_WHO		DATA_TYPE_UINT64	(optional)
 *		ZFS_EV_HIST_ZONE	DATA_TYPE_STRING	(optional)
 *		ZFS_EV_HIST_HOST	DATA_TYPE_STRING	(optional)
 *		ZFS_EV_HIST_TXG		DATA_TYPE_UINT64	(optional)
 *		ZFS_EV_HIST_INT_EVENT	DATA_TYPE_UINT64	(optional)
 *		ZFS_EV_HIST_INT_STR	DATA_TYPE_STRING	(optional)
 *		ZFS_EV_HIST_INT_NAME	DATA_TYPE_STRING	(optional)
 *		ZFS_EV_HIST_IOCTL	DATA_TYPE_STRING	(optional)
 *		ZFS_EV_HIST_DSNAME	DATA_TYPE_STRING	(optional)
 *		ZFS_EV_HIST_DSID	DATA_TYPE_UINT64	(optional)
 *
 * The ZFS_EV_HIST_* members will correspond to the ZPOOL_HIST_* members in the
 * history log nvlist.  The keynames will be free of any spaces or other
 * characters that could be potentially unexpected to consumers of the
 * sysevents.
 */
#define	ZFS_EV_POOL_NAME	"pool_name"
#define	ZFS_EV_POOL_GUID	"pool_guid"
#define	ZFS_EV_VDEV_PATH	"vdev_path"
#define	ZFS_EV_VDEV_GUID	"vdev_guid"
#define	ZFS_EV_HIST_TIME	"history_time"
#define	ZFS_EV_HIST_CMD		"history_command"
#define	ZFS_EV_HIST_WHO		"history_who"
#define	ZFS_EV_HIST_ZONE	"history_zone"
#define	ZFS_EV_HIST_HOST	"history_hostname"
#define	ZFS_EV_HIST_TXG		"history_txg"
#define	ZFS_EV_HIST_INT_EVENT	"history_internal_event"
#define	ZFS_EV_HIST_INT_STR	"history_internal_str"
#define	ZFS_EV_HIST_INT_NAME	"history_internal_name"
#define	ZFS_EV_HIST_IOCTL	"history_ioctl"
#define	ZFS_EV_HIST_DSNAME	"history_dsname"
#define	ZFS_EV_HIST_DSID	"history_dsid"

#ifdef	__cplusplus
}
#endif

#endif	/* _SYS_FS_ZFS_H */<|MERGE_RESOLUTION|>--- conflicted
+++ resolved
@@ -636,13 +636,6 @@
 #define	VDEV_LEAF_ZAP_INITIALIZE_ACTION_TIME	\
 	"com.delphix:vdev_initialize_action_time"
 
-#define	VDEV_LEAF_ZAP_INITIALIZE_LAST_OFFSET	\
-	"com.delphix:next_offset_to_initialize"
-#define	VDEV_LEAF_ZAP_INITIALIZE_STATE	\
-	"com.delphix:vdev_initialize_state"
-#define	VDEV_LEAF_ZAP_INITIALIZE_ACTION_TIME	\
-	"com.delphix:vdev_initialize_action_time"
-
 /*
  * This is needed in userland to report the minimum necessary device size.
  *
@@ -750,15 +743,6 @@
 	POOL_SCRUB_FLAGS_END
 } pool_scrub_cmd_t;
 
-/*
- * Initialize functions.
- */
-typedef enum pool_initialize_func {
-	POOL_INITIALIZE_DO,
-	POOL_INITIALIZE_CANCEL,
-	POOL_INITIALIZE_SUSPEND,
-	POOL_INITIALIZE_FUNCS
-} pool_initialize_func_t;
 
 /*
  * ZIO types.  Needed to interpret vdev statistics below.
@@ -865,11 +849,7 @@
 	uint64_t	vs_fragmentation;	/* device fragmentation */
 	uint64_t	vs_initialize_bytes_done; /* bytes initialized */
 	uint64_t	vs_initialize_bytes_est; /* total bytes to initialize */
-<<<<<<< HEAD
 	uint64_t	vs_initialize_state;	/* vdev_initializing_state_t */
-=======
-	uint64_t	vs_initialize_state;	/* vdev_initialzing_state_t */
->>>>>>> 094e47e9
 	uint64_t	vs_initialize_action_time; /* time_t */
 	uint64_t	vs_checkpoint_space;    /* checkpoint-consumed space */
 } vdev_stat_t;
@@ -997,17 +977,13 @@
 	ZFS_IOC_DESTROY_BOOKMARKS,
 	ZFS_IOC_REMAP,
 	ZFS_IOC_CHANNEL_PROGRAM,
-	ZFS_IOC_POOL_INITIALIZE,
 	ZFS_IOC_REDACT,
 	ZFS_IOC_SET_NEXTBOOT,
 	ZFS_IOC_GET_NEXTBOOT,
 	ZFS_IOC_POOL_CHECKPOINT,
 	ZFS_IOC_POOL_DISCARD_CHECKPOINT,
-<<<<<<< HEAD
+	ZFS_IOC_POOL_INITIALIZE,
 	ZFS_IOC_WAIT,
-=======
-	ZFS_IOC_POOL_INITIALIZE,
->>>>>>> 094e47e9
 	ZFS_IOC_LAST
 } zfs_ioc_t;
 
