--- conflicted
+++ resolved
@@ -166,11 +166,8 @@
 	ZPOOL_PROP_FREE,
 	ZPOOL_PROP_ALLOCATED,
 	ZPOOL_PROP_READONLY,
-<<<<<<< HEAD
+	ZPOOL_PROP_COMMENT,
 	ZPOOL_PROP_EXPANDSZ,
-=======
-	ZPOOL_PROP_COMMENT,
->>>>>>> 8704186e
 	ZPOOL_NUM_PROPS
 } zpool_prop_t;
 
@@ -793,11 +790,8 @@
 	ZFS_IOC_SPACE_WRITTEN,
 	ZFS_IOC_SPACE_SNAPS,
 	ZFS_IOC_DESTROY_SNAPS_NVL,
-<<<<<<< HEAD
+	ZFS_IOC_POOL_REGUID,
 	ZFS_IOC_REOPEN
-=======
-	ZFS_IOC_POOL_REGUID
->>>>>>> 8704186e
 } zfs_ioc_t;
 
 /*
