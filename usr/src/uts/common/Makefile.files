#
# CDDL HEADER START
#
# The contents of this file are subject to the terms of the
# Common Development and Distribution License (the "License").
# You may not use this file except in compliance with the License.
#
# You can obtain a copy of the license at usr/src/OPENSOLARIS.LICENSE
# or http://www.opensolaris.org/os/licensing.
# See the License for the specific language governing permissions
# and limitations under the License.
#
# When distributing Covered Code, include this CDDL HEADER in each
# file and include the License file at usr/src/OPENSOLARIS.LICENSE.
# If applicable, add the following below this CDDL HEADER, with the
# fields enclosed by brackets "[]" replaced with your own identifying
# information: Portions Copyright [yyyy] [name of copyright owner]
#
# CDDL HEADER END
#

#
# Copyright (c) 1991, 2010, Oracle and/or its affiliates. All rights reserved.
<<<<<<< HEAD
# Copyright (c) 2012 Nexenta Systems, Inc. All rights reserved.
# Copyright (c) 2012 Joyent, Inc.  All rights reserved.
# Copyright (c) 2011, 2014 by Delphix. All rights reserved.
=======
# Copyright (c) 2013 by Delphix. All rights reserved.
>>>>>>> fe2e029e
# Copyright (c) 2013 by Saso Kiselkov. All rights reserved.
# Copyright 2014 Nexenta Systems, Inc.  All rights reserved.
#

#
# This Makefile defines all file modules for the directory uts/common
# and its children. These are the source files which may be considered
# common to all SunOS systems.

i386_CORE_OBJS += \
		atomic.o	\
		avintr.o	\
		pic.o

sparc_CORE_OBJS +=

COMMON_CORE_OBJS +=		\
		beep.o		\
		bitset.o	\
		bp_map.o	\
		brand.o		\
		cpucaps.o	\
		cmt.o		\
		cmt_policy.o	\
		cpu.o		\
		cpu_event.o	\
		cpu_intr.o	\
		cpu_pm.o	\
		cpupart.o	\
		cap_util.o	\
		disp.o		\
		group.o		\
		kstat_fr.o	\
		iscsiboot_prop.o	\
		lgrp.o		\
		lgrp_topo.o	\
		mmapobj.o	\
		mutex.o		\
		page_lock.o	\
		page_retire.o	\
		panic.o		\
		param.o		\
		pg.o		\
		pghw.o		\
		putnext.o	\
		rctl_proc.o	\
		rwlock.o	\
		seg_kmem.o	\
		softint.o	\
		string.o	\
		strtol.o	\
		strtoul.o	\
		strtoll.o	\
		strtoull.o	\
		thread_intr.o	\
		vm_page.o	\
		vm_pagelist.o	\
		zlib_obj.o	\
		clock_tick.o

CORE_OBJS +=	$(COMMON_CORE_OBJS) $($(MACH)_CORE_OBJS)

ZLIB_OBJS =	zutil.o zmod.o zmod_subr.o \
		adler32.o crc32.o deflate.o inffast.o \
		inflate.o inftrees.o trees.o

GENUNIX_OBJS +=	\
		access.o	\
		acl.o		\
		acl_common.o	\
		adjtime.o	\
		alarm.o		\
		aio_subr.o	\
		auditsys.o	\
		audit_core.o	\
		audit_zone.o	\
		audit_memory.o	\
		autoconf.o	\
		avl.o		\
		bdev_dsort.o	\
		bio.o		\
		bitmap.o	\
		blabel.o	\
		brandsys.o	\
		bz2blocksort.o	\
		bz2compress.o	\
		bz2decompress.o	\
		bz2randtable.o	\
		bz2bzlib.o	\
		bz2crctable.o	\
		bz2huffman.o	\
		callb.o		\
		callout.o	\
		chdir.o		\
		chmod.o		\
		chown.o		\
		cladm.o		\
		class.o		\
		clock.o		\
		clock_highres.o	\
		clock_realtime.o\
		close.o		\
		compress.o	\
		condvar.o	\
		conf.o		\
		console.o	\
		contract.o	\
		copyops.o	\
		core.o		\
		corectl.o	\
		cred.o		\
		cs_stubs.o	\
		dacf.o		\
		dacf_clnt.o	\
		damap.o	\
		cyclic.o	\
		ddi.o		\
		ddifm.o		\
		ddi_hp_impl.o	\
		ddi_hp_ndi.o	\
		ddi_intr.o	\
		ddi_intr_impl.o	\
		ddi_intr_irm.o	\
		ddi_nodeid.o	\
		ddi_periodic.o	\
		devcfg.o	\
		devcache.o	\
		device.o	\
		devid.o		\
		devid_cache.o	\
		devid_scsi.o	\
		devid_smp.o	\
		devpolicy.o	\
		disp_lock.o	\
		dnlc.o		\
		driver.o	\
		dumpsubr.o	\
		driver_lyr.o	\
		dtrace_subr.o	\
		errorq.o	\
		etheraddr.o	\
		evchannels.o	\
		exacct.o	\
		exacct_core.o	\
		exec.o		\
		exit.o		\
		fbio.o		\
		fcntl.o		\
		fdbuffer.o	\
		fdsync.o	\
		fem.o		\
		ffs.o		\
		fio.o		\
		flock.o		\
		fm.o		\
		fork.o		\
		vpm.o		\
		fs_reparse.o	\
		fs_subr.o	\
		fsflush.o	\
		ftrace.o	\
		getcwd.o	\
		getdents.o	\
		getloadavg.o	\
		getpagesizes.o	\
		getpid.o	\
		gfs.o		\
		rusagesys.o	\
		gid.o		\
		groups.o	\
		grow.o		\
		hat_refmod.o	\
		id32.o		\
		id_space.o	\
		inet_ntop.o	\
		instance.o	\
		ioctl.o		\
		ip_cksum.o	\
		issetugid.o	\
		ippconf.o	\
		kcpc.o		\
		kdi.o		\
		kiconv.o	\
		klpd.o		\
		kmem.o		\
		ksyms_snapshot.o	\
		l_strplumb.o	\
		labelsys.o	\
		link.o		\
		list.o		\
		lockstat_subr.o	\
		log_sysevent.o	\
		logsubr.o	\
		lookup.o	\
		lseek.o		\
		ltos.o		\
		lwp.o		\
		lwp_create.o	\
		lwp_info.o	\
		lwp_self.o	\
		lwp_sobj.o	\
		lwp_timer.o	\
		lwpsys.o	\
		main.o		\
		mmapobjsys.o	\
		memcntl.o	\
		memstr.o	\
		lgrpsys.o	\
		mkdir.o		\
		mknod.o		\
		mount.o		\
		move.o		\
		msacct.o	\
		multidata.o	\
		nbmlock.o	\
		ndifm.o		\
		nice.o		\
		netstack.o	\
		ntptime.o	\
		nvpair.o	\
		nvpair_alloc_system.o	\
		nvpair_alloc_fixed.o	\
		fnvpair.o	\
		octet.o		\
		open.o		\
		p_online.o	\
		pathconf.o	\
		pathname.o	\
		pause.o		\
		serializer.o	\
		pci_intr_lib.o	\
		pci_cap.o	\
		pcifm.o		\
		pgrp.o		\
		pgrpsys.o	\
		pid.o		\
		pkp_hash.o	\
		policy.o	\
		poll.o		\
		pool.o		\
		pool_pset.o	\
		port_subr.o	\
		ppriv.o		\
		printf.o	\
		priocntl.o	\
		priv.o		\
		priv_const.o	\
		proc.o		\
		procset.o	\
		processor_bind.o	\
		processor_info.o	\
		profil.o	\
		project.o	\
		qsort.o		\
		rctl.o		\
		rctlsys.o	\
		readlink.o	\
		refstr.o	\
		rename.o	\
		resolvepath.o	\
		retire_store.o	\
		process.o	\
		rlimit.o	\
		rmap.o		\
		rw.o		\
		rwstlock.o	\
		sad_conf.o	\
		sid.o		\
		sidsys.o	\
		sched.o		\
		schedctl.o	\
		sctp_crc32.o	\
		seg_dev.o	\
		seg_kp.o	\
		seg_kpm.o	\
		seg_map.o	\
		seg_vn.o	\
		seg_spt.o	\
		semaphore.o	\
		sendfile.o	\
		session.o	\
		share.o		\
		shuttle.o	\
		sig.o		\
		sigaction.o	\
		sigaltstack.o	\
		signotify.o	\
		sigpending.o	\
		sigprocmask.o	\
		sigqueue.o	\
		sigsendset.o	\
		sigsuspend.o	\
		sigtimedwait.o	\
		sleepq.o	\
		sock_conf.o	\
		space.o		\
		sscanf.o	\
		stat.o		\
		statfs.o	\
		statvfs.o	\
		stol.o		\
		str_conf.o	\
		strcalls.o	\
		stream.o	\
		streamio.o	\
		strext.o	\
		strsubr.o	\
		strsun.o	\
		subr.o		\
		sunddi.o	\
		sunmdi.o	\
		sunndi.o	\
		sunpci.o	\
		sunpm.o		\
		sundlpi.o	\
		suntpi.o	\
		swap_subr.o	\
		swap_vnops.o	\
		symlink.o	\
		sync.o		\
		sysclass.o	\
		sysconfig.o	\
		sysent.o	\
		sysfs.o		\
		systeminfo.o	\
		task.o		\
		taskq.o		\
		tasksys.o	\
		time.o		\
		timer.o		\
		times.o		\
		timers.o	\
		thread.o	\
		tlabel.o	\
		tnf_res.o	\
		turnstile.o	\
		tty_common.o	\
		u8_textprep.o	\
		uadmin.o	\
		uconv.o		\
		ucredsys.o	\
		uid.o		\
		umask.o		\
		umount.o	\
		uname.o		\
		unix_bb.o	\
		unlink.o	\
		urw.o		\
		utime.o		\
		utssys.o	\
		uucopy.o	\
		vfs.o		\
		vfs_conf.o	\
		vmem.o		\
		vm_anon.o	\
		vm_as.o		\
		vm_meter.o	\
		vm_pageout.o	\
		vm_pvn.o	\
		vm_rm.o		\
		vm_seg.o	\
		vm_subr.o	\
		vm_swap.o	\
		vm_usage.o	\
		vnode.o		\
		vuid_queue.o	\
		vuid_store.o	\
		waitq.o		\
		watchpoint.o	\
		yield.o		\
		scsi_confdata.o	\
		xattr.o		\
		xattr_common.o	\
		xdr_mblk.o	\
		xdr_mem.o	\
		xdr.o		\
		xdr_array.o	\
		xdr_refer.o	\
		xhat.o		\
		zone.o

#
#	Stubs for the stand-alone linker/loader
#
sparc_GENSTUBS_OBJS =	\
	kobj_stubs.o

i386_GENSTUBS_OBJS =

COMMON_GENSTUBS_OBJS =

GENSTUBS_OBJS += $(COMMON_GENSTUBS_OBJS) $($(MACH)_GENSTUBS_OBJS)

#
#	DTrace and DTrace Providers
#
DTRACE_OBJS += dtrace.o dtrace_isa.o dtrace_asm.o

SDT_OBJS += sdt_subr.o

PROFILE_OBJS += profile.o

SYSTRACE_OBJS += systrace.o

LOCKSTAT_OBJS += lockstat.o

FASTTRAP_OBJS += fasttrap.o fasttrap_isa.o

DCPC_OBJS += dcpc.o

#
#	Driver (pseudo-driver) Modules
#
IPP_OBJS +=	ippctl.o

AUDIO_OBJS += audio_client.o audio_ddi.o audio_engine.o \
	   audio_fltdata.o audio_format.o audio_ctrl.o \
	   audio_grc3.o audio_output.o audio_input.o \
	   audio_oss.o audio_sun.o

AUDIOEMU10K_OBJS += audioemu10k.o

AUDIOENS_OBJS += audioens.o

AUDIOVIA823X_OBJS += audiovia823x.o

AUDIOVIA97_OBJS += audiovia97.o

AUDIO1575_OBJS += audio1575.o

AUDIO810_OBJS += audio810.o

AUDIOCMI_OBJS += audiocmi.o

AUDIOCMIHD_OBJS += audiocmihd.o

AUDIOHD_OBJS +=	audiohd.o

AUDIOIXP_OBJS += audioixp.o

AUDIOLS_OBJS += audiols.o

AUDIOP16X_OBJS += audiop16x.o

AUDIOPCI_OBJS += audiopci.o

AUDIOSOLO_OBJS += audiosolo.o

AUDIOTS_OBJS +=	audiots.o

AC97_OBJS += ac97.o ac97_ad.o ac97_alc.o ac97_cmi.o

BLKDEV_OBJS += blkdev.o

CARDBUS_OBJS += cardbus.o cardbus_hp.o cardbus_cfg.o

CONSKBD_OBJS += conskbd.o

CONSMS_OBJS +=	consms.o

OLDPTY_OBJS +=	tty_ptyconf.o

PTC_OBJS +=	tty_pty.o

PTSL_OBJS +=	tty_pts.o

PTM_OBJS +=	ptm.o

MII_OBJS +=	mii.o mii_cicada.o mii_natsemi.o mii_intel.o mii_qualsemi.o \
		mii_marvell.o mii_realtek.o mii_other.o

PTS_OBJS +=	pts.o

PTY_OBJS +=	ptms_conf.o

SAD_OBJS +=	sad.o

MD4_OBJS +=	md4.o md4_mod.o

MD5_OBJS +=	md5.o md5_mod.o

SHA1_OBJS +=	sha1.o sha1_mod.o

SHA2_OBJS +=	sha2.o sha2_mod.o

IPGPC_OBJS +=   classifierddi.o classifier.o filters.o trie.o table.o \
		ba_table.o

DSCPMK_OBJS +=	dscpmk.o dscpmkddi.o

DLCOSMK_OBJS +=	dlcosmk.o dlcosmkddi.o

FLOWACCT_OBJS +=	flowacctddi.o flowacct.o

TOKENMT_OBJS +=	tokenmt.o tokenmtddi.o

TSWTCL_OBJS +=	tswtcl.o tswtclddi.o

ARP_OBJS +=	arpddi.o

ICMP_OBJS +=	icmpddi.o

ICMP6_OBJS +=	icmp6ddi.o

RTS_OBJS +=	rtsddi.o

IP_ICMP_OBJS =	icmp.o icmp_opt_data.o
IP_RTS_OBJS =	rts.o rts_opt_data.o
IP_TCP_OBJS =	tcp.o tcp_fusion.o tcp_opt_data.o tcp_sack.o tcp_stats.o \
		tcp_misc.o tcp_timers.o tcp_time_wait.o tcp_tpi.o tcp_output.o \
		tcp_input.o tcp_socket.o tcp_bind.o tcp_cluster.o tcp_tunables.o
IP_UDP_OBJS =	udp.o udp_opt_data.o udp_tunables.o udp_stats.o
IP_SCTP_OBJS =	sctp.o sctp_opt_data.o sctp_output.o \
		sctp_init.o sctp_input.o sctp_cookie.o \
		sctp_conn.o sctp_error.o sctp_snmp.o \
		sctp_tunables.o sctp_shutdown.o sctp_common.o \
		sctp_timer.o sctp_heartbeat.o sctp_hash.o \
		sctp_bind.o sctp_notify.o sctp_asconf.o \
		sctp_addr.o tn_ipopt.o tnet.o ip_netinfo.o \
		sctp_misc.o
IP_ILB_OBJS =	ilb.o ilb_nat.o ilb_conn.o ilb_alg_hash.o ilb_alg_rr.o

IP_OBJS +=	igmp.o ipmp.o ip.o ip6.o ip6_asp.o ip6_if.o ip6_ire.o \
		ip6_rts.o ip_if.o ip_ire.o ip_listutils.o ip_mroute.o \
		ip_multi.o ip2mac.o ip_ndp.o ip_rts.o ip_srcid.o \
		ipddi.o ipdrop.o mi.o nd.o tunables.o optcom.o snmpcom.o \
		ipsec_loader.o spd.o ipclassifier.o inet_common.o ip_squeue.o \
		squeue.o ip_sadb.o ip_ftable.o proto_set.o radix.o ip_dummy.o \
		ip_helper_stream.o ip_tunables.o \
		ip_output.o ip_input.o ip6_input.o ip6_output.o ip_arp.o \
		conn_opt.o ip_attr.o ip_dce.o \
		$(IP_ICMP_OBJS) \
		$(IP_RTS_OBJS) \
		$(IP_TCP_OBJS) \
		$(IP_UDP_OBJS) \
		$(IP_SCTP_OBJS) \
		$(IP_ILB_OBJS)

IP6_OBJS +=	ip6ddi.o

HOOK_OBJS +=	hook.o

NETI_OBJS +=	neti_impl.o neti_mod.o neti_stack.o

KEYSOCK_OBJS +=	keysockddi.o keysock.o keysock_opt_data.o

IPNET_OBJS +=	ipnet.o ipnet_bpf.o

SPDSOCK_OBJS += spdsockddi.o spdsock.o spdsock_opt_data.o

IPSECESP_OBJS += ipsecespddi.o ipsecesp.o

IPSECAH_OBJS +=	ipsecahddi.o ipsecah.o sadb.o

SPPP_OBJS +=	sppp.o sppp_dlpi.o sppp_mod.o s_common.o

SPPPTUN_OBJS +=	sppptun.o sppptun_mod.o

SPPPASYN_OBJS += spppasyn.o spppasyn_mod.o

SPPPCOMP_OBJS += spppcomp.o spppcomp_mod.o deflate.o bsd-comp.o vjcompress.o \
		zlib.o

TCP_OBJS +=	tcpddi.o

TCP6_OBJS +=	tcp6ddi.o

NCA_OBJS +=	ncaddi.o

SDP_SOCK_MOD_OBJS += sockmod_sdp.o socksdp.o socksdpsubr.o

SCTP_SOCK_MOD_OBJS += sockmod_sctp.o socksctp.o socksctpsubr.o

PFP_SOCK_MOD_OBJS += sockmod_pfp.o

RDS_SOCK_MOD_OBJS += sockmod_rds.o

RDS_OBJS +=	rdsddi.o rdssubr.o rds_opt.o rds_ioctl.o

RDSIB_OBJS +=	rdsib.o rdsib_ib.o rdsib_cm.o rdsib_ep.o rdsib_buf.o \
		rdsib_debug.o rdsib_sc.o

RDSV3_OBJS +=	af_rds.o rdsv3_ddi.o bind.o loop.o threads.o connection.o \
		transport.o cong.o sysctl.o message.o rds_recv.o send.o \
		stats.o info.o page.o rdma_transport.o ib_ring.o ib_rdma.o \
		ib_recv.o ib.o ib_send.o ib_sysctl.o ib_stats.o ib_cm.o \
		rdsv3_sc.o rdsv3_debug.o rdsv3_impl.o rdma.o rdsv3_af_thr.o

ISER_OBJS +=	iser.o iser_cm.o iser_cq.o iser_ib.o iser_idm.o \
		iser_resource.o iser_xfer.o

UDP_OBJS +=	udpddi.o

UDP6_OBJS +=	udp6ddi.o

SY_OBJS +=	gentty.o

TCO_OBJS +=	ticots.o

TCOO_OBJS +=	ticotsord.o

TCL_OBJS +=	ticlts.o

TL_OBJS +=	tl.o

DUMP_OBJS +=	dump.o

BPF_OBJS +=	bpf.o bpf_filter.o bpf_mod.o bpf_dlt.o bpf_mac.o

CLONE_OBJS +=	clone.o

CN_OBJS +=	cons.o

DLD_OBJS +=	dld_drv.o dld_proto.o dld_str.o dld_flow.o

DLS_OBJS +=	dls.o dls_link.o dls_mod.o dls_stat.o dls_mgmt.o

GLD_OBJS +=     gld.o gldutil.o

MAC_OBJS +=     mac.o  mac_bcast.o mac_client.o mac_datapath_setup.o mac_flow.o \
		mac_hio.o mac_mod.o mac_ndd.o mac_provider.o mac_sched.o \
		mac_protect.o mac_soft_ring.o mac_stat.o mac_util.o

MAC_6TO4_OBJS +=	mac_6to4.o

MAC_ETHER_OBJS +=	mac_ether.o

MAC_IPV4_OBJS +=	mac_ipv4.o

MAC_IPV6_OBJS +=	mac_ipv6.o

MAC_WIFI_OBJS +=	mac_wifi.o

MAC_IB_OBJS +=		mac_ib.o

IPTUN_OBJS +=	iptun_dev.o iptun_ctl.o iptun.o

AGGR_OBJS +=	aggr_dev.o aggr_ctl.o aggr_grp.o aggr_port.o \
		aggr_send.o aggr_recv.o aggr_lacp.o

SOFTMAC_OBJS += softmac_main.o softmac_ctl.o softmac_capab.o \
		softmac_dev.o softmac_stat.o softmac_pkt.o softmac_fp.o

NET80211_OBJS += net80211.o net80211_proto.o net80211_input.o \
		 net80211_output.o net80211_node.o net80211_crypto.o \
		 net80211_crypto_none.o net80211_crypto_wep.o net80211_ioctl.o \
		 net80211_crypto_tkip.o net80211_crypto_ccmp.o	\
		 net80211_ht.o

VNIC_OBJS +=	vnic_ctl.o vnic_dev.o

SIMNET_OBJS +=	simnet.o

IB_OBJS +=	ibnex.o ibnex_ioctl.o ibnex_hca.o

IBCM_OBJS +=	ibcm_impl.o ibcm_sm.o ibcm_ti.o ibcm_utils.o ibcm_path.o \
		ibcm_arp.o ibcm_arp_link.o

IBDM_OBJS +=	ibdm.o

IBDMA_OBJS +=	ibdma.o

IBMF_OBJS +=	ibmf.o ibmf_impl.o ibmf_dr.o ibmf_wqe.o ibmf_ud_dest.o ibmf_mod.o \
		ibmf_send.o ibmf_recv.o ibmf_handlers.o ibmf_trans.o \
		ibmf_timers.o ibmf_msg.o ibmf_utils.o ibmf_rmpp.o \
		ibmf_saa.o ibmf_saa_impl.o ibmf_saa_utils.o ibmf_saa_events.o

IBTL_OBJS +=	ibtl_impl.o ibtl_util.o ibtl_mem.o ibtl_handlers.o ibtl_qp.o \
		ibtl_cq.o ibtl_wr.o ibtl_hca.o ibtl_chan.o ibtl_cm.o \
		ibtl_mcg.o ibtl_ibnex.o ibtl_srq.o ibtl_part.o

TAVOR_OBJS +=	tavor.o tavor_agents.o tavor_cfg.o tavor_ci.o tavor_cmd.o \
		tavor_cq.o tavor_event.o tavor_ioctl.o tavor_misc.o \
		tavor_mr.o tavor_qp.o tavor_qpmod.o tavor_rsrc.o \
		tavor_srq.o tavor_stats.o tavor_umap.o tavor_wr.o

HERMON_OBJS +=	hermon.o hermon_agents.o hermon_cfg.o hermon_ci.o hermon_cmd.o \
		hermon_cq.o hermon_event.o hermon_ioctl.o hermon_misc.o \
		hermon_mr.o hermon_qp.o hermon_qpmod.o hermon_rsrc.o \
		hermon_srq.o hermon_stats.o hermon_umap.o hermon_wr.o \
		hermon_fcoib.o hermon_fm.o

DAPLT_OBJS +=	daplt.o

SOL_OFS_OBJS +=	sol_cma.o sol_ib_cma.o sol_uobj.o \
		sol_ofs_debug_util.o sol_ofs_gen_util.o \
		sol_kverbs.o

SOL_UCMA_OBJS +=	sol_ucma.o

SOL_UVERBS_OBJS +=	sol_uverbs.o sol_uverbs_comp.o sol_uverbs_event.o \
			sol_uverbs_hca.o sol_uverbs_qp.o

SOL_UMAD_OBJS += sol_umad.o

KSTAT_OBJS +=	kstat.o

KSYMS_OBJS +=	ksyms.o

INSTANCE_OBJS += inst_sync.o

IWSCN_OBJS +=	iwscons.o

LOFI_OBJS +=	lofi.o LzmaDec.o

FSSNAP_OBJS +=	fssnap.o

FSSNAPIF_OBJS += fssnap_if.o

MM_OBJS +=	mem.o

PHYSMEM_OBJS +=	physmem.o

OPTIONS_OBJS += options.o

WINLOCK_OBJS +=	winlockio.o

PM_OBJS +=	pm.o
SRN_OBJS +=	srn.o

PSEUDO_OBJS +=	pseudonex.o

RAMDISK_OBJS +=	ramdisk.o

LLC1_OBJS += llc1.o

USBKBM_OBJS += usbkbm.o

USBWCM_OBJS += usbwcm.o

BOFI_OBJS += bofi.o

HID_OBJS += hid.o

HWA_RC_OBJS += hwarc.o

USBSKEL_OBJS += usbskel.o

USBVC_OBJS += usbvc.o usbvc_v4l2.o

HIDPARSER_OBJS += hidparser.o

USB_AC_OBJS += usb_ac.o

USB_AS_OBJS += usb_as.o

USB_AH_OBJS += usb_ah.o

USBMS_OBJS += usbms.o

USBPRN_OBJS += usbprn.o

UGEN_OBJS += ugen.o

USBSER_OBJS += usbser.o usbser_rseq.o

USBSACM_OBJS += usbsacm.o

USBSER_KEYSPAN_OBJS += usbser_keyspan.o keyspan_dsd.o keyspan_pipe.o

USBS49_FW_OBJS += keyspan_49fw.o

USBSPRL_OBJS += usbser_pl2303.o pl2303_dsd.o

WUSB_CA_OBJS += wusb_ca.o

USBFTDI_OBJS += usbser_uftdi.o uftdi_dsd.o

USBECM_OBJS += usbecm.o

WC_OBJS += wscons.o vcons.o

VCONS_CONF_OBJS += vcons_conf.o

SCSI_OBJS +=	scsi_capabilities.o scsi_confsubr.o scsi_control.o \
		scsi_data.o scsi_fm.o scsi_hba.o scsi_reset_notify.o \
		scsi_resource.o scsi_subr.o scsi_transport.o scsi_watch.o \
		smp_transport.o

SCSI_VHCI_OBJS +=		scsi_vhci.o mpapi_impl.o scsi_vhci_tpgs.o

SCSI_VHCI_F_SYM_OBJS +=		sym.o

SCSI_VHCI_F_TPGS_OBJS +=	tpgs.o

SCSI_VHCI_F_ASYM_SUN_OBJS +=	asym_sun.o

SCSI_VHCI_F_SYM_HDS_OBJS += 	sym_hds.o

SCSI_VHCI_F_TAPE_OBJS +=	tape.o

SCSI_VHCI_F_TPGS_TAPE_OBJS +=	tpgs_tape.o

SGEN_OBJS +=	sgen.o

SMP_OBJS +=	smp.o

SATA_OBJS +=	sata.o

USBA_OBJS +=	hcdi.o	usba.o	usbai.o hubdi.o parser.o genconsole.o \
		usbai_pipe_mgmt.o usbai_req.o usbai_util.o usbai_register.o \
		usba_devdb.o usba10_calls.o usba_ugen.o whcdi.o wa.o
USBA_WITHOUT_WUSB_OBJS +=	hcdi.o	usba.o	usbai.o hubdi.o parser.o genconsole.o \
		usbai_pipe_mgmt.o usbai_req.o usbai_util.o usbai_register.o \
		usba_devdb.o usba10_calls.o usba_ugen.o

USBA10_OBJS +=	usba10.o

RSM_OBJS +=	rsm.o	rsmka_pathmanager.o	rsmka_util.o

RSMOPS_OBJS +=	rsmops.o

S1394_OBJS +=	t1394.o t1394_errmsg.o s1394.o s1394_addr.o s1394_asynch.o \
		s1394_bus_reset.o s1394_cmp.o s1394_csr.o s1394_dev_disc.o \
		s1394_fa.o s1394_fcp.o \
		s1394_hotplug.o s1394_isoch.o s1394_misc.o h1394.o nx1394.o

HCI1394_OBJS +=	hci1394.o hci1394_async.o hci1394_attach.o hci1394_buf.o \
		hci1394_csr.o hci1394_detach.o hci1394_extern.o \
		hci1394_ioctl.o hci1394_isoch.o hci1394_isr.o \
		hci1394_ixl_comp.o hci1394_ixl_isr.o hci1394_ixl_misc.o \
		hci1394_ixl_update.o hci1394_misc.o hci1394_ohci.o \
		hci1394_q.o hci1394_s1394if.o hci1394_tlabel.o \
		hci1394_tlist.o hci1394_vendor.o

AV1394_OBJS +=	av1394.o av1394_as.o av1394_async.o av1394_cfgrom.o \
		av1394_cmp.o av1394_fcp.o av1394_isoch.o av1394_isoch_chan.o \
		av1394_isoch_recv.o av1394_isoch_xmit.o av1394_list.o \
		av1394_queue.o

DCAM1394_OBJS += dcam.o dcam_frame.o dcam_param.o dcam_reg.o \
		dcam_ring_buff.o

SCSA1394_OBJS += hba.o sbp2_driver.o sbp2_bus.o

SBP2_OBJS += cfgrom.o sbp2.o

PMODEM_OBJS += pmodem.o pmodem_cis.o cis.o cis_callout.o cis_handlers.o cis_params.o

DSW_OBJS +=	dsw.o dsw_dev.o ii_tree.o

NCALL_OBJS +=	ncall.o \
		ncall_stub.o

RDC_OBJS +=	rdc.o \
		rdc_dev.o \
		rdc_io.o \
		rdc_clnt.o \
		rdc_prot_xdr.o \
		rdc_svc.o \
		rdc_bitmap.o \
		rdc_health.o \
		rdc_subr.o \
		rdc_diskq.o

RDCSRV_OBJS +=	rdcsrv.o

RDCSTUB_OBJS += rdc_stub.o

SDBC_OBJS +=	sd_bcache.o \
		sd_bio.o \
		sd_conf.o \
		sd_ft.o \
		sd_hash.o \
		sd_io.o \
		sd_misc.o \
		sd_pcu.o \
		sd_tdaemon.o \
		sd_trace.o \
		sd_iob_impl0.o \
		sd_iob_impl1.o \
		sd_iob_impl2.o \
		sd_iob_impl3.o \
		sd_iob_impl4.o \
		sd_iob_impl5.o \
		sd_iob_impl6.o \
		sd_iob_impl7.o \
		safestore.o \
		safestore_ram.o

NSCTL_OBJS +=	nsctl.o \
		nsc_cache.o \
		nsc_disk.o \
		nsc_dev.o \
		nsc_freeze.o \
		nsc_gen.o \
		nsc_mem.o \
		nsc_ncallio.o \
		nsc_power.o \
		nsc_resv.o \
		nsc_rmspin.o \
		nsc_solaris.o \
		nsc_trap.o \
		nsc_list.o
UNISTAT_OBJS +=	spuni.o \
		spcs_s_k.o

NSKERN_OBJS +=	nsc_ddi.o \
		nsc_proc.o \
		nsc_raw.o \
		nsc_thread.o \
		nskernd.o

SV_OBJS +=	sv.o

PMCS_OBJS += pmcs_attach.o pmcs_ds.o pmcs_intr.o pmcs_nvram.o pmcs_sata.o \
		pmcs_scsa.o pmcs_smhba.o pmcs_subr.o pmcs_fwlog.o

PMCS8001FW_C_OBJS +=	pmcs_fw_hdr.o
PMCS8001FW_OBJS +=		$(PMCS8001FW_C_OBJS) SPCBoot.o ila.o firmware.o

#
#	Build up defines and paths.

ST_OBJS +=	st.o	st_conf.o

EMLXS_OBJS +=	emlxs_clock.o emlxs_dfc.o emlxs_dhchap.o emlxs_diag.o \
		emlxs_download.o emlxs_dump.o emlxs_els.o emlxs_event.o \
		emlxs_fcf.o emlxs_fcp.o emlxs_fct.o emlxs_hba.o emlxs_ip.o \
		emlxs_mbox.o emlxs_mem.o emlxs_msg.o emlxs_node.o \
		emlxs_pkt.o emlxs_sli3.o emlxs_sli4.o emlxs_solaris.o \
		emlxs_thread.o

EMLXS_FW_OBJS +=	emlxs_fw.o

OCE_OBJS +=	oce_buf.o oce_fm.o oce_gld.o oce_hw.o oce_intr.o oce_main.o \
		oce_mbx.o oce_mq.o oce_queue.o oce_rx.o oce_stat.o oce_tx.o \
		oce_utils.o

FCT_OBJS += discovery.o fct.o

QLT_OBJS += 2400.o 2500.o 8100.o qlt.o qlt_dma.o

SRPT_OBJS += srpt_mod.o srpt_ch.o srpt_cm.o srpt_ioc.o srpt_stp.o

FCOE_OBJS += fcoe.o fcoe_eth.o fcoe_fc.o

FCOET_OBJS += fcoet.o fcoet_eth.o fcoet_fc.o

FCOEI_OBJS += fcoei.o fcoei_eth.o fcoei_lv.o

ISCSIT_SHARED_OBJS += \
		iscsit_common.o

ISCSIT_OBJS +=	$(ISCSIT_SHARED_OBJS) \
		iscsit.o iscsit_tgt.o iscsit_sess.o iscsit_login.o \
		iscsit_text.o iscsit_isns.o iscsit_radiusauth.o \
		iscsit_radiuspacket.o iscsit_auth.o iscsit_authclient.o

PPPT_OBJS +=	alua_ic_if.o pppt.o pppt_msg.o pppt_tgt.o

STMF_OBJS += lun_map.o stmf.o

STMF_SBD_OBJS += sbd.o sbd_scsi.o sbd_pgr.o sbd_zvol.o

SYSMSG_OBJS +=	sysmsg.o

SES_OBJS +=	ses.o ses_sen.o ses_safte.o ses_ses.o

TNF_OBJS +=	tnf_buf.o	tnf_trace.o	tnf_writer.o	trace_init.o \
		trace_funcs.o	tnf_probe.o	tnf.o

LOGINDMUX_OBJS += logindmux.o

DEVINFO_OBJS += devinfo.o

DEVPOLL_OBJS += devpoll.o

DEVPOOL_OBJS += devpool.o

I8042_OBJS +=	i8042.o

KB8042_OBJS +=	\
		at_keyprocess.o	\
		kb8042.o	\
		kb8042_keytables.o

MOUSE8042_OBJS += mouse8042.o

FDC_OBJS +=	fdc.o

ASY_OBJS +=	asy.o

ECPP_OBJS +=	ecpp.o

VUIDM3P_OBJS += vuidmice.o vuidm3p.o

VUIDM4P_OBJS += vuidmice.o vuidm4p.o

VUIDM5P_OBJS += vuidmice.o vuidm5p.o

VUIDPS2_OBJS += vuidmice.o vuidps2.o

HPCSVC_OBJS += hpcsvc.o

PCIE_MISC_OBJS += pcie.o pcie_fault.o pcie_hp.o pciehpc.o pcishpc.o pcie_pwr.o pciev.o

PCIHPNEXUS_OBJS += pcihp.o

OPENEEPR_OBJS += openprom.o

RANDOM_OBJS += random.o

PSHOT_OBJS += pshot.o

GEN_DRV_OBJS += gen_drv.o

TCLIENT_OBJS +=	tclient.o

TPHCI_OBJS += tphci.o

TVHCI_OBJS += tvhci.o

EMUL64_OBJS += emul64.o emul64_bsd.o

FCP_OBJS += fcp.o

FCIP_OBJS += fcip.o

FCSM_OBJS += fcsm.o

FCTL_OBJS += fctl.o

FP_OBJS += fp.o

QLC_OBJS += ql_api.o ql_debug.o ql_hba_fru.o ql_init.o ql_iocb.o ql_ioctl.o \
	ql_isr.o ql_mbx.o ql_nx.o ql_xioctl.o ql_fw_table.o

QLC_FW_2200_OBJS += ql_fw_2200.o

QLC_FW_2300_OBJS += ql_fw_2300.o

QLC_FW_2400_OBJS += ql_fw_2400.o

QLC_FW_2500_OBJS += ql_fw_2500.o

QLC_FW_6322_OBJS += ql_fw_6322.o

QLC_FW_8100_OBJS += ql_fw_8100.o

QLGE_OBJS += qlge.o qlge_dbg.o qlge_flash.o qlge_fm.o qlge_gld.o qlge_mpi.o

ZCONS_OBJS += zcons.o

NV_SATA_OBJS += nv_sata.o

SI3124_OBJS += si3124.o

AHCI_OBJS += ahci.o

PCIIDE_OBJS += pci-ide.o

PCEPP_OBJS += pcepp.o

CPC_OBJS += cpc.o

CPUID_OBJS += cpuid_drv.o

SYSEVENT_OBJS += sysevent.o

BL_OBJS += bl.o

DRM_OBJS += drm_sunmod.o drm_kstat.o drm_agpsupport.o \
	    drm_auth.o drm_bufs.o drm_context.o drm_dma.o \
	    drm_drawable.o drm_drv.o drm_fops.o drm_ioctl.o drm_irq.o \
	    drm_lock.o drm_memory.o drm_msg.o drm_pci.o drm_scatter.o \
	    drm_cache.o drm_gem.o drm_mm.o ati_pcigart.o

FM_OBJS += devfm.o devfm_machdep.o

RTLS_OBJS +=	rtls.o

#
#			exec modules
#
AOUTEXEC_OBJS +=aout.o

ELFEXEC_OBJS +=	elf.o elf_notes.o old_notes.o

INTPEXEC_OBJS +=intp.o

SHBINEXEC_OBJS +=shbin.o

JAVAEXEC_OBJS +=java.o

#
#			file system modules
#
AUTOFS_OBJS +=	auto_vfsops.o auto_vnops.o auto_subr.o auto_xdr.o auto_sys.o

CACHEFS_OBJS +=	cachefs_cnode.o		cachefs_cod.o \
		cachefs_dir.o		cachefs_dlog.o	cachefs_filegrp.o \
		cachefs_fscache.o	cachefs_ioctl.o	cachefs_log.o \
		cachefs_module.o \
		cachefs_noopc.o		cachefs_resource.o \
		cachefs_strict.o \
		cachefs_subr.o		cachefs_vfsops.o \
		cachefs_vnops.o

DCFS_OBJS +=	dc_vnops.o

DEVFS_OBJS +=	devfs_subr.o	devfs_vfsops.o	devfs_vnops.o

DEV_OBJS  +=	sdev_subr.o	sdev_vfsops.o	sdev_vnops.o	\
		sdev_ptsops.o	sdev_zvolops.o	sdev_comm.o	\
		sdev_profile.o	sdev_ncache.o	sdev_netops.o	\
		sdev_ipnetops.o	\
		sdev_vtops.o

CTFS_OBJS +=	ctfs_all.o ctfs_cdir.o ctfs_ctl.o ctfs_event.o \
		ctfs_latest.o ctfs_root.o ctfs_sym.o ctfs_tdir.o ctfs_tmpl.o

OBJFS_OBJS +=	objfs_vfs.o	objfs_root.o	objfs_common.o \
		objfs_odir.o	objfs_data.o

FDFS_OBJS +=	fdops.o

FIFO_OBJS +=	fifosubr.o	fifovnops.o

PIPE_OBJS +=	pipe.o

HSFS_OBJS +=	hsfs_node.o	hsfs_subr.o	hsfs_vfsops.o	hsfs_vnops.o \
		hsfs_susp.o	hsfs_rrip.o	hsfs_susp_subr.o

LOFS_OBJS +=	lofs_subr.o	lofs_vfsops.o	lofs_vnops.o

NAMEFS_OBJS +=	namevfs.o	namevno.o

NFS_OBJS +=	nfs_client.o	nfs_common.o	nfs_dump.o \
		nfs_subr.o	nfs_vfsops.o	nfs_vnops.o \
		nfs_xdr.o	nfs_sys.o	nfs_strerror.o \
		nfs3_vfsops.o	nfs3_vnops.o	nfs3_xdr.o \
		nfs_acl_vnops.o	nfs_acl_xdr.o	nfs4_vfsops.o \
		nfs4_vnops.o	nfs4_xdr.o 	nfs4_idmap.o \
		nfs4_shadow.o	nfs4_subr.o \
		nfs4_attr.o	nfs4_rnode.o	nfs4_client.o \
		nfs4_acache.o	nfs4_common.o	nfs4_client_state.o \
		nfs4_callback.o	nfs4_recovery.o nfs4_client_secinfo.o \
		nfs4_client_debug.o	nfs_stats.o \
		nfs4_acl.o	nfs4_stub_vnops.o	nfs_cmd.o

NFSSRV_OBJS +=	nfs_server.o	nfs_srv.o	nfs3_srv.o \
		nfs_acl_srv.o	nfs_auth.o	nfs_auth_xdr.o \
		nfs_export.o	nfs_log.o	nfs_log_xdr.o \
		nfs4_srv.o	nfs4_state.o	nfs4_srv_attr.o \
		nfs4_srv_ns.o	nfs4_db.o	nfs4_srv_deleg.o \
		nfs4_deleg_ops.o nfs4_srv_readdir.o nfs4_dispatch.o

SMBSRV_SHARED_OBJS += \
		smb_inet.o \
		smb_match.o \
		smb_msgbuf.o \
		smb_oem.o \
		smb_string.o \
		smb_utf8.o \
		smb_door_legacy.o \
		smb_xdr.o \
		smb_token.o \
		smb_token_xdr.o \
		smb_sid.o \
		smb_native.o \
		smb_netbios_util.o

SMBSRV_OBJS +=	$(SMBSRV_SHARED_OBJS)			\
		smb_acl.o				\
		smb_alloc.o				\
		smb_close.o				\
		smb_common_open.o			\
		smb_common_transact.o			\
		smb_create.o				\
		smb_delete.o				\
		smb_directory.o				\
		smb_dispatch.o				\
		smb_echo.o				\
		smb_fem.o				\
		smb_find.o				\
		smb_flush.o				\
		smb_fsinfo.o				\
		smb_fsops.o				\
		smb_init.o				\
		smb_kdoor.o				\
		smb_kshare.o				\
                smb_kutil.o				\
		smb_lock.o				\
		smb_lock_byte_range.o			\
		smb_locking_andx.o			\
		smb_logoff_andx.o			\
		smb_mangle_name.o			\
		smb_mbuf_marshaling.o			\
		smb_mbuf_util.o				\
		smb_negotiate.o				\
		smb_net.o				\
		smb_node.o				\
                smb_nt_cancel.o				\
		smb_nt_create_andx.o			\
                smb_nt_transact_create.o		\
		smb_nt_transact_ioctl.o			\
		smb_nt_transact_notify_change.o		\
		smb_nt_transact_quota.o			\
		smb_nt_transact_security.o		\
                smb_odir.o				\
		smb_ofile.o				\
		smb_open_andx.o				\
		smb_opipe.o				\
		smb_oplock.o				\
		smb_pathname.o				\
		smb_print.o				\
		smb_process_exit.o			\
		smb_query_fileinfo.o			\
		smb_read.o				\
		smb_rename.o				\
		smb_sd.o				\
		smb_seek.o				\
		smb_server.o				\
		smb_session.o				\
		smb_session_setup_andx.o		\
		smb_set_fileinfo.o			\
		smb_signing.o				\
                smb_tree.o				\
		smb_trans2_create_directory.o		\
		smb_trans2_dfs.o			\
		smb_trans2_find.o			\
		smb_tree_connect.o			\
		smb_unlock_byte_range.o			\
		smb_user.o				\
		smb_vfs.o				\
		smb_vops.o				\
		smb_vss.o				\
		smb_write.o				\
		smb_write_raw.o

PCFS_OBJS +=	pc_alloc.o	pc_dir.o	pc_node.o	pc_subr.o \
		pc_vfsops.o	pc_vnops.o

PROC_OBJS +=	prcontrol.o	prioctl.o	prsubr.o	prusrio.o \
		prvfsops.o	prvnops.o

MNTFS_OBJS +=	mntvfsops.o	mntvnops.o

SHAREFS_OBJS +=	sharetab.o	sharefs_vfsops.o	sharefs_vnops.o

SPEC_OBJS +=	specsubr.o	specvfsops.o	specvnops.o

SOCK_OBJS +=	socksubr.o	sockvfsops.o	sockparams.o	\
		socksyscalls.o	socktpi.o	sockstr.o \
		sockcommon_vnops.o	sockcommon_subr.o \
		sockcommon_sops.o	sockcommon.o	\
		sock_notsupp.o	socknotify.o \
		nl7c.o		nl7curi.o	nl7chttp.o	nl7clogd.o \
		nl7cnca.o	sodirect.o	sockfilter.o

TMPFS_OBJS +=	tmp_dir.o	tmp_subr.o	tmp_tnode.o	tmp_vfsops.o \
		tmp_vnops.o

UDFS_OBJS +=	udf_alloc.o	udf_bmap.o	udf_dir.o	\
		udf_inode.o	udf_subr.o	udf_vfsops.o	\
		udf_vnops.o

UFS_OBJS +=	ufs_alloc.o	ufs_bmap.o	ufs_dir.o 	ufs_xattr.o \
		ufs_inode.o	ufs_subr.o	ufs_tables.o	ufs_vfsops.o \
		ufs_vnops.o	quota.o		quotacalls.o	quota_ufs.o \
		ufs_filio.o	ufs_lockfs.o	ufs_thread.o	ufs_trans.o \
		ufs_acl.o	ufs_panic.o	ufs_directio.o	ufs_log.o \
		ufs_extvnops.o	ufs_snap.o	lufs.o		lufs_thread.o \
		lufs_log.o	lufs_map.o	lufs_top.o	lufs_debug.o
VSCAN_OBJS +=	vscan_drv.o	vscan_svc.o vscan_door.o

NSMB_OBJS +=	smb_conn.o	smb_dev.o	smb_iod.o	smb_pass.o \
		smb_rq.o	smb_sign.o	smb_smb.o	smb_subrs.o \
		smb_time.o	smb_tran.o	smb_trantcp.o	smb_usr.o \
		subr_mchain.o

SMBFS_COMMON_OBJS += smbfs_ntacl.o
SMBFS_OBJS +=	smbfs_vfsops.o	smbfs_vnops.o	smbfs_node.o	\
		smbfs_acl.o	smbfs_client.o	smbfs_smb.o	\
		smbfs_subr.o	smbfs_subr2.o	\
		smbfs_rwlock.o	smbfs_xattr.o	\
		$(SMBFS_COMMON_OBJS)


#
#			LVM modules
#
MD_OBJS	+= md.o md_error.o md_ioctl.o md_mddb.o md_names.o \
	md_med.o md_rename.o md_subr.o

MD_COMMON_OBJS = md_convert.o md_crc.o md_revchk.o

MD_DERIVED_OBJS = metamed_xdr.o meta_basic_xdr.o

SOFTPART_OBJS += sp.o sp_ioctl.o

STRIPE_OBJS += stripe.o stripe_ioctl.o

HOTSPARES_OBJS += hotspares.o

RAID_OBJS += raid.o raid_ioctl.o raid_replay.o raid_resync.o raid_hotspare.o

MIRROR_OBJS += mirror.o mirror_ioctl.o mirror_resync.o

NOTIFY_OBJS += md_notify.o

TRANS_OBJS += mdtrans.o trans_ioctl.o trans_log.o

ZFS_COMMON_OBJS +=		\
	arc.o			\
	blkptr.o		\
	bplist.o		\
	bpobj.o			\
	bptree.o		\
	bqueue.o		\
	dbuf.o			\
	ddt.o			\
	ddt_zap.o		\
	dmu.o			\
	dmu_diff.o		\
	dmu_send.o		\
	dmu_object.o		\
	dmu_objset.o		\
	dmu_traverse.o		\
	dmu_tx.o		\
	dnode.o			\
	dnode_sync.o		\
	dsl_bookmark.o		\
	dsl_dir.o		\
	dsl_dataset.o		\
	dsl_deadlist.o		\
	dsl_destroy.o		\
	dsl_pool.o		\
	dsl_synctask.o		\
	dsl_userhold.o		\
	dmu_zfetch.o		\
	dsl_deleg.o		\
	dsl_prop.o		\
	dsl_scan.o		\
	zfeature.o		\
	gzip.o			\
	lz4.o			\
	lzjb.o			\
	metaslab.o		\
	mooch_byteswap.o	\
	range_tree.o		\
	refcount.o		\
	rrwlock.o		\
	sa.o			\
	sha256.o		\
	spa.o			\
	spa_config.o		\
	spa_errlog.o		\
	spa_history.o		\
	spa_misc.o		\
	space_map.o		\
	space_reftree.o		\
	txg.o			\
	uberblock.o		\
	unique.o		\
	vdev.o			\
	vdev_cache.o		\
	vdev_file.o		\
	vdev_label.o		\
	vdev_mirror.o		\
	vdev_missing.o		\
	vdev_queue.o		\
	vdev_raidz.o		\
	vdev_root.o		\
	zap.o			\
	zap_leaf.o		\
	zap_micro.o		\
	zfs_byteswap.o		\
	zfs_debug.o		\
	zfs_fm.o		\
	zfs_fuid.o		\
	zfs_sa.o		\
	zfs_znode.o		\
	zil.o			\
	zio.o			\
	zio_checksum.o		\
	zio_compress.o		\
	zio_inject.o		\
	zle.o			\
	zrlock.o

ZFS_SHARED_OBJS +=		\
	zfeature_common.o	\
	zfs_comutil.o		\
	zfs_deleg.o		\
	zfs_fletcher.o		\
	zfs_namecheck.o		\
	zfs_prop.o		\
	zpool_prop.o		\
	zprop_common.o

ZFS_OBJS +=			\
	$(ZFS_COMMON_OBJS)	\
	$(ZFS_SHARED_OBJS)	\
	vdev_disk.o		\
	zfs_acl.o		\
	zfs_ctldir.o		\
	zfs_dir.o		\
	zfs_ioctl.o		\
	zfs_log.o		\
	zfs_onexit.o		\
	zfs_replay.o		\
	zfs_rlock.o		\
	zfs_vfsops.o		\
	zfs_vnops.o		\
	zvol.o

ZUT_OBJS +=			\
	zut.o

#
#			streams modules
#
BUFMOD_OBJS	+=	bufmod.o

CONNLD_OBJS +=	connld.o

DEDUMP_OBJS +=	dedump.o

DRCOMPAT_OBJS +=	drcompat.o

LDLINUX_OBJS +=	ldlinux.o

LDTERM_OBJS +=	ldterm.o uwidth.o

PCKT_OBJS +=	pckt.o

PFMOD_OBJS +=	pfmod.o

PTEM_OBJS +=	ptem.o

REDIRMOD_OBJS += strredirm.o

TIMOD_OBJS +=	timod.o

TIRDWR_OBJS +=	tirdwr.o

TTCOMPAT_OBJS +=ttcompat.o

LOG_OBJS +=	log.o

PIPEMOD_OBJS +=	pipemod.o

RPCMOD_OBJS +=	rpcmod.o	clnt_cots.o	clnt_clts.o \
		clnt_gen.o	clnt_perr.o	mt_rpcinit.o	rpc_calmsg.o \
		rpc_prot.o	rpc_sztypes.o	rpc_subr.o	rpcb_prot.o \
		svc.o		svc_clts.o	svc_gen.o	svc_cots.o \
		rpcsys.o	xdr_sizeof.o	clnt_rdma.o	svc_rdma.o \
		xdr_rdma.o	rdma_subr.o	xdrrdma_sizeof.o

KLMMOD_OBJS +=	klmmod.o \
		nlm_impl.o \
		nlm_rpc_handle.o \
		nlm_dispatch.o \
		nlm_rpc_svc.o \
		nlm_client.o \
		nlm_service.o \
		nlm_prot_clnt.o \
		nlm_prot_xdr.o \
		nlm_rpc_clnt.o \
		nsm_addr_clnt.o \
		nsm_addr_xdr.o \
		sm_inter_clnt.o \
		sm_inter_xdr.o

KLMOPS_OBJS +=	klmops.o

TLIMOD_OBJS +=	tlimod.o	t_kalloc.o	t_kbind.o	t_kclose.o \
		t_kconnect.o	t_kfree.o	t_kgtstate.o	t_kopen.o \
		t_krcvudat.o	t_ksndudat.o	t_kspoll.o	t_kunbind.o \
		t_kutil.o

RLMOD_OBJS += rlmod.o

TELMOD_OBJS += telmod.o

CRYPTMOD_OBJS += cryptmod.o

KB_OBJS +=	kbd.o		keytables.o

#
#			ID mapping module
#
IDMAP_OBJS +=	idmap_mod.o	idmap_kapi.o	idmap_xdr.o	idmap_cache.o

#
#			scheduling class modules
#
SDC_OBJS +=		sysdc.o

RT_OBJS +=		rt.o
RT_DPTBL_OBJS +=	rt_dptbl.o

TS_OBJS +=		ts.o
TS_DPTBL_OBJS +=	ts_dptbl.o

IA_OBJS +=		ia.o

FSS_OBJS +=		fss.o

FX_OBJS +=		fx.o
FX_DPTBL_OBJS +=	fx_dptbl.o

#
#			Inter-Process Communication (IPC) modules
#
IPC_OBJS +=	ipc.o

IPCMSG_OBJS +=	msg.o

IPCSEM_OBJS +=	sem.o

IPCSHM_OBJS +=	shm.o

#
#			bignum module
#
COMMON_BIGNUM_OBJS += bignum_mod.o bignumimpl.o

BIGNUM_OBJS += $(COMMON_BIGNUM_OBJS) $(BIGNUM_PSR_OBJS)

#
#			kernel cryptographic framework
#
KCF_OBJS +=	kcf.o kcf_callprov.o kcf_cbufcall.o kcf_cipher.o kcf_crypto.o \
		kcf_cryptoadm.o kcf_ctxops.o kcf_digest.o kcf_dual.o \
		kcf_keys.o kcf_mac.o kcf_mech_tabs.o kcf_miscapi.o \
		kcf_object.o kcf_policy.o kcf_prov_lib.o kcf_prov_tabs.o \
		kcf_sched.o kcf_session.o kcf_sign.o kcf_spi.o kcf_verify.o \
		kcf_random.o modes.o ecb.o cbc.o ctr.o ccm.o gcm.o \
		fips_random.o

CRYPTOADM_OBJS += cryptoadm.o

CRYPTO_OBJS +=	crypto.o

DPROV_OBJS +=	dprov.o

DCA_OBJS +=	dca.o dca_3des.o dca_debug.o dca_dsa.o dca_kstat.o dca_rng.o \
		dca_rsa.o

AESPROV_OBJS +=	aes.o aes_impl.o aes_modes.o

ARCFOURPROV_OBJS += arcfour.o arcfour_crypt.o

BLOWFISHPROV_OBJS += blowfish.o blowfish_impl.o

ECCPROV_OBJS += ecc.o ec.o ec2_163.o ec2_mont.o ecdecode.o ecl_mult.o \
		ecp_384.o ecp_jac.o ec2_193.o ecl.o ecp_192.o ecp_521.o \
		ecp_jm.o ec2_233.o ecl_curve.o ecp_224.o ecp_aff.o \
		ecp_mont.o ec2_aff.o ec_naf.o ecl_gf.o ecp_256.o mp_gf2m.o \
		mpi.o mplogic.o mpmontg.o mpprime.o oid.o \
		secitem.o ec2_test.o ecp_test.o

RSAPROV_OBJS += rsa.o rsa_impl.o pkcs1.o

SWRANDPROV_OBJS += swrand.o

#
#			kernel SSL
#
KSSL_OBJS +=	kssl.o ksslioctl.o

KSSL_SOCKFIL_MOD_OBJS += ksslfilter.o ksslapi.o ksslrec.o

#
#			misc. modules
#

C2AUDIT_OBJS +=	adr.o audit.o audit_event.o audit_io.o \
		audit_path.o audit_start.o audit_syscalls.o audit_token.o \
		audit_mem.o

PCIC_OBJS +=	pcic.o

RPCSEC_OBJS +=	secmod.o	sec_clnt.o	sec_svc.o	sec_gen.o \
		auth_des.o	auth_kern.o	auth_none.o	auth_loopb.o\
		authdesprt.o	authdesubr.o	authu_prot.o \
		key_call.o	key_prot.o	svc_authu.o	svcauthdes.o

RPCSEC_GSS_OBJS +=	rpcsec_gssmod.o rpcsec_gss.o rpcsec_gss_misc.o \
		rpcsec_gss_utils.o svc_rpcsec_gss.o

CONSCONFIG_OBJS += consconfig.o

CONSCONFIG_DACF_OBJS  += consconfig_dacf.o consplat.o

TEM_OBJS += tem.o tem_safe.o 6x10.o 7x14.o 12x22.o

KBTRANS_OBJS +=				\
		kbtrans.o		\
		kbtrans_keytables.o	\
		kbtrans_polled.o	\
		kbtrans_streams.o	\
		usb_keytables.o

KGSSD_OBJS +=	gssd_clnt_stubs.o gssd_handle.o gssd_prot.o \
		gss_display_name.o gss_release_name.o gss_import_name.o \
		gss_release_buffer.o gss_release_oid_set.o gen_oids.o gssdmod.o

KGSSD_DERIVED_OBJS = gssd_xdr.o

KGSS_DUMMY_OBJS += dmech.o

KSOCKET_OBJS +=	ksocket.o ksocket_mod.o

CRYPTO= cksumtypes.o decrypt.o encrypt.o encrypt_length.o etypes.o \
	nfold.o verify_checksum.o prng.o block_size.o make_checksum.o\
	checksum_length.o hmac.o default_state.o mandatory_sumtype.o

# crypto/des
CRYPTO_DES= f_cbc.o f_cksum.o f_parity.o weak_key.o d3_cbc.o ef_crypto.o

CRYPTO_DK= checksum.o derive.o dk_decrypt.o dk_encrypt.o

CRYPTO_ARCFOUR= k5_arcfour.o

# crypto/enc_provider
CRYPTO_ENC= des.o des3.o arcfour_provider.o aes_provider.o

# crypto/hash_provider
CRYPTO_HASH= hash_kef_generic.o hash_kmd5.o hash_crc32.o hash_ksha1.o

# crypto/keyhash_provider
CRYPTO_KEYHASH= descbc.o k5_kmd5des.o k_hmac_md5.o

# crypto/crc32
CRYPTO_CRC32= crc32.o

# crypto/old
CRYPTO_OLD= old_decrypt.o old_encrypt.o

# crypto/raw
CRYPTO_RAW= raw_decrypt.o raw_encrypt.o

K5_KRB= kfree.o copy_key.o \
	parse.o init_ctx.o \
	ser_adata.o ser_addr.o \
	ser_auth.o ser_cksum.o \
	ser_key.o ser_princ.o \
	serialize.o unparse.o \
	ser_actx.o

K5_OS=  timeofday.o toffset.o \
	init_os_ctx.o c_ustime.o

SEAL=	seal.o unseal.o

MECH=	delete_sec_context.o \
	import_sec_context.o \
	gssapi_krb5.o \
	k5seal.o k5unseal.o k5sealv3.o \
	ser_sctx.o \
	sign.o \
	util_crypt.o  \
	util_validate.o  util_ordering.o  \
	util_seqnum.o util_set.o util_seed.o \
	wrap_size_limit.o verify.o



MECH_GEN= util_token.o


KGSS_KRB5_OBJS += krb5mech.o \
	$(MECH) $(SEAL) $(MECH_GEN) \
	$(CRYPTO) $(CRYPTO_DES) $(CRYPTO_DK) $(CRYPTO_ARCFOUR) \
	$(CRYPTO_ENC) $(CRYPTO_HASH) \
	$(CRYPTO_KEYHASH) $(CRYPTO_CRC32) \
	$(CRYPTO_OLD) \
	$(CRYPTO_RAW) $(K5_KRB) $(K5_OS)

DES_OBJS +=	des_crypt.o des_impl.o des_ks.o des_soft.o

DLBOOT_OBJS +=	bootparam_xdr.o nfs_dlinet.o scan.o

KRTLD_OBJS +=	kobj_bootflags.o getoptstr.o \
		kobj.o kobj_kdi.o kobj_lm.o kobj_subr.o

MOD_OBJS +=	modctl.o modsubr.o modsysfile.o modconf.o modhash.o

STRPLUMB_OBJS += strplumb.o

CPR_OBJS +=	cpr_driver.o cpr_dump.o \
		cpr_main.o cpr_misc.o cpr_mod.o cpr_stat.o \
		cpr_uthread.o

PROF_OBJS +=	prf.o

SE_OBJS += se_driver.o

SYSACCT_OBJS +=	acct.o

ACCTCTL_OBJS +=	acctctl.o

EXACCTSYS_OBJS += exacctsys.o

KAIO_OBJS += aio.o

PCMCIA_OBJS += pcmcia.o cs.o cis.o cis_callout.o cis_handlers.o cis_params.o

BUSRA_OBJS += busra.o

PCS_OBJS += pcs.o

PSET_OBJS +=	pset.o

OHCI_OBJS += ohci.o ohci_hub.o ohci_polled.o

UHCI_OBJS += uhci.o uhciutil.o uhcitgt.o uhcihub.o uhcipolled.o

EHCI_OBJS += ehci.o ehci_hub.o ehci_xfer.o ehci_intr.o ehci_util.o ehci_polled.o ehci_isoch.o ehci_isoch_util.o

HUBD_OBJS += hubd.o

USB_MID_OBJS += usb_mid.o

USB_IA_OBJS += usb_ia.o

UWBA_OBJS += uwba.o uwbai.o

SCSA2USB_OBJS += scsa2usb.o usb_ms_bulkonly.o usb_ms_cbi.o

HWAHC_OBJS += hwahc.o hwahc_util.o

WUSB_DF_OBJS += wusb_df.o
WUSB_FWMOD_OBJS += wusb_fwmod.o

IPF_OBJS += ip_fil_solaris.o fil.o solaris.o ip_state.o ip_frag.o ip_nat.o \
	    ip_proxy.o ip_auth.o ip_pool.o ip_htable.o ip_lookup.o \
	    ip_log.o misc.o ip_compat.o ip_nat6.o drand48.o

IPD_OBJS += ipd.o

IBD_OBJS +=	ibd.o ibd_cm.o

EIBNX_OBJS +=	enx_main.o enx_hdlrs.o enx_ibt.o enx_log.o enx_fip.o \
		enx_misc.o enx_q.o enx_ctl.o

EOIB_OBJS +=	eib_adm.o eib_chan.o eib_cmn.o eib_ctl.o eib_data.o \
		eib_fip.o eib_ibt.o eib_log.o eib_mac.o eib_main.o \
		eib_rsrc.o eib_svc.o eib_vnic.o

DLPISTUB_OBJS += dlpistub.o

SDP_OBJS +=	sdpddi.o

TRILL_OBJS +=   trill.o

CTF_OBJS += ctf_create.o ctf_decl.o ctf_error.o ctf_hash.o ctf_labels.o \
	ctf_lookup.o ctf_open.o ctf_types.o ctf_util.o ctf_subr.o ctf_mod.o

SMBIOS_OBJS += smb_error.o smb_info.o smb_open.o smb_subr.o smb_dev.o

RPCIB_OBJS += rpcib.o

KMDB_OBJS += kdrv.o

AFE_OBJS += afe.o

BGE_OBJS += bge_main2.o bge_chip2.o bge_kstats.o bge_log.o bge_ndd.o \
		bge_atomic.o bge_mii.o bge_send.o bge_recv2.o bge_mii_5906.o

DMFE_OBJS += dmfe_log.o dmfe_main.o dmfe_mii.o

EFE_OBJS += efe.o

ELXL_OBJS += elxl.o

HME_OBJS += hme.o

IXGB_OBJS += ixgb.o ixgb_atomic.o ixgb_chip.o ixgb_gld.o ixgb_kstats.o \
		ixgb_log.o ixgb_ndd.o ixgb_rx.o ixgb_tx.o ixgb_xmii.o

NGE_OBJS += nge_main.o nge_atomic.o nge_chip.o nge_ndd.o nge_kstats.o \
		nge_log.o nge_rx.o nge_tx.o nge_xmii.o

PCN_OBJS += pcn.o

RGE_OBJS += rge_main.o rge_chip.o rge_ndd.o rge_kstats.o rge_log.o rge_rxtx.o

URTW_OBJS += urtw.o

ARN_OBJS += arn_hw.o arn_eeprom.o arn_mac.o arn_calib.o arn_ani.o arn_phy.o arn_regd.o arn_beacon.o \
		arn_main.o arn_recv.o arn_xmit.o arn_rc.o

ATH_OBJS += ath_aux.o ath_main.o ath_osdep.o ath_rate.o

ATU_OBJS += atu.o

IPW_OBJS += ipw2100_hw.o ipw2100.o

IWI_OBJS += ipw2200_hw.o ipw2200.o

IWH_OBJS += iwh.o

IWK_OBJS += iwk2.o

IWP_OBJS += iwp.o

MWL_OBJS += mwl.o

MWLFW_OBJS += mwlfw_mode.o

WPI_OBJS += wpi.o

RAL_OBJS += rt2560.o ral_rate.o

RUM_OBJS += rum.o

RWD_OBJS += rt2661.o

RWN_OBJS += rt2860.o

UATH_OBJS += uath.o

UATHFW_OBJS += uathfw_mod.o

URAL_OBJS += ural.o

RTW_OBJS += rtw.o smc93cx6.o rtwphy.o rtwphyio.o

ZYD_OBJS += zyd.o zyd_usb.o zyd_hw.o zyd_fw.o

MXFE_OBJS += mxfe.o

MPTSAS_OBJS += mptsas.o mptsas_hash.o mptsas_impl.o mptsas_init.o \
		mptsas_raid.o mptsas_smhba.o

SFE_OBJS += sfe.o sfe_util.o

BFE_OBJS += bfe.o

BRIDGE_OBJS += bridge.o

IDM_SHARED_OBJS += base64.o

IDM_OBJS +=	$(IDM_SHARED_OBJS) \
		idm.o idm_impl.o idm_text.o idm_conn_sm.o idm_so.o

VR_OBJS += vr.o

ATGE_OBJS += atge_main.o atge_l1e.o atge_mii.o atge_l1.o atge_l1c.o

YGE_OBJS = yge.o

SKD_OBJS = skd.o

#
#	Build up defines and paths.
#
LINT_DEFS	+= -Dunix

#
#	This duality can be removed when the native and target compilers
#	are the same (or at least recognize the same command line syntax!)
#	It is a bug in the current compilation system that the assember
#	can't process the -Y I, flag.
#
NATIVE_INC_PATH += $(INC_PATH) $(CCYFLAG)$(UTSBASE)/common
AS_INC_PATH	+= $(INC_PATH) -I$(UTSBASE)/common
INCLUDE_PATH    += $(INC_PATH) $(CCYFLAG)$(UTSBASE)/common

PCIEB_OBJS += pcieb.o

#	Chelsio N110 10G NIC driver module
#
CH_OBJS = ch.o glue.o pe.o sge.o

CH_COM_OBJS =	ch_mac.o ch_subr.o cspi.o espi.o ixf1010.o mc3.o mc4.o mc5.o \
		mv88e1xxx.o mv88x201x.o my3126.o pm3393.o tp.o ulp.o \
		vsc7321.o vsc7326.o xpak.o

#
#	Chelsio Terminator 4 10G NIC nexus driver module
#
CXGBE_FW_OBJS  =	t4_fw.o t4_cfg.o
CXGBE_COM_OBJS =	t4_hw.o common.o
CXGBE_NEX_OBJS =	t4_nexus.o t4_sge.o t4_mac.o t4_ioctl.o shared.o \
			t4_l2t.o adapter.o osdep.o

#
#	Chelsio Terminator 4 10G NIC driver module
#
CXGBE_OBJS =	cxgbe.o

#
#	PCI strings file
#
PCI_STRING_OBJS = pci_strings.o

NET_DACF_OBJS += net_dacf.o

#
#	Xframe 10G NIC driver module
#
XGE_OBJS = xge.o xgell.o

XGE_HAL_OBJS =  xgehal-channel.o xgehal-fifo.o xgehal-ring.o  xgehal-config.o \
		xgehal-driver.o  xgehal-mm.o xgehal-stats.o  xgehal-device.o \
		xge-queue.o  xgehal-mgmt.o xgehal-mgmtaux.o

#
#	e1000/igb common objs
#
#	Historically e1000g and igb had separate copies of all of the common
#	code. At this time while they are now sharing the same copy of it, they
#	are building it into their own modules which is due to the differences
#	in the osdep and debug portions of their code.
#
E1000API_OBJS += e1000_80003es2lan.o e1000_82540.o e1000_82541.o e1000_82542.o \
		e1000_82543.o e1000_82571.o e1000_api.o e1000_ich8lan.o \
		e1000_mac.o e1000_manage.o e1000_nvm.o e1000_phy.o \
		e1000_82575.o e1000_i210.o e1000_mbx.o e1000_vf.o

#
#	e1000g module
#
E1000G_OBJS +=	e1000g_debug.o e1000g_main.o e1000g_alloc.o \
		e1000g_tx.o e1000g_rx.o e1000g_stat.o \
		e1000g_osdep.o e1000g_workarounds.o
		

#
#	Intel 82575 1G NIC driver module
#
IGB_OBJS =	igb_buf.o igb_debug.o igb_gld.o igb_log.o igb_main.o \
		igb_rx.o igb_stat.o igb_tx.o igb_osdep.o

#
#	Intel Pro/100 NIC driver module
#
IPRB_OBJS =	iprb.o

#
#       Intel 10GbE PCIE NIC driver module
#
IXGBE_OBJS =    ixgbe_82598.o ixgbe_82599.o ixgbe_api.o		\
                ixgbe_common.o ixgbe_phy.o			\
                ixgbe_buf.o ixgbe_debug.o ixgbe_gld.o           \
                ixgbe_log.o ixgbe_main.o 	                \
                ixgbe_osdep.o ixgbe_rx.o ixgbe_stat.o           \
                ixgbe_tx.o  ixgbe_x540.o ixgbe_mbx.o

#
#	NIU 10G/1G driver module
#
NXGE_OBJS =	nxge_mac.o nxge_ipp.o nxge_rxdma.o		\
		nxge_txdma.o nxge_txc.o nxge_main.o		\
		nxge_hw.o nxge_fzc.o nxge_virtual.o		\
		nxge_send.o nxge_classify.o nxge_fflp.o		\
		nxge_fflp_hash.o nxge_ndd.o nxge_kstats.o	\
		nxge_zcp.o nxge_fm.o nxge_espc.o nxge_hv.o	\
		nxge_hio.o nxge_hio_guest.o nxge_intr.o

NXGE_NPI_OBJS =	\
		npi.o npi_mac.o npi_ipp.o			\
		npi_txdma.o npi_rxdma.o npi_txc.o		\
		npi_zcp.o npi_espc.o npi_fflp.o			\
		npi_vir.o

NXGE_HCALL_OBJS =	\
		nxge_hcall.o

#
# Virtio modules
#

# Virtio core
VIRTIO_OBJS = virtio.o

# Virtio block driver
VIOBLK_OBJS = vioblk.o

# Virtio network driver
VIOIF_OBJS = vioif.o

#
#	kiconv modules
#
KICONV_EMEA_OBJS += kiconv_emea.o

KICONV_JA_OBJS += kiconv_ja.o

KICONV_KO_OBJS += kiconv_cck_common.o kiconv_ko.o

KICONV_SC_OBJS += kiconv_cck_common.o kiconv_sc.o

KICONV_TC_OBJS += kiconv_cck_common.o kiconv_tc.o

#
#	AAC module
#
AAC_OBJS = aac.o aac_ioctl.o

#
#	sdcard modules
#
SDA_OBJS =	sda_cmd.o sda_host.o sda_init.o sda_mem.o sda_mod.o sda_slot.o
SDHOST_OBJS =	sdhost.o

#
#	hxge 10G driver module
#
HXGE_OBJS =	hxge_main.o hxge_vmac.o hxge_send.o		\
		hxge_txdma.o hxge_rxdma.o hxge_virtual.o	\
		hxge_fm.o hxge_fzc.o hxge_hw.o hxge_kstats.o	\
		hxge_ndd.o hxge_pfc.o				\
		hpi.o hpi_vmac.o hpi_rxdma.o hpi_txdma.o	\
		hpi_vir.o hpi_pfc.o

#
#	MEGARAID_SAS module
#
MEGA_SAS_OBJS = megaraid_sas.o

#
#	MR_SAS module
#
MR_SAS_OBJS = ld_pd_map.o mr_sas.o mr_sas_tbolt.o mr_sas_list.o

#
#	CPQARY3 module
#
CPQARY3_OBJS =	cpqary3.o cpqary3_noe.o cpqary3_talk2ctlr.o	\
		cpqary3_isr.o cpqary3_transport.o cpqary3_mem.o	\
		cpqary3_scsi.o cpqary3_util.o cpqary3_ioctl.o	\
		cpqary3_bd.o

#
#	ISCSI_INITIATOR module
#
ISCSI_INITIATOR_OBJS =	chap.o iscsi_io.o iscsi_thread.o	\
			iscsi_ioctl.o iscsid.o iscsi.o		\
			iscsi_login.o isns_client.o iscsiAuthClient.o	\
			iscsi_lun.o iscsiAuthClientGlue.o	\
			iscsi_net.o nvfile.o iscsi_cmd.o	\
			iscsi_queue.o persistent.o iscsi_conn.o	\
			iscsi_sess.o radius_auth.o iscsi_crc.o	\
			iscsi_stats.o radius_packet.o iscsi_doorclt.o	\
			iscsi_targetparam.o utils.o kifconf.o

#
#	ntxn 10Gb/1Gb NIC driver module
#
NTXN_OBJS =	unm_nic_init.o unm_gem.o unm_nic_hw.o unm_ndd.o	\
			unm_nic_main.o unm_nic_isr.o unm_nic_ctx.o niu.o

#
#	Myricom 10Gb NIC driver module
#
MYRI10GE_OBJS =	myri10ge.o myri10ge_lro.o

#	nulldriver module
#
NULLDRIVER_OBJS =	nulldriver.o

TPM_OBJS =	tpm.o tpm_hcall.o<|MERGE_RESOLUTION|>--- conflicted
+++ resolved
@@ -21,13 +21,8 @@
 
 #
 # Copyright (c) 1991, 2010, Oracle and/or its affiliates. All rights reserved.
-<<<<<<< HEAD
-# Copyright (c) 2012 Nexenta Systems, Inc. All rights reserved.
 # Copyright (c) 2012 Joyent, Inc.  All rights reserved.
 # Copyright (c) 2011, 2014 by Delphix. All rights reserved.
-=======
-# Copyright (c) 2013 by Delphix. All rights reserved.
->>>>>>> fe2e029e
 # Copyright (c) 2013 by Saso Kiselkov. All rights reserved.
 # Copyright 2014 Nexenta Systems, Inc.  All rights reserved.
 #
