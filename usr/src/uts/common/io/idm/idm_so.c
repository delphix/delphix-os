--- conflicted
+++ resolved
@@ -165,13 +165,8 @@
 
 kmutex_t	idm_so_timed_socket_mutex;
 
-<<<<<<< HEAD
-int32_t         idm_so_sndbuf = IDM_SNDBUF_SIZE;
-int32_t         idm_so_rcvbuf = IDM_RCVBUF_SIZE;
-=======
 int32_t idm_so_sndbuf = IDM_SNDBUF_SIZE;
 int32_t idm_so_rcvbuf = IDM_RCVBUF_SIZE;
->>>>>>> ea260350
 
 /*
  * idm_so_init()
@@ -724,15 +719,9 @@
 
 	/* Set connect options */
 	(void) ksocket_setsockopt(ks, SOL_SOCKET, SO_RCVBUF,
-<<<<<<< HEAD
-	    (char *)&idm_so_rcvbuf, sizeof (int), CRED());
-	(void) ksocket_setsockopt(ks, SOL_SOCKET, SO_SNDBUF,
-	    (char *)&idm_so_sndbuf, sizeof (int), CRED());
-=======
 	    (char *)&idm_so_rcvbuf, sizeof (idm_so_rcvbuf), CRED());
 	(void) ksocket_setsockopt(ks, SOL_SOCKET, SO_SNDBUF,
 	    (char *)&idm_so_sndbuf, sizeof (idm_so_sndbuf), CRED());
->>>>>>> ea260350
 	(void) ksocket_setsockopt(ks, IPPROTO_TCP, TCP_NODELAY,
 	    (char *)&on, sizeof (on), CRED());
 }
