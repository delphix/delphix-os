/*
 * CDDL HEADER START
 *
 * The contents of this file are subject to the terms of the
 * Common Development and Distribution License (the "License").
 * You may not use this file except in compliance with the License.
 *
 * You can obtain a copy of the license at usr/src/OPENSOLARIS.LICENSE
 * or http://www.opensolaris.org/os/licensing.
 * See the License for the specific language governing permissions
 * and limitations under the License.
 *
 * When distributing Covered Code, include this CDDL HEADER in each
 * file and include the License file at usr/src/OPENSOLARIS.LICENSE.
 * If applicable, add the following below this CDDL HEADER, with the
 * fields enclosed by brackets "[]" replaced with your own identifying
 * information: Portions Copyright [yyyy] [name of copyright owner]
 *
 * CDDL HEADER END
 */

/*
 * Copyright 2013 Nexenta Systems, Inc.  All rights reserved.
 * Copyright 2012 Alexey Zaytsev <alexey.zaytsev@gmail.com>
 * Copyright (c) 2016 by Delphix. All rights reserved.
 */

/* Based on the NetBSD virtio driver by Minoura Makoto. */
/*
 * Copyright (c) 2010 Minoura Makoto.
 * All rights reserved.
 *
 * Redistribution and use in source and binary forms, with or without
 * modification, are permitted provided that the following conditions
 * are met:
 * 1. Redistributions of source code must retain the above copyright
 *    notice, this list of conditions and the following disclaimer.
 * 2. Redistributions in binary form must reproduce the above copyright
 *    notice, this list of conditions and the following disclaimer in the
 *    documentation and/or other materials provided with the distribution.
 *
 * THIS SOFTWARE IS PROVIDED BY THE AUTHOR ``AS IS'' AND ANY EXPRESS OR
 * IMPLIED WARRANTIES, INCLUDING, BUT NOT LIMITED TO, THE IMPLIED WARRANTIES
 * OF MERCHANTABILITY AND FITNESS FOR A PARTICULAR PURPOSE ARE DISCLAIMED.
 * IN NO EVENT SHALL THE AUTHOR BE LIABLE FOR ANY DIRECT, INDIRECT,
 * INCIDENTAL, SPECIAL, EXEMPLARY, OR CONSEQUENTIAL DAMAGES (INCLUDING, BUT
 * NOT LIMITED TO, PROCUREMENT OF SUBSTITUTE GOODS OR SERVICES; LOSS OF USE,
 * DATA, OR PROFITS; OR BUSINESS INTERRUPTION) HOWEVER CAUSED AND ON ANY
 * THEORY OF LIABILITY, WHETHER IN CONTRACT, STRICT LIABILITY, OR TORT
 * (INCLUDING NEGLIGENCE OR OTHERWISE) ARISING IN ANY WAY OUT OF THE USE OF
 * THIS SOFTWARE, EVEN IF ADVISED OF THE POSSIBILITY OF SUCH DAMAGE.
 *
 */

#include <sys/conf.h>
#include <sys/kmem.h>
#include <sys/debug.h>
#include <sys/modctl.h>
#include <sys/autoconf.h>
#include <sys/ddi_impldefs.h>
#include <sys/ddi.h>
#include <sys/sunddi.h>
#include <sys/sunndi.h>
#include <sys/avintr.h>
#include <sys/spl.h>
#include <sys/promif.h>
#include <sys/list.h>
#include <sys/bootconf.h>
#include <sys/bootsvcs.h>
#include <sys/sysmacros.h>
#include <sys/pci.h>

#include "virtiovar.h"
#include "virtioreg.h"

#define	NDEVNAMES	(sizeof (virtio_device_name) / sizeof (char *))
#define	MINSEG_INDIRECT	2	/* use indirect if nsegs >= this value */
#define	VIRTQUEUE_ALIGN(n) (((n)+(VIRTIO_PAGE_SIZE-1)) & \
	    ~(VIRTIO_PAGE_SIZE-1))

void
virtio_set_status(struct virtio_softc *sc, unsigned int status)
{
	int old = 0;

	if (status != 0) {
		old = ddi_get8(sc->sc_ioh, (uint8_t *)(sc->sc_io_addr +
		    VIRTIO_CONFIG_DEVICE_STATUS));
	}

	ddi_put8(sc->sc_ioh, (uint8_t *)(sc->sc_io_addr +
	    VIRTIO_CONFIG_DEVICE_STATUS), status | old);
}

/*
 * Negotiate features, save the result in sc->sc_features
 */
uint32_t
virtio_negotiate_features(struct virtio_softc *sc, uint32_t guest_features)
{
	uint32_t host_features;
	uint32_t features;

	host_features = ddi_get32(sc->sc_ioh,
	    /* LINTED E_BAD_PTR_CAST_ALIGN */
	    (uint32_t *)(sc->sc_io_addr + VIRTIO_CONFIG_DEVICE_FEATURES));

	dev_debug(sc->sc_dev, CE_NOTE, "host features: %x, guest features: %x",
	    host_features, guest_features);

	features = host_features & guest_features;
	ddi_put32(sc->sc_ioh,
	    /* LINTED E_BAD_PTR_CAST_ALIGN */
	    (uint32_t *)(sc->sc_io_addr + VIRTIO_CONFIG_GUEST_FEATURES),
	    features);

	sc->sc_features = features;

	return (host_features);
}

size_t
virtio_show_features(uint32_t features, char *buf, size_t len)
{
	char *orig_buf = buf;
	char *bufend = buf + len;

	/* LINTED E_PTRDIFF_OVERFLOW */
	buf += snprintf(buf, bufend - buf, "Generic ( ");
	if (features & VIRTIO_F_RING_INDIRECT_DESC)
		/* LINTED E_PTRDIFF_OVERFLOW */
		buf += snprintf(buf, bufend - buf, "INDIRECT_DESC ");

	/* LINTED E_PTRDIFF_OVERFLOW */
	buf += snprintf(buf, bufend - buf, ") ");

	/* LINTED E_PTRDIFF_OVERFLOW */
	return (buf - orig_buf);
}

boolean_t
virtio_has_feature(struct virtio_softc *sc, uint32_t feature)
{
	return (sc->sc_features & feature);
}

/*
 * Device configuration registers.
 */
uint8_t
virtio_read_device_config_1(struct virtio_softc *sc, unsigned int index)
{
	ASSERT(sc->sc_config_offset);
	return ddi_get8(sc->sc_ioh,
	    (uint8_t *)(sc->sc_io_addr + sc->sc_config_offset + index));
}

uint16_t
virtio_read_device_config_2(struct virtio_softc *sc, unsigned int index)
{
	ASSERT(sc->sc_config_offset);
	return ddi_get16(sc->sc_ioh,
	    /* LINTED E_BAD_PTR_CAST_ALIGN */
	    (uint16_t *)(sc->sc_io_addr + sc->sc_config_offset + index));
}

uint32_t
virtio_read_device_config_4(struct virtio_softc *sc, unsigned int index)
{
	ASSERT(sc->sc_config_offset);
	return ddi_get32(sc->sc_ioh,
	    /* LINTED E_BAD_PTR_CAST_ALIGN */
	    (uint32_t *)(sc->sc_io_addr + sc->sc_config_offset + index));
}

uint64_t
virtio_read_device_config_8(struct virtio_softc *sc, unsigned int index)
{
	uint64_t r;

	ASSERT(sc->sc_config_offset);
	r = ddi_get32(sc->sc_ioh,
	    /* LINTED E_BAD_PTR_CAST_ALIGN */
	    (uint32_t *)(sc->sc_io_addr + sc->sc_config_offset +
	    index + sizeof (uint32_t)));

	r <<= 32;

	r += ddi_get32(sc->sc_ioh,
	    /* LINTED E_BAD_PTR_CAST_ALIGN */
	    (uint32_t *)(sc->sc_io_addr + sc->sc_config_offset + index));
	return (r);
}

void
virtio_write_device_config_1(struct virtio_softc *sc, unsigned int index,
    uint8_t value)
{
	ASSERT(sc->sc_config_offset);
	ddi_put8(sc->sc_ioh,
	    (uint8_t *)(sc->sc_io_addr + sc->sc_config_offset + index), value);
}

void
virtio_write_device_config_2(struct virtio_softc *sc, unsigned int index,
    uint16_t value)
{
	ASSERT(sc->sc_config_offset);
	ddi_put16(sc->sc_ioh,
	    /* LINTED E_BAD_PTR_CAST_ALIGN */
	    (uint16_t *)(sc->sc_io_addr + sc->sc_config_offset + index), value);
}

void
virtio_write_device_config_4(struct virtio_softc *sc, unsigned int index,
    uint32_t value)
{
	ASSERT(sc->sc_config_offset);
	ddi_put32(sc->sc_ioh,
	    /* LINTED E_BAD_PTR_CAST_ALIGN */
	    (uint32_t *)(sc->sc_io_addr + sc->sc_config_offset + index), value);
}

void
virtio_write_device_config_8(struct virtio_softc *sc, unsigned int index,
    uint64_t value)
{
	ASSERT(sc->sc_config_offset);
	ddi_put32(sc->sc_ioh,
	    /* LINTED E_BAD_PTR_CAST_ALIGN */
	    (uint32_t *)(sc->sc_io_addr + sc->sc_config_offset + index),
	    value & 0xFFFFFFFF);
	ddi_put32(sc->sc_ioh,
	    /* LINTED E_BAD_PTR_CAST_ALIGN */
	    (uint32_t *)(sc->sc_io_addr + sc->sc_config_offset +
	    index + sizeof (uint32_t)), value >> 32);
}

/*
 * Start/stop vq interrupt.  No guarantee.
 */
void
virtio_stop_vq_intr(struct virtqueue *vq)
{
	vq->vq_avail->flags |= VRING_AVAIL_F_NO_INTERRUPT;
}

void
virtio_start_vq_intr(struct virtqueue *vq)
{
	vq->vq_avail->flags &= ~VRING_AVAIL_F_NO_INTERRUPT;
}

static ddi_dma_attr_t virtio_vq_dma_attr = {
	DMA_ATTR_V0,		/* Version number */
	0,			/* low address */
	0x00000FFFFFFFFFFF,	/* high address. Has to fit into 32 bits */
				/* after page-shifting */
	0xFFFFFFFF,		/* counter register max */
	VIRTIO_PAGE_SIZE,	/* page alignment required */
	0x3F,			/* burst sizes: 1 - 32 */
	0x1,			/* minimum transfer size */
	0xFFFFFFFF,		/* max transfer size */
	0xFFFFFFFF,		/* address register max */
	1,			/* no scatter-gather */
	1,			/* device operates on bytes */
	0,			/* attr flag: set to 0 */
};

static ddi_dma_attr_t virtio_vq_indirect_dma_attr = {
	DMA_ATTR_V0,		/* Version number */
	0,			/* low address */
	0xFFFFFFFFFFFFFFFF,	/* high address */
	0xFFFFFFFF,		/* counter register max */
	1,			/* No specific alignment */
	0x3F,			/* burst sizes: 1 - 32 */
	0x1,			/* minimum transfer size */
	0xFFFFFFFF,		/* max transfer size */
	0xFFFFFFFF,		/* address register max */
	1,			/* no scatter-gather */
	1,			/* device operates on bytes */
	0,			/* attr flag: set to 0 */
};

/* Same for direct and indirect descriptors. */
static ddi_device_acc_attr_t virtio_vq_devattr = {
	DDI_DEVICE_ATTR_V0,
	DDI_NEVERSWAP_ACC,
	DDI_STORECACHING_OK_ACC,
	DDI_DEFAULT_ACC
};

static void
virtio_free_indirect(struct vq_entry *entry)
{

	(void) ddi_dma_unbind_handle(entry->qe_indirect_dma_handle);
	ddi_dma_mem_free(&entry->qe_indirect_dma_acch);
	ddi_dma_free_handle(&entry->qe_indirect_dma_handle);

	entry->qe_indirect_descs = NULL;
}


static int
virtio_alloc_indirect(struct virtio_softc *sc, struct vq_entry *entry)
{
	int allocsize, num;
	size_t len;
	unsigned int ncookies;
	int ret;

	num = entry->qe_queue->vq_indirect_num;
	ASSERT(num > 1);

	allocsize = sizeof (struct vring_desc) * num;

	ret = ddi_dma_alloc_handle(sc->sc_dev, &virtio_vq_indirect_dma_attr,
	    DDI_DMA_SLEEP, NULL, &entry->qe_indirect_dma_handle);
	if (ret != DDI_SUCCESS) {
		dev_err(sc->sc_dev, CE_WARN,
		    "Failed to allocate dma handle for indirect descriptors, "
		    "entry %d, vq %d", entry->qe_index,
		    entry->qe_queue->vq_index);
		goto out_alloc_handle;
	}

	ret = ddi_dma_mem_alloc(entry->qe_indirect_dma_handle, allocsize,
	    &virtio_vq_devattr, DDI_DMA_CONSISTENT, DDI_DMA_SLEEP, NULL,
	    (caddr_t *)&entry->qe_indirect_descs, &len,
	    &entry->qe_indirect_dma_acch);
	if (ret != DDI_SUCCESS) {
		dev_err(sc->sc_dev, CE_WARN,
		    "Failed to allocate dma memory for indirect descriptors, "
		    "entry %d, vq %d,", entry->qe_index,
		    entry->qe_queue->vq_index);
		goto out_alloc;
	}

	(void) memset(entry->qe_indirect_descs, 0xff, allocsize);

	ret = ddi_dma_addr_bind_handle(entry->qe_indirect_dma_handle, NULL,
	    (caddr_t)entry->qe_indirect_descs, len,
	    DDI_DMA_RDWR | DDI_DMA_CONSISTENT, DDI_DMA_SLEEP, NULL,
	    &entry->qe_indirect_dma_cookie, &ncookies);
	if (ret != DDI_DMA_MAPPED) {
		dev_err(sc->sc_dev, CE_WARN,
		    "Failed to bind dma memory for indirect descriptors, "
		    "entry %d, vq %d", entry->qe_index,
		    entry->qe_queue->vq_index);
		goto out_bind;
	}

	/* We asked for a single segment */
	ASSERT(ncookies == 1);

	return (0);

out_bind:
	ddi_dma_mem_free(&entry->qe_indirect_dma_acch);
out_alloc:
	ddi_dma_free_handle(&entry->qe_indirect_dma_handle);
out_alloc_handle:

	return (ret);
}

/*
 * Initialize the vq structure.
 */
static int
virtio_init_vq(struct virtio_softc *sc, struct virtqueue *vq)
{
	int ret;
	uint16_t i;
	int vq_size = vq->vq_num;
	int indirect_num = vq->vq_indirect_num;

	/* free slot management */
	list_create(&vq->vq_freelist, sizeof (struct vq_entry),
	    offsetof(struct vq_entry, qe_list));

	for (i = 0; i < vq_size; i++) {
		struct vq_entry *entry = &vq->vq_entries[i];
		list_insert_tail(&vq->vq_freelist, entry);
		entry->qe_index = i;
		entry->qe_desc = &vq->vq_descs[i];
		entry->qe_queue = vq;

		if (indirect_num) {
			ret = virtio_alloc_indirect(sc, entry);
			if (ret)
				goto out_indirect;
		}
	}

	mutex_init(&vq->vq_freelist_lock, "virtio-freelist", MUTEX_DRIVER,
	    DDI_INTR_PRI(sc->sc_intr_prio));
	mutex_init(&vq->vq_avail_lock, "virtio-avail", MUTEX_DRIVER,
	    DDI_INTR_PRI(sc->sc_intr_prio));
	mutex_init(&vq->vq_used_lock, "virtio-used", MUTEX_DRIVER,
	    DDI_INTR_PRI(sc->sc_intr_prio));

	return (0);

out_indirect:
	for (i = 0; i < vq_size; i++) {
		struct vq_entry *entry = &vq->vq_entries[i];
		if (entry->qe_indirect_descs)
			virtio_free_indirect(entry);
	}

	return (ret);
}

/*
 * Allocate/free a vq.
 */
struct virtqueue *
virtio_alloc_vq(struct virtio_softc *sc, unsigned int index, unsigned int size,
    unsigned int indirect_num, const char *name)
{
	int vq_size, allocsize1, allocsize2, allocsize = 0;
	int ret;
	unsigned int ncookies;
	size_t len;
	struct virtqueue *vq;

	ddi_put16(sc->sc_ioh,
	    /* LINTED E_BAD_PTR_CAST_ALIGN */
	    (uint16_t *)(sc->sc_io_addr + VIRTIO_CONFIG_QUEUE_SELECT), index);
	vq_size = ddi_get16(sc->sc_ioh,
	    /* LINTED E_BAD_PTR_CAST_ALIGN */
	    (uint16_t *)(sc->sc_io_addr + VIRTIO_CONFIG_QUEUE_SIZE));
	if (vq_size == 0) {
		dev_err(sc->sc_dev, CE_WARN,
		    "virtqueue dest not exist, index %d for %s\n", index, name);
		goto out;
	}

	vq = kmem_zalloc(sizeof (struct virtqueue), KM_SLEEP);

	/* size 0 => use native vq size, good for receive queues. */
	if (size)
		vq_size = MIN(vq_size, size);

	/* allocsize1: descriptor table + avail ring + pad */
	allocsize1 = VIRTQUEUE_ALIGN(sizeof (struct vring_desc) * vq_size +
	    sizeof (struct vring_avail) + sizeof (uint16_t) * vq_size);
	/* allocsize2: used ring + pad */
	allocsize2 = VIRTQUEUE_ALIGN(sizeof (struct vring_used) +
	    sizeof (struct vring_used_elem) * vq_size);

	allocsize = allocsize1 + allocsize2;

	ret = ddi_dma_alloc_handle(sc->sc_dev, &virtio_vq_dma_attr,
	    DDI_DMA_SLEEP, NULL, &vq->vq_dma_handle);
	if (ret != DDI_SUCCESS) {
		dev_err(sc->sc_dev, CE_WARN,
		    "Failed to allocate dma handle for vq %d", index);
		goto out_alloc_handle;
	}

	ret = ddi_dma_mem_alloc(vq->vq_dma_handle, allocsize,
	    &virtio_vq_devattr, DDI_DMA_CONSISTENT, DDI_DMA_SLEEP, NULL,
	    (caddr_t *)&vq->vq_vaddr, &len, &vq->vq_dma_acch);
	if (ret != DDI_SUCCESS) {
		dev_err(sc->sc_dev, CE_WARN,
		    "Failed to allocate dma memory for vq %d", index);
		goto out_alloc;
	}

	ret = ddi_dma_addr_bind_handle(vq->vq_dma_handle, NULL,
	    (caddr_t)vq->vq_vaddr, len, DDI_DMA_RDWR | DDI_DMA_CONSISTENT,
	    DDI_DMA_SLEEP, NULL, &vq->vq_dma_cookie, &ncookies);
	if (ret != DDI_DMA_MAPPED) {
		dev_err(sc->sc_dev, CE_WARN,
		    "Failed to bind dma memory for vq %d", index);
		goto out_bind;
	}

	/* We asked for a single segment */
	ASSERT(ncookies == 1);
	/* and page-ligned buffers. */
	ASSERT(vq->vq_dma_cookie.dmac_laddress % VIRTIO_PAGE_SIZE == 0);

	(void) memset(vq->vq_vaddr, 0, allocsize);

	/* Make sure all zeros hit the buffer before we point the host to it */
	membar_producer();

	/* set the vq address */
	ddi_put32(sc->sc_ioh,
	    /* LINTED E_BAD_PTR_CAST_ALIGN */
	    (uint32_t *)(sc->sc_io_addr + VIRTIO_CONFIG_QUEUE_ADDRESS),
	    (vq->vq_dma_cookie.dmac_laddress / VIRTIO_PAGE_SIZE));

	/* remember addresses and offsets for later use */
	vq->vq_owner = sc;
	vq->vq_num = vq_size;
	vq->vq_index = index;
	vq->vq_descs = vq->vq_vaddr;
	vq->vq_availoffset = sizeof (struct vring_desc)*vq_size;
	vq->vq_avail = (void *)(((char *)vq->vq_descs) + vq->vq_availoffset);
	vq->vq_usedoffset = allocsize1;
	vq->vq_used = (void *)(((char *)vq->vq_descs) + vq->vq_usedoffset);

	ASSERT(indirect_num == 0 ||
	    virtio_has_feature(sc, VIRTIO_F_RING_INDIRECT_DESC));
	vq->vq_indirect_num = indirect_num;

	/* free slot management */
	vq->vq_entries = kmem_zalloc(sizeof (struct vq_entry) * vq_size,
	    KM_SLEEP);

	ret = virtio_init_vq(sc, vq);
	if (ret)
		goto out_init;

	dev_debug(sc->sc_dev, CE_NOTE,
	    "Allocated %d entries for vq %d:%s (%d indirect descs)",
	    vq_size, index, name, indirect_num * vq_size);

	return (vq);

out_init:
	kmem_free(vq->vq_entries, sizeof (struct vq_entry) * vq_size);
	(void) ddi_dma_unbind_handle(vq->vq_dma_handle);
out_bind:
	ddi_dma_mem_free(&vq->vq_dma_acch);
out_alloc:
	ddi_dma_free_handle(&vq->vq_dma_handle);
out_alloc_handle:
	kmem_free(vq, sizeof (struct virtqueue));
out:
	return (NULL);
}

void
virtio_free_vq(struct virtqueue *vq)
{
	struct virtio_softc *sc = vq->vq_owner;
	int i;

	/* tell device that there's no virtqueue any longer */
	ddi_put16(sc->sc_ioh,
	    /* LINTED E_BAD_PTR_CAST_ALIGN */
	    (uint16_t *)(sc->sc_io_addr + VIRTIO_CONFIG_QUEUE_SELECT),
	    vq->vq_index);
	ddi_put32(sc->sc_ioh,
	    /* LINTED E_BAD_PTR_CAST_ALIGN */
	    (uint32_t *)(sc->sc_io_addr + VIRTIO_CONFIG_QUEUE_ADDRESS), 0);

	/* Free the indirect descriptors, if any. */
	for (i = 0; i < vq->vq_num; i++) {
		struct vq_entry *entry = &vq->vq_entries[i];
		if (entry->qe_indirect_descs)
			virtio_free_indirect(entry);
	}

	kmem_free(vq->vq_entries, sizeof (struct vq_entry) * vq->vq_num);

	(void) ddi_dma_unbind_handle(vq->vq_dma_handle);
	ddi_dma_mem_free(&vq->vq_dma_acch);
	ddi_dma_free_handle(&vq->vq_dma_handle);

	mutex_destroy(&vq->vq_used_lock);
	mutex_destroy(&vq->vq_avail_lock);
	mutex_destroy(&vq->vq_freelist_lock);

	kmem_free(vq, sizeof (struct virtqueue));
}

/*
 * Free descriptor management.
 */
struct vq_entry *
vq_alloc_entry(struct virtqueue *vq)
{
	struct vq_entry *qe;

	mutex_enter(&vq->vq_freelist_lock);
	if (list_is_empty(&vq->vq_freelist)) {
		mutex_exit(&vq->vq_freelist_lock);
		return (NULL);
	}
	qe = list_remove_head(&vq->vq_freelist);

	ASSERT(vq->vq_used_entries >= 0);
	vq->vq_used_entries++;

	mutex_exit(&vq->vq_freelist_lock);

	qe->qe_next = NULL;
	qe->qe_indirect_next = 0;
	(void) memset(qe->qe_desc, 0, sizeof (struct vring_desc));

	return (qe);
}

void
vq_free_entry(struct virtqueue *vq, struct vq_entry *qe)
{
	mutex_enter(&vq->vq_freelist_lock);

	list_insert_head(&vq->vq_freelist, qe);
	vq->vq_used_entries--;
	ASSERT(vq->vq_used_entries >= 0);
	mutex_exit(&vq->vq_freelist_lock);
}

/*
 * We (intentionally) don't have a global vq mutex, so you are
 * responsible for external locking to avoid allocting/freeing any
 * entries before using the returned value. Have fun.
 */
uint_t
vq_num_used(struct virtqueue *vq)
{
	/* vq->vq_freelist_lock would not help here. */
	return (vq->vq_used_entries);
}

static inline void
virtio_ve_set_desc(struct vring_desc *desc, uint64_t paddr, uint32_t len,
    boolean_t write)
{
	desc->addr = paddr;
	desc->len = len;
	desc->next = 0;
	desc->flags = 0;

	/* 'write' - from the driver's point of view */
	if (!write)
		desc->flags = VRING_DESC_F_WRITE;
}

void
virtio_ve_set(struct vq_entry *qe, uint64_t paddr, uint32_t len,
    boolean_t write)
{
	virtio_ve_set_desc(qe->qe_desc, paddr, len, write);
}

unsigned int
virtio_ve_indirect_available(struct vq_entry *qe)
{
<<<<<<< HEAD
	return (qe->qe_queue->vq_indirect_num - qe->qe_indirect_next);
=======
	return (qe->qe_queue->vq_indirect_num - (qe->qe_indirect_next - 1));
>>>>>>> e7c874af
}

void
virtio_ve_add_indirect_buf(struct vq_entry *qe, uint64_t paddr, uint32_t len,
    boolean_t write)
{
	struct vring_desc *indirect_desc;

	ASSERT(qe->qe_queue->vq_indirect_num);
	ASSERT(qe->qe_indirect_next < qe->qe_queue->vq_indirect_num);

	indirect_desc = &qe->qe_indirect_descs[qe->qe_indirect_next];
	virtio_ve_set_desc(indirect_desc, paddr, len, write);
	qe->qe_indirect_next++;
}

void
virtio_ve_add_cookie(struct vq_entry *qe, ddi_dma_handle_t dma_handle,
    ddi_dma_cookie_t dma_cookie, unsigned int ncookies, boolean_t write)
{
	int i;

	for (i = 0; i < ncookies; i++) {
		virtio_ve_add_indirect_buf(qe, dma_cookie.dmac_laddress,
		    dma_cookie.dmac_size, write);
		ddi_dma_nextcookie(dma_handle, &dma_cookie);
	}
}

void
virtio_sync_vq(struct virtqueue *vq)
{
	struct virtio_softc *vsc = vq->vq_owner;

	/* Make sure the avail ring update hit the buffer */
	membar_producer();

	vq->vq_avail->idx = vq->vq_avail_idx;

	/* Make sure the avail idx update hits the buffer */
	membar_producer();

	/* Make sure we see the flags update */
	membar_consumer();

	if (!(vq->vq_used->flags & VRING_USED_F_NO_NOTIFY)) {
		ddi_put16(vsc->sc_ioh,
		    /* LINTED E_BAD_PTR_CAST_ALIGN */
		    (uint16_t *)(vsc->sc_io_addr +
		    VIRTIO_CONFIG_QUEUE_NOTIFY),
		    vq->vq_index);
	}
}

void
virtio_push_chain(struct vq_entry *qe, boolean_t sync)
{
	struct virtqueue *vq = qe->qe_queue;
	struct vq_entry *head = qe;
	struct vring_desc *desc;
	int idx;

	ASSERT(qe);

	/*
	 * Bind the descs together, paddr and len should be already
	 * set with virtio_ve_set
	 */
	do {
		/* Bind the indirect descriptors */
		if (qe->qe_indirect_next > 1) {
			uint16_t i = 0;

			/*
			 * Set the pointer/flags to the
			 * first indirect descriptor
			 */
			virtio_ve_set_desc(qe->qe_desc,
			    qe->qe_indirect_dma_cookie.dmac_laddress,
			    sizeof (struct vring_desc) * qe->qe_indirect_next,
			    B_FALSE);
			qe->qe_desc->flags |= VRING_DESC_F_INDIRECT;

			/* For all but the last one, add the next index/flag */
			do {
				desc = &qe->qe_indirect_descs[i];
				i++;

				desc->flags |= VRING_DESC_F_NEXT;
				desc->next = i;
			} while (i < qe->qe_indirect_next - 1);

		}

		if (qe->qe_next) {
			qe->qe_desc->flags |= VRING_DESC_F_NEXT;
			qe->qe_desc->next = qe->qe_next->qe_index;
		}

		qe = qe->qe_next;
	} while (qe);

	mutex_enter(&vq->vq_avail_lock);
	idx = vq->vq_avail_idx;
	vq->vq_avail_idx++;

	/* Make sure the bits hit the descriptor(s) */
	membar_producer();
	vq->vq_avail->ring[idx % vq->vq_num] = head->qe_index;

	/* Notify the device, if needed. */
	if (sync)
		virtio_sync_vq(vq);

	mutex_exit(&vq->vq_avail_lock);
}

/*
 * Get a chain of descriptors from the used ring, if one is available.
 */
struct vq_entry *
virtio_pull_chain(struct virtqueue *vq, uint32_t *len)
{
	struct vq_entry *head;
	int slot;
	int usedidx;

	mutex_enter(&vq->vq_used_lock);

	/* No used entries? Bye. */
	if (vq->vq_used_idx == vq->vq_used->idx) {
		mutex_exit(&vq->vq_used_lock);
		return (NULL);
	}

	usedidx = vq->vq_used_idx;
	vq->vq_used_idx++;
	mutex_exit(&vq->vq_used_lock);

	usedidx %= vq->vq_num;

	/* Make sure we do the next step _after_ checking the idx. */
	membar_consumer();

	slot = vq->vq_used->ring[usedidx].id;
	*len = vq->vq_used->ring[usedidx].len;

	head = &vq->vq_entries[slot];

	return (head);
}

void
virtio_free_chain(struct vq_entry *qe)
{
	struct vq_entry *tmp;
	struct virtqueue *vq = qe->qe_queue;

	ASSERT(qe);

	do {
		ASSERT(qe->qe_queue == vq);
		tmp = qe->qe_next;
		vq_free_entry(vq, qe);
		qe = tmp;
	} while (tmp != NULL);
}

void
virtio_ventry_stick(struct vq_entry *first, struct vq_entry *second)
{
	first->qe_next = second;
}

static int
virtio_register_msi(struct virtio_softc *sc,
    struct virtio_int_handler *config_handler,
    struct virtio_int_handler vq_handlers[], int intr_types)
{
	int count, actual;
	int int_type;
	int i;
	int handler_count;
	int ret;

	/* If both MSI and MSI-x are reported, prefer MSI-x. */
	int_type = DDI_INTR_TYPE_MSI;
	if (intr_types & DDI_INTR_TYPE_MSIX)
		int_type = DDI_INTR_TYPE_MSIX;

	/* Walk the handler table to get the number of handlers. */
	for (handler_count = 0;
	    vq_handlers && vq_handlers[handler_count].vh_func;
	    handler_count++)
		;

	/* +1 if there is a config change handler. */
	if (config_handler != NULL)
		handler_count++;

	/* Number of MSIs supported by the device. */
	ret = ddi_intr_get_nintrs(sc->sc_dev, int_type, &count);
	if (ret != DDI_SUCCESS) {
		dev_err(sc->sc_dev, CE_WARN, "ddi_intr_get_nintrs failed");
		return (ret);
	}

	/*
	 * Those who try to register more handlers then the device
	 * supports shall suffer.
	 */
	ASSERT(handler_count <= count);

	sc->sc_intr_htable = kmem_zalloc(sizeof (ddi_intr_handle_t) *
	    handler_count, KM_SLEEP);

	ret = ddi_intr_alloc(sc->sc_dev, sc->sc_intr_htable, int_type, 0,
	    handler_count, &actual, DDI_INTR_ALLOC_NORMAL);
	if (ret != DDI_SUCCESS) {
		dev_err(sc->sc_dev, CE_WARN, "Failed to allocate MSI: %d", ret);
		goto out_msi_alloc;
	}

	if (actual != handler_count) {
		dev_err(sc->sc_dev, CE_WARN,
		    "Not enough MSI available: need %d, available %d",
		    handler_count, actual);
		goto out_msi_available;
	}

	sc->sc_intr_num = handler_count;
	sc->sc_intr_config = B_FALSE;
	if (config_handler != NULL) {
		sc->sc_intr_config = B_TRUE;
	}

	/* Assume they are all same priority */
	ret = ddi_intr_get_pri(sc->sc_intr_htable[0], &sc->sc_intr_prio);
	if (ret != DDI_SUCCESS) {
		dev_err(sc->sc_dev, CE_WARN, "ddi_intr_get_pri failed");
		goto out_msi_prio;
	}

	/* Add the vq handlers */
	for (i = 0; vq_handlers[i].vh_func; i++) {
		ret = ddi_intr_add_handler(sc->sc_intr_htable[i],
		    vq_handlers[i].vh_func, sc, vq_handlers[i].vh_priv);
		if (ret != DDI_SUCCESS) {
			dev_err(sc->sc_dev, CE_WARN,
			    "ddi_intr_add_handler failed");
			/* Remove the handlers that succeeded. */
			while (--i >= 0) {
				(void) ddi_intr_remove_handler(
				    sc->sc_intr_htable[i]);
			}
			goto out_add_handlers;
		}
	}

	/* Don't forget the config handler */
	if (config_handler != NULL) {
		ret = ddi_intr_add_handler(sc->sc_intr_htable[i],
		    config_handler->vh_func, sc, config_handler->vh_priv);
		if (ret != DDI_SUCCESS) {
			dev_err(sc->sc_dev, CE_WARN,
			    "ddi_intr_add_handler failed");
			/* Remove the handlers that succeeded. */
			while (--i >= 0) {
				(void) ddi_intr_remove_handler(
				    sc->sc_intr_htable[i]);
			}
			goto out_add_handlers;
		}
	}

<<<<<<< HEAD
	ret = ddi_intr_get_cap(sc->sc_intr_htable[0], &sc->sc_intr_cap);
	if (ret == DDI_SUCCESS) {
		sc->sc_int_type = int_type;
		return (DDI_SUCCESS);
	}
=======
	/* We know we are using MSI, so set the config offset. */
	sc->sc_config_offset = VIRTIO_CONFIG_DEVICE_CONFIG_MSI;

	ret = ddi_intr_get_cap(sc->sc_intr_htable[0], &sc->sc_intr_cap);
	/* Just in case. */
	if (ret != DDI_SUCCESS)
		sc->sc_intr_cap = 0;
>>>>>>> e7c874af

out_add_handlers:
out_msi_prio:
out_msi_available:
	for (i = 0; i < actual; i++)
		(void) ddi_intr_free(sc->sc_intr_htable[i]);
out_msi_alloc:
	kmem_free(sc->sc_intr_htable,
	    sizeof (ddi_intr_handle_t) * handler_count);

	return (ret);
}

struct virtio_handler_container {
	int nhandlers;
	struct virtio_int_handler config_handler;
	struct virtio_int_handler vq_handlers[];
};

uint_t
virtio_intx_dispatch(caddr_t arg1, caddr_t arg2)
{
	struct virtio_softc *sc = (void *)arg1;
	struct virtio_handler_container *vhc = (void *)arg2;
	uint8_t isr_status;
	int i;

	isr_status = ddi_get8(sc->sc_ioh, (uint8_t *)(sc->sc_io_addr +
	    VIRTIO_CONFIG_ISR_STATUS));

	if (!isr_status)
		return (DDI_INTR_UNCLAIMED);

	if ((isr_status & VIRTIO_CONFIG_ISR_CONFIG_CHANGE) &&
	    vhc->config_handler.vh_func) {
		vhc->config_handler.vh_func((void *)sc,
		    vhc->config_handler.vh_priv);
	}

	/* Notify all handlers */
	for (i = 0; i < vhc->nhandlers; i++) {
		vhc->vq_handlers[i].vh_func((void *)sc,
		    vhc->vq_handlers[i].vh_priv);
	}

	return (DDI_INTR_CLAIMED);
}

/*
 * config_handler and vq_handlers may be allocated on stack.
 * Take precautions not to loose them.
 */
static int
virtio_register_intx(struct virtio_softc *sc,
    struct virtio_int_handler *config_handler,
    struct virtio_int_handler vq_handlers[])
{
	int vq_handler_count;
	int config_handler_count = 0;
	int actual;
	struct virtio_handler_container *vhc;
	int ret = DDI_FAILURE;

	/* Walk the handler table to get the number of handlers. */
	for (vq_handler_count = 0;
	    vq_handlers && vq_handlers[vq_handler_count].vh_func;
	    vq_handler_count++)
		;

	if (config_handler != NULL)
		config_handler_count = 1;

	vhc = kmem_zalloc(sizeof (struct virtio_handler_container) +
	    sizeof (struct virtio_int_handler) * vq_handler_count, KM_SLEEP);

	vhc->nhandlers = vq_handler_count;
	(void) memcpy(vhc->vq_handlers, vq_handlers,
	    sizeof (struct virtio_int_handler) * vq_handler_count);

	if (config_handler != NULL) {
		(void) memcpy(&vhc->config_handler, config_handler,
		    sizeof (struct virtio_int_handler));
	}

	/* Just a single entry for a single interrupt. */
	sc->sc_intr_htable = kmem_zalloc(sizeof (ddi_intr_handle_t), KM_SLEEP);

	ret = ddi_intr_alloc(sc->sc_dev, sc->sc_intr_htable,
	    DDI_INTR_TYPE_FIXED, 0, 1, &actual, DDI_INTR_ALLOC_NORMAL);
	if (ret != DDI_SUCCESS) {
		dev_err(sc->sc_dev, CE_WARN,
		    "Failed to allocate a fixed interrupt: %d", ret);
		goto out_int_alloc;
	}

	ASSERT(actual == 1);
	sc->sc_intr_num = 1;

	ret = ddi_intr_get_pri(sc->sc_intr_htable[0], &sc->sc_intr_prio);
	if (ret != DDI_SUCCESS) {
		dev_err(sc->sc_dev, CE_WARN, "ddi_intr_get_pri failed");
		goto out_prio;
	}

	ret = ddi_intr_add_handler(sc->sc_intr_htable[0],
	    virtio_intx_dispatch, sc, vhc);
	if (ret != DDI_SUCCESS) {
		dev_err(sc->sc_dev, CE_WARN, "ddi_intr_add_handler failed");
		goto out_add_handlers;
	}

	sc->sc_int_type = DDI_INTR_TYPE_FIXED;

	return (DDI_SUCCESS);

out_add_handlers:
out_prio:
	(void) ddi_intr_free(sc->sc_intr_htable[0]);
out_int_alloc:
	kmem_free(sc->sc_intr_htable, sizeof (ddi_intr_handle_t));
	kmem_free(vhc, sizeof (struct virtio_int_handler) *
	    (vq_handler_count + config_handler_count));
	return (ret);
}

/*
 * We find out if we support MSI during this, and the register layout
 * depends on the MSI (doh). Don't acces the device specific bits in
 * BAR 0 before calling it!
 */
int
virtio_register_ints(struct virtio_softc *sc,
    struct virtio_int_handler *config_handler,
    struct virtio_int_handler vq_handlers[])
{
	int ret;
	int intr_types;

	/* Default offset until MSI-X is enabled, if ever. */
	sc->sc_config_offset = VIRTIO_CONFIG_DEVICE_CONFIG_NOMSIX;

	/* Determine which types of interrupts are supported */
	ret = ddi_intr_get_supported_types(sc->sc_dev, &intr_types);
	if (ret != DDI_SUCCESS) {
		dev_err(sc->sc_dev, CE_WARN, "Can't get supported int types");
		goto out_inttype;
	}

	/* If we have msi, let's use them. */
	if (intr_types & (DDI_INTR_TYPE_MSIX | DDI_INTR_TYPE_MSI)) {
		ret = virtio_register_msi(sc, config_handler,
		    vq_handlers, intr_types);
		if (!ret)
			return (0);
	}

	/* Fall back to old-fashioned interrupts. */
	if (intr_types & DDI_INTR_TYPE_FIXED) {
		dev_debug(sc->sc_dev, CE_WARN,
		    "Using legacy interrupts");

		return (virtio_register_intx(sc, config_handler, vq_handlers));
	}

	dev_err(sc->sc_dev, CE_WARN,
	    "MSI failed and fixed interrupts not supported. Giving up.");
	ret = DDI_FAILURE;

out_inttype:
	return (ret);
}

static int
virtio_enable_msi(struct virtio_softc *sc)
{
	int ret, i;
	int vq_handler_count = sc->sc_intr_num;

	/* Number of handlers, not counting the counfig. */
	if (sc->sc_intr_config)
		vq_handler_count--;

	/* Enable the interrupts. Either the whole block, or one by one. */
	if (sc->sc_intr_cap & DDI_INTR_FLAG_BLOCK) {
		ret = ddi_intr_block_enable(sc->sc_intr_htable,
		    sc->sc_intr_num);
		if (ret != DDI_SUCCESS) {
			dev_err(sc->sc_dev, CE_WARN,
			    "Failed to enable MSI, falling back to INTx");
			goto out_enable;
		}
	} else {
		for (i = 0; i < sc->sc_intr_num; i++) {
			ret = ddi_intr_enable(sc->sc_intr_htable[i]);
			if (ret != DDI_SUCCESS) {
				dev_err(sc->sc_dev, CE_WARN,
				    "Failed to enable MSI %d, "
				    "falling back to INTx", i);

				while (--i >= 0) {
					(void) ddi_intr_disable(
					    sc->sc_intr_htable[i]);
				}
				goto out_enable;
			}
		}
	}

	/* Bind the allocated MSI to the queues and config */
	for (i = 0; i < vq_handler_count; i++) {
		int check;

		ddi_put16(sc->sc_ioh,
		    /* LINTED E_BAD_PTR_CAST_ALIGN */
		    (uint16_t *)(sc->sc_io_addr +
		    VIRTIO_CONFIG_QUEUE_SELECT), i);

		ddi_put16(sc->sc_ioh,
		    /* LINTED E_BAD_PTR_CAST_ALIGN */
		    (uint16_t *)(sc->sc_io_addr +
		    VIRTIO_CONFIG_QUEUE_VECTOR), i);

		check = ddi_get16(sc->sc_ioh,
		    /* LINTED E_BAD_PTR_CAST_ALIGN */
		    (uint16_t *)(sc->sc_io_addr +
		    VIRTIO_CONFIG_QUEUE_VECTOR));
		if (check != i) {
			dev_err(sc->sc_dev, CE_WARN, "Failed to bind handler "
			    "for VQ %d, MSI %d. Check = %x", i, i, check);
			ret = ENODEV;
			goto out_bind;
		}
	}

	if (sc->sc_intr_config) {
		int check;

		ddi_put16(sc->sc_ioh,
		    /* LINTED E_BAD_PTR_CAST_ALIGN */
		    (uint16_t *)(sc->sc_io_addr +
		    VIRTIO_CONFIG_CONFIG_VECTOR), i);

		check = ddi_get16(sc->sc_ioh,
		    /* LINTED E_BAD_PTR_CAST_ALIGN */
		    (uint16_t *)(sc->sc_io_addr +
		    VIRTIO_CONFIG_CONFIG_VECTOR));
		if (check != i) {
			dev_err(sc->sc_dev, CE_WARN, "Failed to bind handler "
			    "for Config updates, MSI %d", i);
			ret = ENODEV;
			goto out_bind;
		}
	}

	/* Configuration offset depends on whether MSI-X is used. */
	if (sc->sc_int_type == DDI_INTR_TYPE_MSIX)
		sc->sc_config_offset = VIRTIO_CONFIG_DEVICE_CONFIG_MSIX;
	else
		ASSERT(sc->sc_int_type == DDI_INTR_TYPE_MSI);

	return (DDI_SUCCESS);

out_bind:
	/* Unbind the vqs */
	for (i = 0; i < vq_handler_count - 1; i++) {
		ddi_put16(sc->sc_ioh,
		    /* LINTED E_BAD_PTR_CAST_ALIGN */
		    (uint16_t *)(sc->sc_io_addr +
		    VIRTIO_CONFIG_QUEUE_SELECT), i);

		ddi_put16(sc->sc_ioh,
		    /* LINTED E_BAD_PTR_CAST_ALIGN */
		    (uint16_t *)(sc->sc_io_addr +
		    VIRTIO_CONFIG_QUEUE_VECTOR),
		    VIRTIO_MSI_NO_VECTOR);
	}
	/* And the config */
	/* LINTED E_BAD_PTR_CAST_ALIGN */
	ddi_put16(sc->sc_ioh, (uint16_t *)(sc->sc_io_addr +
	    VIRTIO_CONFIG_CONFIG_VECTOR), VIRTIO_MSI_NO_VECTOR);

	/* Disable the interrupts. Either the whole block, or one by one. */
	if (sc->sc_intr_cap & DDI_INTR_FLAG_BLOCK) {
		ret = ddi_intr_block_disable(sc->sc_intr_htable,
		    sc->sc_intr_num);
		if (ret != DDI_SUCCESS) {
			dev_err(sc->sc_dev, CE_WARN,
			    "Failed to disable MSIs, won't be able to "
			    "reuse next time");
		}
	} else {
		for (i = 0; i < sc->sc_intr_num; i++) {
			ret = ddi_intr_disable(sc->sc_intr_htable[i]);
			if (ret != DDI_SUCCESS) {
				dev_err(sc->sc_dev, CE_WARN,
				    "Failed to disable interrupt %d, "
				    "won't be able to reuse", i);
			}
		}
	}

	ret = DDI_FAILURE;

out_enable:
	return (ret);
}

static int
virtio_enable_intx(struct virtio_softc *sc)
{
	int ret;

	ret = ddi_intr_enable(sc->sc_intr_htable[0]);
	if (ret != DDI_SUCCESS) {
		dev_err(sc->sc_dev, CE_WARN,
		    "Failed to enable interrupt: %d", ret);
	}

	return (ret);
}

/*
 * We can't enable/disable individual handlers in the INTx case so do
 * the whole bunch even in the msi case.
 */
int
virtio_enable_ints(struct virtio_softc *sc)
{

	ASSERT(sc->sc_config_offset == VIRTIO_CONFIG_DEVICE_CONFIG_NOMSIX);

	/* See if we are using MSI. */
	if (sc->sc_int_type == DDI_INTR_TYPE_MSIX ||
	    sc->sc_int_type == DDI_INTR_TYPE_MSI)
		return (virtio_enable_msi(sc));

	ASSERT(sc->sc_int_type == DDI_INTR_TYPE_FIXED);
	return (virtio_enable_intx(sc));
}

void
virtio_release_ints(struct virtio_softc *sc)
{
	int i;
	int ret;

	/* We were running with MSI, unbind them. */
	if (sc->sc_int_type == DDI_INTR_TYPE_MSIX ||
	    sc->sc_int_type == DDI_INTR_TYPE_MSI) {
		/* Unbind all vqs */
		for (i = 0; i < sc->sc_nvqs; i++) {
			ddi_put16(sc->sc_ioh,
			    /* LINTED E_BAD_PTR_CAST_ALIGN */
			    (uint16_t *)(sc->sc_io_addr +
			    VIRTIO_CONFIG_QUEUE_SELECT), i);

			ddi_put16(sc->sc_ioh,
			    /* LINTED E_BAD_PTR_CAST_ALIGN */
			    (uint16_t *)(sc->sc_io_addr +
			    VIRTIO_CONFIG_QUEUE_VECTOR),
			    VIRTIO_MSI_NO_VECTOR);
		}
		/* And the config */
		/* LINTED E_BAD_PTR_CAST_ALIGN */
		ddi_put16(sc->sc_ioh, (uint16_t *)(sc->sc_io_addr +
		    VIRTIO_CONFIG_CONFIG_VECTOR),
		    VIRTIO_MSI_NO_VECTOR);

	}

	/* Disable the interrupts. Either the whole block, or one by one. */
	if (sc->sc_intr_cap & DDI_INTR_FLAG_BLOCK) {
		ret = ddi_intr_block_disable(sc->sc_intr_htable,
		    sc->sc_intr_num);
		if (ret != DDI_SUCCESS) {
			dev_err(sc->sc_dev, CE_WARN,
			    "Failed to disable MSIs, won't be able to "
			    "reuse next time");
		}
	} else {
		for (i = 0; i < sc->sc_intr_num; i++) {
			ret = ddi_intr_disable(sc->sc_intr_htable[i]);
			if (ret != DDI_SUCCESS) {
				dev_err(sc->sc_dev, CE_WARN,
				    "Failed to disable interrupt %d, "
				    "won't be able to reuse", i);
			}
		}
	}


	for (i = 0; i < sc->sc_intr_num; i++) {
		(void) ddi_intr_remove_handler(sc->sc_intr_htable[i]);
	}

	for (i = 0; i < sc->sc_intr_num; i++)
		(void) ddi_intr_free(sc->sc_intr_htable[i]);

	kmem_free(sc->sc_intr_htable, sizeof (ddi_intr_handle_t) *
	    sc->sc_intr_num);

	/* After disabling interrupts, the config offset is non-MSI-X. */
	sc->sc_config_offset = VIRTIO_CONFIG_DEVICE_CONFIG_NOMSIX;
}

/*
 * Module linkage information for the kernel.
 */
static struct modlmisc modlmisc = {
	&mod_miscops,	/* Type of module */
	"VirtIO common library module",
};

static struct modlinkage modlinkage = {
	MODREV_1,
	{
		(void *)&modlmisc,
		NULL
	}
};

int
_init(void)
{
	return (mod_install(&modlinkage));
}

int
_fini(void)
{
	return (mod_remove(&modlinkage));
}

int
_info(struct modinfo *modinfop)
{
	return (mod_info(&modlinkage, modinfop));
}<|MERGE_RESOLUTION|>--- conflicted
+++ resolved
@@ -645,11 +645,7 @@
 unsigned int
 virtio_ve_indirect_available(struct vq_entry *qe)
 {
-<<<<<<< HEAD
 	return (qe->qe_queue->vq_indirect_num - qe->qe_indirect_next);
-=======
-	return (qe->qe_queue->vq_indirect_num - (qe->qe_indirect_next - 1));
->>>>>>> e7c874af
 }
 
 void
@@ -925,21 +921,11 @@
 		}
 	}
 
-<<<<<<< HEAD
 	ret = ddi_intr_get_cap(sc->sc_intr_htable[0], &sc->sc_intr_cap);
 	if (ret == DDI_SUCCESS) {
 		sc->sc_int_type = int_type;
 		return (DDI_SUCCESS);
 	}
-=======
-	/* We know we are using MSI, so set the config offset. */
-	sc->sc_config_offset = VIRTIO_CONFIG_DEVICE_CONFIG_MSI;
-
-	ret = ddi_intr_get_cap(sc->sc_intr_htable[0], &sc->sc_intr_cap);
-	/* Just in case. */
-	if (ret != DDI_SUCCESS)
-		sc->sc_intr_cap = 0;
->>>>>>> e7c874af
 
 out_add_handlers:
 out_msi_prio:
