#
# CDDL HEADER START
#
# The contents of this file are subject to the terms of the
# Common Development and Distribution License (the "License").
# You may not use this file except in compliance with the License.
#
# You can obtain a copy of the license at usr/src/OPENSOLARIS.LICENSE
# or http://www.opensolaris.org/os/licensing.
# See the License for the specific language governing permissions
# and limitations under the License.
#
# When distributing Covered Code, include this CDDL HEADER in each
# file and include the License file at usr/src/OPENSOLARIS.LICENSE.
# If applicable, add the following below this CDDL HEADER, with the
# fields enclosed by brackets "[]" replaced with your own identifying
# information: Portions Copyright [yyyy] [name of copyright owner]
#
# CDDL HEADER END
#

#
# Copyright (c) 1999, 2010, Oracle and/or its affiliates. All rights reserved.
# Copyright (c) 2012, Joyent, Inc. All rights reserved.
#

#
#	This Makefile defines all file modules and build rules for the
# directory uts/intel and its children. These are the source files which
# are specific to x86 processor architectures.
#

#
#	Core (unix) objects
#
CORE_OBJS +=		\
	arch_kdi.o	\
	copy.o		\
	copy_subr.o	\
	cpc_subr.o	\
	ddi_arch.o	\
	ddi_i86.o	\
	ddi_i86_asm.o	\
	desctbls.o	\
	desctbls_asm.o	\
	exception.o	\
	float.o		\
	fmsmb.o		\
	fpu.o		\
	i86_subr.o	\
	lock_prim.o	\
	ovbcopy.o	\
	polled_io.o	\
	sseblk.o	\
	sundep.o	\
	swtch.o		\
	sysi86.o

#
# 64-bit multiply/divide compiler helper routines
# used only for ia32
#

SPECIAL_OBJS_32 +=	\
	muldiv.o

#
#	Generic-unix Module
#
GENUNIX_OBJS +=		\
	archdep.o	\
	getcontext.o	\
	install_utrap.o	\
	lwp_private.o	\
	prom_enter.o	\
	prom_exit.o	\
	prom_panic.o	\
	sendsig.o	\
	syscall.o


#
#	PROM Routines
#
GENUNIX_OBJS +=		\
	prom_env.o	\
	prom_emul.o	\
	prom_getchar.o	\
	prom_init.o	\
	prom_node.o	\
	prom_printf.o	\
	prom_prop.o	\
	prom_putchar.o	\
	prom_reboot.o	\
	prom_version.o

#
#	file system modules
#
CORE_OBJS +=		\
	prmachdep.o

#
#	ZFS file system module
#
ZFS_OBJS +=		\
	spa_boot.o

#
#	Decompression code
#
CORE_OBJS += decompress.o

#
#	Microcode utilities
#
CORE_OBJS += ucode_utils.o

#
#	Driver modules
#
AGPGART_OBJS +=	agpgart.o agp_kstat.o
AGPTARGET_OBJS += agptarget.o
AMD64GART_OBJS += amd64_gart.o
ARCMSR_OBJS += arcmsr.o
ATA_OBJS += $(GHD_OBJS) ata_blacklist.o ata_common.o ata_disk.o \
	ata_dma.o atapi.o atapi_fsm.o ata_debug.o \
	sil3xxx.o
BSCBUS_OBJS += bscbus.o
BSCV_OBJS += bscv.o
CMDK_OBJS += cmdk.o
CMLB_OBJS += cmlb.o
CPUNEX_OBJS += cpunex.o
DADK_OBJS += dadk.o
DCOPY_OBJS += dcopy.o
DNET_OBJS += dnet.o dnet_mii.o
FD_OBJS += fd.o
GDA_OBJS += gda.o
GHD_OBJS += ghd.o ghd_debug.o ghd_dma.o ghd_queue.o ghd_scsa.o \
	ghd_scsi.o ghd_timer.o ghd_waitq.o ghd_gcmd.o
I915_OBJS += i915_dma.o i915_drv.o i915_irq.o i915_mem.o \
	i915_gem.o i915_gem_debug.o i915_gem_tiling.o
NSKERN_OBJS += nsc_asm.o
PCICFG_OBJS += pcicfg.o
PCI_PCINEXUS_OBJS += pci_pci.o
PCIEB_OBJS += pcieb_x86.o
PIT_BEEP_OBJS += pit_beep.o
POWER_OBJS += power.o
PCI_AUTOCONFIG_OBJS += pci_autoconfig.o pci_boot.o pcie_nvidia.o \
			pci_memlist.o pci_resource.o
RADEON_OBJS += r300_cmdbuf.o radeon_cp.o radeon_drv.o \
			radeon_state.o radeon_irq.o radeon_mem.o
SD_OBJS += sd.o sd_xbuf.o

HECI_OBJS += 		\
	heci_init.o	\
	heci_intr.o	\
	heci_interface.o \
	io_heci.o	\
	heci_main.o

STRATEGY_OBJS += strategy.o
UCODE_OBJS += ucode_drv.o
VGATEXT_OBJS += vgatext.o vgasubr.o

#
#	Kernel linker
#
KRTLD_OBJS +=		\
	bootrd.o	\
	ufsops.o	\
	hsfs.o		\
	doreloc.o	\
	kobj_boot.o	\
	kobj_convrelstr.o \
	kobj_crt.o	\
	kobj_isa.o	\
	kobj_reloc.o

#
#	misc. modules
#
ACPICA_OBJS	+= dbcmds.o dbdisply.o \
		   dbexec.o dbfileio.o dbhistry.o dbinput.o dbstats.o \
		   dbutils.o dbxface.o evevent.o evgpe.o evgpeblk.o \
		   evmisc.o evregion.o evrgnini.o evsci.o evxface.o \
		   evxfevnt.o evxfregn.o hwacpi.o hwgpe.o hwregs.o \
		   hwsleep.o hwtimer.o dsfield.o dsinit.o dsmethod.o \
		   dsmthdat.o dsobject.o dsopcode.o dsutils.o dswexec.o \
		   dswload.o dswscope.o dswstate.o exconfig.o exconvrt.o \
		   excreate.o exdump.o exfield.o exfldio.o exmisc.o \
		   exmutex.o exnames.o exoparg1.o exoparg2.o exoparg3.o \
		   exoparg6.o exprep.o exregion.o exresnte.o exresolv.o \
		   exresop.o exstore.o exstoren.o exstorob.o exsystem.o \
		   exutils.o psargs.o psopcode.o psparse.o psscope.o \
		   pstree.o psutils.o pswalk.o psxface.o nsaccess.o \
		   nsalloc.o nsdump.o nsdumpdv.o nseval.o nsinit.o \
		   nsload.o nsnames.o nsobject.o nsparse.o nssearch.o \
		   nsutils.o nswalk.o nsxfeval.o nsxfname.o nsxfobj.o \
		   rsaddr.o rscalc.o rscreate.o rsdump.o \
		   rsinfo.o rsio.o rsirq.o rslist.o rsmemory.o rsmisc.o \
		   rsutils.o rsxface.o tbfadt.o tbfind.o tbinstal.o  \
		   tbutils.o tbxface.o tbxfroot.o \
		   utalloc.o utclib.o utcopy.o utdebug.o utdelete.o \
		   uteval.o utglobal.o utinit.o utmath.o utmisc.o \
		   utobject.o utresrc.o utxface.o acpica.o acpi_enum.o \
		   master_ops.o osl.o osl_ml.o acpica_ec.o utcache.o \
		   utmutex.o utstate.o dmbuffer.o dmnames.o dmobject.o \
		   dmopcode.o dmresrc.o dmresrcl.o dmresrcs.o dmutils.o \
		   dmwalk.o psloop.o nspredef.o hwxface.o hwvalid.o \
		   utlock.o utids.o nsrepair.o nsrepair2.o \
		   dbmethod.o dbnames.o dsargs.o dscontrol.o dswload2.o \
		   evglock.o evgpeinit.o evgpeutil.o evxfgpe.o exdebug.o \
		   hwpci.o utdecode.o utosi.o utxferror.o


AGP_OBJS += agpmaster.o
FBT_OBJS += fbt.o
SDT_OBJS += sdt.o

#
#	AMD8111 NIC driver module
#
AMD8111S_OBJS += amd8111s_main.o amd8111s_hw.o

#
#	Pentium Performance Counter BackEnd module
#
P123_PCBE_OBJS = p123_pcbe.o

#
#	Pentium 4 Performance Counter BackEnd module
#
P4_PCBE_OBJS = p4_pcbe.o

#
#	AMD Opteron/Athlon64 Performance Counter BackEnd module
#
OPTERON_PCBE_OBJS = opteron_pcbe.o

#
#	Intel Core Architecture Performance Counter BackEnd module
#
CORE_PCBE_OBJS = core_pcbe.o

#
#	AMR module
#
AMR_OBJS = amr.o

#
#	IPMI module
IPMI_OBJS +=	ipmi_main.o ipmi.o ipmi_kcs.o

#
#	IOMMULIB module
#
IOMMULIB_OBJS = iommulib.o

#
#	Brand modules
#
SN1_BRAND_OBJS	=	sn1_brand.o sn1_brand_asm.o
S10_BRAND_OBJS	=	s10_brand.o s10_brand_asm.o

#
#	special files
#
MODSTUB_OBJ +=	 	\
	modstubs.o

BOOTDEV_OBJS +=		\
	bootdev.o

INC_PATH	+= -I$(UTSBASE)/intel


CPR_INTEL_OBJS +=	cpr_intel.o

#
# AMD family 0xf memory controller module
#
include $(SRC)/common/mc/mc-amd/Makefile.mcamd
MCAMD_OBJS	+= \
	$(MCAMD_CMN_OBJS) \
	mcamd_drv.o \
	mcamd_dimmcfg.o \
	mcamd_subr.o \
	mcamd_pcicfg.o

<<<<<<< HEAD
VMXNET3S_OBJS =	vmxnet3_main.o \
		vmxnet3_rx.o \
		vmxnet3_tx.o \
		vmxnet3_utils.o
=======
#
# Intel Nehalem memory controller module
#
INTEL_NHM_OBJS += \
	nhm_init.o \
	mem_addr.o \
	intel_nhmdrv.o \
	nhm_pci_cfg.o \
	dimm_topo.o \
	intel_nhm.o

#
# Intel 5000/5100/5400/7300 chipset memory controller hub (MCH) module
#
INTEL_NB5000_OBJS += \
	intel_nb5000.o \
	intel_nbdrv.o \
	dimm_addr.o \
	nb_pci_cfg.o \
	nb5000_init.o
>>>>>>> 197c9523
<|MERGE_RESOLUTION|>--- conflicted
+++ resolved
@@ -288,12 +288,6 @@
 	mcamd_subr.o \
 	mcamd_pcicfg.o
 
-<<<<<<< HEAD
-VMXNET3S_OBJS =	vmxnet3_main.o \
-		vmxnet3_rx.o \
-		vmxnet3_tx.o \
-		vmxnet3_utils.o
-=======
 #
 # Intel Nehalem memory controller module
 #
@@ -314,4 +308,11 @@
 	dimm_addr.o \
 	nb_pci_cfg.o \
 	nb5000_init.o
->>>>>>> 197c9523
+
+#
+# VMware VMXNET3 virtual network device
+#
+VMXNET3S_OBJS =	vmxnet3_main.o \
+		vmxnet3_rx.o \
+		vmxnet3_tx.o \
+		vmxnet3_utils.o