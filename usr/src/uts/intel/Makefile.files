--- conflicted
+++ resolved
@@ -22,12 +22,8 @@
 #
 # Copyright (c) 1999, 2010, Oracle and/or its affiliates. All rights reserved.
 # Copyright (c) 2013, Joyent, Inc. All rights reserved.
-<<<<<<< HEAD
-# Copyright 2017 Nexenta Systems, Inc.
+# Copyright 2018 Nexenta Systems, Inc.
 # Copyright (c) 2017 by Delphix. All rights reserved.
-=======
-# Copyright 2018 Nexenta Systems, Inc.
->>>>>>> 5f5913bb
 #
 
 #
