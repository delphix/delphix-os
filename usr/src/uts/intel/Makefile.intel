--- conflicted
+++ resolved
@@ -21,15 +21,10 @@
 #
 # Copyright (c) 2005, 2010, Oracle and/or its affiliates. All rights reserved.
 # Copyright (c) 2013 Andrew Stormont.  All rights reserved.
-# Copyright (c) 2014 by Delphix. All rights reserved.
 # Copyright 2016 Joyent, Inc.
 # Copyright 2016 Garrett D'Amore <garrett@damore.org>
-<<<<<<< HEAD
-# Copyright 2017 Nexenta Systems, Inc.
+# Copyright 2018 Nexenta Systems, Inc.
 # Copyright (c) 2014, 2017 by Delphix. All rights reserved.
-=======
-# Copyright 2018 Nexenta Systems, Inc.
->>>>>>> 5f5913bb
 #
 
 #
