.\"
.\" This file and its contents are supplied under the terms of the
.\" Common Development and Distribution License ("CDDL"), version 1.0.
.\" You may only use this file in accordance with the terms of version
.\" 1.0 of the CDDL.
.\"
.\" A full copy of the text of the CDDL should have accompanied this
.\" source.  A copy of the CDDL is also available via the Internet at
.\" http://www.illumos.org/license/CDDL.
.\"
.\"
.\" Copyright 2012, Richard Lowe.
.\" Copyright (c) 2012, 2016 by Delphix. All rights reserved.
.\" Copyright 2017 Nexenta Systems, Inc.
.\"
<<<<<<< HEAD
.TH "ZDB" "1M" "April 9, 2016"

.SH "NAME"
\fBzdb\fR - Display zpool debugging and consistency information

.SH "SYNOPSIS"
\fBzdb\fR [-CmdibcsDvhLMXFPAG] [-e [-p \fIpath\fR...]] [-t \fItxg\fR]
    [-U \fIcache\fR] [-I \fIinflight I/Os\fR] [-x \fIdumpdir\fR]
    [-o \fIvar\fR=\fIvalue\fR] ... [\fIpoolname\fR [\fIobject\fR ...]]

.P
\fBzdb\fR [-divPA] [-e [-p \fIpath\fR...]] [-U \fIcache\fR]
    \fIdataset\fR [\fIobject\fR ...]

.P
\fBzdb\fR -m [-MLXFPA] [-t \fItxg\fR] [-e [-p \fIpath\fR...]] [-U \fIcache\fR]
    \fIpoolname\fR [\fIvdev\fR [\fImetaslab\fR ...]]

.P
\fBzdb\fR -R [-A] [-e [-p \fIpath\fR...]] [-U \fIcache\fR] \fIpoolname\fR
    \fIvdev\fR:\fIoffset\fR:\fIsize\fR[:\fIflags\fR]

.P
\fBzdb\fR -S [-AP] [-e [-p \fIpath\fR...]] [-U \fIcache\fR] \fIpoolname\fR

.P
\fBzdb\fR -l [-Aqu] \fIdevice\fR

.P
\fBzdb\fR -C [-A] [-U \fIcache\fR]

.P
\fBzdb\fR [-v] \fIbookmark\fR

.SH "DESCRIPTION"
The \fBzdb\fR utility displays information about a ZFS pool useful for
debugging and performs some amount of consistency checking. It is a not a
general purpose tool and options (and facilities) may change. This is neither
a fsck(1M) nor an fsdb(1M) utility.

.P
=======
.Dd January 14, 2017
.Dt ZDB 1M
.Os
.Sh NAME
.Nm zdb
.Nd display zpool debugging and consistency information
.Sh SYNOPSIS
.Nm
.Op Fl AbcdDFGhiLMPsvX
.Op Fl e Op Fl p Ar path ...
.Op Fl I Ar inflight I/Os
.Oo Fl o Ar var Ns = Ns Ar value Oc Ns ...
.Op Fl t Ar txg
.Op Fl U Ar cache
.Op Fl x Ar dumpdir
.Op Ar poolname Op Ar object ...
.Nm
.Op Fl AdiPv
.Op Fl e Op Fl p Ar path ...
.Op Fl U Ar cache
.Ar dataset Op Ar object ...
.Nm
.Fl C
.Op Fl A
.Op Fl U Ar cache
.Nm
.Fl l
.Op Fl Aqu
.Ar device
.Nm
.Fl m
.Op Fl AFLPX
.Op Fl t Ar txg
.Op Fl e Op Fl p Ar path ...
.Op Fl U Ar cache
.Ar poolname Op Ar vdev Op Ar metaslab ...
.Nm
.Fl O
.Ar dataset path
.Nm
.Fl R
.Op Fl A
.Op Fl e Op Fl p Ar path ...
.Op Fl U Ar cache
.Ar poolname vdev Ns : Ns Ar offset Ns : Ns Ar size Ns Op : Ns Ar flags
.Nm
.Fl S
.Op Fl AP
.Op Fl e Op Fl p Ar path ...
.Op Fl U Ar cache
.Ar poolname
.Sh DESCRIPTION
The
.Nm
utility displays information about a ZFS pool useful for debugging and performs
some amount of consistency checking.
It is a not a general purpose tool and options
.Pq and facilities
may change.
This is neither a
.Xr fsck 1M
nor an
.Xr fsdb 1M
utility.
.Pp
>>>>>>> ed61ec1d
The output of this command in general reflects the on-disk structure of a ZFS
pool, and is inherently unstable.
The precise output of most invocations is not documented, a knowledge of ZFS
internals is assumed.
.Pp
If the
.Ar dataset
argument does not contain any
.Qq Sy /
or
.Qq Sy @
characters, it is interpreted as a pool name.
The root dataset can be specified as
.Ar pool Ns /
.Pq pool name followed by a slash .
.Pp
When operating on an imported and active pool it is possible, though unlikely,
that zdb may interpret inconsistent pool data and behave erratically.
.Sh OPTIONS
Display options:
.Bl -tag -width Ds
.It Fl b
Display statistics regarding the number, size
.Pq logical, physical and allocated
and deduplication of blocks.
.It Fl c
Verify the checksum of all metadata blocks while printing block statistics
.Po see
.Fl b
.Pc .
.Pp
If specified multiple times, verify the checksums of all blocks.
.It Fl C
Display information about the configuration.
If specified with no other options, instead display information about the cache
file
.Pq Pa /etc/zfs/zpool.cache .
To specify the cache file to display, see
.Fl U .
.Pp
If specified multiple times, and a pool name is also specified display both the
cached configuration and the on-disk configuration.
If specified multiple times with
.Fl e
also display the configuration that would be used were the pool to be imported.
.It Fl d
Display information about datasets.
Specified once, displays basic dataset information: ID, create transaction,
size, and object count.
.Pp
If specified multiple times provides greater and greater verbosity.
.Pp
If object IDs are specified, display information about those specific objects
only.
.It Fl D
Display deduplication statistics, including the deduplication ratio
.Pq Sy dedup ,
compression ratio
.Pq Sy compress ,
inflation due to the zfs copies property
.Pq Sy copies ,
and an overall effective ratio
.Pq Sy dedup No * Sy compress No / Sy copies .
.It Fl DD
Display a histogram of deduplication statistics, showing the allocated
.Pq physically present on disk
and referenced
.Pq logically referenced in the pool
block counts and sizes by reference count.
.It Fl DDD
Display the statistics independently for each deduplication table.
.It Fl DDDD
Dump the contents of the deduplication tables describing duplicate blocks.
.It Fl DDDDD
Also dump the contents of the deduplication tables describing unique blocks.
.It Fl h
Display pool history similar to
.Nm zpool Cm history ,
but include internal changes, transaction, and dataset information.
.It Fl i
Display information about intent log
.Pq ZIL
entries relating to each dataset.
If specified multiple times, display counts of each intent log transaction type.
.It Fl l Ar device
Read the vdev labels from the specified device.
.Nm Fl l
will return 0 if valid label was found, 1 if error occurred, and 2 if no valid
labels were found.
.Pp
If the
.Fl q
option is also specified, don't print the labels.
.Pp
If the
.Fl u
option is also specified, also display the uberblocks on this device.
.It Fl L
Disable leak tracing and the loading of space maps.
By default,
.Nm
verifies that all non-free blocks are referenced, which can be very expensive.
.It Fl m
Display the offset, spacemap, and free space of each metaslab.
.It Fl mm
Also display information about the on-disk free space histogram associated with
each metaslab.
.It Fl mmm
Display the maximum contiguous free space, the in-core free space histogram, and
the percentage of free space in each space map.
.It Fl mmmm
Display every spacemap record.
.It Fl M
Display the offset, spacemap, and free space of each metaslab.
.It Fl MM
Also display information about the maximum contiguous free space and the
percentage of free space in each space map.
.It Fl MMM
Display every spacemap record.
.It Fl O Ar dataset path
Look up the specified
.Ar path
inside of the
.Ar dataset
and display its metadata and indirect blocks.
Specified
.Ar path
must be relative to the root of
.Ar dataset .
This option can be combined with
.Fl v
for increasing verbosity.
.It Fl R Ar poolname vdev Ns : Ns Ar offset Ns : Ns Ar size Ns Op : Ns Ar flags
Read and display a block from the specified device.
By default the block is displayed as a hex dump, but see the description of the
.Sy r
flag, below.
.Pp
The block is specified in terms of a colon-separated tuple
.Ar vdev
.Pq an integer vdev identifier
.Ar offset
.Pq the offset within the vdev
.Ar size
.Pq the size of the block to read
and, optionally,
.Ar flags
.Pq a set of flags, described below .
.Pp
.Bl -tag -compact -width "b offset"
.It Sy b Ar offset
Print block pointer
.It Sy d
Decompress the block
.It Sy e
Byte swap the block
.It Sy g
Dump gang block header
.It Sy i
Dump indirect block
.It Sy r
Dump raw uninterpreted block data
.El
.It Fl s
Report statistics on
.Nm zdb
I/O.
Display operation counts, bandwidth, and error counts of I/O to the pool from
.Nm .
.It Fl S
Simulate the effects of deduplication, constructing a DDT and then display
that DDT as with
.Fl DD .
.It Fl u
Display the current uberblock.
.El
.Pp
Other options:
.Bl -tag -width Ds
.It Fl A
Do not abort should any assertion fail.
.It Fl AA
Enable panic recovery, certain errors which would otherwise be fatal are
demoted to warnings.
.It Fl AAA
Do not abort if asserts fail and also enable panic recovery.
.It Fl e Op Fl p Ar path ...
Operate on an exported pool, not present in
.Pa /etc/zfs/zpool.cache .
The
.Fl p
flag specifies the path under which devices are to be searched.
.It Fl x Ar dumpdir
All blocks accessed will be copied to files in the specified directory.
The blocks will be placed in sparse files whose name is the same as
that of the file or device read.
.Nm
can be then run on the generated files.
Note that the
.Fl bbc
flags are sufficient to access
.Pq and thus copy
all metadata on the pool.
.It Fl F
Attempt to make an unreadable pool readable by trying progressively older
transactions.
.It Fl G
Dump the contents of the zfs_dbgmsg buffer before exiting
.Nm .
zfs_dbgmsg is a buffer used by ZFS to dump advanced debug information.
.It Fl I Ar inflight I/Os
Limit the number of outstanding checksum I/Os to the specified value.
The default value is 200.
This option affects the performance of the
.Fl c
option.
.It Fl o Ar var Ns = Ns Ar value ...
Set the given global libzpool variable to the provided value.
The value must be an unsigned 32-bit integer.
Currently only little-endian systems are supported to avoid accidentally setting
the high 32 bits of 64-bit variables.
.It Fl P
Print numbers in an unscaled form more amenable to parsing, eg. 1000000 rather
than 1M.
.It Fl t Ar transaction
Specify the highest transaction to use when searching for uberblocks.
See also the
.Fl u
and
.Fl l
options for a means to see the available uberblocks and their associated
transaction numbers.
.It Fl U Ar cachefile
Use a cache file other than
.Pa /etc/zfs/zpool.cache .
.It Fl v
Enable verbosity.
Specify multiple times for increased verbosity.
.It Fl X
Attempt
.Qq extreme
transaction rewind, that is attempt the same recovery as
.Fl F
but read transactions otherwise deemed too old.
.El
.Pp
Specifying a display option more than once enables verbosity for only that
option, with more occurrences enabling more verbosity.
.Pp
If no options are specified, all information about the named pool will be
displayed at default verbosity.
.Sh EXAMPLES
.Bl -tag -width Ds
.It Xo
.Sy Example 1
Display the configuration of imported pool
.Pa rpool
.Xc
.Bd -literal
# zdb -C rpool

MOS Configuration:
        version: 28
        name: 'rpool'
 ...
.Ed
.It Xo
.Sy Example 2
Display basic dataset information about
.Pa rpool
.Xc
.Bd -literal
# zdb -d rpool
Dataset mos [META], ID 0, cr_txg 4, 26.9M, 1051 objects
Dataset rpool/swap [ZVOL], ID 59, cr_txg 356, 486M, 2 objects
 ...
.Ed
.It Xo
.Sy Example 3
Display basic information about object 0 in
.Pa rpool/export/home
.Xc
.Bd -literal
# zdb -d rpool/export/home 0
Dataset rpool/export/home [ZPL], ID 137, cr_txg 1546, 32K, 8 objects

    Object  lvl   iblk   dblk  dsize  lsize   %full  type
         0    7    16K    16K  15.0K    16K   25.00  DMU dnode
.Ed
.It Xo
.Sy Example 4
Display the predicted effect of enabling deduplication on
.Pa rpool
.Xc
.Bd -literal
# zdb -S rpool
Simulated DDT histogram:

bucket              allocated                       referenced
______   ______________________________   ______________________________
refcnt   blocks   LSIZE   PSIZE   DSIZE   blocks   LSIZE   PSIZE   DSIZE
------   ------   -----   -----   -----   ------   -----   -----   -----
     1     694K   27.1G   15.0G   15.0G     694K   27.1G   15.0G   15.0G
     2    35.0K   1.33G    699M    699M    74.7K   2.79G   1.45G   1.45G
 ...
dedup = 1.11, compress = 1.80, copies = 1.00, dedup * compress / copies = 2.00
.Ed
.El
.Sh SEE ALSO
.Xr zfs 1M ,
.Xr zpool 1M<|MERGE_RESOLUTION|>--- conflicted
+++ resolved
@@ -13,49 +13,6 @@
 .\" Copyright (c) 2012, 2016 by Delphix. All rights reserved.
 .\" Copyright 2017 Nexenta Systems, Inc.
 .\"
-<<<<<<< HEAD
-.TH "ZDB" "1M" "April 9, 2016"
-
-.SH "NAME"
-\fBzdb\fR - Display zpool debugging and consistency information
-
-.SH "SYNOPSIS"
-\fBzdb\fR [-CmdibcsDvhLMXFPAG] [-e [-p \fIpath\fR...]] [-t \fItxg\fR]
-    [-U \fIcache\fR] [-I \fIinflight I/Os\fR] [-x \fIdumpdir\fR]
-    [-o \fIvar\fR=\fIvalue\fR] ... [\fIpoolname\fR [\fIobject\fR ...]]
-
-.P
-\fBzdb\fR [-divPA] [-e [-p \fIpath\fR...]] [-U \fIcache\fR]
-    \fIdataset\fR [\fIobject\fR ...]
-
-.P
-\fBzdb\fR -m [-MLXFPA] [-t \fItxg\fR] [-e [-p \fIpath\fR...]] [-U \fIcache\fR]
-    \fIpoolname\fR [\fIvdev\fR [\fImetaslab\fR ...]]
-
-.P
-\fBzdb\fR -R [-A] [-e [-p \fIpath\fR...]] [-U \fIcache\fR] \fIpoolname\fR
-    \fIvdev\fR:\fIoffset\fR:\fIsize\fR[:\fIflags\fR]
-
-.P
-\fBzdb\fR -S [-AP] [-e [-p \fIpath\fR...]] [-U \fIcache\fR] \fIpoolname\fR
-
-.P
-\fBzdb\fR -l [-Aqu] \fIdevice\fR
-
-.P
-\fBzdb\fR -C [-A] [-U \fIcache\fR]
-
-.P
-\fBzdb\fR [-v] \fIbookmark\fR
-
-.SH "DESCRIPTION"
-The \fBzdb\fR utility displays information about a ZFS pool useful for
-debugging and performs some amount of consistency checking. It is a not a
-general purpose tool and options (and facilities) may change. This is neither
-a fsck(1M) nor an fsdb(1M) utility.
-
-.P
-=======
 .Dd January 14, 2017
 .Dt ZDB 1M
 .Os
@@ -77,6 +34,9 @@
 .Op Fl e Op Fl p Ar path ...
 .Op Fl U Ar cache
 .Ar dataset Op Ar object ...
+.Nm
+.Op Fl v
+.Ar bookmark
 .Nm
 .Fl C
 .Op Fl A
@@ -121,7 +81,6 @@
 .Xr fsdb 1M
 utility.
 .Pp
->>>>>>> ed61ec1d
 The output of this command in general reflects the on-disk structure of a ZFS
 pool, and is inherently unstable.
 The precise output of most invocations is not documented, a knowledge of ZFS
