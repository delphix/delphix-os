#
# This file and its contents are supplied under the terms of the
# Common Development and Distribution License ("CDDL"), version 1.0.
# You may only use this file in accordance with the terms of version
# 1.0 of the CDDL.
#
# A full copy of the text of the CDDL should have accompanied this
# source.  A copy of the CDDL is also available via the Internet
# at http://www.illumos.org/license/CDDL.
#

#
# Copyright 2011, Richard Lowe
# Copyright (c) 2012, Joyent, Inc.  All rights reserved.
<<<<<<< HEAD
# Copyright 2013 Nexenta Systems, Inc.  All rights reserved.
# Copyright (c) 2012 Joyent, Inc. All rights reserved.
# Copyright (c) 2013, 2016 by Delphix. All rights reserved.
=======
# Copyright 2015 Nexenta Systems, Inc.  All rights reserved.
>>>>>>> bd93c05d
#

include		$(SRC)//Makefile.master

MANSECT=	1m

_MANFILES=	6to4relay.1m		\
		Intro.1m		\
		Uutry.1m		\
		accept.1m		\
		acct.1m			\
		acctadm.1m		\
		acctcms.1m		\
		acctcon.1m		\
		acctmerg.1m		\
		acctprc.1m		\
		acctsh.1m		\
		adbgen.1m		\
		add_allocatable.1m	\
		add_drv.1m		\
		addbadsec.1m		\
		arcstat.1m		\
		arp.1m			\
		atohexlabel.1m		\
		audit.1m		\
		audit_warn.1m		\
		auditconfig.1m		\
		auditd.1m		\
		auditrecord.1m		\
		auditreduce.1m		\
		auditstat.1m		\
		automount.1m		\
		automountd.1m		\
		autopush.1m		\
		bart.1m			\
		beadm.1m		\
		boot.1m			\
		bootadm.1m		\
		bootconfchk.1m		\
		busstat.1m		\
		captoinfo.1m		\
		catman.1m		\
		cfgadm.1m		\
		cfgadm_ac.1m		\
		cfgadm_cardbus.1m	\
		cfgadm_fp.1m		\
		cfgadm_ib.1m		\
		cfgadm_pci.1m		\
		cfgadm_sata.1m		\
		cfgadm_sbd.1m		\
		cfgadm_scsi.1m		\
		cfgadm_sysctrl.1m	\
		cfgadm_usb.1m		\
		chat.1m			\
		check-hostname.1m	\
		check-permissions.1m	\
		chroot.1m		\
		clear_locks.1m		\
		clinfo.1m		\
		clri.1m			\
		connstat.1m		\
		consadm.1m		\
		conv_lp.1m		\
		conv_lpd.1m		\
		coreadm.1m		\
		cpustat.1m		\
		cron.1m			\
		cryptoadm.1m		\
		datadm.1m		\
		dd.1m			\
		devattr.1m		\
		devfree.1m		\
		devfsadm.1m		\
		device_remap.1m		\
		devinfo.1m		\
		devlinks.1m		\
		devnm.1m		\
		devprop.1m		\
		devreserv.1m		\
		df.1m			\
		df_ufs.1m		\
		dfmounts.1m		\
		dfmounts_nfs.1m		\
		dfshares.1m		\
		dfshares_nfs.1m		\
		dhcpagent.1m		\
		disks.1m		\
		diskscan.1m		\
		dispadmin.1m		\
		dladm.1m		\
		dlmgmtd.1m		\
		dmesg.1m		\
		dminfo.1m		\
		dns-sd.1m		\
		domainname.1m		\
		drvconfig.1m		\
		dsbitmap.1m		\
		dscfg.1m		\
		dscfgadm.1m		\
		dscfglockd.1m		\
		dsstat.1m		\
		dtrace.1m		\
		dumpadm.1m		\
		editmap.1m		\
		edquota.1m		\
		eeprom.1m		\
		embedded_su.1m		\
		etrn.1m			\
		fcinfo.1m		\
		fdetach.1m		\
		fdisk.1m		\
		ff.1m			\
		ff_ufs.1m		\
		fiocompress.1m		\
		flowadm.1m		\
		fmadm.1m		\
		fmd.1m			\
		fmdump.1m		\
		fmstat.1m		\
		fmthard.1m		\
		format.1m		\
		fruadm.1m		\
		fsck.1m			\
		fsck_pcfs.1m		\
		fsck_udfs.1m		\
		fsck_ufs.1m		\
		fsdb.1m			\
		fsdb_udfs.1m		\
		fsdb_ufs.1m		\
		fsirand.1m		\
		fssnap.1m		\
		fssnap_ufs.1m		\
		fsstat.1m		\
		fstyp.1m		\
		fuser.1m		\
		fwflash.1m		\
		fwtmp.1m		\
		getdev.1m		\
		getdevpolicy.1m		\
		getdgrp.1m		\
		getent.1m		\
		getty.1m		\
		getvol.1m		\
		groupadd.1m		\
		groupdel.1m		\
		groupmod.1m		\
		growfs.1m		\
		gsscred.1m		\
		gssd.1m			\
		hal-device.1m		\
		hal-fdi-validate.1m	\
		hal-find.1m		\
		hal-get-property.1m	\
		hald.1m			\
		halt.1m			\
		hextoalabel.1m		\
		hostconfig.1m		\
		ickey.1m		\
		id.1m			\
		idmap.1m		\
		idmapd.1m		\
		idsconfig.1m		\
		if_mpadm.1m		\
		ifconfig.1m		\
		ifparse.1m		\
		iiadm.1m		\
		iicpbmp.1m		\
		iicpshd.1m		\
		ikeadm.1m		\
		ikecert.1m		\
		in.chargend.1m		\
		in.comsat.1m		\
		in.daytimed.1m		\
		in.discardd.1m		\
		in.echod.1m		\
		in.fingerd.1m		\
		in.iked.1m		\
		in.lpd.1m		\
		in.mpathd.1m		\
		in.ndpd.1m		\
		in.rarpd.1m		\
		in.rdisc.1m		\
		in.rexecd.1m		\
		in.ripngd.1m		\
		in.rlogind.1m		\
		in.routed.1m		\
		in.rshd.1m		\
		in.rwhod.1m		\
		in.talkd.1m		\
		in.telnetd.1m		\
		in.tftpd.1m		\
		in.timed.1m		\
		in.uucpd.1m		\
		inetadm.1m		\
		inetconv.1m		\
		inetd.1m		\
		infocmp.1m		\
		init.1m			\
		inityp2l.1m		\
		install.1m		\
		installf.1m		\
		installgrub.1m		\
		intrd.1m		\
		intrstat.1m		\
		iostat.1m		\
		ipaddrsel.1m		\
		ipadm.1m		\
		ipdadm.1m		\
		ipf.1m			\
		ipfs.1m			\
		ipfstat.1m		\
		ipmon.1m		\
		ipmpstat.1m		\
		ipnat.1m		\
		ippool.1m		\
		ipqosconf.1m		\
		ipsecalgs.1m		\
		ipsecconf.1m		\
		ipseckey.1m		\
		iscsiadm.1m		\
		isns.1m			\
		isnsadm.1m		\
		itadm.1m		\
		k5srvutil.1m		\
		kadb.1m			\
		kadmin.1m		\
		kadmind.1m		\
		kclient.1m		\
		kdb5_ldap_util.1m	\
		kdb5_util.1m		\
		kdcmgr.1m		\
		kernel.1m		\
		keyserv.1m		\
		killall.1m		\
		kprop.1m		\
		kpropd.1m		\
		kproplog.1m		\
		krb5kdc.1m		\
		ksslcfg.1m		\
		kstat.1m		\
		ktkt_warnd.1m		\
		labelit.1m		\
		labelit_hsfs.1m		\
		labelit_udfs.1m		\
		labelit_ufs.1m		\
		latencytop.1m		\
		ldap_cachemgr.1m	\
		ldapaddent.1m		\
		ldapclient.1m		\
		link.1m			\
		listdgrp.1m		\
		listen.1m		\
		locator.1m		\
		lockfs.1m		\
		lockstat.1m		\
		lofiadm.1m		\
		logadm.1m		\
		logins.1m		\
		lpadmin.1m		\
		lpfilter.1m		\
		lpforms.1m		\
		lpget.1m		\
		lpmove.1m		\
		lpsched.1m		\
		lpset.1m		\
		lpshut.1m		\
		lpsystem.1m		\
		lpusers.1m		\
		luxadm.1m		\
		mail.local.1m		\
		mailwrapper.1m		\
		makedbm.1m		\
		makemap.1m		\
		mdmonitord.1m		\
		medstat.1m		\
		metaclear.1m		\
		metadb.1m		\
		metadevadm.1m		\
		metahs.1m		\
		metaimport.1m		\
		metainit.1m		\
		metaoffline.1m		\
		metaparam.1m		\
		metarecover.1m		\
		metarename.1m		\
		metareplace.1m		\
		metaroot.1m		\
		metaset.1m		\
		metassist.1m		\
		metastat.1m		\
		metasync.1m		\
		metattach.1m		\
		mkdevalloc.1m		\
		mkdevmaps.1m		\
		mkfifo.1m		\
		mkfile.1m		\
		mkfs.1m			\
		mkfs_pcfs.1m		\
		mkfs_udfs.1m		\
		mkfs_ufs.1m		\
		mknod.1m		\
		mkpwdict.1m		\
		modinfo.1m		\
		modload.1m		\
		modunload.1m		\
		mount.1m		\
		mount_hsfs.1m		\
		mount_nfs.1m		\
		mount_pcfs.1m		\
		mount_smbfs.1m		\
		mount_tmpfs.1m		\
		mount_udfs.1m		\
		mount_ufs.1m		\
		mountall.1m		\
		mountd.1m		\
		mpathadm.1m		\
		mpstat.1m		\
		msgid.1m		\
		mvdir.1m		\
		ncaconfd.1m		\
		ncheck.1m		\
		ncheck_ufs.1m		\
		ndd.1m			\
		ndmpadm.1m		\
		ndmpd.1m		\
		ndmpstat.1m		\
		netstat.1m		\
		netstrategy.1m		\
		newaliases.1m		\
		newfs.1m		\
		newkey.1m		\
		nfs4cbd.1m		\
		nfsd.1m			\
		nfslogd.1m		\
		nfsmapid.1m		\
		nfsstat.1m		\
		nlsadmin.1m		\
		nscadm.1m		\
		nscd.1m			\
		nwamd.1m		\
		passmgmt.1m		\
		pbind.1m		\
		picld.1m		\
		ping.1m			\
		pkgadd.1m		\
		pkgadm.1m		\
		pkgask.1m		\
		pkgchk.1m		\
		pkgrm.1m		\
		plockstat.1m		\
		pmadm.1m		\
		pmconfig.1m		\
		polkit-is-privileged.1m \
		pooladm.1m		\
		poolbind.1m		\
		poolcfg.1m		\
		poold.1m		\
		poolstat.1m		\
		ports.1m		\
		powerd.1m		\
		powertop.1m		\
		ppdmgr.1m		\
		pppd.1m			\
		pppdump.1m		\
		pppoec.1m		\
		pppoed.1m		\
		pppstats.1m		\
		praudit.1m		\
		print-service.1m	\
		printmgr.1m		\
		projadd.1m		\
		projdel.1m		\
		projmod.1m		\
		prstat.1m		\
		prtconf.1m		\
		prtdiag.1m		\
		prtfru.1m		\
		prtpicl.1m		\
		prtvtoc.1m		\
		psradm.1m		\
		psrinfo.1m		\
		psrset.1m		\
		putdev.1m		\
		putdgrp.1m		\
		pwck.1m			\
		pwconv.1m		\
		quot.1m			\
		quota.1m		\
		quotacheck.1m		\
		quotaon.1m		\
		raidctl.1m		\
		ramdiskadm.1m		\
		rcapadm.1m		\
		rcapd.1m		\
		rctladm.1m		\
		rdate.1m		\
		reboot.1m		\
		rem_drv.1m		\
		remove_allocatable.1m	\
		removef.1m		\
		repquota.1m		\
		rmmount.1m		\
		rmt.1m			\
		rmvolmgr.1m		\
		roleadd.1m		\
		roledel.1m		\
		rolemod.1m		\
		root_archive.1m		\
		route.1m		\
		routeadm.1m		\
		rpc.bootparamd.1m	\
		rpc.mdcommd.1m		\
		rpc.metad.1m		\
		rpc.metamedd.1m		\
		rpc.metamhd.1m		\
		rpc.rexd.1m		\
		rpc.rstatd.1m		\
		rpc.rusersd.1m		\
		rpc.rwalld.1m		\
		rpc.smserverd.1m	\
		rpc.sprayd.1m		\
		rpc.yppasswdd.1m	\
		rpc.ypupdated.1m	\
		rpcbind.1m		\
		rpcinfo.1m		\
		rquotad.1m		\
		rsh.1m			\
		rtc.1m			\
		rtquery.1m		\
		runacct.1m		\
		rwall.1m		\
		sac.1m			\
		sacadm.1m		\
		saf.1m			\
		sar.1m			\
		sasinfo.1m		\
		savecore.1m		\
		sbdadm.1m		\
		scadm.1m		\
		scmadm.1m		\
		sdpadm.1m		\
		sendmail.1m		\
		setuname.1m		\
		sftp-server.1m		\
		share.1m		\
		share_nfs.1m		\
		shareall.1m		\
		sharectl.1m		\
		sharemgr.1m		\
		showmount.1m		\
		shutdown.1m		\
		slpd.1m			\
		smbadm.1m		\
		smbd.1m			\
		smbiod.1m		\
		smbios.1m		\
		smbstat.1m		\
		smrsh.1m		\
		smtnrhdb.1m		\
		smtnrhtp.1m		\
		smtnzonecfg.1m		\
		sndradm.1m		\
		sndrd.1m		\
		sndrsyncd.1m		\
		snoop.1m		\
		soconfig.1m		\
		sppptun.1m		\
		spray.1m		\
		ssh-keysign.1m		\
		sshd.1m			\
		statd.1m		\
		stmfadm.1m		\
		stmsboot.1m		\
		strace.1m		\
		strclean.1m		\
		strerr.1m		\
		sttydefs.1m		\
		su.1m			\
		sulogin.1m		\
		svadm.1m		\
		svc.configd.1m		\
		svc.ipfd.1m		\
		svc.startd.1m		\
		svcadm.1m		\
		svccfg.1m		\
		swap.1m			\
		sync.1m			\
		syncinit.1m		\
		syncloop.1m		\
		syncstat.1m		\
		sysdef.1m		\
		syseventadm.1m		\
		syseventconfd.1m	\
		syseventd.1m		\
		syslogd.1m		\
		tapes.1m		\
		tcpd.1m			\
		tcpdchk.1m		\
		tcpdmatch.1m		\
		th_define.1m		\
		th_manage.1m		\
		tic.1m			\
		tnchkdb.1m		\
		tnctl.1m		\
		tnd.1m			\
		tninfo.1m		\
		tpmadm.1m		\
		traceroute.1m		\
		trapstat.1m		\
		ttyadm.1m		\
		ttymon.1m		\
		tunefs.1m		\
		txzonemgr.1m		\
		tzselect.1m		\
		uadmin.1m		\
		ucodeadm.1m		\
		ufsdump.1m		\
		ufsrestore.1m		\
		unshare.1m		\
		unshare_nfs.1m		\
		update_drv.1m		\
		updatehome.1m		\
		useradd.1m		\
		userdel.1m		\
		usermod.1m		\
		utmpd.1m		\
		uucheck.1m		\
		uucico.1m		\
		uucleanup.1m		\
		uusched.1m		\
		uuxqt.1m		\
		vmstat.1m		\
		volcopy.1m		\
		volcopy_ufs.1m		\
		vscanadm.1m		\
		vscand.1m		\
		wall.1m			\
		wanboot_keygen.1m	\
		wanboot_keymgmt.1m	\
		wanboot_p12split.1m	\
		wanbootutil.1m		\
		whodo.1m		\
		wificonfig.1m		\
		wpad.1m			\
		wracct.1m		\
		ypbind.1m		\
		ypinit.1m		\
		ypmake.1m		\
		ypmap2src.1m		\
		yppoll.1m		\
		yppush.1m		\
		ypserv.1m		\
		ypset.1m		\
		ypstart.1m		\
		ypxfr.1m		\
		zdb.1m			\
		zdump.1m		\
		zfs.1m			\
		zfs-program.1m		\
		zic.1m			\
		zoneadm.1m		\
		zoneadmd.1m		\
		zonecfg.1m		\
		zpool.1m		\
		zstreamdump.1m

i386_MANFILES=				\
		lms.1m

sparc_MANFILES=	cvcd.1m			\
		dcs.1m			\
		drd.1m			\
		efdaemon.1m		\
		ldmad.1m		\
		monitor.1m		\
		obpsym.1m		\
		oplhpd.1m		\
		prtdscp.1m		\
		sckmd.1m		\
		sf880drd.1m		\
		vntsd.1m

MANLINKS=	acctcon1.1m			\
		acctcon2.1m			\
		acctdisk.1m			\
		acctdusg.1m			\
		accton.1m			\
		acctprc1.1m			\
		acctprc2.1m			\
		acctwtmp.1m			\
		bootparamd.1m			\
		chargefee.1m			\
		ckpacct.1m			\
		closewtmp.1m			\
		comsat.1m			\
		dcopy.1m			\
		devfsadmd.1m			\
		dodisk.1m			\
		fcadm.1m			\
		fingerd.1m			\
		grpck.1m			\
		hal-find-by-capability.1m	\
		hal-find-by-property.1m		\
		hal-set-property.1m		\
		intro.1m			\
		kadmin.local.1m			\
		lastlogin.1m			\
		metadetach.1m			\
		metaonline.1m			\
		monacct.1m			\
		nulladm.1m			\
		poweroff.1m			\
		prctmp.1m			\
		prdaily.1m			\
		prtacct.1m			\
		quotaoff.1m			\
		rarpd.1m			\
		rdisc.1m			\
		reject.1m			\
		restricted_shell.1m		\
		rexd.1m				\
		rexecd.1m			\
		rlogind.1m			\
		routed.1m			\
		rshd.1m				\
		rstatd.1m			\
		rusersd.1m			\
		rwalld.1m			\
		rwhod.1m			\
		sa1.1m				\
		sa2.1m				\
		sadc.1m				\
		shutacct.1m			\
		sprayd.1m			\
		startup.1m			\
		talkd.1m			\
		telinit.1m			\
		telnetd.1m			\
		tftpd.1m			\
		turnacct.1m			\
		umount.1m			\
		umount_smbfs.1m			\
		umountall.1m			\
		unlink.1m			\
		unshareall.1m			\
		utmp2wtmp.1m			\
		uucpd.1m			\
		uutry.1m			\
		wtmpfix.1m			\
		yppasswdd.1m			\
		ypstop.1m			\
		ypupdated.1m			\
		ypxfr_1perday.1m		\
		ypxfr_1perhour.1m		\
		ypxfr_2perday.1m		\
		ypxfrd.1m

MANFILES=	$(_MANFILES) $($(MACH)_MANFILES)

intro.1m			:= LINKSRC = Intro.1m

uutry.1m			:= LINKSRC = Uutry.1m

reject.1m			:= LINKSRC = accept.1m

acctdisk.1m			:= LINKSRC = acct.1m
acctdusg.1m			:= LINKSRC = acct.1m
accton.1m			:= LINKSRC = acct.1m
acctwtmp.1m			:= LINKSRC = acct.1m
closewtmp.1m			:= LINKSRC = acct.1m
utmp2wtmp.1m			:= LINKSRC = acct.1m

acctcon1.1m			:= LINKSRC = acctcon.1m
acctcon2.1m			:= LINKSRC = acctcon.1m

acctprc1.1m			:= LINKSRC = acctprc.1m
acctprc2.1m			:= LINKSRC = acctprc.1m

chargefee.1m			:= LINKSRC = acctsh.1m
ckpacct.1m			:= LINKSRC = acctsh.1m
dodisk.1m			:= LINKSRC = acctsh.1m
lastlogin.1m			:= LINKSRC = acctsh.1m
monacct.1m			:= LINKSRC = acctsh.1m
nulladm.1m			:= LINKSRC = acctsh.1m
prctmp.1m			:= LINKSRC = acctsh.1m
prdaily.1m			:= LINKSRC = acctsh.1m
prtacct.1m			:= LINKSRC = acctsh.1m
shutacct.1m			:= LINKSRC = acctsh.1m
startup.1m			:= LINKSRC = acctsh.1m
turnacct.1m			:= LINKSRC = acctsh.1m

dcopy.1m			:= LINKSRC = clri.1m

devfsadmd.1m			:= LINKSRC = devfsadm.1m

fcadm.1m			:= LINKSRC = fcinfo.1m

wtmpfix.1m			:= LINKSRC = fwtmp.1m

hal-find-by-capability.1m	:= LINKSRC = hal-find.1m
hal-find-by-property.1m		:= LINKSRC = hal-find.1m

hal-set-property.1m		:= LINKSRC = hal-get-property.1m

poweroff.1m			:= LINKSRC = halt.1m

comsat.1m			:= LINKSRC = in.comsat.1m
fingerd.1m			:= LINKSRC = in.fingerd.1m
rarpd.1m			:= LINKSRC = in.rarpd.1m
rdisc.1m			:= LINKSRC = in.rdisc.1m
rexecd.1m			:= LINKSRC = in.rexecd.1m
rlogind.1m			:= LINKSRC = in.rlogind.1m
routed.1m			:= LINKSRC = in.routed.1m
rshd.1m				:= LINKSRC = in.rshd.1m
rwhod.1m			:= LINKSRC = in.rwhod.1m
talkd.1m			:= LINKSRC = in.talkd.1m
telnetd.1m			:= LINKSRC = in.telnetd.1m
tftpd.1m			:= LINKSRC = in.tftpd.1m
uucpd.1m			:= LINKSRC = in.uucpd.1m

telinit.1m			:= LINKSRC = init.1m

kadmin.local.1m			:= LINKSRC = kadmin.1m

unlink.1m			:= LINKSRC = link.1m

metaonline.1m			:= LINKSRC = metaoffline.1m

metadetach.1m			:= LINKSRC = metattach.1m

umount.1m			:= LINKSRC = mount.1m

umount_smbfs.1m			:= LINKSRC = mount_smbfs.1m

umountall.1m			:= LINKSRC = mountall.1m

grpck.1m			:= LINKSRC = pwck.1m

quotaoff.1m			:= LINKSRC = quotaon.1m

bootparamd.1m			:= LINKSRC = rpc.bootparamd.1m
rexd.1m				:= LINKSRC = rpc.rexd.1m
rstatd.1m			:= LINKSRC = rpc.rstatd.1m
rusersd.1m			:= LINKSRC = rpc.rusersd.1m
rwalld.1m			:= LINKSRC = rpc.rwalld.1m
sprayd.1m			:= LINKSRC = rpc.sprayd.1m
yppasswdd.1m			:= LINKSRC = rpc.yppasswdd.1m
ypupdated.1m			:= LINKSRC = rpc.ypupdated.1m

restricted_shell.1m		:= LINKSRC = rsh.1m

sa1.1m				:= LINKSRC = sar.1m
sa2.1m				:= LINKSRC = sar.1m
sadc.1m				:= LINKSRC = sar.1m

unshareall.1m			:= LINKSRC = shareall.1m

ypxfrd.1m			:= LINKSRC = ypserv.1m

ypstop.1m			:= LINKSRC = ypstart.1m

ypxfr_1perday.1m		:= LINKSRC = ypxfr.1m
ypxfr_1perhour.1m		:= LINKSRC = ypxfr.1m
ypxfr_2perday.1m		:= LINKSRC = ypxfr.1m


.KEEP_STATE:

include		$(SRC)/man/Makefile.man

install:	$(ROOTMANFILES) $(ROOTMANLINKS)<|MERGE_RESOLUTION|>--- conflicted
+++ resolved
@@ -12,13 +12,9 @@
 #
 # Copyright 2011, Richard Lowe
 # Copyright (c) 2012, Joyent, Inc.  All rights reserved.
-<<<<<<< HEAD
-# Copyright 2013 Nexenta Systems, Inc.  All rights reserved.
+# Copyright 2015 Nexenta Systems, Inc.  All rights reserved.
 # Copyright (c) 2012 Joyent, Inc. All rights reserved.
 # Copyright (c) 2013, 2016 by Delphix. All rights reserved.
-=======
-# Copyright 2015 Nexenta Systems, Inc.  All rights reserved.
->>>>>>> bd93c05d
 #
 
 include		$(SRC)//Makefile.master
