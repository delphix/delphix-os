--- conflicted
+++ resolved
@@ -13,11 +13,8 @@
 # Copyright 2011, Richard Lowe
 # Copyright 2016 Joyent, Inc.
 # Copyright 2016 Toomas Soome <tsoome@me.com>
-<<<<<<< HEAD
 # Copyright (c) 2013, 2016 by Delphix. All rights reserved.
-=======
 # Copyright 2016 Nexenta Systems, Inc.
->>>>>>> 5f10ef69
 #
 
 include		$(SRC)//Makefile.master
