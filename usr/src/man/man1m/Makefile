--- conflicted
+++ resolved
@@ -13,12 +13,8 @@
 # Copyright 2011, Richard Lowe
 # Copyright (c) 2012, Joyent, Inc.  All rights reserved.
 # Copyright 2015 Nexenta Systems, Inc.  All rights reserved.
-<<<<<<< HEAD
-# Copyright (c) 2012 Joyent, Inc. All rights reserved.
+# Copyright 2016 Toomas Soome <tsoome@me.com>
 # Copyright (c) 2013, 2016 by Delphix. All rights reserved.
-=======
-# Copyright 2016 Toomas Soome <tsoome@me.com>
->>>>>>> aab83bb8
 #
 
 include		$(SRC)//Makefile.master
