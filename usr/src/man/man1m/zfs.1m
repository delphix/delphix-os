.\"
.\" CDDL HEADER START
.\"
.\" The contents of this file are subject to the terms of the
.\" Common Development and Distribution License (the "License").
.\" You may not use this file except in compliance with the License.
.\"
.\" You can obtain a copy of the license at usr/src/OPENSOLARIS.LICENSE
.\" or http://www.opensolaris.org/os/licensing.
.\" See the License for the specific language governing permissions
.\" and limitations under the License.
.\"
.\" When distributing Covered Code, include this CDDL HEADER in each
.\" file and include the License file at usr/src/OPENSOLARIS.LICENSE.
.\" If applicable, add the following below this CDDL HEADER, with the
.\" fields enclosed by brackets "[]" replaced with your own identifying
.\" information: Portions Copyright [yyyy] [name of copyright owner]
.\"
.\" CDDL HEADER END
.\"
.\"
.\" Copyright (c) 2009 Sun Microsystems, Inc. All Rights Reserved.
.\" Copyright 2011 Joshua M. Clulow <josh@sysmgr.org>
.\" Copyright (c) 2011, 2016 by Delphix. All rights reserved.
.\" Copyright (c) 2013 by Saso Kiselkov. All rights reserved.
.\" Copyright (c) 2014, Joyent, Inc. All rights reserved.
.\" Copyright (c) 2014 by Adam Stevko. All rights reserved.
.\" Copyright (c) 2014 Integros [integros.com]
.\" Copyright 2016 Nexenta Systems, Inc.
.\"
.Dd April 27, 2016
.Dt ZFS 1M
.Os
.Sh NAME
.Nm zfs
.Nd configures ZFS file systems
.Sh SYNOPSIS
.Nm
.Op Fl \?
.Nm
.Cm create
.Op Fl p
.Oo Fl o Ar property Ns = Ns Ar value Oc Ns ...
.Ar filesystem
.Nm
.Cm create
.Op Fl ps
.Op Fl b Ar blocksize
.Oo Fl o Ar property Ns = Ns Ar value Oc Ns ...
.Fl V Ar size Ar volume
.Nm
.Cm destroy
.Op Fl Rfnprv
.Ar filesystem Ns | Ns Ar volume
.Nm
.Cm destroy
.Op Fl Rdnprv
.Ar filesystem Ns | Ns Ar volume Ns @ Ns Ar snap Ns
.Oo % Ns Ar snap Ns Oo , Ns Ar snap Ns Oo % Ns Ar snap Oc Oc Oc Ns ...
.Nm
.Cm destroy
.Ar filesystem Ns | Ns Ar volume Ns # Ns Ar bookmark
.Nm
.Cm snapshot
.Op Fl r
.Oo Fl o Ar property Ns = Ns value Oc Ns ...
.Ar filesystem Ns @ Ns Ar snapname Ns | Ns Ar volume Ns @ Ns Ar snapname Ns ...
.Nm
.Cm rollback
.Op Fl Rfr
.Ar snapshot
.Nm
.Cm clone
.Op Fl p
.Oo Fl o Ar property Ns = Ns Ar value Oc Ns ...
.Ar snapshot Ar filesystem Ns | Ns Ar volume
.Nm
.Cm promote
.Ar clone-filesystem
.Nm
.Cm rename
.Op Fl f
.Ar filesystem Ns | Ns Ar volume Ns | Ns Ar snapshot
.Ar filesystem Ns | Ns Ar volume Ns | Ns Ar snapshot
.Nm
.Cm rename
.Op Fl fp
.Ar filesystem Ns | Ns Ar volume
.Ar filesystem Ns | Ns Ar volume
.Nm
.Cm rename
.Fl r
.Ar snapshot Ar snapshot
.Nm
.Cm list
.Op Fl r Ns | Ns Fl d Ar depth
.Op Fl Hp
.Oo Fl o Ar property Ns Oo , Ns Ar property Oc Ns ... Oc
.Oo Fl s Ar property Oc Ns ...
.Oo Fl S Ar property Oc Ns ...
.Oo Fl t Ar type Ns Oo , Ns Ar type Oc Ns ... Oc
.Oo Ar filesystem Ns | Ns Ar volume Ns | Ns Ar snapshot Oc Ns ...
.Nm
.Cm remap
.Ar filesystem Ns | Ns Ar volume
.Nm
.Cm set
.Ar property Ns = Ns Ar value Oo Ar property Ns = Ns Ar value Oc Ns ...
.Ar filesystem Ns | Ns Ar volume Ns | Ns Ar snapshot Ns ...
.Nm
.Cm get
.Op Fl r Ns | Ns Fl d Ar depth
.Op Fl Hp
.Oo Fl o Ar field Ns Oo , Ns Ar field Oc Ns ... Oc
.Oo Fl s Ar source Ns Oo , Ns Ar source Oc Ns ... Oc
.Oo Fl t Ar type Ns Oo , Ns Ar type Oc Ns ... Oc
.Cm all | Ar property Ns Oo , Ns Ar property Oc Ns ...
.Ar filesystem Ns | Ns Ar volume Ns | Ns Ar snapshot Ns ...
.Nm
.Cm inherit
.Op Fl rS
.Ar property Ar filesystem Ns | Ns Ar volume Ns | Ns Ar snapshot Ns ...
.Nm
.Cm upgrade
.Nm
.Cm upgrade
.Fl v
.Nm
.Cm upgrade
.Op Fl r
.Op Fl V Ar version
.Fl a | Ar filesystem
.Nm
.Cm userspace
.Op Fl Hinp
.Oo Fl o Ar field Ns Oo , Ns Ar field Oc Ns ... Oc
.Oo Fl s Ar field Oc Ns ...
.Oo Fl S Ar field Oc Ns ...
.Oo Fl t Ar type Ns Oo , Ns Ar type Oc Ns ... Oc
.Ar filesystem Ns | Ns Ar snapshot
.Nm
.Cm groupspace
.Op Fl Hinp
.Oo Fl o Ar field Ns Oo , Ns Ar field Oc Ns ... Oc
.Oo Fl s Ar field Oc Ns ...
.Oo Fl S Ar field Oc Ns ...
.Oo Fl t Ar type Ns Oo , Ns Ar type Oc Ns ... Oc
.Ar filesystem Ns | Ns Ar snapshot
.Nm
.Cm mount
.Nm
.Cm mount
.Op Fl Ofv
.Op Fl o Ar options
.Fl a | Ar filesystem
.Nm
.Cm unmount
.Op Fl f
.Fl a | Ar filesystem Ns | Ns Ar mountpoint
.Nm
.Cm share
.Fl a | Ar filesystem
.Nm
.Cm unshare
.Fl a | Ar filesystem Ns | Ns Ar mountpoint
.Nm
.Cm bookmark
.Ar snapshot bookmark
.Nm
.Cm send
.Op Fl DLPRcenpv
.Op Oo Fl I Ns | Ns Fl i Oc Ar snapshot
.Ar snapshot
.Nm
.Cm send
.Op Fl DLPcenpv
.Oo Fl i Ar snapshot Ns | Ns Ar bookmark
.Oc
.Ar filesystem Ns | Ns Ar volume Ns | Ns Ar snapshot
.Nm
.Cm send
.Fl -redact
.Qo Qc Ns | Ns Ar snapshot Ns Oo , Ns Ar snapshot Oc Ns ...
.Op Fl DLPcenpv
.Op Fl i Ar snapshot Ns | Ns Ar bookmark
.Ar snapshot
.Ar redaction_bookmark_name
.Nm
.Cm send
.Fl -redact-bookmark Ar redaction_bookmark
.Op Fl DLPcenpv
.Op Fl i Ar snapshot Ns | Ns Ar bookmark
.Ar snapshot
.Nm
.Cm send
.Op Fl Penv
.Fl t
.Ar receive_resume_token
.Nm
.Cm receive
.Op Fl Fnuvs
.Op Fl o Ar origin=<snapshot>
.Ar filesystem Ns | Ns Ar volume Ns | Ns Ar snapshot
.Nm
.Cm receive
.Op Fl Fnuvs
.Op Fl o Ar origin=<snapshot>
.Op Fl d Ns | Ns Fl e
.Ar filesystem
.Nm
.Cm receive
.Fl A
.Ar filesystem Ns | Ns Ar volume
.Nm
.Cm allow
.Ar filesystem Ns | Ns Ar volume
.Nm
.Cm allow
.Op Fl dglu
.Ar user Ns | Ns Ar group Ns Oo , Ns Ar user Ns | Ns Ar group Oc Ns ...
.Ar perm Ns | Ns @ Ns Ar setname Ns Oo , Ns Ar perm Ns | Ns @ Ns
.Ar setname Oc Ns ...
.Ar filesystem Ns | Ns Ar volume
.Nm
.Cm allow
.Op Fl dl
.Fl e Ns | Ns Sy everyone
.Ar perm Ns | Ns @ Ns Ar setname Ns Oo , Ns Ar perm Ns | Ns @ Ns
.Ar setname Oc Ns ...
.Ar filesystem Ns | Ns Ar volume
.Nm
.Cm allow
.Fl c
.Ar perm Ns | Ns @ Ns Ar setname Ns Oo , Ns Ar perm Ns | Ns @ Ns
.Ar setname Oc Ns ...
.Ar filesystem Ns | Ns Ar volume
.Nm
.Cm allow
.Fl s No @ Ns Ar setname
.Ar perm Ns | Ns @ Ns Ar setname Ns Oo , Ns Ar perm Ns | Ns @ Ns
.Ar setname Oc Ns ...
.Ar filesystem Ns | Ns Ar volume
.Nm
.Cm unallow
.Op Fl dglru
.Ar user Ns | Ns Ar group Ns Oo , Ns Ar user Ns | Ns Ar group Oc Ns ...
.Oo Ar perm Ns | Ns @ Ns Ar setname Ns Oo , Ns Ar perm Ns | Ns @ Ns
.Ar setname Oc Ns ... Oc
.Ar filesystem Ns | Ns Ar volume
.Nm
.Cm unallow
.Op Fl dlr
.Fl e Ns | Ns Sy everyone
.Oo Ar perm Ns | Ns @ Ns Ar setname Ns Oo , Ns Ar perm Ns | Ns @ Ns
.Ar setname Oc Ns ... Oc
.Ar filesystem Ns | Ns Ar volume
.Nm
.Cm unallow
.Op Fl r
.Fl c
.Oo Ar perm Ns | Ns @ Ns Ar setname Ns Oo , Ns Ar perm Ns | Ns @ Ns
.Ar setname Oc Ns ... Oc
.Ar filesystem Ns | Ns Ar volume
.Nm
.Cm unallow
.Op Fl r
.Fl s @ Ns Ar setname
.Oo Ar perm Ns | Ns @ Ns Ar setname Ns Oo , Ns Ar perm Ns | Ns @ Ns
.Ar setname Oc Ns ... Oc
.Ar filesystem Ns | Ns Ar volume
.Nm
.Cm hold
.Op Fl r
.Ar tag Ar snapshot Ns ...
.Nm
.Cm holds
.Op Fl r
.Ar snapshot Ns ...
.Nm
.Cm release
.Op Fl r
.Ar tag Ar snapshot Ns ...
.Nm
.Cm diff
.Op Fl FHt
.Ar snapshot Ar snapshot Ns | Ns Ar filesystem
.Nm
.Cm mooch
.Fl f Ar clone_file Ns = Ns Ar origin_file Nm ... Ar clone_directory
.Nm
.Cm program
.Op Fl t Ar timeout
.Op Fl m Ar memory_limit
.Ar pool script
.Op Ar arg1 Ns No , ...
.Sh DESCRIPTION
The
.Nm
command configures ZFS datasets within a ZFS storage pool, as described in
.Xr zpool 1M .
A dataset is identified by a unique path within the ZFS namespace. For example:
.Bd -literal
pool/{filesystem,volume,snapshot}
.Ed
.Pp
where the maximum length of a dataset name is
.Dv MAXNAMELEN
.Pq 256 bytes
and the maximum amount of nesting allowed in a path is 50 levels deep.
.Pp
A dataset can be one of the following:
.Bl -tag -width "file system"
.It Sy file system
A ZFS dataset of type
.Sy filesystem
can be mounted within the standard system namespace and behaves like other file
systems. While ZFS file systems are designed to be POSIX compliant, known issues
exist that prevent compliance in some cases. Applications that depend on
standards conformance might fail due to non-standard behavior when checking file
system free space.
.It Sy volume
A logical volume exported as a raw or block device. This type of dataset should
only be used under special circumstances. File systems are typically used in
most environments.
.It Sy snapshot
A read-only version of a file system or volume at a given point in time. It is
specified as
.Ar filesystem Ns @ Ns Ar name
or
.Ar volume Ns @ Ns Ar name .
.El
.Ss ZFS File System Hierarchy
A ZFS storage pool is a logical collection of devices that provide space for
datasets. A storage pool is also the root of the ZFS file system hierarchy.
.Pp
The root of the pool can be accessed as a file system, such as mounting and
unmounting, taking snapshots, and setting properties. The physical storage
characteristics, however, are managed by the
.Xr zpool 1M
command.
.Pp
See
.Xr zpool 1M
for more information on creating and administering pools.
.Ss Snapshots
A snapshot is a read-only copy of a file system or volume. Snapshots can be
created extremely quickly, and initially consume no additional space within the
pool. As data within the active dataset changes, the snapshot consumes more
data than would otherwise be shared with the active dataset.
.Pp
Snapshots can have arbitrary names. Snapshots of volumes can be cloned or
rolled back, but cannot be accessed independently.
.Pp
File system snapshots can be accessed under the
.Pa .zfs/snapshot
directory in the root of the file system. Snapshots are automatically mounted on
demand and may be unmounted at regular intervals. The visibility of the
.Pa .zfs
directory can be controlled by the
.Sy snapdir
property.
.Ss Clones
A clone is a writable volume or file system whose initial contents are the same
as another dataset. As with snapshots, creating a clone is nearly instantaneous,
and initially consumes no additional space.
.Pp
Clones can only be created from a snapshot. When a snapshot is cloned, it
creates an implicit dependency between the parent and child. Even though the
clone is created somewhere else in the dataset hierarchy, the original snapshot
cannot be destroyed as long as a clone exists. The
.Sy origin
property exposes this dependency, and the
.Cm destroy
command lists any such dependencies, if they exist.
.Pp
The clone parent-child dependency relationship can be reversed by using the
.Cm promote
subcommand. This causes the
.Qq origin
file system to become a clone of the specified file system, which makes it
possible to destroy the file system that the clone was created from.
.Ss "Mount Points"
Creating a ZFS file system is a simple operation, so the number of file systems
per system is likely to be numerous. To cope with this, ZFS automatically
manages mounting and unmounting file systems without the need to edit the
.Pa /etc/vfstab
file. All automatically managed file systems are mounted by ZFS at boot time.
.Pp
By default, file systems are mounted under
.Pa /path ,
where
.Ar path
is the name of the file system in the ZFS namespace. Directories are created and
destroyed as needed.
.Pp
A file system can also have a mount point set in the
.Sy mountpoint
property. This directory is created as needed, and ZFS automatically mounts the
file system when the
.Nm zfs Cm mount Fl a
command is invoked
.Po without editing
.Pa /etc/vfstab
.Pc .
The
.Sy mountpoint
property can be inherited, so if
.Em pool/home
has a mount point of
.Pa /export/stuff ,
then
.Em pool/home/user
automatically inherits a mount point of
.Pa /export/stuff/user .
.Pp
A file system
.Sy mountpoint
property of
.Sy none
prevents the file system from being mounted.
.Pp
If needed, ZFS file systems can also be managed with traditional tools
.Po
.Nm mount ,
.Nm umount ,
.Pa /etc/vfstab
.Pc .
If a file system's mount point is set to
.Sy legacy ,
ZFS makes no attempt to manage the file system, and the administrator is
responsible for mounting and unmounting the file system.
.Ss "Zones"
A ZFS file system can be added to a non-global zone by using the
.Nm zonecfg Cm add Sy fs
subcommand. A ZFS file system that is added to a non-global zone must have its
.Sy mountpoint
property set to
.Sy legacy .
.Pp
The physical properties of an added file system are controlled by the global
administrator. However, the zone administrator can create, modify, or destroy
files within the added file system, depending on how the file system is mounted.
.Pp
A dataset can also be delegated to a non-global zone by using the
.Nm zonecfg Cm add Sy dataset
subcommand. You cannot delegate a dataset to one zone and the children of the
same dataset to another zone. The zone administrator can change properties of
the dataset or any of its children. However, the
.Sy quota ,
.Sy filesystem_limit
and
.Sy snapshot_limit
properties of the delegated dataset can be modified only by the global
administrator.
.Pp
A ZFS volume can be added as a device to a non-global zone by using the
.Nm zonecfg Cm add Sy device
subcommand. However, its physical properties can be modified only by the global
administrator.
.Pp
For more information about
.Nm zonecfg
syntax, see
.Xr zonecfg 1M .
.Pp
After a dataset is delegated to a non-global zone, the
.Sy zoned
property is automatically set. A zoned file system cannot be mounted in the
global zone, since the zone administrator might have to set the mount point to
an unacceptable value.
.Pp
The global administrator can forcibly clear the
.Sy zoned
property, though this should be done with extreme care. The global administrator
should verify that all the mount points are acceptable before clearing the
property.
.Ss Native Properties
Properties are divided into two types, native properties and user-defined
.Po or
.Qq user
.Pc
properties. Native properties either export internal statistics or control ZFS
behavior. In addition, native properties are either editable or read-only. User
properties have no effect on ZFS behavior, but you can use them to annotate
datasets in a way that is meaningful in your environment. For more information
about user properties, see the
.Sx User Properties
section, below.
.Pp
Every dataset has a set of properties that export statistics about the dataset
as well as control various behaviors. Properties are inherited from the parent
unless overridden by the child. Some properties apply only to certain types of
datasets
.Pq file systems, volumes, or snapshots .
.Pp
The values of numeric properties can be specified using human-readable suffixes
.Po for example,
.Sy k ,
.Sy KB ,
.Sy M ,
.Sy Gb ,
and so forth, up to
.Sy Z
for zettabyte
.Pc .
The following are all valid
.Pq and equal
specifications:
.Li 1536M, 1.5g, 1.50GB .
.Pp
The values of non-numeric properties are case sensitive and must be lowercase,
except for
.Sy mountpoint ,
.Sy sharenfs ,
and
.Sy sharesmb .
.Pp
The following native properties consist of read-only statistics about the
dataset. These properties can be neither set, nor inherited. Native properties
apply to all dataset types unless otherwise noted.
.Bl -tag -width "usedbyrefreservation"
.It Sy available
The amount of space available to the dataset and all its children, assuming that
there is no other activity in the pool. Because space is shared within a pool,
availability can be limited by any number of factors, including physical pool
size, quotas, reservations, or other datasets within the pool.
.Pp
This property can also be referred to by its shortened column name,
.Sy avail .
.It Sy compressratio
For non-snapshots, the compression ratio achieved for the
.Sy used
space of this dataset, expressed as a multiplier. The
.Sy used
property includes descendant datasets, and, for clones, does not include the
space shared with the origin snapshot. For snapshots, the
.Sy compressratio
is the same as the
.Sy refcompressratio
property. Compression can be turned on by running:
.Nm zfs Cm set Sy compression Ns = Ns Sy on Ar dataset .
The default value is
.Sy off .
.It Sy creation
The time this dataset was created.
.It Sy clones
For snapshots, this property is a comma-separated list of filesystems or volumes
which are clones of this snapshot. The clones'
.Sy origin
property is this snapshot. If the
.Sy clones
property is not empty, then this snapshot can not be destroyed
.Po even with the
.Fl r
or
.Fl f
options
.Pc .
.It Sy defer_destroy
This property is
.Sy on
if the snapshot has been marked for deferred destroy by using the
.Nm zfs Cm destroy Fl d
command. Otherwise, the property is
.Sy off .
.It Sy filesystem_count
The total number of filesystems and volumes that exist under this location in
the dataset tree. This value is only available when a
.Sy filesystem_limit
has been set somewhere in the tree under which the dataset resides.
.It Sy logicalreferenced
The amount of space that is
.Qq logically
accessible by this dataset. See the
.Sy referenced
property. The logical space ignores the effect of the
.Sy compression
and
.Sy copies
properties, giving a quantity closer to the amount of data that applications
see. However, it does include space consumed by metadata.
.Pp
This property can also be referred to by its shortened column name,
.Sy lrefer .
.It Sy logicalused
The amount of space that is
.Qq logically
consumed by this dataset and all its descendents. See the
.Sy used
property. The logical space ignores the effect of the
.Sy compression
and
.Sy copies
properties, giving a quantity closer to the amount of data that applications
see. However, it does include space consumed by metadata.
.Pp
This property can also be referred to by its shortened column name,
.Sy lused Ns
.Eo . Ec
.It Sy mooch_byteswap
Indicates whether the file system or snapshot is using the
.Sy mooch_byteswap
pool feature, which is required by the
.Sy zfs mooch
subcommand.
.It Sy mounted
For file systems, indicates whether the file system is currently mounted. This
property can be either
.Sy yes
or
.Sy no .
.It Sy origin
For cloned file systems or volumes, the snapshot from which the clone was
created. See also the
.Sy clones
property.
.It Sy receive_resume_token
For filesystems or volumes which have saved partially-completed state from
.Sy zfs receive Fl s Ns , this opaque token can be provided to Sy zfs send Fl t
.No to resume and complete the Sy zfs receive.
.It Sy redact_snaps
For bookmarks, this is the list of snapshot guids the bookmark contains a redaction
list for.  For snapshots, this is the list of snapshot guids the snapshot is
redacted with respect to.
.It Sy referenced
The amount of data that is accessible by this dataset, which may or may not be
shared with other datasets in the pool. When a snapshot or clone is created, it
initially references the same amount of space as the file system or snapshot it
was created from, since its contents are identical.
.Pp
This property can also be referred to by its shortened column name,
.Sy refer .
.It Sy refcompressratio
The compression ratio achieved for the
.Sy referenced
space of this dataset, expressed as a multiplier. See also the
.Sy compressratio
property.
.It Sy snapshot_count
The total number of snapshots that exist under this location in the dataset
tree. This value is only available when a
.Sy snapshot_limit
has been set somewhere in the tree under which the dataset resides.
.It Sy type
The type of dataset:
.Sy filesystem ,
.Sy volume ,
or
.Sy snapshot .
.It Sy used
The amount of space consumed by this dataset and all its descendants. This is
the value that is checked against this dataset's quota and reservation. The
space used does not include this dataset's reservation, but does take into
account the reservations of any descendant datasets. The amount of space that a
dataset consumes from its parent, as well as the amount of space that is freed
if this dataset is recursively destroyed, is the greater of its space used and
its reservation.
.Pp
The used space of a snapshot is space that is referenced exclusively by this
snapshot. If this snapshot is destroyed, the amount of
.Sy used No space will be freed. Space that is shared by multiple snapshots
isn't accounted for in this metric. When a snapshot is destroyed, space that
was previously shared with this snapshot can become unique to snapshots adjacent
to it, thus changing the used space of those snapshots. The used space of the
latest snapshot can also be affected by changes in the file system. Note that the
.Sy used No space of a snapshot is a subset of the Sy written No space of the snapshot.
.Pp
The amount of space used, available, or referenced does not take into account
pending changes. Pending changes are generally accounted for within a few
seconds. Committing a change to a disk using
.Xr fsync 3C
or
.Dv O_SYNC
does not necessarily guarantee that the space usage information is updated
immediately.
.It Sy usedby*
The
.Sy usedby*
properties decompose the
.Sy used
properties into the various reasons that space is used. Specifically,
.Sy used No =
.Sy usedbychildren No +
.Sy usedbydataset No +
.Sy usedbyrefreservation No +
.Sy usedbysnapshots .
These properties are only available for datasets created on
.Nm zpool
.Qo version 13 Qc
pools.
.It Sy usedbychildren
The amount of space used by children of this dataset, which would be freed if
all the dataset's children were destroyed.
.It Sy usedbydataset
The amount of space used by this dataset itself, which would be freed if the
dataset were destroyed
.Po after first removing any
.Sy refreservation
and destroying any necessary snapshots or descendents
.Pc .
.It Sy usedbyrefreservation
The amount of space used by a
.Sy refreservation
set on this dataset, which would be freed if the
.Sy refreservation
was removed.
.It Sy usedbysnapshots
The amount of space consumed by snapshots of this dataset. In particular, it is
the amount of space that would be freed if all of this dataset's snapshots were
destroyed. Note that this is not simply the sum of the snapshots'
.Sy used
properties because space can be shared by multiple snapshots.
.It Sy userused Ns @ Ns Em user
The amount of space consumed by the specified user in this dataset. Space is
charged to the owner of each file, as displayed by
.Nm ls Fl l .
The amount of space charged is displayed by
.Nm du
and
.Nm ls Fl s .
See the
.Nm zfs Cm userspace
subcommand for more information.
.Pp
Unprivileged users can access only their own space usage. The root user, or a
user who has been granted the
.Sy userused
privilege with
.Nm zfs Cm allow ,
can access everyone's usage.
.Pp
The
.Sy userused Ns @ Ns Em ...
properties are not displayed by
.Nm zfs Cm get Sy all .
The user's name must be appended after the @ symbol, using one of the following
forms:
.Bl -bullet -width ""
.It
.Em POSIX name
.Po for example,
.Sy joe
.Pc
.It
.Em POSIX numeric ID
.Po for example,
.Sy 789
.Pc
.It
.Em SID name
.Po for example,
.Sy joe.smith@mydomain
.Pc
.It
.Em SID numeric ID
.Po for example,
.Sy S-1-123-456-789
.Pc
.El
.It Sy userrefs
This property is set to the number of user holds on this snapshot. User holds
are set by using the
.Nm zfs Cm hold
command.
.It Sy groupused Ns @ Ns Em group
The amount of space consumed by the specified group in this dataset. Space is
charged to the group of each file, as displayed by
.Nm ls Fl l .
See the
.Sy userused Ns @ Ns Em user
property for more information.
.Pp
Unprivileged users can only access their own groups' space usage. The root user,
or a user who has been granted the
.Sy groupused
privilege with
.Nm zfs Cm allow ,
can access all groups' usage.
.It Sy volblocksize
For volumes, specifies the block size of the volume. The
.Sy blocksize
cannot be changed once the volume has been written, so it should be set at
volume creation time. The default
.Sy blocksize
for volumes is 8 Kbytes. Any power of 2 from 512 bytes to 128 Kbytes is valid.
.Pp
This property can also be referred to by its shortened column name,
.Sy volblock .
.It Sy written
The amount of space
.Sy referenced No by this dataset that was written since the previous snapshot
(i.e. that is not referenced by the previous snapshot).
.It Sy written Ns @ Ns Em snapshot
The amount of
.Sy referenced
space written to this dataset since the specified snapshot. This is the space
that is referenced by this dataset but was not referenced by the specified
snapshot.
.Pp
See the
.Sy written Ns # Ns Em bookmark
section below for exactly how the
.Em snapshot
may be specified.
.It Sy written Ns # Ns Em bookmark
The amount of
.Sy referenced
space written to this dataset since the time point represented by the bookmark
.Po which is the creation time of the snapshot that the bookmark was created from
.Pc .
This is the space
that is referenced by this dataset but was not referenced at the time
represented by the bookmark.
.Pp
The
.Em bookmark
or
.Em snapshot
may be specified as a short name
.Po just the part after the
.Sy #
or
.Sy @
.Pc ,
in which case it will be interpreted as a bookmark or snapshot in the same
filesystem as this dataset. The
.Em bookmark No or Em snapshot No may be a full bookmark or snapshot name
.Po e.g. Em filesystem Ns # Ns Em bookmark Pc ,
which for clones may be a bookmark or snapshot in the origin's filesystem
.Pq or the origin of the origin's filesystem, etc.
.El
.Pp
The following native properties can be used to change the behavior of a ZFS
dataset.
.Bl -tag -width ""
.It Xo
.Sy aclinherit Ns = Ns Sy discard Ns | Ns Sy noallow Ns | Ns
.Sy restricted Ns | Ns Sy passthrough Ns | Ns Sy passthrough-x
.Xc
Controls how ACEs are inherited when files and directories are created.
.Bl -tag -width "passthrough-x"
.It Sy discard
does not inherit any ACEs.
.It Sy noallow
only inherits inheritable ACEs that specify
.Qq deny
permissions.
.It Sy restricted
default, removes the
.Sy write_acl
and
.Sy write_owner
permissions when the ACE is inherited.
.It Sy passthrough
inherits all inheritable ACEs without any modifications.
.It Sy passthrough-x
same meaning as
.Sy passthrough ,
except that the
.Sy owner@ ,
.Sy group@ ,
and
.Sy everyone@
ACEs inherit the execute permission only if the file creation mode also requests
the execute bit.
.El
.Pp
When the property value is set to
.Sy passthrough ,
files are created with a mode determined by the inheritable ACEs.
If no inheritable ACEs exist that affect the mode, then the mode is set in
accordance to the requested mode from the application.
.It Xo
.Sy aclmode Ns = Ns Sy discard Ns | Ns Sy groupmask Ns | Ns
.Sy passthrough Ns | Ns Sy restricted
.Xc
Controls how an ACL is modified during
.Xr chmod 2
and how inherited ACEs are modified by the file creation mode.
.Bl -tag -width "passthrough"
.It Sy discard
default, deletes all ACEs except for those representing the mode of the file or
directory requested by
.Xr chmod 2 .
.It Sy groupmask
reduces permissions granted by all
.Sy ALLOW
entries found in the ACL such that they are no greater than the group
permissions specified by the mode.
.It Sy passthrough
indicates that no changes are made to the ACL other than creating or updating
the necessary ACEs to represent the new mode of the file or directory.
.It Sy restricted
causes the
.Xr chmod 2
operation to return an error when used on any file or directory which has a
non-trivial ACL, with entries in addition to those that represent the mode.
.El
.Pp
.Xr chmod 2
is required to change the set user ID, set group ID, or sticky bit on a file or
directory, as they do not have equivalent ACEs. In order to use
.Xr chmod 2
on a file or directory with a non-trivial ACL when
.Sy aclmode
is set to
.Sy restricted ,
you must first remove all ACEs except for those that represent the current mode.
.It Sy atime Ns = Ns Sy on Ns | Ns Sy off
Controls whether the access time for files is updated when they are read.
Turning this property off avoids producing write traffic when reading files and
can result in significant performance gains, though it might confuse mailers
and other similar utilities. The default value is
.Sy on .
.It Sy canmount Ns = Ns Sy on Ns | Ns Sy off Ns | Ns Sy noauto
If this property is set to
.Sy off ,
the file system cannot be mounted, and is ignored by
.Nm zfs Cm mount Fl a .
Setting this property to
.Sy off
is similar to setting the
.Sy mountpoint
property to
.Sy none ,
except that the dataset still has a normal
.Sy mountpoint
property, which can be inherited. Setting this property to
.Sy off
allows datasets to be used solely as a mechanism to inherit properties. One
example of setting
.Sy canmount Ns = Ns Sy off
is to have two datasets with the same
.Sy mountpoint ,
so that the children of both datasets appear in the same directory, but might
have different inherited characteristics.
.Pp
When set to
.Sy noauto ,
a dataset can only be mounted and unmounted explicitly. The dataset is not
mounted automatically when the dataset is created or imported, nor is it mounted
by the
.Nm zfs Cm mount Fl a
command or unmounted by the
.Nm zfs Cm unmount Fl a
command.
.Pp
This property is not inherited.
.It Xo
.Sy checksum Ns = Ns Sy on Ns | Ns Sy off Ns | Ns Sy fletcher2 Ns | Ns
.Sy fletcher4 Ns | Ns Sy sha256 Ns | Ns Sy noparity Ns | Ns Sy sha512 Ns | Ns Sy skein Ns | Ns Sy edonr
.Xc
Controls the checksum used to verify data integrity. The default value is
.Sy on ,
which automatically selects an appropriate algorithm
.Po currently,
.Sy fletcher4 ,
but this may change in future releases
.Pc .
The value
.Sy off
disables integrity checking on user data. The value
.Sy noparity
not only disables integrity but also disables maintaining parity for user data.
This setting is used internally by a dump device residing on a RAID-Z pool and
should not be used by any other dataset. Disabling checksums is
.Sy NOT
a recommended practice.
.Pp
.No The Sy sha52, skein, No and Sy edonr No checksum algorithms requite enabling the
.No appropriate features on the pool. Please see Sy zpool-features(5) No for more
.No information on these algorithms.
.Pp
Changing this property affects only newly-written data.
.It Xo
.Sy compression Ns = Ns Sy on Ns | Ns Sy off Ns | Ns Sy gzip Ns | Ns
.Sy gzip- Ns Em N Ns | Ns Sy lz4 Ns | Ns Sy lzjb Ns | Ns Sy zle
.Xc
Controls the compression algorithm used for this dataset.
.Pp
Setting compression to
.Sy on
indicates that the current default compression algorithm should be used. The
default balances compression and decompression speed, with compression ratio and
is expected to work well on a wide variety of workloads.  Unlike all other
settings for this property,
.Sy on
does not select a fixed compression type. As new compression algorithms are
added to ZFS and enabled on a pool, the default compression algorithm may
change. The current default compression algorthm is either
.Sy lzjb
or, if the
.Sy lz4_compress
feature is enabled,
.Sy lz4 .
.Pp
The
.Sy lz4
compression algorithm is a high-performance replacement for the
.Sy lzjb
algorithm. It features significantly faster compression and decompression, as
well as a moderately higher compression ratio than
.Sy lzjb ,
but can only be used on pools with the
.Sy lz4_compress
feature set to
.Sy enabled .
See
.Xr zpool-features 5
for details on ZFS feature flags and the
.Sy lz4_compress
feature.
.Pp
The
.Sy lzjb
compression algorithm is optimized for performance while providing decent data
compression.
.Pp
The
.Sy gzip
compression algorithm uses the same compression as the
.Xr gzip 1
command. You can specify the
.Sy gzip
level by using the value
.Sy gzip- Ns Em N ,
where
.Em N
is an integer from 1
.Pq fastest
to 9
.Pq best compression ratio .
Currently,
.Sy gzip
is equivalent to
.Sy gzip-6
.Po which is also the default for
.Xr gzip 1
.Pc .
.Pp
The
.Sy zle
compression algorithm compresses runs of zeros.
.Pp
This property can also be referred to by its shortened column name
\fBcompress\fR. Changing this property affects only newly-written data.
.It Sy copies Ns = Ns Sy 1 Ns | Ns Sy 2 Ns | Ns Sy 3
Controls the number of copies of data stored for this dataset. These copies are
in addition to any redundancy provided by the pool, for example, mirroring or
RAID-Z. The copies are stored on different disks, if possible. The space used
by multiple copies is charged to the associated file and dataset, changing the
.Sy used
property and counting against quotas and reservations.
.Pp
Changing this property only affects newly-written data. Therefore, set this
property at file system creation time by using the
.Fl o Sy copies Ns = Ns Ar N
option.
.It Sy devices Ns = Ns Sy on Ns | Ns Sy off
Controls whether device nodes can be opened on this file system. The default
value is
.Sy on .
.It Sy exec Ns = Ns Sy on Ns | Ns Sy off
Controls whether processes can be executed from within this file system. The
default value is
.Sy on .
.It Sy filesystem_limit Ns = Ns Em count Ns | Ns Sy none
Limits the number of filesystems and volumes that can exist under this point in
the dataset tree. The limit is not enforced if the user is allowed to change
the limit. Setting a
.Sy filesystem_limit
.Sy on
a descendent of a filesystem that already has a
.Sy filesystem_limit
does not override the ancestor's
.Sy filesystem_limit ,
but rather imposes an additional limit. This feature must be enabled to be used
.Po see
.Xr zpool-features 5
.Pc .
.It Sy mountpoint Ns = Ns Pa path Ns | Ns Sy none Ns | Ns Sy legacy
Controls the mount point used for this file system. See the
.Sx Mount Points
section for more information on how this property is used.
.Pp
When the
.Sy mountpoint
property is changed for a file system, the file system and any children that
inherit the mount point are unmounted. If the new value is
.Sy legacy ,
then they remain unmounted. Otherwise, they are automatically remounted in the
new location if the property was previously
.Sy legacy
or
.Sy none ,
or if they were mounted before the property was changed. In addition, any shared
file systems are unshared and shared in the new location.
.It Sy nbmand Ns = Ns Sy on Ns | Ns Sy off
Controls whether the file system should be mounted with
.Sy nbmand
.Pq Non Blocking mandatory locks .
This is used for SMB clients. Changes to this property only take effect when the
file system is umounted and remounted. See
.Xr mount 1M
for more information on
.Sy nbmand
mounts.
.It Sy primarycache Ns = Ns Sy all Ns | Ns Sy none Ns | Ns Sy metadata
Controls what is cached in the primary cache
.Pq ARC .
If this property is set to
.Sy all ,
then both user data and metadata is cached. If this property is set to
.Sy none ,
then neither user data nor metadata is cached. If this property is set to
.Sy metadata ,
then only metadata is cached. The default value is
.Sy all .
.It Sy quota Ns = Ns Em size Ns | Ns Sy none
Limits the amount of space a dataset and its descendents can consume. This
property enforces a hard limit on the amount of space used. This includes all
space consumed by descendents, including file systems and snapshots. Setting a
quota on a descendent of a dataset that already has a quota does not override
the ancestor's quota, but rather imposes an additional limit.
.Pp
Quotas cannot be set on volumes, as the
.Sy volsize
property acts as an implicit quota.
.It Sy snapshot_limit Ns = Ns Em count Ns | Ns Sy none
Limits the number of snapshots that can be created on a dataset and its
descendents. Setting a
.Sy snapshot_limit
on a descendent of a dataset that already has a
.Sy snapshot_limit
does not override the ancestor's
.Sy snapshot_limit ,
but rather imposes an additional limit. The limit is not enforced if the user is
allowed to change the limit. For example, this means that recursive snapshots
taken from the global zone are counted against each delegated dataset within
a zone. This feature must be enabled to be used
.Po see
.Xr zpool-features 5
.Pc .
.It Sy userquota@ Ns Em user Ns = Ns Em size Ns | Ns Sy none
Limits the amount of space consumed by the specified user. User space
consumption is identified by the
.Sy userspace@ Ns Em user
property.
.Pp
Enforcement of user quotas may be delayed by several seconds. This delay means
that a user might exceed their quota before the system notices that they are
over quota and begins to refuse additional writes with the
.Er EDQUOT
error message. See the
.Nm zfs Cm userspace
subcommand for more information.
.Pp
Unprivileged users can only access their own groups' space usage. The root
user, or a user who has been granted the
.Sy userquota
privilege with
.Nm zfs Cm allow ,
can get and set everyone's quota.
.Pp
This property is not available on volumes, on file systems before version 4, or
on pools before version 15. The
.Sy userquota@ Ns Em ...
properties are not displayed by
.Nm zfs Cm get Sy all .
The user's name must be appended after the
.Sy @
symbol, using one of the following forms:
.Bl -bullet
.It
.Em POSIX name
.Po for example,
.Sy joe
.Pc
.It
.Em POSIX numeric ID
.Po for example,
.Sy 789
.Pc
.It
.Em SID name
.Po for example,
.Sy joe.smith@mydomain
.Pc
.It
.Em SID numeric ID
.Po for example,
.Sy S-1-123-456-789
.Pc
.El
.It Sy groupquota@ Ns Em group Ns = Ns Em size Ns | Ns Sy none
Limits the amount of space consumed by the specified group. Group space
consumption is identified by the
.Sy groupused@ Ns Em group
property.
.Pp
Unprivileged users can access only their own groups' space usage. The root
user, or a user who has been granted the
.Sy groupquota
privilege with
.Nm zfs Cm allow ,
can get and set all groups' quotas.
.It Sy readonly Ns = Ns Sy on Ns | Ns Sy off
Controls whether this dataset can be modified. The default value is
.Sy off .
.Pp
This property can also be referred to by its shortened column name,
.Sy rdonly .
.It Sy recordsize Ns = Ns Em size
Specifies a suggested block size for files in the file system. This property is
designed solely for use with database workloads that access files in fixed-size
records. ZFS automatically tunes block sizes according to internal algorithms
optimized for typical access patterns.
.Pp
For databases that create very large files but access them in small random
chunks, these algorithms may be suboptimal. Specifying a
.Sy recordsize
greater than or equal to the record size of the database can result in
significant performance gains. Use of this property for general purpose file
systems is strongly discouraged, and may adversely affect performance.
.Pp
The size specified must be a power of two greater than or equal to 512 and less
than or equal to 128 Kbytes. If the
.Sy large_blocks
feature is enabled on the pool, the size may be up to 1 Mbyte. See
.Xr zpool-features 5
for details on ZFS feature flags.
.Pp
Changing the file system's
.Sy recordsize
affects only files created afterward; existing files are unaffected.
.Pp
This property can also be referred to by its shortened column name,
.Sy recsize .
.It Sy redundant_metadata Ns = Ns Sy all Ns | Ns Sy most
Controls what types of metadata are stored redundantly. ZFS stores an extra copy
of metadata, so that if a single block is corrupted, the amount of user data
lost is limited. This extra copy is in addition to any redundancy provided at
the pool level
.Pq e.g. by mirroring or RAID-Z ,
and is in addition to an extra copy specified by the
.Sy copies
property
.Pq up to a total of 3 copies .
For example if the pool is mirrored,
.Sy copies Ns = Ns 2 ,
and
.Sy redundant_metadata Ns = Ns Sy most ,
then ZFS stores 6 copies of most metadata, and 4 copies of data and some
metadata.
.Pp
When set to
.Sy all ,
ZFS stores an extra copy of all metadata. If a single on-disk block is corrupt,
at worst a single block of user data
.Po which is
.Sy recordsize
bytes long
.Pc
can be lost.
.Pp
When set to
.Sy most ,
ZFS stores an extra copy of most types of metadata. This can improve performance
of random writes, because less metadata must be written. In practice, at worst
about 100 blocks
.Po of
.Sy recordsize
bytes each
.Pc
of user data can be lost if a single on-disk block is corrupt. The exact
behavior of which metadata blocks are stored redundantly may change in future
releases.
.Pp
The default value is
.Sy all .
.It Sy refquota Ns = Ns Em size Ns | Ns Sy none
Limits the amount of space a dataset can consume. This property enforces a hard
limit on the amount of space used. This hard limit does not include space used
by descendents, including file systems and snapshots.
.It Sy refreservation Ns = Ns Em size Ns | Ns Sy none
The minimum amount of space guaranteed to a dataset, not including its
descendents. When the amount of space used is below this value, the dataset is
treated as if it were taking up the amount of space specified by
.Sy refreservation .
The
.Sy refreservation
reservation is accounted for in the parent datasets' space used, and counts
against the parent datasets' quotas and reservations.
.Pp
If
.Sy refreservation
is set, a snapshot is only allowed if there is enough free pool space outside of
this reservation to accommodate the current number of
.Qq referenced
bytes in the dataset.
.Pp
This property can also be referred to by its shortened column name,
.Sy refreserv .
.It Sy reservation Ns = Ns Em size Ns | Ns Sy none
The minimum amount of space guaranteed to a dataset and its descendents. When
the amount of space used is below this value, the dataset is treated as if it
were taking up the amount of space specified by its reservation. Reservations
are accounted for in the parent datasets' space used, and count against the
parent datasets' quotas and reservations.
.Pp
This property can also be referred to by its shortened column name,
.Sy reserv .
.It Sy secondarycache Ns = Ns Sy all Ns | Ns Sy none Ns | Ns Sy metadata
Controls what is cached in the secondary cache
.Pq L2ARC .
If this property is set to
.Sy all ,
then both user data and metadata is cached. If this property is set to
.Sy none ,
then neither user data nor metadata is cached. If this property is set to
.Sy metadata ,
then only metadata is cached. The default value is
.Sy all .
.It Sy setuid Ns = Ns Sy on Ns | Ns Sy off
Controls whether the setuid bit is respected for the file system. The default
value is
.Sy on .
.It Sy sharesmb Ns = Ns Sy on Ns | Ns Sy off Ns | Ns Em opts
Controls whether the file system is shared via SMB, and what options are to be
used. A file system with the
.Sy sharesmb
property set to
.Sy off
is managed through traditional tools such as
.Xr sharemgr 1M .
Otherwise, the file system is automatically shared and unshared with the
.Nm zfs Cm share
and
.Nm zfs Cm unshare
commands. If the property is set to
.Sy on ,
the
.Xr sharemgr 1M
command is invoked with no options. Otherwise, the
.Xr sharemgr 1M
command is invoked with options equivalent to the contents of this property.
.Pp
Because SMB shares requires a resource name, a unique resource name is
constructed from the dataset name. The constructed name is a copy of the dataset
name except that the characters in the dataset name, which would be illegal in
the resource name, are replaced with underscore
.Pq Sy _
characters. A pseudo property
.Qq name
is also supported that allows you to replace the data set name with a specified
name. The specified name is then used to replace the prefix dataset in the case
of inheritance. For example, if the dataset
.Em data/home/john
is set to
.Sy name Ns = Ns Sy john ,
then
.Em data/home/john
has a resource name of
.Sy john .
If a child dataset
.Em data/home/john/backups
is shared, it has a resource name of
.Sy john_backups .
.Pp
When SMB shares are created, the SMB share name appears as an entry in the
.Pa .zfs/shares
directory. You can use the
.Nm ls
or
.Nm chmod
command to display the share-level ACLs on the entries in this directory.
.Pp
When the
.Sy sharesmb
property is changed for a dataset, the dataset and any children inheriting the
property are re-shared with the new options, only if the property was previously
set to
.Sy off ,
or if they were shared before the property was changed. If the new property is
set to
.Sy off ,
the file systems are unshared.
.It Sy sharenfs Ns = Ns Sy on Ns | Ns Sy off Ns | Ns Em opts
Controls whether the file system is shared via NFS, and what options are to be
used. A file system with a
.Sy sharenfs
property of
.Sy off
is managed through traditional tools such as
.Xr share 1M ,
.Xr unshare 1M ,
and
.Xr dfstab 4 .
Otherwise, the file system is automatically shared and unshared with the
.Nm zfs Cm share
and
.Nm zfs Cm unshare
commands. If the property is set to
.Sy on ,
.Xr share 1M
command is invoked with no options. Otherwise, the
.Xr share 1M
command is invoked with options equivalent to the contents of this property.
.Pp
When the
.Sy sharenfs
property is changed for a dataset, the dataset and any children inheriting the
property are re-shared with the new options, only if the property was previously
.Sy off ,
or if they were shared before the property was changed. If the new property is
.Sy off ,
the file systems are unshared.
.It Sy logbias Ns = Ns Sy latency Ns | Ns Sy throughput
Provide a hint to ZFS about handling of synchronous requests in this dataset. If
.Sy logbias
is set to
.Sy latency
.Pq the default ,
ZFS will use pool log devices
.Pq if configured
to handle the requests at low latency. If
.Sy logbias
is set to
.Sy throughput ,
ZFS will not use configured pool log devices. ZFS will instead optimize
synchronous operations for global pool throughput and efficient use of
resources.
.It Sy snapdir Ns = Ns Sy hidden Ns | Ns Sy visible
Controls whether the
.Pa .zfs
directory is hidden or visible in the root of the file system as discussed in
the
.Sx Snapshots
section. The default value is
.Sy hidden .
.It Sy sync Ns = Ns Sy standard Ns | Ns Sy always Ns | Ns Sy disabled
Controls the behavior of synchronous requests
.Pq e.g. fsync, O_DSYNC .
.Sy standard
is the
.Tn POSIX
specified behavior of ensuring all synchronous requests are written to stable
storage and all devices are flushed to ensure data is not cached by device
controllers
.Pq this is the default .
.Sy always
causes every file system transaction to be written and flushed before its
system call returns. This has a large performance penalty.
.Sy disabled
disables synchronous requests. File system transactions are only committed to
stable storage periodically. This option will give the highest performance.
However, it is very dangerous as ZFS would be ignoring the synchronous
transaction demands of applications such as databases or NFS. Administrators
should only use this option when the risks are understood.
.It Sy version Ns = Ns Em N Ns | Ns Sy current
The on-disk version of this file system, which is independent of the pool
version. This property can only be set to later supported versions. See the
.Nm zfs Cm upgrade
command.
.It Sy volsize Ns = Ns Em size
For volumes, specifies the logical size of the volume. By default, creating a
volume establishes a reservation of equal size. For storage pools with a version
number of 9 or higher, a
.Sy refreservation
is set instead. Any changes to
.Sy volsize
are reflected in an equivalent change to the reservation
.Po or
.Sy refreservation
.Pc .
The
.Sy volsize
can only be set to a multiple of
.Sy volblocksize ,
and cannot be zero.
.Pp
The reservation is kept equal to the volume's logical size to prevent unexpected
behavior for consumers. Without the reservation, the volume could run out of
space, resulting in undefined behavior or data corruption, depending on how the
volume is used. These effects can also occur when the volume size is changed
while it is in use
.Pq particularly when shrinking the size .
Extreme care should be used when adjusting the volume size.
.Pp
Though not recommended, a
.Qq sparse volume
.Po also known as
.Qq thin provisioning
.Pc
can be created by specifying the
.Fl s
option to the
.Nm zfs Cm create Fl V
command, or by changing the reservation after the volume has been created. A
.Qq sparse volume
is a volume where the reservation is less then the volume size. Consequently,
writes to a sparse volume can fail with
.Er ENOSPC
when the pool is low on space. For a sparse volume, changes to
.Sy volsize
are not reflected in the reservation.
.It Sy vscan Ns = Ns Sy on Ns | Ns Sy off
Controls whether regular files should be scanned for viruses when a file is
opened and closed. In addition to enabling this property, the virus scan
service must also be enabled for virus scanning to occur. The default value is
.Sy off .
.It Sy xattr Ns = Ns Sy on Ns | Ns Sy off
Controls whether extended attributes are enabled for this file system. The
default value is
.Sy on .
.It Sy zoned Ns = Ns Sy on Ns | Ns Sy off
Controls whether the dataset is managed from a non-global zone. See the
.Sx Zones
section for more information. The default value is
.Sy off .
.El
.Pp
The following three properties cannot be changed after the file system is
created, and therefore, should be set when the file system is created. If the
properties are not set with the
.Nm zfs Cm create
or
.Nm zpool Cm create
commands, these properties are inherited from the parent dataset. If the parent
dataset lacks these properties due to having been created prior to these
features being supported, the new file system will have the default values for
these properties.
.Bl -tag -width ""
.It Xo
.Sy casesensitivity Ns = Ns Sy sensitive Ns | Ns
.Sy insensitive Ns | Ns Sy mixed
.Xc
Indicates whether the file name matching algorithm used by the file system
should be case-sensitive, case-insensitive, or allow a combination of both
styles of matching. The default value for the
.Sy casesensitivity
property is
.Sy sensitive .
Traditionally,
.Ux
and
.Tn POSIX
file systems have case-sensitive file names.
.Pp
The
.Sy mixed
value for the
.Sy casesensitivity
property indicates that the file system can support requests for both
case-sensitive and case-insensitive matching behavior. Currently,
case-insensitive matching behavior on a file system that supports mixed behavior
is limited to the SMB server product. For more information about the
.Sy mixed
value behavior, see the "ZFS Administration Guide".
.It Xo
.Sy normalization Ns = Ns Sy none Ns | Ns Sy formC Ns | Ns
.Sy formD Ns | Ns Sy formKC Ns | Ns Sy formKD
.Xc
Indicates whether the file system should perform a
.Sy unicode
normalization of file names whenever two file names are compared, and which
normalization algorithm should be used. File names are always stored unmodified,
names are normalized as part of any comparison process. If this property is set
to a legal value other than
.Sy none ,
and the
.Sy utf8only
property was left unspecified, the
.Sy utf8only
property is automatically set to
.Sy on .
The default value of the
.Sy normalization
property is
.Sy none .
This property cannot be changed after the file system is created.
.It Sy utf8only Ns = Ns Sy on Ns | Ns Sy off
Indicates whether the file system should reject file names that include
characters that are not present in the
.Sy UTF-8
character code set. If this property is explicitly set to
.Sy off ,
the normalization property must either not be explicitly set or be set to
.Sy none .
The default value for the
.Sy utf8only
property is
.Sy off .
This property cannot be changed after the file system is created.
.El
.Pp
The
.Sy casesensitivity ,
.Sy normalization ,
and
.Sy utf8only
properties are also new permissions that can be assigned to non-privileged users
by using the ZFS delegated administration feature.
.Ss "Temporary Mount Point Properties"
When a file system is mounted, either through
.Xr mount 1M
for legacy mounts or the
.Nm zfs Cm mount
command for normal file systems, its mount options are set according to its
properties. The correlation between properties and mount options is as follows:
.Bd -literal
    PROPERTY                MOUNT OPTION
    devices                 devices/nodevices
    exec                    exec/noexec
    readonly                ro/rw
    setuid                  setuid/nosetuid
    xattr                   xattr/noxattr
.Ed
.Pp
In addition, these options can be set on a per-mount basis using the
.Fl o
option, without affecting the property that is stored on disk. The values
specified on the command line override the values stored in the dataset. The
.Sy nosuid
option is an alias for
.Sy nodevices Ns , Ns Sy nosetuid .
These properties are reported as
.Qq temporary
by the
.Nm zfs Cm get
command. If the properties are changed while the dataset is mounted, the new
setting overrides any temporary settings.
.Ss "User Properties"
In addition to the standard native properties, ZFS supports arbitrary user
properties. User properties have no effect on ZFS behavior, but applications or
administrators can use them to annotate datasets
.Pq file systems, volumes, and snapshots .
.Pp
User property names must contain a colon
.Pq Qq Sy \&:
character to distinguish them from native properties. They may contain lowercase
letters, numbers, and the following punctuation characters: colon
.Pq Qq Sy \&: ,
dash
.Pq Qq Sy - ,
period
.Pq Qq Sy \&. ,
and underscore
.Pq Qq Sy _ .
The expected convention is that the property name is divided into two portions
such as
.Em module Ns : Ns Em property ,
but this namespace is not enforced by ZFS.
User property names can be at most 256 characters, and cannot begin with a dash
.Pq Qq Sy - .
.Pp
When making programmatic use of user properties, it is strongly suggested to use
a reversed
.Sy DNS
domain name for the
.Em module
component of property names to reduce the chance that two
independently-developed packages use the same property name for different
purposes.
.Pp
The values of user properties are arbitrary strings, are always inherited, and
are never validated. All of the commands that operate on properties
.Po Nm zfs Cm list ,
.Nm zfs Cm get ,
.Nm zfs Cm set ,
and so forth
.Pc
can be used to manipulate both native properties and user properties. Use the
.Nm zfs Cm inherit
<<<<<<< HEAD
command to clear a user property . If the property is not defined in any parent
=======
command to clear a user property. If the property is not defined in any parent
>>>>>>> cfc3b49f
dataset, it is removed entirely. Property values are limited to 8192 bytes.
.Ss ZFS Volumes as Swap or Dump Devices
During an initial installation a swap device and dump device are created on ZFS
volumes in the ZFS root pool. By default, the swap area size is based on 1/2 the
size of physical memory up to 2 Gbytes. The size of the dump device depends on
the kernel's requirements at installation time. Separate ZFS volumes must be
used for the swap area and dump devices. Do not swap to a file on a ZFS file
system. A ZFS swap file configuration is not supported.
.Pp
If you need to change your swap area or dump device after the system is
installed or upgraded, use the
.Xr swap 1M
and
.Xr dumpadm 1M
commands.
.Sh SUBCOMMANDS
All subcommands that modify state are logged persistently to the pool in their
original form.
.Bl -tag -width ""
.It Nm Fl \?
Displays a help message.
.It Xo
.Nm
.Cm create
.Op Fl p
.Oo Fl o Ar property Ns = Ns Ar value Oc Ns ...
.Ar filesystem
.Xc
Creates a new ZFS file system. The file system is automatically mounted
according to the
.Sy mountpoint
property inherited from the parent.
.Bl -tag -width "-o"
.It Fl o Ar property Ns = Ns Ar value
Sets the specified property as if the command
.Nm zfs Cm set Ar property Ns = Ns Ar value
was invoked at the same time the dataset was created. Any editable ZFS property
can also be set at creation time. Multiple
.Fl o
options can be specified. An error results if the same property is specified in
multiple
.Fl o
options.
.It Fl p
Creates all the non-existing parent datasets. Datasets created in this manner
are automatically mounted according to the
.Sy mountpoint
property inherited from their parent. Any property specified on the command line
using the
.Fl o
option is ignored. If the target filesystem already exists, the operation
completes successfully.
.El
.It Xo
.Nm
.Cm create
.Op Fl ps
.Op Fl b Ar blocksize
.Oo Fl o Ar property Ns = Ns Ar value Oc Ns ...
.Fl V Ar size Ar volume
.Xc
Creates a volume of the given size. The volume is exported as a block device in
.Pa /dev/zvol/{dsk,rdsk}/path ,
where
.Em path
is the name of the volume in the ZFS namespace. The size represents the logical
size as exported by the device. By default, a reservation of equal size is
created.
.Pp
.Ar size
is automatically rounded up to the nearest 128 Kbytes to ensure that the volume
has an integral number of blocks regardless of
.Sy blocksize .
.Bl -tag -width "-b"
.It Fl b Ar blocksize
Equivalent to
.Fl o Sy volblocksize Ns = Ns Ar blocksize .
If this option is specified in conjunction with
.Fl o Sy volblocksize ,
the resulting behavior is undefined.
.It Fl o Ar property Ns = Ns Ar value
Sets the specified property as if the
.Nm zfs Cm set Ar property Ns = Ns Ar value
command was invoked at the same time the dataset was created. Any editable ZFS
property can also be set at creation time. Multiple
.Fl o
options can be specified. An error results if the same property is specified in
multiple
.Fl o
options.
.It Fl p
Creates all the non-existing parent datasets. Datasets created in this manner
are automatically mounted according to the
.Sy mountpoint
property inherited from their parent. Any property specified on the command line
using the
.Fl o
option is ignored. If the target filesystem already exists, the operation
completes successfully.
.It Fl s
Creates a sparse volume with no reservation. See
.Sy volsize
in the
.Sx Native Properties
section for more information about sparse volumes.
.El
.It Xo
.Nm
.Cm destroy
.Op Fl Rfnprv
.Ar filesystem Ns | Ns Ar volume
.Xc
Destroys the given dataset. By default, the command unshares any file systems
that are currently shared, unmounts any file systems that are currently
mounted, and refuses to destroy a dataset that has active dependents
.Pq children or clones .
.Bl -tag -width "-R"
.It Fl R
Recursively destroy all dependents, including cloned file systems outside the
target hierarchy.
.It Fl f
Force an unmount of any file systems using the
.Nm unmount Fl f
command. This option has no effect on non-file systems or unmounted file
systems.
.It Fl n
Do a dry-run
.Pq Qq No-op
deletion. No data will be deleted. This is useful in conjunction with the
.Fl v
or
.Fl p
flags to determine what data would be deleted.
.It Fl p
Print machine-parsable verbose information about the deleted data.
.It Fl r
Recursively destroy all children.
.It Fl v
Print verbose information about the deleted data.
.El
.Pp
Extreme care should be taken when applying either the
.Fl r
or the
.Fl R
options, as they can destroy large portions of a pool and cause unexpected
behavior for mounted file systems in use.
.It Xo
.Nm
.Cm destroy
.Op Fl Rdnprv
.Ar filesystem Ns | Ns Ar volume Ns @ Ns Ar snap Ns
.Oo % Ns Ar snap Ns Oo , Ns Ar snap Ns Oo % Ns Ar snap Oc Oc Oc Ns ...
.Xc
The given snapshots are destroyed immediately if and only if the
.Nm zfs Cm destroy
command without the
.Fl d
option would have destroyed it. Such immediate destruction would occur, for
example, if the snapshot had no clones and the user-initiated reference count
were zero.
.Pp
If a snapshot does not qualify for immediate destruction, it is marked for
deferred deletion. In this state, it exists as a usable, visible snapshot until
both of the preconditions listed above are met, at which point it is destroyed.
.Pp
An inclusive range of snapshots may be specified by separating the first and
last snapshots with a percent sign. The first and/or last snapshots may be left
blank, in which case the filesystem's oldest or newest snapshot will be implied.
.Pp
Multiple snapshots
.Pq or ranges of snapshots
of the same filesystem or volume may be specified in a comma-separated list of
snapshots. Only the snapshot's short name
.Po the part after the
.Sy @
.Pc
should be specified when using a range or comma-separated list to identify
multiple snapshots.
.Bl -tag -width "-R"
.It Fl R
Recursively destroy all clones of these snapshots, including the clones,
snapshots, and children. If this flag is specified, the
.Fl d
flag will have no effect.
.It Fl d
Defer snapshot deletion.
.It Fl n
Do a dry-run
.Pq Qq No-op
deletion. No data will be deleted. This is
useful in conjunction with the
.Fl p
or
.Fl v
flags to determine what data would be deleted.
.It Fl p
Print machine-parsable verbose information about the deleted data.
.It Fl r
Destroy
.Pq or mark for deferred deletion
all snapshots with this name in descendent file systems.
.It Fl v
Print verbose information about the deleted data.
.Pp
Extreme care should be taken when applying either the
.Fl r
or the
.Fl R
options, as they can destroy large portions of a pool and cause unexpected
behavior for mounted file systems in use.
.El
.It Xo
.Nm
.Cm destroy
.Ar filesystem Ns | Ns Ar volume Ns # Ns Ar bookmark
.Xc
The given bookmark is destroyed.
.It Xo
.Nm
.Cm snapshot
.Op Fl r
.Oo Fl o Ar property Ns = Ns value Oc Ns ...
.Ar filesystem Ns @ Ns Ar snapname Ns | Ns Ar volume Ns @ Ns Ar snapname Ns ...
.Xc
Creates snapshots with the given names. All previous modifications by successful
system calls to the file system are part of the snapshots. Snapshots are taken
atomically, so that all snapshots correspond to the same moment in time. See the
.Sx Snapshots
section for details.
.Bl -tag -width "-o"
.It Fl o Ar property Ns = Ns Ar value
Sets the specified property; see
.Nm zfs Cm create
for details.
.It Fl r
Recursively create snapshots of all descendent datasets
.El
.It Xo
.Nm
.Cm rollback
.Op Fl Rfr
.Ar snapshot
.Xc
Roll back the given dataset to a previous snapshot. When a dataset is rolled
back, all data that has changed since the snapshot is discarded, and the dataset
reverts to the state at the time of the snapshot. By default, the command
refuses to roll back to a snapshot other than the most recent one. In order to
do so, all intermediate snapshots and bookmarks must be destroyed by specifying
the
.Fl r
option.
.Pp
The
.Fl rR
options do not recursively destroy the child snapshots of a recursive snapshot.
Only direct snapshots of the specified filesystem are destroyed by either of
these options. To completely roll back a recursive snapshot, you must rollback
the individual child snapshots.
.Bl -tag -width "-R"
.It Fl R
Destroy any more recent snapshots and bookmarks, as well as any clones of those
snapshots.
.It Fl f
Used with the
.Fl R
option to force an unmount of any clone file systems that are to be destroyed.
.It Fl r
Destroy any snapshots and bookmarks more recent than the one specified.
.El
.It Xo
.Nm
.Cm clone
.Op Fl p
.Oo Fl o Ar property Ns = Ns Ar value Oc Ns ...
.Ar snapshot Ar filesystem Ns | Ns Ar volume
.Xc
Creates a clone of the given snapshot. See the
.Sx Clones
section for details. The target dataset can be located anywhere in the ZFS
hierarchy, and is created as the same type as the original.
.Bl -tag -width "-o"
.It Fl o Ar property Ns = Ns Ar value
Sets the specified property; see
.Nm zfs Cm create
for details.
.It Fl p
Creates all the non-existing parent datasets. Datasets created in this manner
are automatically mounted according to the
.Sy mountpoint
property inherited from their parent. If the target filesystem or volume already
exists, the operation completes successfully.
.El
.It Xo
.Nm
.Cm promote
.Ar clone-filesystem
.Xc
Promotes a clone file system to no longer be dependent on its
.Qq origin
snapshot. This makes it possible to destroy the file system that the clone was
created from. The clone parent-child dependency relationship is reversed, so
that the origin file system becomes a clone of the specified file system.
.Pp
The snapshot that was cloned, and any snapshots previous to this snapshot, are
now owned by the promoted clone. The space they use moves from the origin file
system to the promoted clone, so enough space must be available to accommodate
these snapshots. No new space is consumed by this operation, but the space
accounting is adjusted. The promoted clone must not have any conflicting
snapshot names of its own. The
.Cm rename
subcommand can be used to rename any conflicting snapshots.
.It Xo
.Nm
.Cm rename
.Op Fl f
.Ar filesystem Ns | Ns Ar volume Ns | Ns Ar snapshot
.Ar filesystem Ns | Ns Ar volume Ns | Ns Ar snapshot
.br
.Nm
.Cm rename
.Op Fl fp
.Ar filesystem Ns | Ns Ar volume
.Ar filesystem Ns | Ns Ar volume
.Xc
Renames the given dataset. The new target can be located anywhere in the ZFS
hierarchy, with the exception of snapshots. Snapshots can only be renamed within
the parent file system or volume. When renaming a snapshot, the parent file
system of the snapshot does not need to be specified as part of the second
argument. Renamed file systems can inherit new mount points, in which case they
are unmounted and remounted at the new mount point.
.Bl -tag -width "-a"
.It Fl f
Force unmount any filesystems that need to be unmounted in the process.
.It Fl p
Creates all the nonexistent parent datasets. Datasets created in this manner are
automatically mounted according to the
.Sy mountpoint
property inherited from their parent.
.El
.It Xo
.Nm
.Cm rename
.Fl r
.Ar snapshot Ar snapshot
.Xc
Recursively rename the snapshots of all descendent datasets. Snapshots are the
only dataset that can be renamed recursively.
.It Xo
.Nm
.Cm list
.Op Fl r Ns | Ns Fl d Ar depth
.Op Fl Hp
.Oo Fl o Ar property Ns Oo , Ns Ar property Oc Ns ... Oc
.Oo Fl s Ar property Oc Ns ...
.Oo Fl S Ar property Oc Ns ...
.Oo Fl t Ar type Ns Oo , Ns Ar type Oc Ns ... Oc
.Oo Ar filesystem Ns | Ns Ar volume Ns | Ns Ar snapshot Oc Ns ...
.Xc
Lists the property information for the given datasets in tabular form. If
specified, you can list property information by the absolute pathname or the
relative pathname. By default, all file systems and volumes are displayed.
Snapshots are displayed if the
.Sy listsnaps
property is
.Sy on
.Po the default is
.Sy off
.Pc .
The following fields are displayed,
.Sy name Ns , Ns Sy used Ns , Ns Sy available Ns , Ns Sy referenced Ns , Ns
.Sy mountpoint .
.Bl -tag -width "-H"
.It Fl H
Used for scripting mode. Do not print headers and separate fields by a single
tab instead of arbitrary white space.
.It Fl S Ar property
Same as the
.Fl s
option, but sorts by property in descending order.
.It Fl d Ar depth
Recursively display any children of the dataset, limiting the recursion to
.It Fl o Ar property
A comma-separated list of properties to display. The property must be:
.Bl -bullet
.It
One of the properties described in the
.Sx Native Properties
section
.It
A user property
.It
The value
.Sy name
to display the dataset name
.It
The value
.Sy space
to display space usage properties on file systems and volumes. This is a
shortcut for specifying
.Fl o Sy name Ns , Ns Sy avail Ns , Ns Sy used Ns , Ns Sy usedsnap Ns , Ns
.Sy usedds Ns , Ns Sy usedrefreserv Ns , Ns Sy usedchild Fl t
.Sy filesystem Ns , Ns Sy volume
syntax.
.El
.It Fl p
Display numbers in parsable
.Pq exact
values.
.It Fl r
Recursively display any children of the dataset on the command line.
.Ar depth .
A depth of
.Sy 1
will display only the dataset and its direct children.
.It Fl s Ar property
A property for sorting the output by column in ascending order based on the
value of the property. The property must be one of the properties described in
the
.Sx Properties
section, or the special value
.Sy name
to sort by the dataset name. Multiple properties can be specified at one time
using multiple
.Fl s
property options. Multiple
.Fl s
options are evaluated from left to right in decreasing order of importance. The
following is a list of sorting criteria:
.Bl -bullet
.It
Numeric types sort in numeric order.
.It
String types sort in alphabetical order.
.It
Types inappropriate for a row sort that row to the literal bottom, regardless of
the specified ordering.
.El
.Pp
If no sorting options are specified the existing behavior of
.Nm zfs Cm list
is preserved.
.It Fl t Ar type
A comma-separated list of types to display, where
.Ar type
is one of
.Sy filesystem ,
.Sy snapshot ,
.Sy volume ,
.Sy bookmark ,
or
.Sy all .
For example, specifying
.Fl t Sy snapshot
displays only snapshots.
.El
.It Xo
.Nm
.Cm set
.Ar property Ns = Ns Ar value Oo Ar property Ns = Ns Ar value Oc Ns ...
.Ar filesystem Ns | Ns Ar volume Ns | Ns Ar snapshot Ns ...
.Xc
Sets the property or list of properties to the given value(s) for each dataset.
Only some properties can be edited. See the
.Sx Properties
section for more information on what properties can be set and acceptable
values. Numeric values can be specified as exact values, or in a human-readable
form with a suffix of
.Sy B , K , M , G , T , P , E , Z
.Po for bytes, kilobytes, megabytes, gigabytes, terabytes, petabytes, exabytes,
or zettabytes, respectively
.Pc .
User properties can be set on snapshots. For more information, see the
.Sx User Properties
section.
.It Xo
.Nm
.Cm get
.Op Fl r Ns | Ns Fl d Ar depth
.Op Fl Hp
.Oo Fl o Ar field Ns Oo , Ns Ar field Oc Ns ... Oc
.Oo Fl s Ar source Ns Oo , Ns Ar source Oc Ns ... Oc
.Oo Fl t Ar type Ns Oo , Ns Ar type Oc Ns ... Oc
.Cm all | Ar property Ns Oo , Ns Ar property Oc Ns ...
.Ar filesystem Ns | Ns Ar volume Ns | Ns Ar snapshot Ns ...
.Xc
Displays properties for the given datasets. If no datasets are specified, then
the command displays properties for all datasets on the system. For each
property, the following columns are displayed:
.Bd -literal
    name      Dataset name
    property  Property name
    value     Property value
    source    Property source. Can either be local, default,
              temporary, inherited, received or none (-).
.Ed
.Pp
All columns are displayed by default, though this can be controlled by using the
.Fl o
option. This command takes a comma-separated list of properties as described in
the
.Sx Native Properties
and
.Sx User Properties
sections.
.Pp
The special value
.Sy all
can be used to display all properties that apply to the given dataset's type
.Pq filesystem, volume, snapshot, or bookmark .
.Bl -tag -width "-H"
.It Fl H
Display output in a form more easily parsed by scripts. Any headers are omitted,
and fields are explicitly separated by a single tab instead of an arbitrary
amount of space.
.It Fl d Ar depth
Recursively display any children of the dataset, limiting the recursion to
.Ar depth .
A depth of
.Sy 1
will display only the dataset and its direct children.
.It Fl o Ar field
A comma-separated list of columns to display.
.Sy name Ns , Ns Sy property Ns , Ns Sy value Ns , Ns Sy source
is the default value.
.It Fl p
Display numbers in parsable
.Pq exact
values.
.It Fl r
Recursively display properties for any children.
.It Fl s Ar source
A comma-separated list of sources to display. Those properties coming from a
source other than those in this list are ignored. Each source must be one of the
following:
.Sy local ,
.Sy default ,
.Sy inherited ,
.Sy received ,
.Sy temporary ,
and
.Sy none .
The default value is all sources.
.It Fl t Ar type
A comma-separated list of types to display, where
.Ar type
is one of
.Sy filesystem ,
.Sy snapshot ,
.Sy volume ,
.Sy bookmark ,
or
.Sy all .
.El
.It Xo
.Nm
.Cm inherit
.Op Fl rS
.Ar property Ar filesystem Ns | Ns Ar volume Ns | Ns Ar snapshot Ns ...
.Xc
Clears the specified property, causing it to be inherited from an ancestor,
restored to default if no ancestor has the property set, or with the
.Fl S
option reverted to the received value if one exists. See the
.Sx Properties
section for a listing of default values, and details on which properties can be
inherited.
.Bl -tag -width "-r"
.It Fl r
Recursively inherit the given property for all children.
.It Fl S
Revert the property to the received value if one exists; otherwise operate as
if the
.Fl S
option was not specified.
.El
.It Xo
.Nm
.Cm remap
.Ar filesystem Ns | Ns Ar volume
.Xc
Remap the indirect blocks in the given fileystem or volume so that they no
longer reference blocks on previously removed vdevs and we can eventually
shrink the size of the indirect mapping objects for the previously removed
vdevs. Note that remapping all blocks might not be possible and that
references from snapshots will still exist and cannot be remapped.
.It Xo
.Nm
.Cm upgrade
.Xc
Displays a list of file systems that are not the most recent version.
.It Xo
.Nm
.Cm upgrade
.Fl v
.Xc
Displays a list of currently supported file system versions.
.It Xo
.Nm
.Cm upgrade
.Op Fl r
.Op Fl V Ar version
.Fl a | Ar filesystem
.Xc
Upgrades file systems to a new on-disk version. Once this is done, the file
systems will no longer be accessible on systems running older versions of the
software.
.Nm zfs Cm send
streams generated from new snapshots of these file systems cannot be accessed on
systems running older versions of the software.
.Pp
In general, the file system version is independent of the pool version. See
.Xr zpool 1M
for information on the
.Nm zpool Cm upgrade
command.
.Pp
In some cases, the file system version and the pool version are interrelated and
the pool version must be upgraded before the file system version can be upgraded.
.Bl -tag -width "-V"
.It Fl V Ar version
Upgrade to the specified
.Ar version .
If the
.Fl V
flag is not specified, this command upgrades to the most recent version. This
option can only be used to increase the version number, and only up to the most
recent version supported by this software.
.It Fl a
Upgrade all file systems on all imported pools.
.It Ar filesystem
Upgrade the specified file system.
.It Fl r
Upgrade the specified file system and all descendent file systems.
.El
.It Xo
.Nm
.Cm userspace
.Op Fl Hinp
.Oo Fl o Ar field Ns Oo , Ns Ar field Oc Ns ... Oc
.Oo Fl s Ar field Oc Ns ...
.Oo Fl S Ar field Oc Ns ...
.Oo Fl t Ar type Ns Oo , Ns Ar type Oc Ns ... Oc
.Ar filesystem Ns | Ns Ar snapshot
.Xc
Displays space consumed by, and quotas on, each user in the specified filesystem
or snapshot. This corresponds to the
.Sy userused@ Ns Em user
and
.Sy userquota@ Ns Em user
properties.
.Bl -tag -width "-H"
.It Fl H
Do not print headers, use tab-delimited output.
.It Fl S Ar field
Sort by this field in reverse order. See
.Fl s .
.It Fl i
Translate SID to POSIX ID. The POSIX ID may be ephemeral if no mapping exists.
Normal POSIX interfaces
.Po for example,
.Xr stat 2 ,
.Nm ls Fl l
.Pc
perform this translation, so the
.Fl i
option allows the output from
.Nm zfs Cm userspace
to be compared directly with those utilities. However,
.Fl i
may lead to confusion if some files were created by an SMB user before a
SMB-to-POSIX name mapping was established. In such a case, some files will be
owned by the SMB entity and some by the POSIX entity. However, the
.Fl i
option will report that the POSIX entity has the total usage and quota for both.
.It Fl n
Print numeric ID instead of user/group name.
.It Fl o Ar field Ns Oo , Ns Ar field Oc Ns ...
Display only the specified fields from the following set:
.Sy type ,
.Sy name ,
.Sy used ,
.Sy quota .
The default is to display all fields.
.It Fl p
Use exact
.Pq parsable
numeric output.
.It Fl s Ar field
Sort output by this field. The
.Fl s
and
.Fl S
flags may be specified multiple times to sort first by one field, then by
another. The default is
.Fl s Sy type Fl s Sy name .
.It Fl t Ar type Ns Oo , Ns Ar type Oc Ns ...
Print only the specified types from the following set:
.Sy all ,
.Sy posixuser ,
.Sy smbuser ,
.Sy posixgroup ,
.Sy smbgroup .
The default is
.Fl t Sy posixuser Ns , Ns Sy smbuser .
The default can be changed to include group types.
.El
.It Xo
.Nm
.Cm groupspace
.Op Fl Hinp
.Oo Fl o Ar field Ns Oo , Ns Ar field Oc Ns ... Oc
.Oo Fl s Ar field Oc Ns ...
.Oo Fl S Ar field Oc Ns ...
.Oo Fl t Ar type Ns Oo , Ns Ar type Oc Ns ... Oc
.Ar filesystem Ns | Ns Ar snapshot
.Xc
Displays space consumed by, and quotas on, each group in the specified
filesystem or snapshot. This subcommand is identical to
.Nm zfs Cm userspace ,
except that the default types to display are
.Fl t Sy posixgroup Ns , Ns Sy smbgroup .
.It Xo
.Nm
.Cm mount
.Xc
Displays all ZFS file systems currently mounted.
.It Xo
.Nm
.Cm mount
.Op Fl Ofv
.Op Fl o Ar options
.Fl a | Ar filesystem
.Xc
Mounts ZFS file systems.
.Bl -tag -width "-O"
.It Fl O
Perform an overlay mount. See
.Xr mount 1M
for more information.
.It Fl a
Mount all available ZFS file systems. Invoked automatically as part of the boot
process.
.It Ar filesystem
Mount the specified filesystem.
.It Fl o Ar options
An optional, comma-separated list of mount options to use temporarily for the
duration of the mount. See the
.Sx Temporary Mount Point Properties
section for details.
.It Fl v
Report mount progress.
.It Fl f
Attempt to force mounting of all filesystems, even those that couldn't normally be mounted.
.El
.It Xo
.Nm
.Cm unmount
.Op Fl f
.Fl a | Ar filesystem Ns | Ns Ar mountpoint
.Xc
Unmounts currently mounted ZFS file systems.
.Bl -tag -width "-a"
.It Fl a
Unmount all available ZFS file systems. Invoked automatically as part of the
shutdown process.
.It Ar filesystem Ns | Ns Ar mountpoint
Unmount the specified filesystem. The command can also be given a path to a ZFS
file system mount point on the system.
.It Fl f
Forcefully unmount the file system, even if it is currently in use.
.El
.It Xo
.Nm
.Cm share
.Fl a | Ar filesystem
.Xc
Shares available ZFS file systems.
.Bl -tag -width "-a"
.It Fl a
Share all available ZFS file systems. Invoked automatically as part of the boot
process.
.It Ar filesystem
Share the specified filesystem according to the
.Sy sharenfs
and
.Sy sharesmb
properties. File systems are shared when the
.Sy sharenfs
or
.Sy sharesmb
property is set.
.El
.It Xo
.Nm
.Cm unshare
.Fl a | Ar filesystem Ns | Ns Ar mountpoint
.Xc
Unshares currently shared ZFS file systems.
.Bl -tag -width "-a"
.It Fl a
Unshare all available ZFS file systems. Invoked automatically as part of the
shutdown process.
.It Ar filesystem Ns | Ns Ar mountpoint
Unshare the specified filesystem. The command can also be given a path to a ZFS
file system shared on the system.
.El
.It Xo
.Nm
.Cm bookmark
.Ar snapshot bookmark
.Xc
Creates a bookmark of the given snapshot. Bookmarks mark the point in time when
the snapshot was created, and can be used as the incremental source for a
.Nm zfs Cm send
command.
.Pp
This feature must be enabled to be used. See
.Xr zpool-features 5
for details on ZFS feature flags and the
.Sy bookmarks
feature.
.It Xo
.Nm
.Cm send
.Op Fl DLPRcenpv
.Op Oo Fl I Ns | Ns Fl i Oc Ar snapshot
.Ar snapshot
.Xc
Creates a stream representation of the second
.Ar snapshot ,
which is written to standard output. The output can be redirected to a file or
to a different system
.Po for example, using
.Xr ssh 1
.Pc .
By default, a full stream is generated.
.Bl -tag -width "-D"
.It Fl D, -dedup
Generate a deduplicated stream. Blocks which would have been sent multiple times
in the send stream will only be sent once. The receiving system must also
support this feature to receive a deduplicated stream. This flag can be used
regardless of the dataset's
.Sy dedup
property, but performance will be much better if the filesystem uses a
dedup-capable checksum
.Po for example,
.Sy sha256
.Pc .
.It Fl I Ar snapshot
Generate a stream package that sends all intermediary snapshots from the first
snapshot to the second snapshot. For example,
.Fl I Em @a Em fs@d
is similar to
.Fl i Em @a Em fs@b Ns ; Fl i Em @b Em fs@c Ns ; Fl i Em @c Em fs@d .
The incremental source may be specified as with the
.Fl i
option.
.It Fl L, -large-block
Generate a stream which may contain blocks larger than 128KB. This flag has no
effect if the
.Sy large_blocks
pool feature is disabled, or if the
.Sy recordsize
property of this filesystem has never been set above 128KB. The receiving system
must have the
.Sy large_blocks
pool feature enabled as well. See
.Xr zpool-features 5
for details on ZFS feature flags and the
.Sy large_blocks
feature.
.It Fl P, -parsable
Print machine-parsable verbose information about the stream package generated.
.It Fl R, -replicate
Generate a replication stream package, which will replicate the specified
file system, and all descendent file systems, up to the named snapshot. When
received, all properties, snapshots, descendent file systems, and clones are
preserved.
.Pp
If the
.Fl i
or
.Fl I
flags are used in conjunction with the
.Fl R
flag, an incremental replication stream is generated. The current values of
properties, and current snapshot and file system names are set when the stream
is received. If the
.Fl F
flag is specified when this stream is received, snapshots and file systems that
do not exist on the sending side are destroyed.
.It Fl e, -embed
Generate a more compact stream by using
.Sy WRITE_EMBEDDED
records for blocks which are stored more compactly on disk by the
.Sy embedded_data
and
.Sy mooch_byteswap
pool features. This flag has no effect if these
features are disabled. The receiving system must have the
relevant
feature enabled. If the
.Sy lz4_compress
feature is active on the sending system, then the receiving system must have
that feature enabled as well. See
.Xr zpool-features 5
for details on ZFS feature flags and the
.Sy embedded_data
and
.Sy mooch_byteswap
features.
.It Fl c, -compressed
Generate a more compact stream by using compressed WRITE records for blocks
which are compressed on disk and in memory (see the
.Sy compression No property for details).  If the Sy lz4_compress No feature
is active on the sending system, then the receiving system must have that feature
enabled as well. If the
.Sy large_blocks No feature is enabled on the sending system but the Fl L
option is not supplied in conjunction with
.Fl c, No then the data will be decompressed before sending so it can be split into
smaller block sizes.
.It Fl i Ar snapshot
Generate an incremental stream from the first
.Ar snapshot
.Pq the incremental source
to the second
.Ar snapshot
.Pq the incremental target .
The incremental source can be specified as the last component of the snapshot
name
.Po the
.Sy @
character and following
.Pc
and it is assumed to be from the same file system as the incremental target.
.Pp
If the destination is a clone, the source may be the origin snapshot, which must
be fully specified
.Po for example,
.Em pool/fs@origin ,
not just
.Em @origin
.Pc .
.It Fl n, -dryrun
Do a dry-run
.Pq Qq No-op
send. Do not generate any actual send data. This is useful in conjunction with
the
.Fl v
or
.Fl P
flags to determine what data will be sent. In this case, the verbose output will
be written to standard output
.Po contrast with a non-dry-run, where the stream is written to standard output
and the verbose output goes to standard error
.Pc .
.It Fl p, -props
Include the dataset's properties in the stream. This flag is implicit when
.Fl R
is specified. The receiving system must also support this feature.
.It Fl v, -verbose
Print verbose information about the stream package generated. This information
includes a per-second report of how much data has been sent.
.Pp
The format of the stream is committed. You will be able to receive your streams
on future versions of ZFS .
.El
.It Xo
.Nm
.Cm send
.Op Fl Lce
.Op Fl i Ar snapshot Ns | Ns Ar bookmark
.Ar filesystem Ns | Ns Ar volume Ns | Ns Ar snapshot
.Xc
Generate a send stream, which may be of a filesystem, and may be incremental
from a bookmark. If the destination is a filesystem or volume, the pool must be
read-only, or the filesystem must not be mounted. When the stream generated from
a filesystem or volume is received, the default snapshot name will be
.Qq --head-- .
.Bl -tag -width "-L"
.It Fl L, -large-block
Generate a stream which may contain blocks larger than 128KB. This flag has no
effect if the
.Sy large_blocks
pool feature is disabled, or if the
.Sy recordsize
property of this filesystem has never been set above 128KB. The receiving system
must have the
.Sy large_blocks
pool feature enabled as well. See
.Xr zpool-features 5
for details on ZFS feature flags and the
.Sy large_blocks
feature.
.It Fl c, -compressed
Generate a more compact stream by using compressed WRITE records for blocks
which are compressed on disk and in memory (see the
.Sy compression No property for details).  If the Sy lz4_compress No feature is
active on the sending system, then the receiving system must have that feature
enabled as well. If the
.Sy large_blocks No feature is enabled on the sending system but the Fl L
option is not supplied in conjunction with
.Fl c Ns , then the data will be decompressed before sending so it can be split
into smaller block sizes.
.It Fl e, -embed
Generate a more compact stream by using
.Sy WRITE_EMBEDDED
records for blocks which are stored more compactly on disk by the
.Sy embedded_data
and
.Sy mooch_byteswap
pool features. This flag has no effect if these features are disabled. The
receiving system must have the relevant feature enabled. If the
.Sy lz4_compress
feature is active on the sending system, then the receiving system must have
that feature enabled as well. See
.Xr zpool-features 5
for details on ZFS feature flags and the
.Sy embedded_data
and
.Sy mooch_byteswap
features.
.It Fl i Ar snapshot Ns | Ns Ar bookmark
Generate an incremental send stream. The incremental source must be an earlier
snapshot in the destination's history. It will commonly be an earlier snapshot
in the destination's file system, in which case it can be specified as the last
component of the name
.Po the
.Sy #
or
.Sy @
character and following
.Pc .
.Pp
If the incremental target is a clone, the incremental source can be the origin
snapshot, or an earlier snapshot in the origin's filesystem, or the origin's
origin, etc.
.El
.It Xo
.Nm
.Cm send
.Fl -redact
.Qo Qc Ns | Ns Ar snapshot Ns Op , Ns Ar snapshot Ns
.No ...
.Op Fl LPce
.br
.Op Fl i Ar snapshot Ns | Ns Ar bookmark
.Ar snapshot
.Ar redaction_bookmark_name
.Xc
Generate a redacted send stream.  This send stream contains all blocks from the
snapshot being sent that are referenced by one of the snapshots specified by the
.Fl -redact
flag, thus redacting all user data that is not referenced.  In
the process, generate a new redaction bookmark.  In addition to the typical
bookmark information, a redaction bookmark contains the list of redacted blocks
and the list of snapshots specified by the
.Fl -redact No flag. The resulting
send stream is said to be redacted with respect to the snapshots specified by
the
.Fl -redact No flag.  A send stream that redacts all changed blocks can be
generated by passing the empty string as an argument to the
.Fl -redact No flag.
.sp
This feature can be used to allow clones of a filesystem to be made available on
a remote system, in the case where their parent need not (or needs to not) be
usable.  For example, if a filesystem contains sensitive data, and it has clones
where that sensitive data has been secured or replaced with dummy data, redacted
sends can be used to replicate the secured data without replicating the original
sensitive data, while still sharing all possible blocks.  A snapshot that has
been redacted with respect to a set of snapshots will contain all blocks
referenced by at least one snapshot in the set, but will contain none of the
blocks referenced by none of the snapshots in the set. In other words, if all
snapshots in the set have modified a given block in the parent, that block will
not be sent; but if one or more snapshots have not modified a block in the
parent, they will still reference the parent's block, so that block will be
sent.  Note that only user data will be redacted.
.sp
When the redacted send stream is received, we will generate a redacted
snapshot.  Due to the nature of redaction, a redacted dataset can only
be used in the following ways:
.sp
1. To receive, as a clone, an incremental send from the original snapshot to one
of the snapshots it was redacted with respect to.  In this case, the stream
will produce a valid dataset when received because all blocks that
were redacted in the parent are guaranteed to be present in the child's send
stream. This use case will produce a normal snapshot, which can be used just
like other snapshots.
.sp
2. To receive an incremental send from the original snapshot to something
redacted with respect to a subset of the set of snapshots the initial snapshot
was redacted with respect to.  In this case, each block that was redacted in the
original is still redacted (redacting with respect to additional snapshots
causes less data to be redacted (because the snapshots define what is permitted,
and everything else is redacted)).  This use case will produce a new redacted
snapshot.
.sp
3. To receive an incremental send from a redaction bookmark on the original
snapshot that was created when redacting with respect to a subset of the set of
snapshots the initial snapshot was created with respect to to
anything else.  A send stream from such a redaction bookmark will contain
all of the blocks necessary to fill in any redacted data, should it be
needed, because the sending system is aware of what blocks were
originally redacted.  This will either produce a normal snapshot or a
redacted one, depending on whether the new send stream is redacted.
.sp
4. To receive an incremental send from a redacted version of the initial
snapshot that is redacted with respect to a subect of the set of snapshots the
initial snapshot was created with respect to.  A send stream from a compatible
redacted dataset will contain all of the blocks necessary to fill in any
redacted data.  This will either produce a normal snapshot or a
redacted one, depending on whether the new send stream is redacted.
.sp
5. To receive a full send as a clone of the redacted snapshot.  Since the
/tream is a full send, it definitionally contains all the data needed to
create a new dataset.  This use case will either produce a normal snapshot
or a redacted one, depending on whether the full send stream was redacted.
.sp
These restrictions are detected and enforced by \fBzfs receive\fR; a
redacted send stream will contain the list of snapshots that the stream is
redacted with respsect to. These are stored with the redacted snapshot, and
are used to detect and correctly handle the cases above.
.It Xo
.Nm
.Cm send
.Fl -redact-bookmark Ar redaction_bookmark
.Op Fl DLPcenpv
.Op Fl i Ar snapshot Ns | Ns Ar bookmark
.Ar snapshot
.Xc
Similar to sends with --redact; however, instead of using a list of redaction
snapshots to calculate the blocks to be redacted, we use the list of blocks in
the redaction bookmark.  This redaction bookmark must have been created by doing
a redacted send of the snapshot we're sending, or by doing a size estimate of
such a send.
.It Xo
.Nm
.Cm send
.Op Fl Penv
.Fl t
.Ar receive_resume_token
.Xc
Creates a send stream which resumes an interrupted receive.  The
.Ar receive_resume_token No is the value of this property on the filesystem
or volume that was being received into.  See the documentation for
.Cm zfs receive -s No for more details.
.It Xo
.Nm
.Cm receive
.Op Fl Fnuvs
.Op Fl o Ar origin=<snapshot>
.Ar filesystem Ns | Ns Ar volume Ns | Ns Ar snapshot
.br
.Nm
.Cm receive
.Op Fl Fnuvs
.Op Fl d Ns | Ns Fl e
.Op Fl o Ar origin=<snapshot>
.Ar filesystem
.Xc
Creates a snapshot whose contents are as specified in the stream provided on
standard input. If a full stream is received, then a new file system is created
as well. Streams are created using the
.Nm zfs Cm send
subcommand, which by default creates a full stream.
.Nm zfs Cm recv
can be used as an alias for
.Nm zfs Cm receive.
.Pp
If an incremental stream is received, then the destination file system must
already exist, and its most recent snapshot must match the incremental stream's
source. For
.Sy zvols ,
the destination device link is destroyed and recreated, which means the
.Sy zvol
cannot be accessed during the
.Cm receive
operation.
.Pp
When a snapshot replication package stream that is generated by using the
.Nm zfs Cm send Fl R
command is received, any snapshots that do not exist on the sending location are
destroyed by using the
.Nm zfs Cm destroy Fl d
command.
.Pp
The name of the snapshot
.Pq and file system, if a full stream is received
that this subcommand creates depends on the argument type and the use of the
.Fl d
or
.Fl e
options.
.Pp
If the argument is a snapshot name, the specified
.Ar snapshot
is created. If the argument is a file system or volume name, a snapshot with the
same name as the sent snapshot is created within the specified
.Ar filesystem
or
.Ar volume .
If neither of the
.Fl d
or
.Fl e
options are specified, the provided target snapshot name is used exactly as
provided.
.Pp
The
.Fl d
and
.Fl e
options cause the file system name of the target snapshot to be determined by
appending a portion of the sent snapshot's name to the specified target
.Ar filesystem .
If the
.Fl d
option is specified, all but the first element of the sent snapshot's file
system path
.Pq usually the pool name
is used and any required intermediate file systems within the specified one are
created. If the
.Fl e
option is specified, then only the last element of the sent snapshot's file
system name
.Pq i.e. the name of the source file system itself
is used as the target file system name.
.Bl -tag -width "-F"
.It Fl F
Force a rollback of the file system to the most recent snapshot before
performing the receive operation. If receiving an incremental replication stream
.Po for example, one generated by
.Nm zfs Cm send Fl R Op Fl i Ns | Ns Fl I
.Pc ,
destroy snapshots and file systems that do not exist on the sending side.
.It Fl d
Discard the first element of the sent snapshot's file system name, using the
remaining elements to determine the name of the target file system for the new
snapshot as described in the paragraph above.
.It Fl e
Discard all but the last element of the sent snapshot's file system name, using
that element to determine the name of the target file system for the new
snapshot as described in the paragraph above.
.It Fl n
Do not actually receive the stream. This can be useful in conjunction with the
.Fl v
option to verify the name the receive operation would use.
.It Fl o Sy origin Ns = Ns Ar snapshot
Forces the stream to be received as a clone of the given snapshot.
If the stream is a full send stream, this will create the filesystem
described by the stream as a clone of the specified snapshot. Which
snapshot was specified will not affect the success or failure of the
receive, as long as the snapshot does exist.  If the stream is an
incremental send stream, all the normal verification will be performed.
.It Fl u
File system that is associated with the received stream is not mounted.
.It Fl v
Print verbose information about the stream and the time required to perform the
receive operation.
.It Fl s
If the receive is interrupted, save the partially received state, rather
than deleting it.  Interruption may be due to premature termination of
the stream (e.g. due to network failure or failure of the remote system
if the stream is being read over a network connection), a checksum error
in the stream, termination of the
.Sy zfs receive No process, or unclean
shutdown of the system.
.sp
The receive can be resumed with a stream generated by
.Sy zfs send -t Ar token No , where the Ar token No is the value of the
.Ar receive_resume_token No property of the filesystem or volume which is
received into.
.sp
To use this flag, the storage pool must have the
.Sy extensible_dataset
feature enabled.  See
.Xr zpool-features(5)
for details on ZFS feature
flags.
.El
.It Xo
.Nm
.Cm receive
.Fl A
.Ar filesystem Ns | Ns Ar volume
.Xc
Abort an interrupted
.Sy zfs receive Fl s No deleting its saved partially received state.
.It Xo
.Nm
.Cm allow
.Ar filesystem Ns | Ns Ar volume
.Xc
Displays permissions that have been delegated on the specified filesystem or
volume. See the other forms of
.Nm zfs Cm allow
for more information.
.It Xo
.Nm
.Cm allow
.Op Fl dglu
.Ar user Ns | Ns Ar group Ns Oo , Ns Ar user Ns | Ns Ar group Oc Ns ...
.Ar perm Ns | Ns @ Ns Ar setname Ns Oo , Ns Ar perm Ns | Ns @ Ns
.Ar setname Oc Ns ...
.Ar filesystem Ns | Ns Ar volume
.br
.Nm
.Cm allow
.Op Fl dl
.Fl e Ns | Ns Sy everyone
.Ar perm Ns | Ns @ Ns Ar setname Ns Oo , Ns Ar perm Ns | Ns @ Ns
.Ar setname Oc Ns ...
.Ar filesystem Ns | Ns Ar volume
.Xc
Delegates ZFS administration permission for the file systems to non-privileged
users.
.Bl -tag -width "-d"
.It Fl d
Allow only for the descendent file systems.
.It Fl e Ns | Ns Sy everyone
Specifies that the permissions be delegated to everyone.
.It Fl g Ar group Ns Oo , Ns Ar group Oc Ns ...
Explicitly specify that permissions are delegated to the group.
.It Fl l
Allow
.Qq locally
only for the specified file system.
.It Fl u Ar user Ns Oo , Ns Ar user Oc Ns ...
Explicitly specify that permissions are delegated to the user.
.It Ar user Ns | Ns Ar group Ns Oo , Ns Ar user Ns | Ns Ar group Oc Ns ...
Specifies to whom the permissions are delegated. Multiple entities can be
specified as a comma-separated list. If neither of the
.Fl gu
options are specified, then the argument is interpreted preferentially as the
keyword
.Sy everyone ,
then as a user name, and lastly as a group name. To specify a user or group
named
.Qq everyone ,
use the
.Fl g
or
.Fl u
options. To specify a group with the same name as a user, use the
.Fl g
options.
.It Xo
.Ar perm Ns | Ns @ Ns Ar setname Ns Oo , Ns Ar perm Ns | Ns @ Ns
.Ar setname Oc Ns ...
.Xc
The permissions to delegate. Multiple permissions may be specified as a
comma-separated list. Permission names are the same as ZFS subcommand and
property names. See the property list below. Property set names,
which begin with
.Sy @ ,
may be specified. See the
.Fl s
form below for details.
.El
.Pp
If neither of the
.Fl dl
options are specified, or both are, then the permissions are allowed for the
file system or volume, and all of its descendents.
.Pp
Permissions are generally the ability to use a ZFS subcommand or change a ZFS
property. The following permissions are available:
.Bd -literal
NAME             TYPE           NOTES
allow            subcommand     Must also have the permission that is being
                                allowed
clone            subcommand     Must also have the 'create' ability and 'mount'
                                ability in the origin file system
create           subcommand     Must also have the 'mount' ability
destroy          subcommand     Must also have the 'mount' ability
diff             subcommand     Allows lookup of paths within a dataset
                                given an object number, and the ability to
                                create snapshots necessary to 'zfs diff'.
mount            subcommand     Allows mount/umount of ZFS datasets
promote          subcommand     Must also have the 'mount'
                                and 'promote' ability in the origin file system
receive          subcommand     Must also have the 'mount' and 'create' ability
rename           subcommand     Must also have the 'mount' and 'create'
                                ability in the new parent
rollback         subcommand     Must also have the 'mount' ability
send             subcommand
share            subcommand     Allows sharing file systems over NFS or SMB
                                protocols
snapshot         subcommand     Must also have the 'mount' ability

groupquota       other          Allows accessing any groupquota@... property
groupused        other          Allows reading any groupused@... property
userprop         other          Allows changing any user property
userquota        other          Allows accessing any userquota@... property
userused         other          Allows reading any userused@... property

aclinherit       property
aclmode          property
atime            property
canmount         property
casesensitivity  property
checksum         property
compression      property
copies           property
devices          property
exec             property
filesystem_limit property
mountpoint       property
nbmand           property
normalization    property
primarycache     property
quota            property
readonly         property
recordsize       property
refquota         property
refreservation   property
reservation      property
secondarycache   property
setuid           property
sharenfs         property
sharesmb         property
snapdir          property
snapshot_limit   property
utf8only         property
version          property
volblocksize     property
volsize          property
vscan            property
xattr            property
zoned            property
.Ed
.It Xo
.Nm
.Cm allow
.Fl c
.Ar perm Ns | Ns @ Ns Ar setname Ns Oo , Ns Ar perm Ns | Ns @ Ns
.Ar setname Oc Ns ...
.Ar filesystem Ns | Ns Ar volume
.Xc
Sets
.Qq create time
permissions. These permissions are granted
.Pq locally
to the creator of any newly-created descendent file system.
.It Xo
.Nm
.Cm allow
.Fl s No @ Ns Ar setname
.Ar perm Ns | Ns @ Ns Ar setname Ns Oo , Ns Ar perm Ns | Ns @ Ns
.Ar setname Oc Ns ...
.Ar filesystem Ns | Ns Ar volume
.Xc
Defines or adds permissions to a permission set. The set can be used by other
.Nm zfs Cm allow
commands for the specified file system and its descendents. Sets are evaluated
dynamically, so changes to a set are immediately reflected. Permission sets
follow the same naming restrictions as ZFS file systems, but the name must begin
with
.Sy @ ,
and can be no more than 64 characters long.
.It Xo
.Nm
.Cm unallow
.Op Fl dglru
.Ar user Ns | Ns Ar group Ns Oo , Ns Ar user Ns | Ns Ar group Oc Ns ...
.Oo Ar perm Ns | Ns @ Ns Ar setname Ns Oo , Ns Ar perm Ns | Ns @ Ns
.Ar setname Oc Ns ... Oc
.Ar filesystem Ns | Ns Ar volume
.br
.Nm
.Cm unallow
.Op Fl dlr
.Fl e Ns | Ns Sy everyone
.Oo Ar perm Ns | Ns @ Ns Ar setname Ns Oo , Ns Ar perm Ns | Ns @ Ns
.Ar setname Oc Ns ... Oc
.Ar filesystem Ns | Ns Ar volume
.br
.Nm
.Cm unallow
.Op Fl r
.Fl c
.Oo Ar perm Ns | Ns @ Ns Ar setname Ns Oo , Ns Ar perm Ns | Ns @ Ns
.Ar setname Oc Ns ... Oc
.Ar filesystem Ns | Ns Ar volume
.Xc
Removes permissions that were granted with the
.Nm zfs Cm allow
command. No permissions are explicitly denied, so other permissions granted are
still in effect. For example, if the permission is granted by an ancestor. If no
permissions are specified, then all permissions for the specified
.Ar user ,
.Ar group ,
or
.Sy everyone
are removed. Specifying
.Sy everyone
.Po or using the
.Fl e
option
.Pc
only removes the permissions that were granted to everyone, not all permissions
for every user and group. See the
.Nm zfs Cm allow
command for a description of the
.Fl ldugec
options.
.Bl -tag -width "-r"
.It Fl r
Recursively remove the permissions from this file system and all descendents.
.El
.It Xo
.Nm
.Cm unallow
.Op Fl r
.Fl s No @ Ns Ar setname
.Oo Ar perm Ns | Ns @ Ns Ar setname Ns Oo , Ns Ar perm Ns | Ns @ Ns
.Ar setname Oc Ns ... Oc
.Ar filesystem Ns | Ns Ar volume
.Xc
Removes permissions from a permission set. If no permissions are specified, then
all permissions are removed, thus removing the set entirely.
.It Xo
.Nm
.Cm hold
.Op Fl r
.Ar tag Ar snapshot Ns ...
.Xc
Adds a single reference, named with the
.Ar tag
argument, to the specified snapshot or snapshots. Each snapshot has its own tag
namespace, and tags must be unique within that space.
.Pp
If a hold exists on a snapshot, attempts to destroy that snapshot by using the
.Nm zfs Cm destroy
command return
.Er EBUSY .
.Bl -tag -width "-r"
.It Fl r
Specifies that a hold with the given tag is applied recursively to the snapshots
of all descendent file systems.
.El
.It Xo
.Nm
.Cm holds
.Op Fl r
.Ar snapshot Ns ...
.Xc
Lists all existing user references for the given snapshot or snapshots.
.Bl -tag -width "-r"
.It Fl r
Lists the holds that are set on the named descendent snapshots, in addition to
listing the holds on the named snapshot.
.El
.It Xo
.Nm
.Cm release
.Op Fl r
.Ar tag Ar snapshot Ns ...
.Xc
Removes a single reference, named with the
.Ar tag
argument, from the specified snapshot or snapshots. The tag must already exist
for each snapshot. If a hold exists on a snapshot, attempts to destroy that
snapshot by using the
.Nm zfs Cm destroy
command return
.Er EBUSY .
.Bl -tag -width "-r"
.It Fl r
Recursively releases a hold with the given tag on the snapshots of all
descendent file systems.
.El
.It Xo
.Nm
.Cm diff
.Op Fl FHt
.Ar snapshot Ar snapshot Ns | Ns Ar filesystem
.Xc
Display the difference between a snapshot of a given filesystem and another
snapshot of that filesystem from a later time or the current contents of the
filesystem. The first column is a character indicating the type of change, the
other columns indicate pathname, new pathname
.Pq in case of rename ,
change in link count, and optionally file type and/or change time. The types of
change are:
.Bd -literal
-       The path has been removed
+       The path has been created
M       The path has been modified
R       The path has been renamed
.Ed
.Bl -tag -width "-F"
.It Fl F
Display an indication of the type of file, in a manner similar to the
.Fl
option of
.Xr ls 1 .
.Bd -literal
B       Block device
C       Character device
/       Directory
>       Door
|       Named pipe
@       Symbolic link
P       Event port
=       Socket
F       Regular file
.Ed
.It Fl H
Give more parsable tab-separated output, without header lines and without
arrows.
.It Fl t
Display the path's inode change time as the first column of output.
.El
.It Xo
.Nm
.Cm program
.Op Fl t Ar timeout
.Op Fl m Ar memory_limit
.Ar pool script
.Op Ar arg1 Ns No , ...
.Xc
Executes
.Ar script No as a ZFS channel program on Ar pool Ns . The ZFS channel
program interface allows ZFS administrative operations to be run
programmatically via a Lua script. The entire script is executed atomically,
with no other administrative operations taking effect concurrently. A library
of ZFS calls is made available to channel program scripts. Channel programs may
only be run with root privileges.
.sp
For full documentation of the ZFS channel program interface, see the manual
page for
.Xr zfs-channel(1m).
.sp
.Bl -tag -width ""
.It Fl t Ar timeout
Execution time limit, in milliseconds. If a channel program executes for longer
than the provided timeout, it will be stopped and an error will be returned.
The default timeout is 1000 ms, and can be set to a maximum of 10000 ms.
.It Fl m Ar memory-limit
Memory limit, in bytes. If a channel program attempts to allocate more memory
than the given limit, it will be stopped and an error returned. The default
memory limit is 10 MB, and can be set to a maximum of 100 MB.
.sp
All remaining argument strings are passed directly to the channel program as
arguments. See
.Xr zfs-channel(1m) No for more information.
.El
.El
.Sh EXIT STATUS
The
.Nm
utility exits 0 on success, 1 if an error occurs, and 2 if invalid command line
options were specified.
.Sh EXAMPLES
.Bl -tag -width ""
.It Sy Example 1 No Creating a ZFS File System Hierarchy
The following commands create a file system named
.Em pool/home
and a file system named
.Em pool/home/bob .
The mount point
.Pa /export/home
is set for the parent file system, and is automatically inherited by the child
file system.
.Bd -literal
# zfs create pool/home
# zfs set mountpoint=/export/home pool/home
# zfs create pool/home/bob
.Ed
.It Sy Example 2 No Creating a ZFS Snapshot
The following command creates a snapshot named
.Sy yesterday .
This snapshot is mounted on demand in the
.Pa .zfs/snapshot
directory at the root of the
.Em pool/home/bob
file system.
.Bd -literal
# zfs snapshot pool/home/bob@yesterday
.Ed
.It Sy Example 3 No Creating and Destroying Multiple Snapshots
The following command creates snapshots named
.Sy yesterday
of
.Em pool/home
and all of its descendent file systems. Each snapshot is mounted on demand in
the
.Pa .zfs/snapshot
directory at the root of its file system. The second command destroys the newly
created snapshots.
.Bd -literal
# zfs snapshot -r pool/home@yesterday
# zfs destroy -r pool/home@yesterday
.Ed
.It Sy Example 4 No Disabling and Enabling File System Compression
The following command disables the
.Sy compression
property for all file systems under
.Em pool/home .
The next command explicitly enables
.Sy compression
for
.Em pool/home/anne .
.Bd -literal
# zfs set compression=off pool/home
# zfs set compression=on pool/home/anne
.Ed
.It Sy Example 5 No Listing ZFS Datasets
The following command lists all active file systems and volumes in the system.
Snapshots are displayed if the
.Sy listsnaps
property is
.Sy on .
The default is
.Sy off .
See
.Xr zpool 1M
for more information on pool properties.
.Bd -literal
# zfs list
NAME                      USED  AVAIL  REFER  MOUNTPOINT
pool                      450K   457G    18K  /pool
pool/home                 315K   457G    21K  /export/home
pool/home/anne             18K   457G    18K  /export/home/anne
pool/home/bob             276K   457G   276K  /export/home/bob
.Ed
.It Sy Example 6 No Setting a Quota on a ZFS File System
The following command sets a quota of 50 Gbytes for
.Em pool/home/bob .
.Bd -literal
# zfs set quota=50G pool/home/bob
.Ed
.It Sy Example 7 No Listing ZFS Properties
The following command lists all properties for
.Em pool/home/bob .
.Bd -literal
# zfs get all pool/home/bob
NAME           PROPERTY              VALUE                  SOURCE
pool/home/bob  type                  filesystem             -
pool/home/bob  creation              Tue Jul 21 15:53 2009  -
pool/home/bob  used                  21K                    -
pool/home/bob  available             20.0G                  -
pool/home/bob  referenced            21K                    -
pool/home/bob  compressratio         1.00x                  -
pool/home/bob  mounted               yes                    -
pool/home/bob  quota                 20G                    local
pool/home/bob  reservation           none                   default
pool/home/bob  recordsize            128K                   default
pool/home/bob  mountpoint            /pool/home/bob         default
pool/home/bob  sharenfs              off                    default
pool/home/bob  checksum              on                     default
pool/home/bob  compression           on                     local
pool/home/bob  atime                 on                     default
pool/home/bob  devices               on                     default
pool/home/bob  exec                  on                     default
pool/home/bob  setuid                on                     default
pool/home/bob  readonly              off                    default
pool/home/bob  zoned                 off                    default
pool/home/bob  snapdir               hidden                 default
pool/home/bob  aclmode               discard                default
pool/home/bob  aclinherit            restricted             default
pool/home/bob  canmount              on                     default
pool/home/bob  xattr                 on                     default
pool/home/bob  copies                1                      default
pool/home/bob  version               4                      -
pool/home/bob  utf8only              off                    -
pool/home/bob  normalization         none                   -
pool/home/bob  casesensitivity       sensitive              -
pool/home/bob  vscan                 off                    default
pool/home/bob  nbmand                off                    default
pool/home/bob  sharesmb              off                    default
pool/home/bob  refquota              none                   default
pool/home/bob  refreservation        none                   default
pool/home/bob  primarycache          all                    default
pool/home/bob  secondarycache        all                    default
pool/home/bob  usedbysnapshots       0                      -
pool/home/bob  usedbydataset         21K                    -
pool/home/bob  usedbychildren        0                      -
pool/home/bob  usedbyrefreservation  0                      -
.Ed
.Pp
The following command gets a single property value.
.Bd -literal
# zfs get -H -o value compression pool/home/bob
on
.Ed
The following command lists all properties with local settings for
.Em pool/home/bob .
.Bd -literal
# zfs get -r -s local -o name,property,value all pool/home/bob
NAME           PROPERTY              VALUE
pool/home/bob  quota                 20G
pool/home/bob  compression           on
.Ed
.It Sy Example 8 No Rolling Back a ZFS File System
The following command reverts the contents of
.Em pool/home/anne
to the snapshot named
.Sy yesterday ,
deleting all intermediate snapshots.
.Bd -literal
# zfs rollback -r pool/home/anne@yesterday
.Ed
.It Sy Example 9 No Creating a ZFS Clone
The following command creates a writable file system whose initial contents are
the same as
.Em pool/home/bob@yesterday .
.Bd -literal
# zfs clone pool/home/bob@yesterday pool/clone
.Ed
.It Sy Example 10 No Promoting a ZFS Clone
The following commands illustrate how to test out changes to a file system, and
then replace the original file system with the changed one, using clones, clone
promotion, and renaming:
.Bd -literal
# zfs create pool/project/production
  populate /pool/project/production with data
# zfs snapshot pool/project/production@today
# zfs clone pool/project/production@today pool/project/beta
  make changes to /pool/project/beta and test them
# zfs promote pool/project/beta
# zfs rename pool/project/production pool/project/legacy
# zfs rename pool/project/beta pool/project/production
  once the legacy version is no longer needed, it can be destroyed
# zfs destroy pool/project/legacy
.Ed
.It Sy Example 11 No Inheriting ZFS Properties
The following command causes
.Em pool/home/bob
and
.Em pool/home/anne
to inherit the
.Sy checksum
property from their parent.
.Bd -literal
# zfs inherit checksum pool/home/bob pool/home/anne
.Ed
.sp
The following command causes
.Em pool/home/jordan
to revert to received value for the
.Sy quota
property if it exists.
.Bd -literal
# zfs inherit -S quota pool/home/jordan
.Ed
.It Sy Example 12 No Remotely Replicating ZFS Data
The following commands send a full stream and then an incremental stream to a
remote machine, restoring them into
.Em poolB/received/fs@a
and
.Em poolB/received/fs@b ,
respectively.
.Em poolB
must contain the file system
.Em poolB/received ,
and must not initially contain
.Em poolB/received/fs .
.Bd -literal
# zfs send pool/fs@a | \e
  ssh host zfs receive poolB/received/fs@a
# zfs send -i a pool/fs@b | \e
  ssh host zfs receive poolB/received/fs
.Ed
.It Sy Example 13 No Using the zfs receive -d Option
The following command sends a full stream of
.Em poolA/fsA/fsB@snap
to a remote machine, receiving it into
.Em poolB/received/fsA/fsB@snap .
The
.Em fsA/fsB@snap
portion of the received snapshot's name is determined from the name of the sent
snapshot.
.Em poolB
must contain the file system
.Em poolB/received .
If
.Em poolB/received/fsA
does not exist, it is created as an empty file system.
.Bd -literal
# zfs send poolA/fsA/fsB@snap | \e
  ssh host zfs receive -d poolB/received
.Ed
.It Sy Example 14 No Setting User Properties
The following example sets the user-defined
.Sy com.example:department
property for a dataset.
.Bd -literal
# zfs set com.example:department=12345 tank/accounting
.Ed
.It Sy Example 15 No Performing a Rolling Snapshot
The following example shows how to maintain a history of snapshots with a
consistent naming scheme. To keep a week's worth of snapshots, the user
destroys the oldest snapshot, renames the remaining snapshots, and then creates
a new snapshot, as follows:
.Bd -literal
# zfs destroy -r pool/users@7daysago
# zfs rename -r pool/users@6daysago @7daysago
# zfs rename -r pool/users@5daysago @6daysago
# zfs rename -r pool/users@yesterday @5daysago
# zfs rename -r pool/users@yesterday @4daysago
# zfs rename -r pool/users@yesterday @3daysago
# zfs rename -r pool/users@yesterday @2daysago
# zfs rename -r pool/users@today @yesterday
# zfs snapshot -r pool/users@today
.Ed
.It Sy Example 16 No Setting sharenfs Property Options on a ZFS File System
The following commands show how to set
.Sy sharenfs
property options to enable
.Sy rw
access for a set of
.Sy IP
addresses and to enable root access for system
.Sy neo
on the
.Em tank/home
file system.
.Bd -literal
# zfs set sharenfs='rw=@123.123.0.0/16,root=neo' tank/home
.Ed
.Pp
If you are using
.Sy DNS
for host name resolution, specify the fully qualified hostname.
.It Sy Example 17 No Delegating ZFS Administration Permissions on a ZFS Dataset
The following example shows how to set permissions so that user
.Sy cindys
can create, destroy, mount, and take snapshots on
.Em tank/cindys .
The permissions on
.Em tank/cindys
are also displayed.
.Bd -literal
# zfs allow cindys create,destroy,mount,snapshot tank/cindys
# zfs allow tank/cindys
---- Permissions on tank/cindys --------------------------------------
Local+Descendent permissions:
        user cindys create,destroy,mount,snapshot
.Ed
.Pp
Because the
.Em tank/cindys
mount point permission is set to 755 by default, user
.Sy cindys
will be unable to mount file systems under
.Em tank/cindys .
Add an ACE similar to the following syntax to provide mount point access:
.Bd -literal
# chmod A+user:cindys:add_subdirectory:allow /tank/cindys
.Ed
.It Sy Example 18 No Delegating Create Time Permissions on a ZFS Dataset
The following example shows how to grant anyone in the group
.Sy staff
to create file systems in
.Em tank/users .
This syntax also allows staff members to destroy their own file systems, but not
destroy anyone else's file system. The permissions on
.Em tank/users
are also displayed.
.Bd -literal
# zfs allow staff create,mount tank/users
# zfs allow -c destroy tank/users
# zfs allow tank/users
---- Permissions on tank/users ---------------------------------------
Permission sets:
        destroy
Local+Descendent permissions:
        group staff create,mount
.Ed
.It Sy Example 19 No Defining and Granting a Permission Set on a ZFS Dataset
The following example shows how to define and grant a permission set on the
.Em tank/users
file system. The permissions on
.Em tank/users
are also displayed.
.Bd -literal
# zfs allow -s @pset create,destroy,snapshot,mount tank/users
# zfs allow staff @pset tank/users
# zfs allow tank/users
---- Permissions on tank/users ---------------------------------------
Permission sets:
        @pset create,destroy,mount,snapshot
Local+Descendent permissions:
        group staff @pset
.Ed
.It Sy Example 20 No Delegating Property Permissions on a ZFS Dataset
The following example shows to grant the ability to set quotas and reservations
on the
.Em users/home
file system. The permissions on
.Em users/home
are also displayed.
.Bd -literal
# zfs allow cindys quota,reservation users/home
# zfs allow users/home
---- Permissions on users/home ---------------------------------------
Local+Descendent permissions:
        user cindys quota,reservation
cindys% zfs set quota=10G users/home/marks
cindys% zfs get quota users/home/marks
NAME              PROPERTY  VALUE  SOURCE
users/home/marks  quota     10G    local
.Ed
.It Sy Example 21 No Removing ZFS Delegated Permissions on a ZFS Dataset
The following example shows how to remove the snapshot permission from the
.Sy staff
group on the
.Em tank/users
file system. The permissions on
.Em tank/users
are also displayed.
.Bd -literal
# zfs unallow staff snapshot tank/users
# zfs allow tank/users
---- Permissions on tank/users ---------------------------------------
Permission sets:
        @pset create,destroy,mount,snapshot
Local+Descendent permissions:
        group staff @pset
.Ed
.It Sy Example 22 No Showing the differences between a snapshot and a ZFS Dataset
The following example shows how to see what has changed between a prior
snapshot of a ZFS dataset and its current state. The
.Fl F
option is used to indicate type information for the files affected.
.Bd -literal
# zfs diff -F tank/test@before tank/test
M       /       /tank/test/
M       F       /tank/test/linked      (+1)
R       F       /tank/test/oldname -> /tank/test/newname
-       F       /tank/test/deleted
+       F       /tank/test/created
M       F       /tank/test/modified
.Ed
.El
.Sh INTERFACE STABILITY
.Sy Committed .
.Sh SEE ALSO
.Xr gzip 1 ,
.Xr ssh 1 ,
.Xr mount 1M ,
.Xr share 1M ,
.Xr sharemgr 1M ,
.Xr unshare 1M ,
.Xr zonecfg 1M ,
.Xr zpool 1M ,
.Xr chmod 2 ,
.Xr stat 2 ,
.Xr write 2 ,
.Xr fsync 3C ,
.Xr dfstab 4 ,
.Xr acl 5 ,
.Xr attributes 5<|MERGE_RESOLUTION|>--- conflicted
+++ resolved
@@ -1672,11 +1672,7 @@
 .Pc
 can be used to manipulate both native properties and user properties. Use the
 .Nm zfs Cm inherit
-<<<<<<< HEAD
-command to clear a user property . If the property is not defined in any parent
-=======
 command to clear a user property. If the property is not defined in any parent
->>>>>>> cfc3b49f
 dataset, it is removed entirely. Property values are limited to 8192 bytes.
 .Ss ZFS Volumes as Swap or Dump Devices
 During an initial installation a swap device and dump device are created on ZFS
