'\" t
.\"
.\" CDDL HEADER START
.\"
.\" The contents of this file are subject to the terms of the
.\" Common Development and Distribution License (the "License").
.\" You may not use this file except in compliance with the License.
.\"
.\" You can obtain a copy of the license at usr/src/OPENSOLARIS.LICENSE
.\" or http://www.opensolaris.org/os/licensing.
.\" See the License for the specific language governing permissions
.\" and limitations under the License.
.\"
.\" When distributing Covered Code, include this CDDL HEADER in each
.\" file and include the License file at usr/src/OPENSOLARIS.LICENSE.
.\" If applicable, add the following below this CDDL HEADER, with the
.\" fields enclosed by brackets "[]" replaced with your own identifying
.\" information: Portions Copyright [yyyy] [name of copyright owner]
.\"
.\" CDDL HEADER END
.\"
.\"
.\" Copyright (c) 2009 Sun Microsystems, Inc. All Rights Reserved.
.\" Copyright 2011 Joshua M. Clulow <josh@sysmgr.org>
.\" Copyright (c) 2012 by Delphix. All rights reserved.
.\" Copyright (c) 2012, Joyent, Inc. All rights reserved.
.\" Copyright 2012 Nexenta Systems, Inc. All Rights Reserved.
.\"
.TH ZFS 1M "Aug 16, 2012"
.SH NAME
zfs \- configures ZFS file systems
.SH SYNOPSIS
.LP
.nf
\fBzfs\fR [\fB-?\fR]
.fi

.LP
.nf
\fBzfs\fR \fBcreate\fR [\fB-p\fR] [\fB-o\fR \fIproperty\fR=\fIvalue\fR] ... \fIfilesystem\fR
.fi

.LP
.nf
\fBzfs\fR \fBcreate\fR [\fB-ps\fR] [\fB-b\fR \fIblocksize\fR] [\fB-o\fR \fIproperty\fR=\fIvalue\fR] ... \fB-V\fR \fIsize\fR \fIvolume\fR
.fi

.LP
.nf
\fBzfs\fR \fBdestroy\fR [\fB-fnpRrv\fR] \fIfilesystem\fR|\fIvolume\fR
.fi

.LP
.nf
\fBzfs\fR \fBdestroy\fR [\fB-dnpRrv\fR] \fIfilesystem\fR|\fIvolume\fR@\fIsnap\fR[%\fIsnap\fR][,...]
.fi

.LP
.nf
\fBzfs\fR \fBsnapshot\fR [\fB-r\fR] [\fB-o\fR \fIproperty\fR=\fIvalue\fR]...
      \fIfilesystem@snapname\fR|\fIvolume@snapname\fR...
.fi

.LP
.nf
\fBzfs\fR \fBrollback\fR [\fB-rRf\fR] \fIsnapshot\fR
.fi

.LP
.nf
\fBzfs\fR \fBclone\fR [\fB-p\fR] [\fB-o\fR \fIproperty\fR=\fIvalue\fR] ... \fIsnapshot\fR \fIfilesystem\fR|\fIvolume\fR
.fi

.LP
.nf
\fBzfs\fR \fBpromote\fR \fIclone-filesystem\fR
.fi

.LP
.nf
\fBzfs\fR \fBrename\fR [\fB-f\fR] \fIfilesystem\fR|\fIvolume\fR|\fIsnapshot\fR
     \fIfilesystem\fR|\fIvolume\fR|\fIsnapshot\fR
.fi

.LP
.nf
\fBzfs\fR \fBrename\fR [\fB-fp\fR] \fIfilesystem\fR|\fIvolume\fR \fIfilesystem\fR|\fIvolume\fR
.fi

.LP
.nf
\fBzfs\fR \fBrename\fR \fB-r\fR \fIsnapshot\fR \fIsnapshot\fR
.fi

.LP
.nf
\fBzfs\fR \fBlist\fR [\fB-r\fR|\fB-d\fR \fIdepth\fR][\fB-H\fR][\fB-o\fR \fIproperty\fR[,...]] [\fB-t\fR \fItype\fR[,...]]
     [\fB-s\fR \fIproperty\fR] ... [\fB-S\fR \fIproperty\fR] ... [\fIfilesystem\fR|\fIvolume\fR|\fIsnapshot\fR] ...
.fi

.LP
.nf
\fBzfs\fR \fBset\fR \fIproperty\fR=\fIvalue\fR \fIfilesystem\fR|\fIvolume\fR|\fIsnapshot\fR ...
.fi

.LP
.nf
\fBzfs\fR \fBget\fR [\fB-r\fR|\fB-d\fR \fIdepth\fR][\fB-Hp\fR][\fB-o\fR \fIfield\fR[,...]] [\fB-t\fR \fItype\fR[,...]] 
    [\fB-s\fR \fIsource\fR[,...]] "\fIall\fR" | \fIproperty\fR[,...] \fIfilesystem\fR|\fIvolume\fR|\fIsnapshot\fR ...
.fi

.LP
.nf
\fBzfs\fR \fBinherit\fR [\fB-r\fR] \fIproperty\fR \fIfilesystem\fR|\fIvolume|snapshot\fR ...
.fi

.LP
.nf
\fBzfs\fR \fBupgrade\fR [\fB-v\fR]
.fi

.LP
.nf
\fBzfs\fR \fBupgrade\fR [\fB-r\fR] [\fB-V\fR \fIversion\fR] \fB-a\fR | \fIfilesystem\fR
.fi

.LP
.nf
\fBzfs\fR \fBuserspace\fR [\fB-Hinp\fR] [\fB-o\fR \fIfield\fR[,...]] [\fB-s\fR \fIfield\fR] ...
    [\fB-S\fR \fIfield\fR] ... [\fB-t\fR \fItype\fR[,...]] \fIfilesystem\fR|\fIsnapshot\fR
.fi

.LP
.nf
\fBzfs\fR \fBgroupspace\fR [\fB-Hinp\fR] [\fB-o\fR \fIfield\fR[,...]] [\fB-s\fR \fIfield\fR] ...
    [\fB-S\fR \fIfield\fR] ... [\fB-t\fR \fItype\fR[,...]] \fIfilesystem\fR|\fIsnapshot\fR
.fi

.LP
.nf
\fBzfs\fR \fBmount\fR
.fi

.LP
.nf
\fBzfs\fR \fBmount\fR [\fB-vO\fR] [\fB-o \fIoptions\fR\fR] \fB-a\fR | \fIfilesystem\fR
.fi

.LP
.nf
\fBzfs\fR \fBunmount\fR [\fB-f\fR] \fB-a\fR | \fIfilesystem\fR|\fImountpoint\fR
.fi

.LP
.nf
\fBzfs\fR \fBshare\fR \fB-a\fR | \fIfilesystem\fR
.fi

.LP
.nf
\fBzfs\fR \fBunshare\fR \fB-a\fR \fIfilesystem\fR|\fImountpoint\fR
.fi

.LP
.nf
\fBzfs\fR \fBsend\fR [\fB-DnPpRrv\fR] [\fB-\fR[\fBiI\fR] \fIsnapshot\fR] \fIsnapshot\fR
.fi

.LP
.nf
\fBzfs\fR \fBreceive\fR [\fB-vnFu\fR] \fIfilesystem\fR|\fIvolume\fR|\fIsnapshot\fR
.fi

.LP
.nf
\fBzfs\fR \fBreceive\fR [\fB-vnFu\fR] [\fB-d\fR|\fB-e\fR] \fIfilesystem\fR
.fi

.LP
.nf
\fBzfs\fR \fBallow\fR \fIfilesystem\fR|\fIvolume\fR
.fi

.LP
.nf
\fBzfs\fR \fBallow\fR [\fB-ldug\fR] "\fIeveryone\fR"|\fIuser\fR|\fIgroup\fR[,...] \fIperm\fR|\fI@setname\fR[,...]
     \fIfilesystem\fR|\fIvolume\fR
.fi

.LP
.nf
\fBzfs\fR \fBallow\fR [\fB-ld\fR] \fB-e\fR \fIperm\fR|@\fIsetname\fR[,...] \fIfilesystem\fR|\fIvolume\fR
.fi

.LP
.nf
\fBzfs\fR \fBallow\fR \fB-c\fR \fIperm\fR|@\fIsetname\fR[,...] \fIfilesystem\fR|\fIvolume\fR
.fi

.LP
.nf
\fBzfs\fR \fBallow\fR \fB-s\fR @\fIsetname\fR \fIperm\fR|@\fIsetname\fR[,...] \fIfilesystem\fR|\fIvolume\fR
.fi

.LP
.nf
\fBzfs\fR \fBunallow\fR [\fB-rldug\fR] "\fIeveryone\fR"|\fIuser\fR|\fIgroup\fR[,...] [\fIperm\fR|@\fIsetname\fR[,... ]]
     \fIfilesystem\fR|\fIvolume\fR
.fi

.LP
.nf
\fBzfs\fR \fBunallow\fR [\fB-rld\fR] \fB-e\fR [\fIperm\fR|@\fIsetname\fR[,... ]] \fIfilesystem\fR|\fIvolume\fR
.fi

.LP
.nf
\fBzfs\fR \fBunallow\fR [\fB-r\fR] \fB-c\fR [\fIperm\fR|@\fIsetname\fR[ ... ]] \fIfilesystem\fR|\fIvolume\fR
.fi

.LP
.nf
\fBzfs\fR \fBunallow\fR [\fB-r\fR] \fB-s\fR @\fIsetname\fR [\fIperm\fR|@\fIsetname\fR[,... ]] \fIfilesystem\fR|\fIvolume\fR
.fi

.LP
.nf
\fBzfs\fR \fBhold\fR [\fB-r\fR] \fItag\fR \fIsnapshot\fR...
.fi

.LP
.nf
\fBzfs\fR \fBholds\fR [\fB-r\fR] \fIsnapshot\fR...
.fi

.LP
.nf
\fBzfs\fR \fBrelease\fR [\fB-r\fR] \fItag\fR \fIsnapshot\fR...
.fi

.LP
.nf
\fBzfs\fR \fBdiff\fR [\fB-FHt\fR] \fIsnapshot\fR \fIsnapshot|filesystem\fR

.SH DESCRIPTION
.sp
.LP
The \fBzfs\fR command configures \fBZFS\fR datasets within a \fBZFS\fR storage
pool, as described in \fBzpool\fR(1M). A dataset is identified by a unique path
within the \fBZFS\fR namespace. For example:
.sp
.in +2
.nf
pool/{filesystem,volume,snapshot}
.fi
.in -2
.sp

.sp
.LP
where the maximum length of a dataset name is \fBMAXNAMELEN\fR (256 bytes).
.sp
.LP
A dataset can be one of the following:
.sp
.ne 2
.na
\fB\fIfile system\fR\fR
.ad
.sp .6
.RS 4n
A \fBZFS\fR dataset of type \fBfilesystem\fR can be mounted within the standard
system namespace and behaves like other file systems. While \fBZFS\fR file
systems are designed to be \fBPOSIX\fR compliant, known issues exist that
prevent compliance in some cases. Applications that depend on standards
conformance might fail due to nonstandard behavior when checking file system
free space.
.RE

.sp
.ne 2
.na
\fB\fIvolume\fR\fR
.ad
.sp .6
.RS 4n
A logical volume exported as a raw or block device. This type of dataset should
only be used under special circumstances. File systems are typically used in
most environments.
.RE

.sp
.ne 2
.na
\fB\fIsnapshot\fR\fR
.ad
.sp .6
.RS 4n
A read-only version of a file system or volume at a given point in time. It is
specified as \fIfilesystem@name\fR or \fIvolume@name\fR.
.RE

.SS "ZFS File System Hierarchy"
.sp
.LP
A \fBZFS\fR storage pool is a logical collection of devices that provide space
for datasets. A storage pool is also the root of the \fBZFS\fR file system
hierarchy.
.sp
.LP
The root of the pool can be accessed as a file system, such as mounting and
unmounting, taking snapshots, and setting properties. The physical storage
characteristics, however, are managed by the \fBzpool\fR(1M) command.
.sp
.LP
See \fBzpool\fR(1M) for more information on creating and administering pools.
.SS "Snapshots"
.sp
.LP
A snapshot is a read-only copy of a file system or volume. Snapshots can be
created extremely quickly, and initially consume no additional space within the
pool. As data within the active dataset changes, the snapshot consumes more
data than would otherwise be shared with the active dataset.
.sp
.LP
Snapshots can have arbitrary names. Snapshots of volumes can be cloned or
rolled back, but cannot be accessed independently.
.sp
.LP
File system snapshots can be accessed under the \fB\&.zfs/snapshot\fR directory
in the root of the file system. Snapshots are automatically mounted on demand
and may be unmounted at regular intervals. The visibility of the \fB\&.zfs\fR
directory can be controlled by the \fBsnapdir\fR property.
.SS "Clones"
.sp
.LP
A clone is a writable volume or file system whose initial contents are the same
as another dataset. As with snapshots, creating a clone is nearly
instantaneous, and initially consumes no additional space.
.sp
.LP
Clones can only be created from a snapshot. When a snapshot is cloned, it
creates an implicit dependency between the parent and child. Even though the
clone is created somewhere else in the dataset hierarchy, the original snapshot
cannot be destroyed as long as a clone exists. The \fBorigin\fR property
exposes this dependency, and the \fBdestroy\fR command lists any such
dependencies, if they exist.
.sp
.LP
The clone parent-child dependency relationship can be reversed by using the
\fBpromote\fR subcommand. This causes the "origin" file system to become a
clone of the specified file system, which makes it possible to destroy the file
system that the clone was created from.
.SS "Mount Points"
.sp
.LP
Creating a \fBZFS\fR file system is a simple operation, so the number of file
systems per system is likely to be numerous. To cope with this, \fBZFS\fR
automatically manages mounting and unmounting file systems without the need to
edit the \fB/etc/vfstab\fR file. All automatically managed file systems are
mounted by \fBZFS\fR at boot time.
.sp
.LP
By default, file systems are mounted under \fB/\fIpath\fR\fR, where \fIpath\fR
is the name of the file system in the \fBZFS\fR namespace. Directories are
created and destroyed as needed.
.sp
.LP
A file system can also have a mount point set in the \fBmountpoint\fR property.
This directory is created as needed, and \fBZFS\fR automatically mounts the
file system when the \fBzfs mount -a\fR command is invoked (without editing
\fB/etc/vfstab\fR). The \fBmountpoint\fR property can be inherited, so if
\fBpool/home\fR has a mount point of \fB/export/stuff\fR, then
\fBpool/home/user\fR automatically inherits a mount point of
\fB/export/stuff/user\fR.
.sp
.LP
A file system \fBmountpoint\fR property of \fBnone\fR prevents the file system
from being mounted.
.sp
.LP
If needed, \fBZFS\fR file systems can also be managed with traditional tools
(\fBmount\fR, \fBumount\fR, \fB/etc/vfstab\fR). If a file system's mount point
is set to \fBlegacy\fR, \fBZFS\fR makes no attempt to manage the file system,
and the administrator is responsible for mounting and unmounting the file
system.
.SS "Zones"
.sp
.LP
A \fBZFS\fR file system can be added to a non-global zone by using the
\fBzonecfg\fR \fBadd fs\fR subcommand. A \fBZFS\fR file system that is added to
a non-global zone must have its \fBmountpoint\fR property set to \fBlegacy\fR.
.sp
.LP
The physical properties of an added file system are controlled by the global
administrator. However, the zone administrator can create, modify, or destroy
files within the added file system, depending on how the file system is
mounted.
.sp
.LP
A dataset can also be delegated to a non-global zone by using the \fBzonecfg\fR
\fBadd dataset\fR subcommand. You cannot delegate a dataset to one zone and the
children of the same dataset to another zone. The zone administrator can change
properties of the dataset or any of its children. However, the \fBquota\fR
property is controlled by the global administrator.
.sp
.LP
A \fBZFS\fR volume can be added as a device to a non-global zone by using the
\fBzonecfg\fR \fBadd device\fR subcommand. However, its physical properties can
be modified only by the global administrator.
.sp
.LP
For more information about \fBzonecfg\fR syntax, see \fBzonecfg\fR(1M).
.sp
.LP
After a dataset is delegated to a non-global zone, the \fBzoned\fR property is
automatically set. A zoned file system cannot be mounted in the global zone,
since the zone administrator might have to set the mount point to an
unacceptable value.
.sp
.LP
The global administrator can forcibly clear the \fBzoned\fR property, though
this should be done with extreme care. The global administrator should verify
that all the mount points are acceptable before clearing the property.
.SS "Native Properties"
.sp
.LP
Properties are divided into two types, native properties and user-defined (or
"user") properties. Native properties either export internal statistics or
control \fBZFS\fR behavior. In addition, native properties are either editable
or read-only. User properties have no effect on \fBZFS\fR behavior, but you can
use them to annotate datasets in a way that is meaningful in your environment.
For more information about user properties, see the "User Properties" section,
below.
.sp
.LP
Every dataset has a set of properties that export statistics about the dataset
as well as control various behaviors. Properties are inherited from the parent
unless overridden by the child. Some properties apply only to certain types of
datasets (file systems, volumes, or snapshots).
.sp
.LP
The values of numeric properties can be specified using human-readable suffixes
(for example, \fBk\fR, \fBKB\fR, \fBM\fR, \fBGb\fR, and so forth, up to \fBZ\fR
for zettabyte). The following are all valid (and equal) specifications:
.sp
.in +2
.nf
1536M, 1.5g, 1.50GB
.fi
.in -2
.sp

.sp
.LP
The values of non-numeric properties are case sensitive and must be lowercase,
except for \fBmountpoint\fR, \fBsharenfs\fR, and \fBsharesmb\fR.
.sp
.LP
The following native properties consist of read-only statistics about the
dataset. These properties can be neither set, nor inherited. Native properties
apply to all dataset types unless otherwise noted.
.sp
.ne 2
.na
\fB\fBavailable\fR\fR
.ad
.sp .6
.RS 4n
The amount of space available to the dataset and all its children, assuming
that there is no other activity in the pool. Because space is shared within a
pool, availability can be limited by any number of factors, including physical
pool size, quotas, reservations, or other datasets within the pool.
.sp
This property can also be referred to by its shortened column name,
\fBavail\fR.
.RE

.sp
.ne 2
.na
\fB\fBcompressratio\fR\fR
.ad
.sp .6
.RS 4n
For non-snapshots, the compression ratio achieved for the \fBused\fR
space of this dataset, expressed as a multiplier.  The \fBused\fR
property includes descendant datasets, and, for clones, does not include
the space shared with the origin snapshot.  For snapshots, the
\fBcompressratio\fR is the same as the \fBrefcompressratio\fR property.
Compression can be turned on by running: \fBzfs set compression=on
\fIdataset\fR\fR. The default value is \fBoff\fR.
.RE

.sp
.ne 2
.na
\fB\fBcreation\fR\fR
.ad
.sp .6
.RS 4n
The time this dataset was created.
.RE

.sp
.ne 2
.na
\fB\fBclones\fR\fR
.ad
.sp .6
.RS 4n
For snapshots, this property is a comma-separated list of filesystems or
volumes which are clones of this snapshot.  The clones' \fBorigin\fR property
is this snapshot.  If the \fBclones\fR property is not empty, then this
snapshot can not be destroyed (even with the \fB-r\fR or \fB-f\fR options).
.RE

.sp
.ne 2
.na
\fB\fBdefer_destroy\fR\fR
.ad
.sp .6
.RS 4n
This property is \fBon\fR if the snapshot has been marked for deferred destroy
by using the \fBzfs destroy\fR \fB-d\fR command. Otherwise, the property is
\fBoff\fR.
.RE

.sp
.ne 2
.na
\fB\fBmounted\fR\fR
.ad
.sp .6
.RS 4n
For file systems, indicates whether the file system is currently mounted. This
property can be either \fByes\fR or \fBno\fR.
.RE

.sp
.ne 2
.na
\fB\fBorigin\fR\fR
.ad
.sp .6
.RS 4n
For cloned file systems or volumes, the snapshot from which the clone was
created.  See also the \fBclones\fR property.
.RE

.sp
.ne 2
.na
\fB\fBreferenced\fR\fR
.ad
.sp .6
.RS 4n
The amount of data that is accessible by this dataset, which may or may not be
shared with other datasets in the pool. When a snapshot or clone is created, it
initially references the same amount of space as the file system or snapshot it
was created from, since its contents are identical.
.sp
This property can also be referred to by its shortened column name,
\fBrefer\fR.
.RE

.sp
.ne 2
.na
\fB\fBrefcompressratio\fR\fR
.ad
.sp .6
.RS 4n
The compression ratio achieved for the \fBreferenced\fR space of this
dataset, expressed as a multiplier.  See also the \fBcompressratio\fR
property.
.RE

.sp
.ne 2
.na
\fB\fBtype\fR\fR
.ad
.sp .6
.RS 4n
The type of dataset: \fBfilesystem\fR, \fBvolume\fR, or \fBsnapshot\fR.
.RE

.sp
.ne 2
.na
\fB\fBused\fR\fR
.ad
.sp .6
.RS 4n
The amount of space consumed by this dataset and all its descendents. This is
the value that is checked against this dataset's quota and reservation. The
space used does not include this dataset's reservation, but does take into
account the reservations of any descendent datasets. The amount of space that a
dataset consumes from its parent, as well as the amount of space that are freed
if this dataset is recursively destroyed, is the greater of its space used and
its reservation.
.sp
When snapshots (see the "Snapshots" section) are created, their space is
initially shared between the snapshot and the file system, and possibly with
previous snapshots. As the file system changes, space that was previously
shared becomes unique to the snapshot, and counted in the snapshot's space
used. Additionally, deleting snapshots can increase the amount of space unique
to (and used by) other snapshots.
.sp
The amount of space used, available, or referenced does not take into account
pending changes. Pending changes are generally accounted for within a few
seconds. Committing a change to a disk using \fBfsync\fR(3c) or \fBO_SYNC\fR
does not necessarily guarantee that the space usage information is updated
immediately.
.RE

.sp
.ne 2
.na
\fB\fBusedby*\fR\fR
.ad
.sp .6
.RS 4n
The \fBusedby*\fR properties decompose the \fBused\fR properties into the
various reasons that space is used. Specifically, \fBused\fR =
\fBusedbychildren\fR + \fBusedbydataset\fR + \fBusedbyrefreservation\fR +,
\fBusedbysnapshots\fR. These properties are only available for datasets created
on \fBzpool\fR "version 13" pools.
.RE

.sp
.ne 2
.na
\fB\fBusedbychildren\fR\fR
.ad
.sp .6
.RS 4n
The amount of space used by children of this dataset, which would be freed if
all the dataset's children were destroyed.
.RE

.sp
.ne 2
.na
\fB\fBusedbydataset\fR\fR
.ad
.sp .6
.RS 4n
The amount of space used by this dataset itself, which would be freed if the
dataset were destroyed (after first removing any \fBrefreservation\fR and
destroying any necessary snapshots or descendents).
.RE

.sp
.ne 2
.na
\fB\fBusedbyrefreservation\fR\fR
.ad
.sp .6
.RS 4n
The amount of space used by a \fBrefreservation\fR set on this dataset, which
would be freed if the \fBrefreservation\fR was removed.
.RE

.sp
.ne 2
.na
\fB\fBusedbysnapshots\fR\fR
.ad
.sp .6
.RS 4n
The amount of space consumed by snapshots of this dataset. In particular, it is
the amount of space that would be freed if all of this dataset's snapshots were
destroyed. Note that this is not simply the sum of the snapshots' \fBused\fR
properties because space can be shared by multiple snapshots.
.RE

.sp
.ne 2
.na
\fB\fBuserused@\fR\fIuser\fR\fR
.ad
.sp .6
.RS 4n
The amount of space consumed by the specified user in this dataset. Space is
charged to the owner of each file, as displayed by \fBls\fR \fB-l\fR. The
amount of space charged is displayed by \fBdu\fR and \fBls\fR \fB-s\fR. See the
\fBzfs userspace\fR subcommand for more information.
.sp
Unprivileged users can access only their own space usage. The root user, or a
user who has been granted the \fBuserused\fR privilege with \fBzfs allow\fR,
can access everyone's usage.
.sp
The \fBuserused@\fR... properties are not displayed by \fBzfs get all\fR. The
user's name must be appended after the \fB@\fR symbol, using one of the
following forms:
.RS +4
.TP
.ie t \(bu
.el o
\fIPOSIX name\fR (for example, \fBjoe\fR)
.RE
.RS +4
.TP
.ie t \(bu
.el o
\fIPOSIX numeric ID\fR (for example, \fB789\fR)
.RE
.RS +4
.TP
.ie t \(bu
.el o
\fISID name\fR (for example, \fBjoe.smith@mydomain\fR)
.RE
.RS +4
.TP
.ie t \(bu
.el o
\fISID numeric ID\fR (for example, \fBS-1-123-456-789\fR)
.RE
.RE

.sp
.ne 2
.na
\fB\fBuserrefs\fR\fR
.ad
.sp .6
.RS 4n
This property is set to the number of user holds on this snapshot. User holds
are set by using the \fBzfs hold\fR command.
.RE

.sp
.ne 2
.na
\fB\fBgroupused@\fR\fIgroup\fR\fR
.ad
.sp .6
.RS 4n
The amount of space consumed by the specified group in this dataset. Space is
charged to the group of each file, as displayed by \fBls\fR \fB-l\fR. See the
\fBuserused@\fR\fIuser\fR property for more information.
.sp
Unprivileged users can only access their own groups' space usage. The root
user, or a user who has been granted the \fBgroupused\fR privilege with \fBzfs
allow\fR, can access all groups' usage.
.RE

.sp
.ne 2
.na
\fB\fBvolblocksize\fR=\fIblocksize\fR\fR
.ad
.sp .6
.RS 4n
For volumes, specifies the block size of the volume. The \fBblocksize\fR cannot
be changed once the volume has been written, so it should be set at volume
creation time. The default \fBblocksize\fR for volumes is 8 Kbytes. Any power
of 2 from 512 bytes to 128 Kbytes is valid.
.sp
This property can also be referred to by its shortened column name,
\fBvolblock\fR.
.RE

.sp
.ne 2
.na
\fB\fBwritten\fR\fR
.ad
.sp .6
.RS 4n
The amount of \fBreferenced\fR space written to this dataset since the
previous snapshot.
.RE

.sp
.ne 2
.na
\fB\fBwritten@\fR\fIsnapshot\fR\fR
.ad
.sp .6
.RS 4n
The amount of \fBreferenced\fR space written to this dataset since the
specified snapshot.  This is the space that is referenced by this dataset
but was not referenced by the specified snapshot.
.sp
The \fIsnapshot\fR may be specified as a short snapshot name (just the part
after the \fB@\fR), in which case it will be interpreted as a snapshot in
the same filesystem as this dataset.
The \fIsnapshot\fR be a full snapshot name (\fIfilesystem\fR@\fIsnapshot\fR),
which for clones may be a snapshot in the origin's filesystem (or the origin
of the origin's filesystem, etc).
.RE

.sp
.LP
The following native properties can be used to change the behavior of a
\fBZFS\fR dataset.
.sp
.ne 2
.na
\fB\fBaclinherit\fR=\fBdiscard\fR | \fBnoallow\fR | \fBrestricted\fR |
\fBpassthrough\fR | \fBpassthrough-x\fR\fR
.ad
.sp .6
.RS 4n
Controls how \fBACL\fR entries are inherited when files and directories are
created. A file system with an \fBaclinherit\fR property of \fBdiscard\fR does
not inherit any \fBACL\fR entries. A file system with an \fBaclinherit\fR
property value of \fBnoallow\fR only inherits inheritable \fBACL\fR entries
that specify "deny" permissions. The property value \fBrestricted\fR (the
default) removes the \fBwrite_acl\fR and \fBwrite_owner\fR permissions when the
\fBACL\fR entry is inherited. A file system with an \fBaclinherit\fR property
value of \fBpassthrough\fR inherits all inheritable \fBACL\fR entries without
any modifications made to the \fBACL\fR entries when they are inherited. A file
system with an \fBaclinherit\fR property value of \fBpassthrough-x\fR has the
same meaning as \fBpassthrough\fR, except that the \fBowner@\fR, \fBgroup@\fR,
and \fBeveryone@\fR \fBACE\fRs inherit the execute permission only if the file
creation mode also requests the execute bit.
.sp
When the property value is set to \fBpassthrough\fR, files are created with a
mode determined by the inheritable \fBACE\fRs. If no inheritable \fBACE\fRs
exist that affect the mode, then the mode is set in accordance to the requested
mode from the application.
.RE

.sp
.ne 2
.na
\fB\fBaclmode\fR=\fBdiscard\fR | \fBgroupmask\fR | \fBpassthrough\fR\fR
.ad
.sp .6
.RS 4n
Controls how an \fBACL\fR is modified during \fBchmod\fR(2). A file system with
an \fBaclmode\fR property of \fBdiscard\fR (the default) deletes all \fBACL\fR
entries that do not represent the mode of the file. An \fBaclmode\fR property
of \fBgroupmask\fR reduces permissions granted in all \fBALLOW\fR entries found
in the \fBACL\fR such that they are no greater than the group permissions
specified by \fBchmod\fR.  A file system with an \fBaclmode\fR property of
\fBpassthrough\fR indicates that no changes are made to the \fBACL\fR other
than creating or updating the necessary \fBACL\fR entries to
represent the new mode of the file or directory.
.RE

.sp
.ne 2
.na
\fB\fBatime\fR=\fBon\fR | \fBoff\fR\fR
.ad
.sp .6
.RS 4n
Controls whether the access time for files is updated when they are read.
Turning this property off avoids producing write traffic when reading files and
can result in significant performance gains, though it might confuse mailers
and other similar utilities. The default value is \fBon\fR.
.RE

.sp
.ne 2
.na
\fB\fBcanmount\fR=\fBon\fR | \fBoff\fR | \fBnoauto\fR\fR
.ad
.sp .6
.RS 4n
If this property is set to \fBoff\fR, the file system cannot be mounted, and is
ignored by \fBzfs mount -a\fR. Setting this property to \fBoff\fR is similar to
setting the \fBmountpoint\fR property to \fBnone\fR, except that the dataset
still has a normal \fBmountpoint\fR property, which can be inherited. Setting
this property to \fBoff\fR allows datasets to be used solely as a mechanism to
inherit properties. One example of setting \fBcanmount=\fR\fBoff\fR is to have
two datasets with the same \fBmountpoint\fR, so that the children of both
datasets appear in the same directory, but might have different inherited
characteristics.
.sp
When the \fBnoauto\fR option is set, a dataset can only be mounted and
unmounted explicitly. The dataset is not mounted automatically when the dataset
is created or imported, nor is it mounted by the \fBzfs mount -a\fR command or
unmounted by the \fBzfs unmount -a\fR command.
.sp
This property is not inherited.
.RE

.sp
.ne 2
.na
\fB\fBchecksum\fR=\fBon\fR | \fBoff\fR | \fBfletcher2,\fR| \fBfletcher4\fR |
\fBsha256\fR\fR
.ad
.sp .6
.RS 4n
Controls the checksum used to verify data integrity. The default value is
\fBon\fR, which automatically selects an appropriate algorithm (currently,
\fBfletcher2\fR, but this may change in future releases). The value \fBoff\fR
disables integrity checking on user data. Disabling checksums is \fBNOT\fR a
recommended practice.
.sp
Changing this property affects only newly-written data.
.RE

.sp
.ne 2
.na
\fB\fBcompression\fR=\fBon\fR | \fBoff\fR | \fBlzjb\fR | \fBgzip\fR |
\fBgzip-\fR\fIN\fR | \fBzle\fR\fR
.ad
.sp .6
.RS 4n
Controls the compression algorithm used for this dataset. The \fBlzjb\fR
compression algorithm is optimized for performance while providing decent data
compression. Setting compression to \fBon\fR uses the \fBlzjb\fR compression
algorithm. The \fBgzip\fR compression algorithm uses the same compression as
the \fBgzip\fR(1) command. You can specify the \fBgzip\fR level by using the
value \fBgzip-\fR\fIN\fR where \fIN\fR is an integer from 1 (fastest) to 9
(best compression ratio). Currently, \fBgzip\fR is equivalent to \fBgzip-6\fR
(which is also the default for \fBgzip\fR(1)). The \fBzle\fR compression
algorithm compresses runs of zeros.
.sp
This property can also be referred to by its shortened column name
\fBcompress\fR. Changing this property affects only newly-written data.
.RE

.sp
.ne 2
.na
\fB\fBcopies\fR=\fB1\fR | \fB2\fR | \fB3\fR\fR
.ad
.sp .6
.RS 4n
Controls the number of copies of data stored for this dataset. These copies are
in addition to any redundancy provided by the pool, for example, mirroring or
RAID-Z. The copies are stored on different disks, if possible. The space used
by multiple copies is charged to the associated file and dataset, changing the
\fBused\fR property and counting against quotas and reservations.
.sp
Changing this property only affects newly-written data. Therefore, set this
property at file system creation time by using the \fB-o\fR
\fBcopies=\fR\fIN\fR option.
.RE

.sp
.ne 2
.na
\fB\fBdevices\fR=\fBon\fR | \fBoff\fR\fR
.ad
.sp .6
.RS 4n
Controls whether device nodes can be opened on this file system. The default
value is \fBon\fR.
.RE

.sp
.ne 2
.na
\fB\fBexec\fR=\fBon\fR | \fBoff\fR\fR
.ad
.sp .6
.RS 4n
Controls whether processes can be executed from within this file system. The
default value is \fBon\fR.
.RE

.sp
.ne 2
.na
\fB\fBmountpoint\fR=\fIpath\fR | \fBnone\fR | \fBlegacy\fR\fR
.ad
.sp .6
.RS 4n
Controls the mount point used for this file system. See the "Mount Points"
section for more information on how this property is used.
.sp
When the \fBmountpoint\fR property is changed for a file system, the file
system and any children that inherit the mount point are unmounted. If the new
value is \fBlegacy\fR, then they remain unmounted. Otherwise, they are
automatically remounted in the new location if the property was previously
\fBlegacy\fR or \fBnone\fR, or if they were mounted before the property was
changed. In addition, any shared file systems are unshared and shared in the
new location.
.RE

.sp
.ne 2
.na
\fB\fBnbmand\fR=\fBon\fR | \fBoff\fR\fR
.ad
.sp .6
.RS 4n
Controls whether the file system should be mounted with \fBnbmand\fR (Non
Blocking mandatory locks). This is used for \fBCIFS\fR clients. Changes to this
property only take effect when the file system is umounted and remounted. See
\fBmount\fR(1M) for more information on \fBnbmand\fR mounts.
.RE

.sp
.ne 2
.na
\fB\fBprimarycache\fR=\fBall\fR | \fBnone\fR | \fBmetadata\fR\fR
.ad
.sp .6
.RS 4n
Controls what is cached in the primary cache (ARC). If this property is set to
\fBall\fR, then both user data and metadata is cached. If this property is set
to \fBnone\fR, then neither user data nor metadata is cached. If this property
is set to \fBmetadata\fR, then only metadata is cached. The default value is
\fBall\fR.
.RE

.sp
.ne 2
.na
\fB\fBquota\fR=\fIsize\fR | \fBnone\fR\fR
.ad
.sp .6
.RS 4n
Limits the amount of space a dataset and its descendents can consume. This
property enforces a hard limit on the amount of space used. This includes all
space consumed by descendents, including file systems and snapshots. Setting a
quota on a descendent of a dataset that already has a quota does not override
the ancestor's quota, but rather imposes an additional limit.
.sp
Quotas cannot be set on volumes, as the \fBvolsize\fR property acts as an
implicit quota.
.RE

.sp
.ne 2
.na
\fB\fBuserquota@\fR\fIuser\fR=\fIsize\fR | \fBnone\fR\fR
.ad
.sp .6
.RS 4n
Limits the amount of space consumed by the specified user. User space
consumption is identified by the \fBuserspace@\fR\fIuser\fR property.
.sp
Enforcement of user quotas may be delayed by several seconds. This delay means
that a user might exceed their quota before the system notices that they are
over quota and begins to refuse additional writes with the \fBEDQUOT\fR error
message . See the \fBzfs userspace\fR subcommand for more information.
.sp
Unprivileged users can only access their own groups' space usage. The root
user, or a user who has been granted the \fBuserquota\fR privilege with \fBzfs
allow\fR, can get and set everyone's quota.
.sp
This property is not available on volumes, on file systems before version 4, or
on pools before version 15. The \fBuserquota@\fR... properties are not
displayed by \fBzfs get all\fR. The user's name must be appended after the
\fB@\fR symbol, using one of the following forms:
.RS +4
.TP
.ie t \(bu
.el o
\fIPOSIX name\fR (for example, \fBjoe\fR)
.RE
.RS +4
.TP
.ie t \(bu
.el o
\fIPOSIX numeric ID\fR (for example, \fB789\fR)
.RE
.RS +4
.TP
.ie t \(bu
.el o
\fISID name\fR (for example, \fBjoe.smith@mydomain\fR)
.RE
.RS +4
.TP
.ie t \(bu
.el o
\fISID numeric ID\fR (for example, \fBS-1-123-456-789\fR)
.RE
.RE

.sp
.ne 2
.na
\fB\fBgroupquota@\fR\fIgroup\fR=\fIsize\fR | \fBnone\fR\fR
.ad
.sp .6
.RS 4n
Limits the amount of space consumed by the specified group. Group space
consumption is identified by the \fBuserquota@\fR\fIuser\fR property.
.sp
Unprivileged users can access only their own groups' space usage. The root
user, or a user who has been granted the \fBgroupquota\fR privilege with \fBzfs
allow\fR, can get and set all groups' quotas.
.RE

.sp
.ne 2
.na
\fB\fBreadonly\fR=\fBon\fR | \fBoff\fR\fR
.ad
.sp .6
.RS 4n
Controls whether this dataset can be modified. The default value is \fBoff\fR.
.sp
This property can also be referred to by its shortened column name,
\fBrdonly\fR.
.RE

.sp
.ne 2
.na
\fB\fBrecordsize\fR=\fIsize\fR\fR
.ad
.sp .6
.RS 4n
Specifies a suggested block size for files in the file system. This property is
designed solely for use with database workloads that access files in fixed-size
records. \fBZFS\fR automatically tunes block sizes according to internal
algorithms optimized for typical access patterns.
.sp
For databases that create very large files but access them in small random
chunks, these algorithms may be suboptimal. Specifying a \fBrecordsize\fR
greater than or equal to the record size of the database can result in
significant performance gains. Use of this property for general purpose file
systems is strongly discouraged, and may adversely affect performance.
.sp
The size specified must be a power of two greater than or equal to 512 and less
than or equal to 128 Kbytes.
.sp
Changing the file system's \fBrecordsize\fR affects only files created
afterward; existing files are unaffected.
.sp
This property can also be referred to by its shortened column name,
\fBrecsize\fR.
.RE

.sp
.ne 2
.na
\fB\fBrefquota\fR=\fIsize\fR | \fBnone\fR\fR
.ad
.sp .6
.RS 4n
Limits the amount of space a dataset can consume. This property enforces a hard
limit on the amount of space used. This hard limit does not include space used
by descendents, including file systems and snapshots.
.RE

.sp
.ne 2
.na
\fB\fBrefreservation\fR=\fIsize\fR | \fBnone\fR\fR
.ad
.sp .6
.RS 4n
The minimum amount of space guaranteed to a dataset, not including its
descendents. When the amount of space used is below this value, the dataset is
treated as if it were taking up the amount of space specified by
\fBrefreservation\fR. The \fBrefreservation\fR reservation is accounted for in
the parent datasets' space used, and counts against the parent datasets' quotas
and reservations.
.sp
If \fBrefreservation\fR is set, a snapshot is only allowed if there is enough
free pool space outside of this reservation to accommodate the current number
of "referenced" bytes in the dataset.
.sp
This property can also be referred to by its shortened column name,
\fBrefreserv\fR.
.RE

.sp
.ne 2
.na
\fB\fBreservation\fR=\fIsize\fR | \fBnone\fR\fR
.ad
.sp .6
.RS 4n
The minimum amount of space guaranteed to a dataset and its descendents. When
the amount of space used is below this value, the dataset is treated as if it
were taking up the amount of space specified by its reservation. Reservations
are accounted for in the parent datasets' space used, and count against the
parent datasets' quotas and reservations.
.sp
This property can also be referred to by its shortened column name,
\fBreserv\fR.
.RE

.sp
.ne 2
.na
\fB\fBsecondarycache\fR=\fBall\fR | \fBnone\fR | \fBmetadata\fR\fR
.ad
.sp .6
.RS 4n
Controls what is cached in the secondary cache (L2ARC). If this property is set
to \fBall\fR, then both user data and metadata is cached. If this property is
set to \fBnone\fR, then neither user data nor metadata is cached. If this
property is set to \fBmetadata\fR, then only metadata is cached. The default
value is \fBall\fR.
.RE

.sp
.ne 2
.na
\fB\fBsetuid\fR=\fBon\fR | \fBoff\fR\fR
.ad
.sp .6
.RS 4n
Controls whether the set-\fBUID\fR bit is respected for the file system. The
default value is \fBon\fR.
.RE

.sp
.ne 2
.na
\fB\fBshareiscsi\fR=\fBon\fR | \fBoff\fR\fR
.ad
.sp .6
.RS 4n
Like the \fBsharenfs\fR property, \fBshareiscsi\fR indicates whether a
\fBZFS\fR volume is exported as an \fBiSCSI\fR target. The acceptable values
for this property are \fBon\fR, \fBoff\fR, and \fBtype=disk\fR. The default
value is \fBoff\fR. In the future, other target types might be supported. For
example, \fBtape\fR.
.sp
You might want to set \fBshareiscsi=on\fR for a file system so that all
\fBZFS\fR volumes within the file system are shared by default. However,
setting this property on a file system has no direct effect.
.RE

.sp
.ne 2
.na
\fB\fBsharesmb\fR=\fBon\fR | \fBoff\fR | \fIopts\fR\fR
.ad
.sp .6
.RS 4n
Controls whether the file system is shared by using the Solaris \fBCIFS\fR
service, and what options are to be used. A file system with the \fBsharesmb\fR
property set to \fBoff\fR is managed through traditional tools such as
\fBsharemgr\fR(1M). Otherwise, the file system is automatically shared and
unshared with the \fBzfs share\fR and \fBzfs unshare\fR commands. If the
property is set to \fBon\fR, the \fBsharemgr\fR(1M) command is invoked with no
options. Otherwise, the \fBsharemgr\fR(1M) command is invoked with options
equivalent to the contents of this property.
.sp
Because \fBSMB\fR shares requires a resource name, a unique resource name is
constructed from the dataset name. The constructed name is a copy of the
dataset name except that the characters in the dataset name, which would be
illegal in the resource name, are replaced with underscore (\fB_\fR)
characters. A pseudo property "name" is also supported that allows you to
replace the data set name with a specified name. The specified name is then
used to replace the prefix dataset in the case of inheritance. For example, if
the dataset \fBdata/home/john\fR is set to \fBname=john\fR, then
\fBdata/home/john\fR has a resource name of \fBjohn\fR. If a child dataset of
\fBdata/home/john/backups\fR, it has a resource name of \fBjohn_backups\fR.
.sp
When SMB shares are created, the SMB share name appears as an entry in the
\fB\&.zfs/shares\fR directory. You can use the \fBls\fR or \fBchmod\fR command
to display the share-level ACLs on the entries in this directory.
.sp
When the \fBsharesmb\fR property is changed for a dataset, the dataset and any
children inheriting the property are re-shared with the new options, only if
the property was previously set to \fBoff\fR, or if they were shared before the
property was changed. If the new property is set to \fBoff\fR, the file systems
are unshared.
.RE

.sp
.ne 2
.na
\fB\fBsharenfs\fR=\fBon\fR | \fBoff\fR | \fIopts\fR\fR
.ad
.sp .6
.RS 4n
Controls whether the file system is shared via \fBNFS\fR, and what options are
used. A file system with a \fBsharenfs\fR property of \fBoff\fR is managed
through traditional tools such as \fBshare\fR(1M), \fBunshare\fR(1M), and
\fBdfstab\fR(4). Otherwise, the file system is automatically shared and
unshared with the \fBzfs share\fR and \fBzfs unshare\fR commands. If the
property is set to \fBon\fR, the \fBshare\fR(1M) command is invoked with no
options. Otherwise, the \fBshare\fR(1M) command is invoked with options
equivalent to the contents of this property.
.sp
When the \fBsharenfs\fR property is changed for a dataset, the dataset and any
children inheriting the property are re-shared with the new options, only if
the property was previously \fBoff\fR, or if they were shared before the
property was changed. If the new property is \fBoff\fR, the file systems are
unshared.
.RE

.sp
.ne 2
.na
\fB\fBlogbias\fR = \fBlatency\fR | \fBthroughput\fR\fR
.ad
.sp .6
.RS 4n
Provide a hint to ZFS about handling of synchronous requests in this dataset.
If \fBlogbias\fR is set to \fBlatency\fR (the default), ZFS will use pool log
devices (if configured) to handle the requests at low latency. If \fBlogbias\fR
is set to \fBthroughput\fR, ZFS will not use configured pool log devices. ZFS
will instead optimize synchronous operations for global pool throughput and
efficient use of resources.
.RE

.sp
.ne 2
.na
\fB\fBsnapdir\fR=\fBhidden\fR | \fBvisible\fR\fR
.ad
.sp .6
.RS 4n
Controls whether the \fB\&.zfs\fR directory is hidden or visible in the root of
the file system as discussed in the "Snapshots" section. The default value is
\fBhidden\fR.
.RE

.sp
.ne 2
.na
\fB\fBsync\fR=\fBdefault\fR | \fBalways\fR | \fBdisabled\fR\fR
.ad
.sp .6
.RS 4n
Controls the behavior of synchronous requests (e.g. fsync, O_DSYNC).
\fBdefault\fR is the POSIX specified behavior of ensuring all synchronous
requests are written to stable storage and all devices are flushed to ensure
data is not cached by device controllers (this is the default). \fBalways\fR
causes every file system transaction to be written and flushed before its
system call returns. This has a large performance penalty. \fBdisabled\fR
disables synchronous requests. File system transactions are only committed to
stable storage periodically. This option will give the highest performance.
However, it is very dangerous as ZFS would be ignoring the synchronous
transaction demands of applications such as databases or NFS.  Administrators
should only use this option when the risks are understood.
.RE

.sp
.ne 2
.na
\fB\fBversion\fR=\fB1\fR | \fB2\fR | \fBcurrent\fR\fR
.ad
.sp .6
.RS 4n
The on-disk version of this file system, which is independent of the pool
version. This property can only be set to later supported versions. See the
\fBzfs upgrade\fR command.
.RE

.sp
.ne 2
.na
\fB\fBvolsize\fR=\fIsize\fR\fR
.ad
.sp .6
.RS 4n
For volumes, specifies the logical size of the volume. By default, creating a
volume establishes a reservation of equal size. For storage pools with a
version number of 9 or higher, a \fBrefreservation\fR is set instead. Any
changes to \fBvolsize\fR are reflected in an equivalent change to the
reservation (or \fBrefreservation\fR). The \fBvolsize\fR can only be set to a
multiple of \fBvolblocksize\fR, and cannot be zero.
.sp
The reservation is kept equal to the volume's logical size to prevent
unexpected behavior for consumers. Without the reservation, the volume could
run out of space, resulting in undefined behavior or data corruption, depending
on how the volume is used. These effects can also occur when the volume size is
changed while it is in use (particularly when shrinking the size). Extreme care
should be used when adjusting the volume size.
.sp
Though not recommended, a "sparse volume" (also known as "thin provisioning")
can be created by specifying the \fB-s\fR option to the \fBzfs create -V\fR
command, or by changing the reservation after the volume has been created. A
"sparse volume" is a volume where the reservation is less then the volume size.
Consequently, writes to a sparse volume can fail with \fBENOSPC\fR when the
pool is low on space. For a sparse volume, changes to \fBvolsize\fR are not
reflected in the reservation.
.RE

.sp
.ne 2
.na
\fB\fBvscan\fR=\fBon\fR | \fBoff\fR\fR
.ad
.sp .6
.RS 4n
Controls whether regular files should be scanned for viruses when a file is
opened and closed. In addition to enabling this property, the virus scan
service must also be enabled for virus scanning to occur. The default value is
\fBoff\fR.
.RE

.sp
.ne 2
.na
\fB\fBxattr\fR=\fBon\fR | \fBoff\fR\fR
.ad
.sp .6
.RS 4n
Controls whether extended attributes are enabled for this file system. The
default value is \fBon\fR.
.RE

.sp
.ne 2
.na
\fB\fBzoned\fR=\fBon\fR | \fBoff\fR\fR
.ad
.sp .6
.RS 4n
Controls whether the dataset is managed from a non-global zone. See the "Zones"
section for more information. The default value is \fBoff\fR.
.RE

.sp
.LP
The following three properties cannot be changed after the file system is
created, and therefore, should be set when the file system is created. If the
properties are not set with the \fBzfs create\fR or \fBzpool create\fR
commands, these properties are inherited from the parent dataset. If the parent
dataset lacks these properties due to having been created prior to these
features being supported, the new file system will have the default values for
these properties.
.sp
.ne 2
.na
\fB\fBcasesensitivity\fR=\fBsensitive\fR | \fBinsensitive\fR | \fBmixed\fR\fR
.ad
.sp .6
.RS 4n
Indicates whether the file name matching algorithm used by the file system
should be case-sensitive, case-insensitive, or allow a combination of both
styles of matching. The default value for the \fBcasesensitivity\fR property is
\fBsensitive\fR. Traditionally, UNIX and POSIX file systems have case-sensitive
file names.
.sp
The \fBmixed\fR value for the \fBcasesensitivity\fR property indicates that the
file system can support requests for both case-sensitive and case-insensitive
matching behavior. Currently, case-insensitive matching behavior on a file
system that supports mixed behavior is limited to the Solaris CIFS server
product. For more information about the \fBmixed\fR value behavior, see the
\fISolaris ZFS Administration Guide\fR.
.RE

.sp
.ne 2
.na
\fB\fBnormalization\fR = \fBnone\fR | \fBformC\fR | \fBformD\fR | \fBformKC\fR
| \fBformKD\fR\fR
.ad
.sp .6
.RS 4n
Indicates whether the file system should perform a \fBunicode\fR normalization
of file names whenever two file names are compared, and which normalization
algorithm should be used. File names are always stored unmodified, names are
normalized as part of any comparison process. If this property is set to a
legal value other than \fBnone\fR, and the \fButf8only\fR property was left
unspecified, the \fButf8only\fR property is automatically set to \fBon\fR. The
default value of the \fBnormalization\fR property is \fBnone\fR. This property
cannot be changed after the file system is created.
.RE

.sp
.ne 2
.na
\fB\fButf8only\fR=\fBon\fR | \fBoff\fR\fR
.ad
.sp .6
.RS 4n
Indicates whether the file system should reject file names that include
characters that are not present in the \fBUTF-8\fR character code set. If this
property is explicitly set to \fBoff\fR, the normalization property must either
not be explicitly set or be set to \fBnone\fR. The default value for the
\fButf8only\fR property is \fBoff\fR. This property cannot be changed after the
file system is created.
.RE

.sp
.LP
The \fBcasesensitivity\fR, \fBnormalization\fR, and \fButf8only\fR properties
are also new permissions that can be assigned to non-privileged users by using
the \fBZFS\fR delegated administration feature.
.SS "Temporary Mount Point Properties"
.sp
.LP
When a file system is mounted, either through \fBmount\fR(1M) for legacy mounts
or the \fBzfs mount\fR command for normal file systems, its mount options are
set according to its properties. The correlation between properties and mount
options is as follows:
.sp
.in +2
.nf
    PROPERTY                MOUNT OPTION
     devices                 devices/nodevices
     exec                    exec/noexec
     readonly                ro/rw
     setuid                  setuid/nosetuid
     xattr                   xattr/noxattr
.fi
.in -2
.sp

.sp
.LP
In addition, these options can be set on a per-mount basis using the \fB-o\fR
option, without affecting the property that is stored on disk. The values
specified on the command line override the values stored in the dataset. The
\fB-nosuid\fR option is an alias for \fBnodevices,nosetuid\fR. These properties
are reported as "temporary" by the \fBzfs get\fR command. If the properties are
changed while the dataset is mounted, the new setting overrides any temporary
settings.
.SS "User Properties"
.sp
.LP
In addition to the standard native properties, \fBZFS\fR supports arbitrary
user properties. User properties have no effect on \fBZFS\fR behavior, but
applications or administrators can use them to annotate datasets (file systems,
volumes, and snapshots).
.sp
.LP
User property names must contain a colon (\fB:\fR) character to distinguish
them from native properties. They may contain lowercase letters, numbers, and
the following punctuation characters: colon (\fB:\fR), dash (\fB-\fR), period
(\fB\&.\fR), and underscore (\fB_\fR). The expected convention is that the
property name is divided into two portions such as
\fImodule\fR\fB:\fR\fIproperty\fR, but this namespace is not enforced by
\fBZFS\fR. User property names can be at most 256 characters, and cannot begin
with a dash (\fB-\fR).
.sp
.LP
When making programmatic use of user properties, it is strongly suggested to
use a reversed \fBDNS\fR domain name for the \fImodule\fR component of property
names to reduce the chance that two independently-developed packages use the
same property name for different purposes. Property names beginning with
\fBcom.sun\fR. are reserved for use by Sun Microsystems.
.sp
.LP
The values of user properties are arbitrary strings, are always inherited, and
are never validated. All of the commands that operate on properties (\fBzfs
list\fR, \fBzfs get\fR, \fBzfs set\fR, and so forth) can be used to manipulate
both native properties and user properties. Use the \fBzfs inherit\fR command
to clear a user property . If the property is not defined in any parent
dataset, it is removed entirely. Property values are limited to 1024
characters.
.SS "ZFS Volumes as Swap or Dump Devices"
.sp
.LP
During an initial installation a swap device and dump device are created on
\fBZFS\fR volumes in the \fBZFS\fR root pool. By default, the swap area size is
based on 1/2 the size of physical memory up to 2 Gbytes. The size of the dump
device depends on the kernel's requirements at installation time. Separate
\fBZFS\fR volumes must be used for the swap area and dump devices. Do not swap
to a file on a \fBZFS\fR file system. A \fBZFS\fR swap file configuration is
not supported.
.sp
.LP
If you need to change your swap area or dump device after the system is
installed or upgraded, use the \fBswap\fR(1M) and \fBdumpadm\fR(1M) commands.
If you need to change the size of your swap area or dump device, see the
\fISolaris ZFS Administration Guide\fR.
.SH SUBCOMMANDS
.sp
.LP
All subcommands that modify state are logged persistently to the pool in their
original form.
.sp
.ne 2
.na
\fB\fBzfs ?\fR\fR
.ad
.sp .6
.RS 4n
Displays a help message.
.RE

.sp
.ne 2
.na
\fB\fBzfs create\fR [\fB-p\fR] [\fB-o\fR \fIproperty\fR=\fIvalue\fR] ...
\fIfilesystem\fR\fR
.ad
.sp .6
.RS 4n
Creates a new \fBZFS\fR file system. The file system is automatically mounted
according to the \fBmountpoint\fR property inherited from the parent.
.sp
.ne 2
.na
\fB\fB-p\fR\fR
.ad
.sp .6
.RS 4n
Creates all the non-existing parent datasets. Datasets created in this manner
are automatically mounted according to the \fBmountpoint\fR property inherited
from their parent. Any property specified on the command line using the
\fB-o\fR option is ignored. If the target filesystem already exists, the
operation completes successfully.
.RE

.sp
.ne 2
.na
\fB\fB-o\fR \fIproperty\fR=\fIvalue\fR\fR
.ad
.sp .6
.RS 4n
Sets the specified property as if the command \fBzfs set\fR
\fIproperty\fR=\fIvalue\fR was invoked at the same time the dataset was
created. Any editable \fBZFS\fR property can also be set at creation time.
Multiple \fB-o\fR options can be specified. An error results if the same
property is specified in multiple \fB-o\fR options.
.RE

.RE

.sp
.ne 2
.na
\fB\fBzfs create\fR [\fB-ps\fR] [\fB-b\fR \fIblocksize\fR] [\fB-o\fR
\fIproperty\fR=\fIvalue\fR] ... \fB-V\fR \fIsize\fR \fIvolume\fR\fR
.ad
.sp .6
.RS 4n
Creates a volume of the given size. The volume is exported as a block device in
\fB/dev/zvol/{dsk,rdsk}/\fR\fIpath\fR, where \fIpath\fR is the name of the
volume in the \fBZFS\fR namespace. The size represents the logical size as
exported by the device. By default, a reservation of equal size is created.
.sp
\fIsize\fR is automatically rounded up to the nearest 128 Kbytes to ensure that
the volume has an integral number of blocks regardless of \fIblocksize\fR.
.sp
.ne 2
.na
\fB\fB-p\fR\fR
.ad
.sp .6
.RS 4n
Creates all the non-existing parent datasets. Datasets created in this manner
are automatically mounted according to the \fBmountpoint\fR property inherited
from their parent. Any property specified on the command line using the
\fB-o\fR option is ignored. If the target filesystem already exists, the
operation completes successfully.
.RE

.sp
.ne 2
.na
\fB\fB-s\fR\fR
.ad
.sp .6
.RS 4n
Creates a sparse volume with no reservation. See \fBvolsize\fR in the Native
Properties section for more information about sparse volumes.
.RE

.sp
.ne 2
.na
\fB\fB-o\fR \fIproperty\fR=\fIvalue\fR\fR
.ad
.sp .6
.RS 4n
Sets the specified property as if the \fBzfs set\fR \fIproperty\fR=\fIvalue\fR
command was invoked at the same time the dataset was created. Any editable
\fBZFS\fR property can also be set at creation time. Multiple \fB-o\fR options
can be specified. An error results if the same property is specified in
multiple \fB-o\fR options.
.RE

.sp
.ne 2
.na
\fB\fB-b\fR \fIblocksize\fR\fR
.ad
.sp .6
.RS 4n
Equivalent to \fB-o\fR \fBvolblocksize\fR=\fIblocksize\fR. If this option is
specified in conjunction with \fB-o\fR \fBvolblocksize\fR, the resulting
behavior is undefined.
.RE

.RE

.sp
.ne 2
.na
\fBzfs destroy\fR [\fB-fnpRrv\fR] \fIfilesystem\fR|\fIvolume\fR
.ad
.sp .6
.RS 4n
Destroys the given dataset. By default, the command unshares any file systems
that are currently shared, unmounts any file systems that are currently
mounted, and refuses to destroy a dataset that has active dependents (children
or clones).
.sp
.ne 2
.na
\fB\fB-r\fR\fR
.ad
.sp .6
.RS 4n
Recursively destroy all children.
.RE

.sp
.ne 2
.na
\fB\fB-R\fR\fR
.ad
.sp .6
.RS 4n
Recursively destroy all dependents, including cloned file systems outside the
target hierarchy.
.RE

.sp
.ne 2
.na
\fB\fB-f\fR\fR
.ad
.sp .6
.RS 4n
Force an unmount of any file systems using the \fBunmount -f\fR command. This
option has no effect on non-file systems or unmounted file systems.
.RE

.sp
.ne 2
.na
\fB\fB-n\fR\fR
.ad
.sp .6
.RS 4n
Do a dry-run ("No-op") deletion.  No data will be deleted.  This is
useful in conjunction with the \fB-v\fR or \fB-p\fR flags to determine what
data would be deleted.
.RE

.sp
.ne 2
.na
\fB\fB-p\fR\fR
.ad
.sp .6
.RS 4n
Print machine-parsable verbose information about the deleted data.
.RE

.sp
.ne 2
.na
\fB\fB-v\fR\fR
.ad
.sp .6
.RS 4n
Print verbose information about the deleted data.
.RE
.sp
Extreme care should be taken when applying either the \fB-r\fR or the \fB-R\fR
options, as they can destroy large portions of a pool and cause unexpected
behavior for mounted file systems in use.
.RE

.sp
.ne 2
.na
\fBzfs destroy\fR [\fB-dnpRrv\fR] \fIfilesystem\fR|\fIvolume\fR@\fIsnap\fR[%\fIsnap\fR][,...]
.ad
.sp .6
.RS 4n
The given snapshots are destroyed immediately if and only if the \fBzfs
destroy\fR command without the \fB-d\fR option would have destroyed it. Such
immediate destruction would occur, for example, if the snapshot had no clones
and the user-initiated reference count were zero.
.sp
If a snapshot does not qualify for immediate destruction, it is marked for
deferred deletion. In this state, it exists as a usable, visible snapshot until
both of the preconditions listed above are met, at which point it is destroyed.
.sp
An inclusive range of snapshots may be specified by separating the
first and last snapshots with a percent sign.
The first and/or last snapshots may be left blank, in which case the
filesystem's oldest or newest snapshot will be implied.
.sp
Multiple snapshots
(or ranges of snapshots) of the same filesystem or volume may be specified
in a comma-separated list of snapshots.
Only the snapshot's short name (the
part after the \fB@\fR) should be specified when using a range or
comma-separated list to identify multiple snapshots.
.sp
.ne 2
.na
\fB\fB-d\fR\fR
.ad
.sp .6
.RS 4n
Defer snapshot deletion.
.RE

.sp
.ne 2
.na
\fB\fB-r\fR\fR
.ad
.sp .6
.RS 4n
Destroy (or mark for deferred deletion) all snapshots with this name in
descendent file systems.
.RE

.sp
.ne 2
.na
\fB\fB-R\fR\fR
.ad
.sp .6
.RS 4n
Recursively destroy all dependents.
.RE

.sp
.ne 2
.na
\fB\fB-n\fR\fR
.ad
.sp .6
.RS 4n
Do a dry-run ("No-op") deletion.  No data will be deleted.  This is
useful in conjunction with the \fB-v\fR or \fB-p\fR flags to determine what
data would be deleted.
.RE

.sp
.ne 2
.na
\fB\fB-p\fR\fR
.ad
.sp .6
.RS 4n
Print machine-parsable verbose information about the deleted data.
.RE

.sp
.ne 2
.na
\fB\fB-v\fR\fR
.ad
.sp .6
.RS 4n
Print verbose information about the deleted data.
.RE

.sp
Extreme care should be taken when applying either the \fB-r\fR or the \fB-f\fR
options, as they can destroy large portions of a pool and cause unexpected
behavior for mounted file systems in use.
.RE

.sp
.ne 2
.na
\fB\fBzfs snapshot\fR [\fB-r\fR] [\fB-o\fR \fIproperty\fR=\fIvalue\fR] ...
\fIfilesystem@snapname\fR|\fIvolume@snapname\fR\fR...
.ad
.sp .6
.RS 4n
Creates snapshots with the given names. All previous modifications by
successful system calls to the file system are part of the snapshots.
Snapshots are taken atomically, so that all snapshots correspond to the same
moment in time. See the "Snapshots" section for details.
.sp
.ne 2
.na
\fB\fB-r\fR\fR
.ad
.sp .6
.RS 4n
Recursively create snapshots of all descendent datasets
.RE

.sp
.ne 2
.na
\fB\fB-o\fR \fIproperty\fR=\fIvalue\fR\fR
.ad
.sp .6
.RS 4n
Sets the specified property; see \fBzfs create\fR for details.
.RE

.RE

.sp
.ne 2
.na
\fB\fBzfs rollback\fR [\fB-rRf\fR] \fIsnapshot\fR\fR
.ad
.sp .6
.RS 4n
Roll back the given dataset to a previous snapshot. When a dataset is rolled
back, all data that has changed since the snapshot is discarded, and the
dataset reverts to the state at the time of the snapshot. By default, the
command refuses to roll back to a snapshot other than the most recent one. In
order to do so, all intermediate snapshots must be destroyed by specifying the
\fB-r\fR option.
.sp
The \fB-rR\fR options do not recursively destroy the child snapshots of a
recursive snapshot. Only the top-level recursive snapshot is destroyed by
either of these options. To completely roll back a recursive snapshot, you must
rollback the individual child snapshots.
.sp
.ne 2
.na
\fB\fB-r\fR\fR
.ad
.sp .6
.RS 4n
Recursively destroy any snapshots more recent than the one specified.
.RE

.sp
.ne 2
.na
\fB\fB-R\fR\fR
.ad
.sp .6
.RS 4n
Recursively destroy any more recent snapshots, as well as any clones of those
snapshots.
.RE

.sp
.ne 2
.na
\fB\fB-f\fR\fR
.ad
.sp .6
.RS 4n
Used with the \fB-R\fR option to force an unmount of any clone file systems
that are to be destroyed.
.RE

.RE

.sp
.ne 2
.na
\fB\fBzfs clone\fR [\fB-p\fR] [\fB-o\fR \fIproperty\fR=\fIvalue\fR] ...
\fIsnapshot\fR \fIfilesystem\fR|\fIvolume\fR\fR
.ad
.sp .6
.RS 4n
Creates a clone of the given snapshot. See the "Clones" section for details.
The target dataset can be located anywhere in the \fBZFS\fR hierarchy, and is
created as the same type as the original.
.sp
.ne 2
.na
\fB\fB-p\fR\fR
.ad
.sp .6
.RS 4n
Creates all the non-existing parent datasets. Datasets created in this manner
are automatically mounted according to the \fBmountpoint\fR property inherited
from their parent. If the target filesystem or volume already exists, the
operation completes successfully.
.RE

.sp
.ne 2
.na
\fB\fB-o\fR \fIproperty\fR=\fIvalue\fR\fR
.ad
.sp .6
.RS 4n
Sets the specified property; see \fBzfs create\fR for details.
.RE

.RE

.sp
.ne 2
.na
\fB\fBzfs promote\fR \fIclone-filesystem\fR\fR
.ad
.sp .6
.RS 4n
Promotes a clone file system to no longer be dependent on its "origin"
snapshot. This makes it possible to destroy the file system that the clone was
created from. The clone parent-child dependency relationship is reversed, so
that the origin file system becomes a clone of the specified file system.
.sp
The snapshot that was cloned, and any snapshots previous to this snapshot, are
now owned by the promoted clone. The space they use moves from the origin file
system to the promoted clone, so enough space must be available to accommodate
these snapshots. No new space is consumed by this operation, but the space
accounting is adjusted. The promoted clone must not have any conflicting
snapshot names of its own. The \fBrename\fR subcommand can be used to rename
any conflicting snapshots.
.RE

.sp
.ne 2
.na
\fB\fBzfs rename\fR [\fB-f\fR] \fIfilesystem\fR|\fIvolume\fR|\fIsnapshot\fR\fR
.ad
.br
.na
\fB\fIfilesystem\fR|\fIvolume\fR|\fIsnapshot\fR\fR
.ad
.br
.na
\fB\fBzfs rename\fR [\fB-fp\fR] \fIfilesystem\fR|\fIvolume\fR
\fIfilesystem\fR|\fIvolume\fR\fR
.ad
.sp .6
.RS 4n
Renames the given dataset. The new target can be located anywhere in the
\fBZFS\fR hierarchy, with the exception of snapshots. Snapshots can only be
renamed within the parent file system or volume. When renaming a snapshot, the
parent file system of the snapshot does not need to be specified as part of the
second argument. Renamed file systems can inherit new mount points, in which
case they are unmounted and remounted at the new mount point.
.sp
.ne 2
.na
\fB\fB-p\fR\fR
.ad
.sp .6
.RS 4n
Creates all the nonexistent parent datasets. Datasets created in this manner
are automatically mounted according to the \fBmountpoint\fR property inherited
from their parent.
.RE

.sp
.ne 2
.na
\fB\fB-f\fR\fR
.ad
.sp .6
.RS 4n
Force unmount any filesystems that need to be unmounted in the process.
.RE

.RE

.sp
.ne 2
.na
\fB\fBzfs rename\fR \fB-r\fR \fIsnapshot\fR \fIsnapshot\fR\fR
.ad
.sp .6
.RS 4n
Recursively rename the snapshots of all descendent datasets. Snapshots are the
only dataset that can be renamed recursively.
.RE

.sp
.ne 2
.na
\fB\fBzfs\fR \fBlist\fR [\fB-r\fR|\fB-d\fR \fIdepth\fR] [\fB-H\fR] [\fB-o\fR
\fIproperty\fR[,\fI\&...\fR]] [ \fB-t\fR \fItype\fR[,\fI\&...\fR]] [ \fB-s\fR
\fIproperty\fR ] ... [ \fB-S\fR \fIproperty\fR ] ...
[\fIfilesystem\fR|\fIvolume\fR|\fIsnapshot\fR] ...\fR
.ad
.sp .6
.RS 4n
Lists the property information for the given datasets in tabular form. If
specified, you can list property information by the absolute pathname or the
relative pathname. By default, all file systems and volumes are displayed.
Snapshots are displayed if the \fBlistsnaps\fR property is \fBon\fR (the
default is \fBoff\fR) . The following fields are displayed,
\fBname,used,available,referenced,mountpoint\fR.
.sp
.ne 2
.na
\fB\fB-H\fR\fR
.ad
.sp .6
.RS 4n
Used for scripting mode. Do not print headers and separate fields by a single
tab instead of arbitrary white space.
.RE

.sp
.ne 2
.na
\fB\fB-r\fR\fR
.ad
.sp .6
.RS 4n
Recursively display any children of the dataset on the command line.
.RE

.sp
.ne 2
.na
\fB\fB-d\fR \fIdepth\fR\fR
.ad
.sp .6
.RS 4n
Recursively display any children of the dataset, limiting the recursion to
\fIdepth\fR. A depth of \fB1\fR will display only the dataset and its direct
children.
.RE

.sp
.ne 2
.na
\fB\fB-o\fR \fIproperty\fR\fR
.ad
.sp .6
.RS 4n
A comma-separated list of properties to display. The property must be:
.RS +4
.TP
.ie t \(bu
.el o
One of the properties described in the "Native Properties" section
.RE
.RS +4
.TP
.ie t \(bu
.el o
A user property
.RE
.RS +4
.TP
.ie t \(bu
.el o
The value \fBname\fR to display the dataset name
.RE
.RS +4
.TP
.ie t \(bu
.el o
The value \fBspace\fR to display space usage properties on file systems and
volumes. This is a shortcut for specifying \fB-o
name,avail,used,usedsnap,usedds,usedrefreserv,usedchild\fR \fB-t
filesystem,volume\fR syntax.
.RE
.RE

.sp
.ne 2
.na
\fB\fB-s\fR \fIproperty\fR\fR
.ad
.sp .6
.RS 4n
A property for sorting the output by column in ascending order based on the
value of the property. The property must be one of the properties described in
the "Properties" section, or the special value \fBname\fR to sort by the
dataset name. Multiple properties can be specified at one time using multiple
\fB-s\fR property options. Multiple \fB-s\fR options are evaluated from left to
right in decreasing order of importance.
.sp
The following is a list of sorting criteria:
.RS +4
.TP
.ie t \(bu
.el o
Numeric types sort in numeric order.
.RE
.RS +4
.TP
.ie t \(bu
.el o
String types sort in alphabetical order.
.RE
.RS +4
.TP
.ie t \(bu
.el o
Types inappropriate for a row sort that row to the literal bottom, regardless
of the specified ordering.
.RE
.RS +4
.TP
.ie t \(bu
.el o
If no sorting options are specified the existing behavior of \fBzfs list\fR is
preserved.
.RE
.RE

.sp
.ne 2
.na
\fB\fB-S\fR \fIproperty\fR\fR
.ad
.sp .6
.RS 4n
Same as the \fB-s\fR option, but sorts by property in descending order.
.RE

.sp
.ne 2
.na
\fB\fB-t\fR \fItype\fR\fR
.ad
.sp .6
.RS 4n
A comma-separated list of types to display, where \fItype\fR is one of
\fBfilesystem\fR, \fBsnapshot\fR , \fBvolume\fR, or \fBall\fR. For example,
specifying \fB-t snapshot\fR displays only snapshots.
.RE

.RE

.sp
.ne 2
.na
\fB\fBzfs set\fR \fIproperty\fR=\fIvalue\fR
\fIfilesystem\fR|\fIvolume\fR|\fIsnapshot\fR ...\fR
.ad
.sp .6
.RS 4n
Sets the property to the given value for each dataset. Only some properties can
be edited. See the "Properties" section for more information on what properties
can be set and acceptable values. Numeric values can be specified as exact
values, or in a human-readable form with a suffix of \fBB\fR, \fBK\fR, \fBM\fR,
\fBG\fR, \fBT\fR, \fBP\fR, \fBE\fR, \fBZ\fR (for bytes, kilobytes, megabytes,
gigabytes, terabytes, petabytes, exabytes, or zettabytes, respectively). User
properties can be set on snapshots. For more information, see the "User
Properties" section.
.RE

.sp
.ne 2
.na
\fB\fBzfs get\fR [\fB-r\fR|\fB-d\fR \fIdepth\fR] [\fB-Hp\fR] [\fB-o\fR
\fIfield\fR[,...] [\fB-t\fR \fItype\fR[,...]] [\fB-s\fR \fIsource\fR[,...] "\fIall\fR" |
\fIproperty\fR[,...] \fIfilesystem\fR|\fIvolume\fR|\fIsnapshot\fR ...\fR
.ad
.sp .6
.RS 4n
Displays properties for the given datasets. If no datasets are specified, then
the command displays properties for all datasets on the system. For each
property, the following columns are displayed:
.sp
.in +2
.nf
    name      Dataset name
     property  Property name
     value     Property value
     source    Property source. Can either be local, default,
               temporary, inherited, or none (-).
.fi
.in -2
.sp

All columns are displayed by default, though this can be controlled by using
the \fB-o\fR option. This command takes a comma-separated list of properties as
described in the "Native Properties" and "User Properties" sections.
.sp
The special value \fBall\fR can be used to display all properties that apply to
the given dataset's type (filesystem, volume, or snapshot).
.sp
.ne 2
.na
\fB\fB-r\fR\fR
.ad
.sp .6
.RS 4n
Recursively display properties for any children.
.RE

.sp
.ne 2
.na
\fB\fB-d\fR \fIdepth\fR\fR
.ad
.sp .6
.RS 4n
Recursively display any children of the dataset, limiting the recursion to
\fIdepth\fR. A depth of \fB1\fR will display only the dataset and its direct
children.
.RE

.sp
.ne 2
.na
\fB\fB-H\fR\fR
.ad
.sp .6
.RS 4n
Display output in a form more easily parsed by scripts. Any headers are
omitted, and fields are explicitly separated by a single tab instead of an
arbitrary amount of space.
.RE

.sp
.ne 2
.na
\fB\fB-o\fR \fIfield\fR\fR
.ad
.sp .6
.RS 4n
A comma-separated list of columns to display. \fBname,property,value,source\fR
is the default value.
.RE

.sp
.ne 2
.na
\fB\fB-s\fR \fIsource\fR\fR
.ad
.sp .6
.RS 4n
A comma-separated list of sources to display. Those properties coming from a
source other than those in this list are ignored. Each source must be one of
the following: \fBlocal,default,inherited,temporary,none\fR. The default value
is all sources.
.RE

.sp
.ne 2
.na
\fB\fB-p\fR\fR
.ad
.sp .6
.RS 4n
Display numbers in parseable (exact) values.
.RE

.RE

.sp
.ne 2
.na
\fB\fBzfs inherit\fR [\fB-r\fR] \fIproperty\fR
\fIfilesystem\fR|\fIvolume\fR|\fIsnapshot\fR ...\fR
.ad
.sp .6
.RS 4n
Clears the specified property, causing it to be inherited from an ancestor. If
no ancestor has the property set, then the default value is used. See the
"Properties" section for a listing of default values, and details on which
properties can be inherited.
.sp
.ne 2
.na
\fB\fB-r\fR\fR
.ad
.sp .6
.RS 4n
Recursively inherit the given property for all children.
.RE

.RE

.sp
.ne 2
.na
\fB\fBzfs upgrade\fR [\fB-v\fR]\fR
.ad
.sp .6
.RS 4n
Displays a list of file systems that are not the most recent version.
.RE

.sp
.ne 2
.na
\fB\fBzfs upgrade\fR [\fB-r\fR] [\fB-V\fR \fIversion\fR] [\fB-a\fR |
\fIfilesystem\fR]\fR
.ad
.sp .6
.RS 4n
Upgrades file systems to a new on-disk version. Once this is done, the file
systems will no longer be accessible on systems running older versions of the
software. \fBzfs send\fR streams generated from new snapshots of these file
systems cannot be accessed on systems running older versions of the software.
.sp
In general, the file system version is independent of the pool version. See
\fBzpool\fR(1M) for information on the \fBzpool upgrade\fR command.
.sp
In some cases, the file system version and the pool version are interrelated
and the pool version must be upgraded before the file system version can be
upgraded.
.sp
.ne 2
.na
\fB\fB-a\fR\fR
.ad
.sp .6
.RS 4n
Upgrade all file systems on all imported pools.
.RE

.sp
.ne 2
.na
\fB\fIfilesystem\fR\fR
.ad
.sp .6
.RS 4n
Upgrade the specified file system.
.RE

.sp
.ne 2
.na
\fB\fB-r\fR\fR
.ad
.sp .6
.RS 4n
Upgrade the specified file system and all descendent file systems
.RE

.sp
.ne 2
.na
\fB\fB-V\fR \fIversion\fR\fR
.ad
.sp .6
.RS 4n
Upgrade to the specified \fIversion\fR. If the \fB-V\fR flag is not specified,
this command upgrades to the most recent version. This option can only be used
to increase the version number, and only up to the most recent version
supported by this software.
.RE

.RE

.sp
.ne 2
.na
\fBzfs\fR \fBuserspace\fR [\fB-Hinp\fR] [\fB-o\fR \fIfield\fR[,...]]
[\fB-s\fR \fIfield\fR] ...
[\fB-S\fR \fIfield\fR] ...
[\fB-t\fR \fItype\fR[,...]] \fIfilesystem\fR|\fIsnapshot\fR
.ad
.sp .6
.RS 4n
Displays space consumed by, and quotas on, each user in the specified
filesystem or snapshot. This corresponds to the \fBuserused@\fR\fIuser\fR and
\fBuserquota@\fR\fIuser\fR properties.
.sp
.ne 2
.na
\fB\fB-n\fR\fR
.ad
.sp .6
.RS 4n
Print numeric ID instead of user/group name.
.RE

.sp
.ne 2
.na
\fB\fB-H\fR\fR
.ad
.sp .6
.RS 4n
Do not print headers, use tab-delimited output.
.RE

.sp
.ne 2
.na
\fB\fB-p\fR\fR
.ad
.sp .6
.RS 4n
Use exact (parsable) numeric output.
.RE

.sp
.ne 2
.na
\fB\fB-o\fR \fIfield\fR[,...]\fR
.ad
.sp .6
.RS 4n
Display only the specified fields from the following
set: \fBtype, name, used, quota\fR. The default is to display all fields.
.RE

.sp
.ne 2
.na
\fB\fB-s\fR \fIfield\fR\fR
.ad
.sp .6
.RS 4n
Sort output by this field. The \fIs\fR and \fIS\fR flags may be specified
multiple times to sort first by one field, then by another. The default is
\fB-s type\fR \fB-s name\fR.
.RE

.sp
.ne 2
.na
\fB\fB-S\fR \fIfield\fR\fR
.ad
.sp .6
.RS 4n
Sort by this field in reverse order. See \fB-s\fR.
.RE

.sp
.ne 2
.na
\fB\fB-t\fR \fItype\fR[,...]\fR
.ad
.sp .6
.RS 4n
Print only the specified types from the following
set: \fBall, posixuser, smbuser, posixgroup, smbgroup\fR. The default
is \fB-t posixuser,smbuser\fR. The default can be changed to include group
types.
.RE

.sp
.ne 2
.na
\fB\fB-i\fR\fR
.ad
.sp .6
.RS 4n
Translate SID to POSIX ID. The POSIX ID may be ephemeral if no mapping exists.
Normal POSIX interfaces (for example, \fBstat\fR(2), \fBls\fR \fB-l\fR) perform
this translation, so the \fB-i\fR option allows the output from \fBzfs
userspace\fR to be compared directly with those utilities. However, \fB-i\fR
may lead to confusion if some files were created by an SMB user before a
SMB-to-POSIX name mapping was established. In such a case, some files will be owned
by the SMB entity and some by the POSIX entity. However, the \fB-i\fR option
will report that the POSIX entity has the total usage and quota for both.
.RE

.RE

.sp
.ne 2
.na
\fBzfs\fR \fBgroupspace\fR [\fB-Hinp\fR] [\fB-o\fR \fIfield\fR[,...]]
[\fB-s\fR \fIfield\fR] ...
[\fB-S\fR \fIfield\fR] ...
[\fB-t\fR \fItype\fR[,...]] \fIfilesystem\fR|\fIsnapshot\fR
.ad
.sp .6
.RS 4n
Displays space consumed by, and quotas on, each group in the specified
filesystem or snapshot. This subcommand is identical to \fBzfs userspace\fR,
except that the default types to display are \fB-t posixgroup,smbgroup\fR.
.RE

.sp
.ne 2
.na
\fB\fBzfs mount\fR\fR
.ad
.sp .6
.RS 4n
Displays all \fBZFS\fR file systems currently mounted.
.RE

.sp
.ne 2
.na
\fB\fBzfs mount\fR [\fB-vO\fR] [\fB-o\fR \fIoptions\fR] \fB-a\fR |
\fIfilesystem\fR\fR
.ad
.sp .6
.RS 4n
Mounts \fBZFS\fR file systems. Invoked automatically as part of the boot
process.
.sp
.ne 2
.na
\fB\fB-o\fR \fIoptions\fR\fR
.ad
.sp .6
.RS 4n
An optional, comma-separated list of mount options to use temporarily for the
duration of the mount. See the "Temporary Mount Point Properties" section for
details.
.RE

.sp
.ne 2
.na
\fB\fB-O\fR\fR
.ad
.sp .6
.RS 4n
Perform an overlay mount. See \fBmount\fR(1M) for more information.
.RE

.sp
.ne 2
.na
\fB\fB-v\fR\fR
.ad
.sp .6
.RS 4n
Report mount progress.
.RE

.sp
.ne 2
.na
\fB\fB-a\fR\fR
.ad
.sp .6
.RS 4n
Mount all available \fBZFS\fR file systems. Invoked automatically as part of
the boot process.
.RE

.sp
.ne 2
.na
\fB\fIfilesystem\fR\fR
.ad
.sp .6
.RS 4n
Mount the specified filesystem.
.RE

.RE

.sp
.ne 2
.na
\fB\fBzfs unmount\fR [\fB-f\fR] \fB-a\fR | \fIfilesystem\fR|\fImountpoint\fR\fR
.ad
.sp .6
.RS 4n
Unmounts currently mounted \fBZFS\fR file systems. Invoked automatically as
part of the shutdown process.
.sp
.ne 2
.na
\fB\fB-f\fR\fR
.ad
.sp .6
.RS 4n
Forcefully unmount the file system, even if it is currently in use.
.RE

.sp
.ne 2
.na
\fB\fB-a\fR\fR
.ad
.sp .6
.RS 4n
Unmount all available \fBZFS\fR file systems. Invoked automatically as part of
the boot process.
.RE

.sp
.ne 2
.na
\fB\fIfilesystem\fR|\fImountpoint\fR\fR
.ad
.sp .6
.RS 4n
Unmount the specified filesystem. The command can also be given a path to a
\fBZFS\fR file system mount point on the system.
.RE

.RE

.sp
.ne 2
.na
\fB\fBzfs share\fR \fB-a\fR | \fIfilesystem\fR\fR
.ad
.sp .6
.RS 4n
Shares available \fBZFS\fR file systems.
.sp
.ne 2
.na
\fB\fB-a\fR\fR
.ad
.sp .6
.RS 4n
Share all available \fBZFS\fR file systems. Invoked automatically as part of
the boot process.
.RE

.sp
.ne 2
.na
\fB\fIfilesystem\fR\fR
.ad
.sp .6
.RS 4n
Share the specified filesystem according to the \fBsharenfs\fR and
\fBsharesmb\fR properties. File systems are shared when the \fBsharenfs\fR or
\fBsharesmb\fR property is set.
.RE

.RE

.sp
.ne 2
.na
\fB\fBzfs unshare\fR \fB-a\fR | \fIfilesystem\fR|\fImountpoint\fR\fR
.ad
.sp .6
.RS 4n
Unshares currently shared \fBZFS\fR file systems. This is invoked automatically
as part of the shutdown process.
.sp
.ne 2
.na
\fB\fB-a\fR\fR
.ad
.sp .6
.RS 4n
Unshare all available \fBZFS\fR file systems. Invoked automatically as part of
the boot process.
.RE

.sp
.ne 2
.na
\fB\fIfilesystem\fR|\fImountpoint\fR\fR
.ad
.sp .6
.RS 4n
Unshare the specified filesystem. The command can also be given a path to a
\fBZFS\fR file system shared on the system.
.RE

.RE

.sp
.ne 2
.na
\fBzfs send\fR [\fB-DnPpRrv\fR] [\fB-\fR[\fBiI\fR] \fIsnapshot\fR] \fIsnapshot\fR
.ad
.sp .6
.RS 4n
Creates a stream representation of the second \fIsnapshot\fR, which is written
to standard output. The output can be redirected to a file or to a different
system (for example, using \fBssh\fR(1). By default, a full stream is
generated.
.sp
.ne 2
.na
\fB\fB-i\fR \fIsnapshot\fR\fR
.ad
.sp .6
.RS 4n
Generate an incremental stream from the first \fIsnapshot\fR to the second
\fIsnapshot\fR. The incremental source (the first \fIsnapshot\fR) can be
specified as the last component of the snapshot name (for example, the part
after the \fB@\fR), and it is assumed to be from the same file system as the
second \fIsnapshot\fR.
.sp
If the destination is a clone, the source may be the origin snapshot, which
must be fully specified (for example, \fBpool/fs@origin\fR, not just
\fB@origin\fR).
.RE

.sp
.ne 2
.na
\fB\fB-I\fR \fIsnapshot\fR\fR
.ad
.sp .6
.RS 4n
Generate a stream package that sends all intermediary snapshots from the first
snapshot to the second snapshot. For example, \fB-I @a fs@d\fR is similar to
\fB-i @a fs@b; -i @b fs@c; -i @c fs@d\fR. The incremental source snapshot may
be specified as with the \fB-i\fR option.
.RE

.sp
.ne 2
.na
\fB\fB-R\fR\fR
.ad
.sp .6
.RS 4n
Generate a replication stream package, which will replicate the specified
filesystem, and all descendent file systems, up to the named snapshot. When
received, all properties, snapshots, descendent file systems, and clones are
preserved.
.sp
If the \fB-i\fR or \fB-I\fR flags are used in conjunction with the \fB-R\fR
flag, an incremental replication stream is generated. The current values of
properties, and current snapshot and file system names are set when the stream
is received. If the \fB-F\fR flag is specified when this stream is received,
snapshots and file systems that do not exist on the sending side are destroyed.
.RE

.sp
.ne 2
.na
\fB\fB-D\fR\fR
.ad
.sp .6
.RS 4n
Generate a deduplicated stream.  Blocks which would have been sent multiple
times in the send stream will only be sent once.  The receiving system must
also support this feature to recieve a deduplicated stream.  This flag can
be used regardless of the dataset's \fBdedup\fR property, but performance
will be much better if the filesystem uses a dedup-capable checksum (eg.
\fBsha256\fR).
.RE

.sp
.ne 2
.na
\fB\fB-r\fR\fR
.ad
.sp .6
.RS 4n
Recursively send all descendant snapshots.  This is similar to the \fB-R\fR
flag, but information about deleted and renamed datasets is not included, and
property information is only included if the \fB-p\fR flag is specified.
.RE

.sp
.ne 2
.na
\fB\fB-p\fR\fR
.ad
.sp .6
.RS 4n
Include the dataset's properties in the stream.  This flag is implicit when
\fB-R\fR is specified.  The receiving system must also support this feature.
.RE

.sp
.ne 2
.na
\fB\fB-n\fR\fR
.ad
.sp .6
.RS 4n
Do a dry-run ("No-op") send.  Do not generate any actual send data.  This is
useful in conjunction with the \fB-v\fR or \fB-P\fR flags to determine what
data will be sent.
.RE

.sp
.ne 2
.na
\fB\fB-P\fR\fR
.ad
.sp .6
.RS 4n
Print machine-parsable verbose information about the stream package generated.
.RE

.sp
.ne 2
.na
\fB\fB-v\fR\fR
.ad
.sp .6
.RS 4n
Print verbose information about the stream package generated.  This information
includes a per-second report of how much data has been sent.
.RE

The format of the stream is committed. You will be able to receive your streams
on future versions of \fBZFS\fR.
.RE

.sp
.ne 2
.na
\fB\fBzfs receive\fR [\fB-vnFu\fR]
\fIfilesystem\fR|\fIvolume\fR|\fIsnapshot\fR\fR
.ad
.br
.na
\fB\fBzfs receive\fR [\fB-vnFu\fR] [\fB-d\fR|\fB-e\fR] \fIfilesystem\fR\fR
.ad
.sp .6
.RS 4n
Creates a snapshot whose contents are as specified in the stream provided on
standard input. If a full stream is received, then a new file system is created
as well. Streams are created using the \fBzfs send\fR subcommand, which by
default creates a full stream. \fBzfs recv\fR can be used as an alias for
\fBzfs receive\fR.
.sp
If an incremental stream is received, then the destination file system must
already exist, and its most recent snapshot must match the incremental stream's
source. For \fBzvols\fR, the destination device link is destroyed and
recreated, which means the \fBzvol\fR cannot be accessed during the
\fBreceive\fR operation.
.sp
When a snapshot replication package stream that is generated by using the
\fBzfs send\fR \fB-R\fR command is  received, any snapshots that do not exist
on the sending location are destroyed by using the \fBzfs destroy\fR \fB-d\fR
command.
.sp
The name of the snapshot (and file system, if a full stream is received) that
this subcommand creates depends on the argument type and the use of the
\fB-d\fR or \fB-e\fR options.
.sp
If the argument is a snapshot name, the specified \fIsnapshot\fR is created. If
the argument is a file system or volume name, a snapshot with the same name as
the sent snapshot is created within the specified \fIfilesystem\fR or
\fIvolume\fR.  If neither of the \fB-d\fR or \fB-e\fR options are specified,
the provided target snapshot name is used exactly as provided.
.sp
The \fB-d\fR and \fB-e\fR options cause the file system name of the target
snapshot to be determined by appending a portion of the sent snapshot's name to
the specified target \fIfilesystem\fR. If the \fB-d\fR option is specified, all
but the first element of the sent snapshot's file system path (usually the
pool name) is used and any required intermediate file systems within the
specified one are created.  If the \fB-e\fR option is specified, then only the
last element of the sent snapshot's file system name (i.e. the name of the
source file system itself) is used as the target file system name.
.sp
.ne 2
.na
\fB\fB-d\fR\fR
.ad
.sp .6
.RS 4n
Discard the first element of the sent snapshot's file system name, using
the remaining elements to determine the name of the target file system for
the new snapshot as described in the paragraph above.
.RE

.sp
.ne 2
.na
\fB\fB-e\fR\fR
.ad
.sp .6
.RS 4n
Discard all but the last element of the sent snapshot's file system name,
using that element to determine the name of the target file system for
the new snapshot as described in the paragraph above.
.RE

.sp
.ne 2
.na
\fB\fB-u\fR\fR
.ad
.sp .6
.RS 4n
File system that is associated with the received stream is not mounted.
.RE

.sp
.ne 2
.na
\fB\fB-v\fR\fR
.ad
.sp .6
.RS 4n
Print verbose information about the stream and the time required to perform the
receive operation.
.RE

.sp
.ne 2
.na
\fB\fB-n\fR\fR
.ad
.sp .6
.RS 4n
Do not actually receive the stream. This can be useful in conjunction with the
\fB-v\fR option to verify the name the receive operation would use.
.RE

.sp
.ne 2
.na
\fB\fB-F\fR\fR
.ad
.sp .6
.RS 4n
Force a rollback of the file system to the most recent snapshot before
performing the receive operation. If receiving an incremental replication
stream (for example, one generated by \fBzfs send -R -[iI]\fR), destroy
snapshots and file systems that do not exist on the sending side.
.RE

.RE

.sp
.ne 2
.na
\fB\fBzfs allow\fR \fIfilesystem\fR | \fIvolume\fR\fR
.ad
.sp .6
.RS 4n
Displays permissions that have been delegated on the specified filesystem or
volume. See the other forms of \fBzfs allow\fR for more information.
.RE

.sp
.ne 2
.na
\fB\fBzfs allow\fR [\fB-ldug\fR] "\fIeveryone\fR"|\fIuser\fR|\fIgroup\fR[,...]
\fIperm\fR|@\fIsetname\fR[,...] \fIfilesystem\fR| \fIvolume\fR\fR
.ad
.br
.na
\fB\fBzfs allow\fR [\fB-ld\fR] \fB-e\fR \fIperm\fR|@\fIsetname\fR[,...]
\fIfilesystem\fR | \fIvolume\fR\fR
.ad
.sp .6
.RS 4n
Delegates \fBZFS\fR administration permission for the file systems to
non-privileged users.
.sp
.ne 2
.na
\fB[\fB-ug\fR] "\fIeveryone\fR"|\fIuser\fR|\fIgroup\fR[,...]\fR
.ad
.sp .6
.RS 4n
Specifies to whom the permissions are delegated. Multiple entities can be
specified as a comma-separated list. If neither of the \fB-ug\fR options are
specified, then the argument is interpreted preferentially as the keyword
"everyone", then as a user name, and lastly as a group name. To specify a user
or group named "everyone", use the \fB-u\fR or \fB-g\fR options. To specify a
group with the same name as a user, use the \fB-g\fR options.
.RE

.sp
.ne 2
.na
\fB[\fB-e\fR] \fIperm\fR|@\fIsetname\fR[,...]\fR
.ad
.sp .6
.RS 4n
Specifies that the permissions be delegated to "everyone." Multiple permissions
may be specified as a comma-separated list. Permission names are the same as
\fBZFS\fR subcommand and property names. See the property list below. Property
set names, which begin with an at sign (\fB@\fR) , may be specified. See the
\fB-s\fR form below for details.
.RE

.sp
.ne 2
.na
\fB[\fB-ld\fR] \fIfilesystem\fR|\fIvolume\fR\fR
.ad
.sp .6
.RS 4n
Specifies where the permissions are delegated. If neither of the \fB-ld\fR
options are specified, or both are, then the permissions are allowed for the
file system or volume, and all of its descendents. If only the \fB-l\fR option
is used, then is allowed "locally" only for the specified file system. If only
the \fB-d\fR option is used, then is allowed only for the descendent file
systems.
.RE

.RE

.sp
.LP
Permissions are generally the ability to use a \fBZFS\fR subcommand or change a
\fBZFS\fR property. The following permissions are available:
.sp
.in +2
.nf
NAME             TYPE           NOTES
allow            subcommand     Must also have the permission that is being
                                allowed
<<<<<<< HEAD
clone            subcommand     Must also have the 'create' and 'mount'
                                permissions in the parent file system
create           subcommand     Must also have the 'mount' permission
destroy          subcommand     Must also have the 'mount' permission
=======
clone            subcommand     Must also have the 'create' ability and 'mount'
                                ability in the origin file system
create           subcommand     Must also have the 'mount' ability
destroy          subcommand     Must also have the 'mount' ability
diff             subcommand     Allows lookup of paths within a dataset
                                given an object number, and the ability to
                                create snapshots necessary to 'zfs diff'.
>>>>>>> 8f0b538d
mount            subcommand     Allows mount/umount of ZFS datasets
promote          subcommand     Must also have the 'mount' and 'promote'
                                permissions in the origin file system
receive          subcommand     Must also have the 'mount' and 'create'
                                permissions
rename           subcommand     Must also have the 'mount' and 'create'
                                permissions in the new parent
rollback         subcommand
send             subcommand
share            subcommand     Allows sharing file systems over NFS or SMB
                                protocols
snapshot         subcommand
groupquota       other          Allows accessing any groupquota@... property
groupused        other          Allows reading any groupused@... property
userprop         other          Allows changing any user property
userquota        other          Allows accessing any userquota@... property
userused         other          Allows reading any userused@... property

aclinherit       property
aclmode          property
atime            property
canmount         property
casesensitivity  property
checksum         property
compression      property
copies           property
devices          property
exec             property
mountpoint       property
nbmand           property
normalization    property
primarycache     property
quota            property
readonly         property
recordsize       property
refquota         property
refreservation   property
reservation      property
secondarycache   property
setuid           property
shareiscsi       property
sharenfs         property
sharesmb         property
snapdir          property
utf8only         property
version          property
volblocksize     property
volsize          property
vscan            property
xattr            property
zoned            property
.fi
.in -2
.sp

.sp
.ne 2
.na
\fB\fBzfs allow\fR \fB-c\fR \fIperm\fR|@\fIsetname\fR[,...]
\fIfilesystem\fR|\fIvolume\fR\fR
.ad
.sp .6
.RS 4n
Sets "create time" permissions. These permissions are granted (locally) to the
creator of any newly-created descendent file system.
.RE

.sp
.ne 2
.na
\fB\fBzfs allow\fR \fB-s\fR @\fIsetname\fR \fIperm\fR|@\fIsetname\fR[,...]
\fIfilesystem\fR|\fIvolume\fR\fR
.ad
.sp .6
.RS 4n
Defines or adds permissions to a permission set. The set can be used by other
\fBzfs allow\fR commands for the specified file system and its descendents.
Sets are evaluated dynamically, so changes to a set are immediately reflected.
Permission sets follow the same naming restrictions as ZFS file systems, but
the name must begin with an "at sign" (\fB@\fR), and can be no more than 64
characters long.
.RE

.sp
.ne 2
.na
\fB\fBzfs unallow\fR [\fB-rldug\fR]
"\fIeveryone\fR"|\fIuser\fR|\fIgroup\fR[,...]
[\fIperm\fR|@\fIsetname\fR[, ...]] \fIfilesystem\fR|\fIvolume\fR\fR
.ad
.br
.na
\fB\fBzfs unallow\fR [\fB-rld\fR] \fB-e\fR [\fIperm\fR|@\fIsetname\fR [,...]]
\fIfilesystem\fR|\fIvolume\fR\fR
.ad
.br
.na
\fB\fBzfs unallow\fR [\fB-r\fR] \fB-c\fR [\fIperm\fR|@\fIsetname\fR[,...]]\fR
.ad
.br
.na
\fB\fIfilesystem\fR|\fIvolume\fR\fR
.ad
.sp .6
.RS 4n
Removes permissions that were granted with the \fBzfs allow\fR command. No
permissions are explicitly denied, so other permissions granted are still in
effect. For example, if the permission is granted by an ancestor. If no
permissions are specified, then all permissions for the specified \fIuser\fR,
\fIgroup\fR, or \fIeveryone\fR are removed. Specifying "everyone" (or using the
\fB-e\fR option) only removes the permissions that were granted to "everyone",
not all permissions for every user and group. See the \fBzfs allow\fR command
for a description of the \fB-ldugec\fR options.
.sp
.ne 2
.na
\fB\fB-r\fR\fR
.ad
.sp .6
.RS 4n
Recursively remove the permissions from this file system and all descendents.
.RE

.RE

.sp
.ne 2
.na
\fB\fBzfs unallow\fR [\fB-r\fR] \fB-s\fR @\fIsetname\fR
[\fIperm\fR|@\fIsetname\fR[,...]]\fR
.ad
.br
.na
\fB\fIfilesystem\fR|\fIvolume\fR\fR
.ad
.sp .6
.RS 4n
Removes permissions from a permission set. If no permissions are specified,
then all permissions are removed, thus removing the set entirely.
.RE

.sp
.ne 2
.na
\fB\fBzfs hold\fR [\fB-r\fR] \fItag\fR \fIsnapshot\fR...\fR
.ad
.sp .6
.RS 4n
Adds a single reference, named with the \fItag\fR argument, to the specified
snapshot or snapshots. Each snapshot has its own tag namespace, and tags must
be unique within that space.
.sp
If a hold exists on a snapshot, attempts to destroy that snapshot by using the
\fBzfs destroy\fR command return \fBEBUSY\fR.
.sp
.ne 2
.na
\fB\fB-r\fR\fR
.ad
.sp .6
.RS 4n
Specifies that a hold with the given tag is applied recursively to the
snapshots of all descendent file systems.
.RE

.RE

.sp
.ne 2
.na
\fB\fBzfs holds\fR [\fB-r\fR] \fIsnapshot\fR...\fR
.ad
.sp .6
.RS 4n
Lists all existing user references for the given snapshot or snapshots.
.sp
.ne 2
.na
\fB\fB-r\fR\fR
.ad
.sp .6
.RS 4n
Lists the holds that are set on the named descendent snapshots, in addition to
listing the holds on the named snapshot.
.RE

.RE

.sp
.ne 2
.na
\fB\fBzfs release\fR [\fB-r\fR] \fItag\fR \fIsnapshot\fR...\fR
.ad
.sp .6
.RS 4n
Removes a single reference, named with the \fItag\fR argument, from the
specified snapshot or snapshots. The tag must already exist for each snapshot.
.sp
If a hold exists on a snapshot, attempts to destroy that snapshot by using the
\fBzfs destroy\fR command return \fBEBUSY\fR.
.sp
.ne 2
.na
\fB\fB-r\fR\fR
.ad
.sp .6
.RS 4n
Recursively releases a hold with the given tag on the snapshots of all
descendent file systems.
.RE

.sp
.ne 2
.na
\fBzfs diff\fR [\fB-FHt\fR] \fIsnapshot\fR \fIsnapshot|filesystem\fR
.ad
.sp .6
.RS 4n
Display the difference between a snapshot of a given filesystem and another
snapshot of that filesystem from a later time or the current contents of the
filesystem.  The first column is a character indicating the type of change,
the other columns indicate pathname, new pathname (in case of rename), change
in link count, and optionally file type and/or change time.

The types of change are:
.in +2
.nf
-       The path has been removed
+       The path has been created
M       The path has been modified
R       The path has been renamed
.fi
.in -2
.sp
.ne 2
.na
\fB-F\fR
.ad
.sp .6
.RS 4n
Display an indication of the type of file, in a manner similar to the \fB-F\fR
option of \fBls\fR(1).
.in +2
.nf
B       Block device
C       Character device
/       Directory
>       Door
|       Named pipe
@       Symbolic link
P       Event port
=       Socket
F       Regular file
.fi
.in -2
.RE
.sp
.ne 2
.na
\fB-H\fR
.ad
.sp .6
.RS 4n
Give more parseable tab-separated output, without header lines and without arrows.
.RE
.sp
.ne 2
.na
\fB-t\fR
.ad
.sp .6
.RS 4n
Display the path's inode change time as the first column of output.
.RE

.SH EXAMPLES
.LP
\fBExample 1 \fRCreating a ZFS File System Hierarchy
.sp
.LP
The following commands create a file system named \fBpool/home\fR and a file
system named \fBpool/home/bob\fR. The mount point \fB/export/home\fR is set for
the parent file system, and is automatically inherited by the child file
system.

.sp
.in +2
.nf
# \fBzfs create pool/home\fR
# \fBzfs set mountpoint=/export/home pool/home\fR
# \fBzfs create pool/home/bob\fR
.fi
.in -2
.sp

.LP
\fBExample 2 \fRCreating a ZFS Snapshot
.sp
.LP
The following command creates a snapshot named \fByesterday\fR. This snapshot
is mounted on demand in the \fB\&.zfs/snapshot\fR directory at the root of the
\fBpool/home/bob\fR file system.

.sp
.in +2
.nf
# \fBzfs snapshot pool/home/bob@yesterday\fR
.fi
.in -2
.sp

.LP
\fBExample 3 \fRCreating and Destroying Multiple Snapshots
.sp
.LP
The following command creates snapshots named \fByesterday\fR of
\fBpool/home\fR and all of its descendent file systems. Each snapshot is
mounted on demand in the \fB\&.zfs/snapshot\fR directory at the root of its
file system. The second command destroys the newly created snapshots.

.sp
.in +2
.nf
# \fBzfs snapshot -r pool/home@yesterday\fR
# \fBzfs destroy -r pool/home@yesterday\fR
.fi
.in -2
.sp

.LP
\fBExample 4 \fRDisabling and Enabling File System Compression
.sp
.LP
The following command disables the \fBcompression\fR property for all file
systems under \fBpool/home\fR. The next command explicitly enables
\fBcompression\fR for \fBpool/home/anne\fR.

.sp
.in +2
.nf
# \fBzfs set compression=off pool/home\fR
# \fBzfs set compression=on pool/home/anne\fR
.fi
.in -2
.sp

.LP
\fBExample 5 \fRListing ZFS Datasets
.sp
.LP
The following command lists all active file systems and volumes in the system.
Snapshots are displayed if the \fBlistsnaps\fR property is \fBon\fR. The
default is \fBoff\fR. See \fBzpool\fR(1M) for more information on pool
properties.

.sp
.in +2
.nf
# \fBzfs list\fR
   NAME                      USED  AVAIL  REFER  MOUNTPOINT
   pool                      450K   457G    18K  /pool
   pool/home                 315K   457G    21K  /export/home
   pool/home/anne             18K   457G    18K  /export/home/anne
   pool/home/bob             276K   457G   276K  /export/home/bob
.fi
.in -2
.sp

.LP
\fBExample 6 \fRSetting a Quota on a ZFS File System
.sp
.LP
The following command sets a quota of 50 Gbytes for \fBpool/home/bob\fR.

.sp
.in +2
.nf
# \fBzfs set quota=50G pool/home/bob\fR
.fi
.in -2
.sp

.LP
\fBExample 7 \fRListing ZFS Properties
.sp
.LP
The following command lists all properties for \fBpool/home/bob\fR.

.sp
.in +2
.nf
# \fBzfs get all pool/home/bob\fR
NAME           PROPERTY              VALUE                  SOURCE
pool/home/bob  type                  filesystem             -
pool/home/bob  creation              Tue Jul 21 15:53 2009  -
pool/home/bob  used                  21K                    -
pool/home/bob  available             20.0G                  -
pool/home/bob  referenced            21K                    -
pool/home/bob  compressratio         1.00x                  -
pool/home/bob  mounted               yes                    -
pool/home/bob  quota                 20G                    local
pool/home/bob  reservation           none                   default
pool/home/bob  recordsize            128K                   default
pool/home/bob  mountpoint            /pool/home/bob         default
pool/home/bob  sharenfs              off                    default
pool/home/bob  checksum              on                     default
pool/home/bob  compression           on                     local
pool/home/bob  atime                 on                     default
pool/home/bob  devices               on                     default
pool/home/bob  exec                  on                     default
pool/home/bob  setuid                on                     default
pool/home/bob  readonly              off                    default
pool/home/bob  zoned                 off                    default
pool/home/bob  snapdir               hidden                 default
pool/home/bob  aclmode               discard                default
pool/home/bob  aclinherit            restricted             default
pool/home/bob  canmount              on                     default
pool/home/bob  shareiscsi            off                    default
pool/home/bob  xattr                 on                     default
pool/home/bob  copies                1                      default
pool/home/bob  version               4                      -
pool/home/bob  utf8only              off                    -
pool/home/bob  normalization         none                   -
pool/home/bob  casesensitivity       sensitive              -
pool/home/bob  vscan                 off                    default
pool/home/bob  nbmand                off                    default
pool/home/bob  sharesmb              off                    default
pool/home/bob  refquota              none                   default
pool/home/bob  refreservation        none                   default
pool/home/bob  primarycache          all                    default
pool/home/bob  secondarycache        all                    default
pool/home/bob  usedbysnapshots       0                      -
pool/home/bob  usedbydataset         21K                    -
pool/home/bob  usedbychildren        0                      -
pool/home/bob  usedbyrefreservation  0                      -
.fi
.in -2
.sp

.sp
.LP
The following command gets a single property value.

.sp
.in +2
.nf
# \fBzfs get -H -o value compression pool/home/bob\fR
on
.fi
.in -2
.sp

.sp
.LP
The following command lists all properties with local settings for
\fBpool/home/bob\fR.

.sp
.in +2
.nf
# \fBzfs get -r -s local -o name,property,value all pool/home/bob\fR
NAME           PROPERTY              VALUE
pool/home/bob  quota                 20G
pool/home/bob  compression           on
.fi
.in -2
.sp

.LP
\fBExample 8 \fRRolling Back a ZFS File System
.sp
.LP
The following command reverts the contents of \fBpool/home/anne\fR to the
snapshot named \fByesterday\fR, deleting all intermediate snapshots.

.sp
.in +2
.nf
# \fBzfs rollback -r pool/home/anne@yesterday\fR
.fi
.in -2
.sp

.LP
\fBExample 9 \fRCreating a ZFS Clone
.sp
.LP
The following command creates a writable file system whose initial contents are
the same as \fBpool/home/bob@yesterday\fR.

.sp
.in +2
.nf
# \fBzfs clone pool/home/bob@yesterday pool/clone\fR
.fi
.in -2
.sp

.LP
\fBExample 10 \fRPromoting a ZFS Clone
.sp
.LP
The following commands illustrate how to test out changes to a file system, and
then replace the original file system with the changed one, using clones, clone
promotion, and renaming:

.sp
.in +2
.nf
# \fBzfs create pool/project/production\fR
  populate /pool/project/production with data
# \fBzfs snapshot pool/project/production@today\fR
# \fBzfs clone pool/project/production@today pool/project/beta\fR
make changes to /pool/project/beta and test them
# \fBzfs promote pool/project/beta\fR
# \fBzfs rename pool/project/production pool/project/legacy\fR
# \fBzfs rename pool/project/beta pool/project/production\fR
once the legacy version is no longer needed, it can be destroyed
# \fBzfs destroy pool/project/legacy\fR
.fi
.in -2
.sp

.LP
\fBExample 11 \fRInheriting ZFS Properties
.sp
.LP
The following command causes \fBpool/home/bob\fR and \fBpool/home/anne\fR to
inherit the \fBchecksum\fR property from their parent.

.sp
.in +2
.nf
# \fBzfs inherit checksum pool/home/bob pool/home/anne\fR
.fi
.in -2
.sp

.LP
\fBExample 12 \fRRemotely Replicating ZFS Data
.sp
.LP
The following commands send a full stream and then an incremental stream to a
remote machine, restoring them into \fBpoolB/received/fs@a\fRand
\fBpoolB/received/fs@b\fR, respectively. \fBpoolB\fR must contain the file
system \fBpoolB/received\fR, and must not initially contain
\fBpoolB/received/fs\fR.

.sp
.in +2
.nf
# \fBzfs send pool/fs@a | \e\fR
   \fBssh host zfs receive poolB/received/fs@a\fR
# \fBzfs send -i a pool/fs@b | ssh host \e\fR
   \fBzfs receive poolB/received/fs\fR
.fi
.in -2
.sp

.LP
\fBExample 13 \fRUsing the \fBzfs receive\fR \fB-d\fR Option
.sp
.LP
The following command sends a full stream of \fBpoolA/fsA/fsB@snap\fR to a
remote machine, receiving it into \fBpoolB/received/fsA/fsB@snap\fR. The
\fBfsA/fsB@snap\fR portion of the received snapshot's name is determined from
the name of the sent snapshot. \fBpoolB\fR must contain the file system
\fBpoolB/received\fR. If \fBpoolB/received/fsA\fR does not exist, it is created
as an empty file system.

.sp
.in +2
.nf
# \fBzfs send poolA/fsA/fsB@snap | \e
   ssh host zfs receive -d poolB/received\fR
.fi
.in -2
.sp

.LP
\fBExample 14 \fRSetting User Properties
.sp
.LP
The following example sets the user-defined \fBcom.example:department\fR
property for a dataset.

.sp
.in +2
.nf
# \fBzfs set com.example:department=12345 tank/accounting\fR
.fi
.in -2
.sp

.LP
\fBExample 15 \fRCreating a ZFS Volume as an iSCSI Target Device
.sp
.LP
The following example shows how to create a \fBZFS\fR volume as an \fBiSCSI\fR
target.

.sp
.in +2
.nf
# \fBzfs create -V 2g pool/volumes/vol1\fR
# \fBzfs set shareiscsi=on pool/volumes/vol1\fR
# \fBiscsitadm list target\fR
Target: pool/volumes/vol1
 iSCSI Name:
 iqn.1986-03.com.sun:02:7b4b02a6-3277-eb1b-e686-a24762c52a8c
 Connections: 0
.fi
.in -2
.sp

.sp
.LP
After the \fBiSCSI\fR target is created, set up the \fBiSCSI\fR initiator. For
more information about the Solaris \fBiSCSI\fR initiator, see
\fBiscsitadm\fR(1M).
.LP
\fBExample 16 \fRPerforming a Rolling Snapshot
.sp
.LP
The following example shows how to maintain a history of snapshots with a
consistent naming scheme. To keep a week's worth of snapshots, the user
destroys the oldest snapshot, renames the remaining snapshots, and then creates
a new snapshot, as follows:

.sp
.in +2
.nf
# \fBzfs destroy -r pool/users@7daysago\fR
# \fBzfs rename -r pool/users@6daysago @7daysago\fR
# \fBzfs rename -r pool/users@5daysago @6daysago\fR
# \fBzfs rename -r pool/users@yesterday @5daysago\fR
# \fBzfs rename -r pool/users@yesterday @4daysago\fR
# \fBzfs rename -r pool/users@yesterday @3daysago\fR
# \fBzfs rename -r pool/users@yesterday @2daysago\fR
# \fBzfs rename -r pool/users@today @yesterday\fR
# \fBzfs snapshot -r pool/users@today\fR
.fi
.in -2
.sp

.LP
\fBExample 17 \fRSetting \fBsharenfs\fR Property Options on a ZFS File System
.sp
.LP
The following commands show how to set \fBsharenfs\fR property options to
enable \fBrw\fR access for a set of \fBIP\fR addresses and to enable root
access for system \fBneo\fR on the \fBtank/home\fR file system.

.sp
.in +2
.nf
# \fBzfs set sharenfs='rw=@123.123.0.0/16,root=neo' tank/home\fR
.fi
.in -2
.sp

.sp
.LP
If you are using \fBDNS\fR for host name resolution, specify the fully
qualified hostname.

.LP
\fBExample 18 \fRDelegating ZFS Administration Permissions on a ZFS Dataset
.sp
.LP
The following example shows how to set permissions so that user \fBcindys\fR
can create, destroy, mount, and take snapshots on \fBtank/cindys\fR. The
permissions on \fBtank/cindys\fR are also displayed.

.sp
.in +2
.nf
# \fBzfs allow cindys create,destroy,mount,snapshot tank/cindys\fR
# \fBzfs allow tank/cindys\fR
-------------------------------------------------------------
Local+Descendent permissions on (tank/cindys)
          user cindys create,destroy,mount,snapshot
-------------------------------------------------------------
.fi
.in -2
.sp

.sp
.LP
Because the \fBtank/cindys\fR mount point permission is set to 755 by default,
user \fBcindys\fR will be unable to mount file systems under \fBtank/cindys\fR.
Set an \fBACL\fR similar to the following syntax to provide mount point access:
.sp
.in +2
.nf
# \fBchmod A+user:cindys:add_subdirectory:allow /tank/cindys\fR
.fi
.in -2
.sp

.LP
\fBExample 19 \fRDelegating Create Time Permissions on a ZFS Dataset
.sp
.LP
The following example shows how to grant anyone in the group \fBstaff\fR to
create file systems in \fBtank/users\fR. This syntax also allows staff members
to destroy their own file systems, but not destroy anyone else's file system.
The permissions on \fBtank/users\fR are also displayed.

.sp
.in +2
.nf
# \fBzfs allow staff create,mount tank/users\fR
# \fBzfs allow -c destroy tank/users\fR
# \fBzfs allow tank/users\fR
-------------------------------------------------------------
Create time permissions on (tank/users)
          create,destroy
Local+Descendent permissions on (tank/users)
          group staff create,mount
-------------------------------------------------------------
.fi
.in -2
.sp

.LP
\fBExample 20 \fRDefining and Granting a Permission Set on a ZFS Dataset
.sp
.LP
The following example shows how to define and grant a permission set on the
\fBtank/users\fR file system. The permissions on \fBtank/users\fR are also
displayed.

.sp
.in +2
.nf
# \fBzfs allow -s @pset create,destroy,snapshot,mount tank/users\fR
# \fBzfs allow staff @pset tank/users\fR
# \fBzfs allow tank/users\fR
-------------------------------------------------------------
Permission sets on (tank/users)
        @pset create,destroy,mount,snapshot
Create time permissions on (tank/users)
        create,destroy
Local+Descendent permissions on (tank/users)
        group staff @pset,create,mount
-------------------------------------------------------------
.fi
.in -2
.sp

.LP
\fBExample 21 \fRDelegating Property Permissions on a ZFS Dataset
.sp
.LP
The following example shows how to grant the permissions to set quotas and reservations
on the \fBusers/home\fR file system. The permissions on \fBusers/home\fR are
also displayed.

.sp
.in +2
.nf
# \fBzfs allow cindys quota,reservation users/home\fR
# \fBzfs allow users/home\fR
-------------------------------------------------------------
Local+Descendent permissions on (users/home)
        user cindys quota,reservation
-------------------------------------------------------------
cindys% \fBzfs set quota=10G users/home/marks\fR
cindys% \fBzfs get quota users/home/marks\fR
NAME              PROPERTY  VALUE             SOURCE
users/home/marks  quota     10G               local
.fi
.in -2
.sp

.LP
\fBExample 22 \fRRemoving ZFS Delegated Permissions on a ZFS Dataset
.sp
.LP
The following example shows how to remove the snapshot permission from the
\fBstaff\fR group on the \fBtank/users\fR file system. The permissions on
\fBtank/users\fR are also displayed.

.sp
.in +2
.nf
# \fBzfs unallow staff snapshot tank/users\fR
# \fBzfs allow tank/users\fR
-------------------------------------------------------------
Permission sets on (tank/users)
        @pset create,destroy,mount,snapshot
Create time permissions on (tank/users)
        create,destroy
Local+Descendent permissions on (tank/users)
        group staff @pset,create,mount
-------------------------------------------------------------
.fi
.in -2
.sp

.LP
\fBExample 23\fR Showing the differences between a snapshot and a ZFS Dataset
.sp
.LP
The following example shows how to see what has changed between a prior
snapshot of a ZFS Dataset and its current state.  The \fB-F\fR option is used
to indicate type information for the files affected.

.sp
.in +2
.nf
# zfs diff -F tank/test@before tank/test
M       /       /tank/test/
M       F       /tank/test/linked      (+1)
R       F       /tank/test/oldname -> /tank/test/newname
-       F       /tank/test/deleted
+       F       /tank/test/created
M       F       /tank/test/modified
.fi
.in -2
.sp

.SH EXIT STATUS
.sp
.LP
The following exit values are returned:
.sp
.ne 2
.na
\fB\fB0\fR\fR
.ad
.sp .6
.RS 4n
Successful completion.
.RE

.sp
.ne 2
.na
\fB\fB1\fR\fR
.ad
.sp .6
.RS 4n
An error occurred.
.RE

.sp
.ne 2
.na
\fB\fB2\fR\fR
.ad
.sp .6
.RS 4n
Invalid command line options were specified.
.RE

.SH ATTRIBUTES
.sp
.LP
See \fBattributes\fR(5) for descriptions of the following attributes:
.sp

.sp
.TS
box;
c | c
l | l .
ATTRIBUTE TYPE	ATTRIBUTE VALUE
_
Interface Stability	Committed
.TE

.SH SEE ALSO
.sp
.LP
\fBssh\fR(1), \fBiscsitadm\fR(1M), \fBmount\fR(1M), \fBshare\fR(1M),
\fBsharemgr\fR(1M), \fBunshare\fR(1M), \fBzonecfg\fR(1M), \fBzpool\fR(1M),
\fBchmod\fR(2), \fBstat\fR(2), \fBwrite\fR(2), \fBfsync\fR(3C),
\fBdfstab\fR(4), \fBattributes\fR(5)
.sp
.LP
See the \fBgzip\fR(1) man page, which is not part of the SunOS man page
collection.
.sp
.LP
For information about using the \fBZFS\fR web-based management tool and other
\fBZFS\fR features, see the \fISolaris ZFS Administration Guide\fR.<|MERGE_RESOLUTION|>--- conflicted
+++ resolved
@@ -3066,12 +3066,6 @@
 NAME             TYPE           NOTES
 allow            subcommand     Must also have the permission that is being
                                 allowed
-<<<<<<< HEAD
-clone            subcommand     Must also have the 'create' and 'mount'
-                                permissions in the parent file system
-create           subcommand     Must also have the 'mount' permission
-destroy          subcommand     Must also have the 'mount' permission
-=======
 clone            subcommand     Must also have the 'create' ability and 'mount'
                                 ability in the origin file system
 create           subcommand     Must also have the 'mount' ability
@@ -3079,7 +3073,6 @@
 diff             subcommand     Allows lookup of paths within a dataset
                                 given an object number, and the ability to
                                 create snapshots necessary to 'zfs diff'.
->>>>>>> 8f0b538d
 mount            subcommand     Allows mount/umount of ZFS datasets
 promote          subcommand     Must also have the 'mount' and 'promote'
                                 permissions in the origin file system
