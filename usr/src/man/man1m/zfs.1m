.\"
.\" CDDL HEADER START
.\"
.\" The contents of this file are subject to the terms of the
.\" Common Development and Distribution License (the "License").
.\" You may not use this file except in compliance with the License.
.\"
.\" You can obtain a copy of the license at usr/src/OPENSOLARIS.LICENSE
.\" or http://www.opensolaris.org/os/licensing.
.\" See the License for the specific language governing permissions
.\" and limitations under the License.
.\"
.\" When distributing Covered Code, include this CDDL HEADER in each
.\" file and include the License file at usr/src/OPENSOLARIS.LICENSE.
.\" If applicable, add the following below this CDDL HEADER, with the
.\" fields enclosed by brackets "[]" replaced with your own identifying
.\" information: Portions Copyright [yyyy] [name of copyright owner]
.\"
.\" CDDL HEADER END
.\"
.\"
.\" Copyright (c) 2009 Sun Microsystems, Inc. All Rights Reserved.
.\" Copyright 2011 Joshua M. Clulow <josh@sysmgr.org>
.\" Copyright (c) 2011, 2017 by Delphix. All rights reserved.
.\" Copyright (c) 2013 by Saso Kiselkov. All rights reserved.
.\" Copyright (c) 2014, Joyent, Inc. All rights reserved.
.\" Copyright (c) 2014 by Adam Stevko. All rights reserved.
.\" Copyright (c) 2014 Integros [integros.com]
.\" Copyright 2016 Nexenta Systems, Inc.
.\"
.Dd September 16, 2016
.Dt ZFS 1M
.Os
.Sh NAME
.Nm zfs
.Nd configures ZFS file systems
.Sh SYNOPSIS
.Nm
.Op Fl \?
.Nm
.Cm create
.Op Fl p
.Oo Fl o Ar property Ns = Ns Ar value Oc Ns ...
.Ar filesystem
.Nm
.Cm create
.Op Fl ps
.Op Fl b Ar blocksize
.Oo Fl o Ar property Ns = Ns Ar value Oc Ns ...
.Fl V Ar size Ar volume
.Nm
.Cm destroy
.Op Fl Rfnprv
.Ar filesystem Ns | Ns Ar volume
.Nm
.Cm destroy
.Op Fl Rdnprv
.Ar filesystem Ns | Ns Ar volume Ns @ Ns Ar snap Ns
.Oo % Ns Ar snap Ns Oo , Ns Ar snap Ns Oo % Ns Ar snap Oc Oc Oc Ns ...
.Nm
.Cm destroy
.Ar filesystem Ns | Ns Ar volume Ns # Ns Ar bookmark
.Nm
.Cm snapshot
.Op Fl r
.Oo Fl o Ar property Ns = Ns value Oc Ns ...
.Ar filesystem Ns @ Ns Ar snapname Ns | Ns Ar volume Ns @ Ns Ar snapname Ns ...
.Nm
.Cm rollback
.Op Fl Rfr
.Ar snapshot
.Nm
.Cm clone
.Op Fl p
.Oo Fl o Ar property Ns = Ns Ar value Oc Ns ...
.Ar snapshot Ar filesystem Ns | Ns Ar volume
.Nm
.Cm promote
.Ar clone-filesystem
.Nm
.Cm rename
.Op Fl f
.Ar filesystem Ns | Ns Ar volume Ns | Ns Ar snapshot
.Ar filesystem Ns | Ns Ar volume Ns | Ns Ar snapshot
.Nm
.Cm rename
.Op Fl fp
.Ar filesystem Ns | Ns Ar volume
.Ar filesystem Ns | Ns Ar volume
.Nm
.Cm rename
.Fl r
.Ar snapshot Ar snapshot
.Nm
.Cm list
.Op Fl r Ns | Ns Fl d Ar depth
.Op Fl Hp
.Oo Fl o Ar property Ns Oo , Ns Ar property Oc Ns ... Oc
.Oo Fl s Ar property Oc Ns ...
.Oo Fl S Ar property Oc Ns ...
.Oo Fl t Ar type Ns Oo , Ns Ar type Oc Ns ... Oc
.Oo Ar filesystem Ns | Ns Ar volume Ns | Ns Ar snapshot Oc Ns ...
.Nm
.Cm remap
.Ar filesystem Ns | Ns Ar volume
.Nm
.Cm set
.Ar property Ns = Ns Ar value Oo Ar property Ns = Ns Ar value Oc Ns ...
.Ar filesystem Ns | Ns Ar volume Ns | Ns Ar snapshot Ns ...
.Nm
.Cm get
.Op Fl r Ns | Ns Fl d Ar depth
.Op Fl Hp
.Oo Fl o Ar field Ns Oo , Ns Ar field Oc Ns ... Oc
.Oo Fl s Ar source Ns Oo , Ns Ar source Oc Ns ... Oc
.Oo Fl t Ar type Ns Oo , Ns Ar type Oc Ns ... Oc
.Cm all | Ar property Ns Oo , Ns Ar property Oc Ns ...
.Ar filesystem Ns | Ns Ar volume Ns | Ns Ar snapshot Ns | Ns Ar bookmark Ns ...
.Nm
.Cm inherit
.Op Fl rS
.Ar property Ar filesystem Ns | Ns Ar volume Ns | Ns Ar snapshot Ns ...
.Nm
.Cm upgrade
.Nm
.Cm upgrade
.Fl v
.Nm
.Cm upgrade
.Op Fl r
.Op Fl V Ar version
.Fl a | Ar filesystem
.Nm
.Cm userspace
.Op Fl Hinp
.Oo Fl o Ar field Ns Oo , Ns Ar field Oc Ns ... Oc
.Oo Fl s Ar field Oc Ns ...
.Oo Fl S Ar field Oc Ns ...
.Oo Fl t Ar type Ns Oo , Ns Ar type Oc Ns ... Oc
.Ar filesystem Ns | Ns Ar snapshot
.Nm
.Cm groupspace
.Op Fl Hinp
.Oo Fl o Ar field Ns Oo , Ns Ar field Oc Ns ... Oc
.Oo Fl s Ar field Oc Ns ...
.Oo Fl S Ar field Oc Ns ...
.Oo Fl t Ar type Ns Oo , Ns Ar type Oc Ns ... Oc
.Ar filesystem Ns | Ns Ar snapshot
.Nm
.Cm mount
.Nm
.Cm mount
.Op Fl Ofv
.Op Fl o Ar options
.Fl a | Ar filesystem
.Nm
.Cm unmount
.Op Fl f
.Fl a | Ar filesystem Ns | Ns Ar mountpoint
.Nm
.Cm share
.Fl a | Ar filesystem
.Nm
.Cm unshare
.Fl a | Ar filesystem Ns | Ns Ar mountpoint
.Nm
.Cm bookmark
.Ar snapshot bookmark
.Nm
.Cm send
.Op Fl DLPRcenpv
.Op Oo Fl I Ns | Ns Fl i Oc Ar snapshot
.Ar snapshot
.Nm
.Cm send
.Op Fl DLPcenpv
.Oo Fl i Ar snapshot Ns | Ns Ar bookmark
.Oc
.Ar filesystem Ns | Ns Ar volume Ns | Ns Ar snapshot
.Nm
.Cm send
.Fl -redact Ar redaction_bookmark
.Op Fl DLPcenpv
.Op Fl i Ar snapshot Ns | Ns Ar bookmark
.Ar snapshot
.Nm
.Cm send
.Op Fl Penv
.Fl t
.Ar receive_resume_token
.Nm
.Cm receive
.Op Fl Fnuvs
.Op Fl o Ar origin=<snapshot>
.Ar filesystem Ns | Ns Ar volume Ns | Ns Ar snapshot
.Nm
.Cm receive
.Op Fl Fnuvs
.Op Fl o Ar origin=<snapshot>
.Op Fl d Ns | Ns Fl e
.Ar filesystem
.Nm
.Cm receive
.Fl A
.Ar filesystem Ns | Ns Ar volume
.Nm
.Cm redact
.Ar snapshot redaction_bookmark
.Op Ar redaction_snapshot Ns ...
.Nm
.Cm allow
.Ar filesystem Ns | Ns Ar volume
.Nm
.Cm allow
.Op Fl dglu
.Ar user Ns | Ns Ar group Ns Oo , Ns Ar user Ns | Ns Ar group Oc Ns ...
.Ar perm Ns | Ns @ Ns Ar setname Ns Oo , Ns Ar perm Ns | Ns @ Ns
.Ar setname Oc Ns ...
.Ar filesystem Ns | Ns Ar volume
.Nm
.Cm allow
.Op Fl dl
.Fl e Ns | Ns Sy everyone
.Ar perm Ns | Ns @ Ns Ar setname Ns Oo , Ns Ar perm Ns | Ns @ Ns
.Ar setname Oc Ns ...
.Ar filesystem Ns | Ns Ar volume
.Nm
.Cm allow
.Fl c
.Ar perm Ns | Ns @ Ns Ar setname Ns Oo , Ns Ar perm Ns | Ns @ Ns
.Ar setname Oc Ns ...
.Ar filesystem Ns | Ns Ar volume
.Nm
.Cm allow
.Fl s No @ Ns Ar setname
.Ar perm Ns | Ns @ Ns Ar setname Ns Oo , Ns Ar perm Ns | Ns @ Ns
.Ar setname Oc Ns ...
.Ar filesystem Ns | Ns Ar volume
.Nm
.Cm unallow
.Op Fl dglru
.Ar user Ns | Ns Ar group Ns Oo , Ns Ar user Ns | Ns Ar group Oc Ns ...
.Oo Ar perm Ns | Ns @ Ns Ar setname Ns Oo , Ns Ar perm Ns | Ns @ Ns
.Ar setname Oc Ns ... Oc
.Ar filesystem Ns | Ns Ar volume
.Nm
.Cm unallow
.Op Fl dlr
.Fl e Ns | Ns Sy everyone
.Oo Ar perm Ns | Ns @ Ns Ar setname Ns Oo , Ns Ar perm Ns | Ns @ Ns
.Ar setname Oc Ns ... Oc
.Ar filesystem Ns | Ns Ar volume
.Nm
.Cm unallow
.Op Fl r
.Fl c
.Oo Ar perm Ns | Ns @ Ns Ar setname Ns Oo , Ns Ar perm Ns | Ns @ Ns
.Ar setname Oc Ns ... Oc
.Ar filesystem Ns | Ns Ar volume
.Nm
.Cm unallow
.Op Fl r
.Fl s @ Ns Ar setname
.Oo Ar perm Ns | Ns @ Ns Ar setname Ns Oo , Ns Ar perm Ns | Ns @ Ns
.Ar setname Oc Ns ... Oc
.Ar filesystem Ns | Ns Ar volume
.Nm
.Cm hold
.Op Fl r
.Ar tag Ar snapshot Ns ...
.Nm
.Cm holds
.Op Fl r
.Ar snapshot Ns ...
.Nm
.Cm release
.Op Fl r
.Ar tag Ar snapshot Ns ...
.Nm
.Cm diff
.Op Fl FHt
.Ar snapshot Ar snapshot Ns | Ns Ar filesystem
.Nm
.Cm mooch
.Fl f Ar clone_file Ns = Ns Ar origin_file Nm ... Ar clone_directory
.Nm
.Cm program
.Op Fl n
.Op Fl t Ar timeout
.Op Fl m Ar memory_limit
.Ar pool script
.Op Ar arg1 No ...
.Sh DESCRIPTION
The
.Nm
command configures ZFS datasets within a ZFS storage pool, as described in
.Xr zpool 1M .
A dataset is identified by a unique path within the ZFS namespace.
For example:
.Bd -literal
pool/{filesystem,volume,snapshot}
.Ed
.Pp
where the maximum length of a dataset name is
.Dv MAXNAMELEN
.Pq 256 bytes
and the maximum amount of nesting allowed in a path is 50 levels deep.
.Pp
A dataset can be one of the following:
.Bl -tag -width "file system"
.It Sy file system
A ZFS dataset of type
.Sy filesystem
can be mounted within the standard system namespace and behaves like other file
systems.
While ZFS file systems are designed to be POSIX compliant, known issues exist
that prevent compliance in some cases.
Applications that depend on standards conformance might fail due to non-standard
behavior when checking file system free space.
.It Sy volume
A logical volume exported as a raw or block device.
This type of dataset should only be used under special circumstances.
File systems are typically used in most environments.
.It Sy snapshot
A read-only version of a file system or volume at a given point in time.
It is specified as
.Ar filesystem Ns @ Ns Ar name
or
.Ar volume Ns @ Ns Ar name .
.El
.Ss ZFS File System Hierarchy
A ZFS storage pool is a logical collection of devices that provide space for
datasets.
A storage pool is also the root of the ZFS file system hierarchy.
.Pp
The root of the pool can be accessed as a file system, such as mounting and
unmounting, taking snapshots, and setting properties.
The physical storage characteristics, however, are managed by the
.Xr zpool 1M
command.
.Pp
See
.Xr zpool 1M
for more information on creating and administering pools.
.Ss Snapshots
A snapshot is a read-only copy of a file system or volume.
Snapshots can be created extremely quickly, and initially consume no additional
space within the pool.
As data within the active dataset changes, the snapshot consumes more data than
would otherwise be shared with the active dataset.
.Pp
Snapshots can have arbitrary names.
Snapshots of volumes can be cloned or rolled back, but cannot be accessed
independently.
.Pp
File system snapshots can be accessed under the
.Pa .zfs/snapshot
directory in the root of the file system.
Snapshots are automatically mounted on demand and may be unmounted at regular
intervals.
The visibility of the
.Pa .zfs
directory can be controlled by the
.Sy snapdir
property.
.Ss Clones
A clone is a writable volume or file system whose initial contents are the same
as another dataset.
As with snapshots, creating a clone is nearly instantaneous, and initially
consumes no additional space.
.Pp
Clones can only be created from a snapshot.
When a snapshot is cloned, it creates an implicit dependency between the parent
and child.
Even though the clone is created somewhere else in the dataset hierarchy, the
original snapshot cannot be destroyed as long as a clone exists.
The
.Sy origin
property exposes this dependency, and the
.Cm destroy
command lists any such dependencies, if they exist.
.Pp
The clone parent-child dependency relationship can be reversed by using the
.Cm promote
subcommand.
This causes the
.Qq origin
file system to become a clone of the specified file system, which makes it
possible to destroy the file system that the clone was created from.
.Ss "Mount Points"
Creating a ZFS file system is a simple operation, so the number of file systems
per system is likely to be numerous.
To cope with this, ZFS automatically manages mounting and unmounting file
systems without the need to edit the
.Pa /etc/vfstab
file.
All automatically managed file systems are mounted by ZFS at boot time.
.Pp
By default, file systems are mounted under
.Pa /path ,
where
.Ar path
is the name of the file system in the ZFS namespace.
Directories are created and destroyed as needed.
.Pp
A file system can also have a mount point set in the
.Sy mountpoint
property.
This directory is created as needed, and ZFS automatically mounts the file
system when the
.Nm zfs Cm mount Fl a
command is invoked
.Po without editing
.Pa /etc/vfstab
.Pc .
The
.Sy mountpoint
property can be inherited, so if
.Em pool/home
has a mount point of
.Pa /export/stuff ,
then
.Em pool/home/user
automatically inherits a mount point of
.Pa /export/stuff/user .
.Pp
A file system
.Sy mountpoint
property of
.Sy none
prevents the file system from being mounted.
.Pp
If needed, ZFS file systems can also be managed with traditional tools
.Po
.Nm mount ,
.Nm umount ,
.Pa /etc/vfstab
.Pc .
If a file system's mount point is set to
.Sy legacy ,
ZFS makes no attempt to manage the file system, and the administrator is
responsible for mounting and unmounting the file system.
.Ss "Zones"
A ZFS file system can be added to a non-global zone by using the
.Nm zonecfg Cm add Sy fs
subcommand.
A ZFS file system that is added to a non-global zone must have its
.Sy mountpoint
property set to
.Sy legacy .
.Pp
The physical properties of an added file system are controlled by the global
administrator.
However, the zone administrator can create, modify, or destroy files within the
added file system, depending on how the file system is mounted.
.Pp
A dataset can also be delegated to a non-global zone by using the
.Nm zonecfg Cm add Sy dataset
subcommand.
You cannot delegate a dataset to one zone and the children of the same dataset
to another zone.
The zone administrator can change properties of the dataset or any of its
children.
However, the
.Sy quota ,
.Sy filesystem_limit
and
.Sy snapshot_limit
properties of the delegated dataset can be modified only by the global
administrator.
.Pp
A ZFS volume can be added as a device to a non-global zone by using the
.Nm zonecfg Cm add Sy device
subcommand.
However, its physical properties can be modified only by the global
administrator.
.Pp
For more information about
.Nm zonecfg
syntax, see
.Xr zonecfg 1M .
.Pp
After a dataset is delegated to a non-global zone, the
.Sy zoned
property is automatically set.
A zoned file system cannot be mounted in the global zone, since the zone
administrator might have to set the mount point to an unacceptable value.
.Pp
The global administrator can forcibly clear the
.Sy zoned
property, though this should be done with extreme care.
The global administrator should verify that all the mount points are acceptable
before clearing the property.
.Ss Native Properties
Properties are divided into two types, native properties and user-defined
.Po or
.Qq user
.Pc
properties.
Native properties either export internal statistics or control ZFS behavior.
In addition, native properties are either editable or read-only.
User properties have no effect on ZFS behavior, but you can use them to annotate
datasets in a way that is meaningful in your environment.
For more information about user properties, see the
.Sx User Properties
section, below.
.Pp
Every dataset has a set of properties that export statistics about the dataset
as well as control various behaviors.
Properties are inherited from the parent unless overridden by the child.
Some properties apply only to certain types of datasets
.Pq file systems, volumes, or snapshots .
.Pp
The values of numeric properties can be specified using human-readable suffixes
.Po for example,
.Sy k ,
.Sy KB ,
.Sy M ,
.Sy Gb ,
and so forth, up to
.Sy Z
for zettabyte
.Pc .
The following are all valid
.Pq and equal
specifications:
.Li 1536M, 1.5g, 1.50GB .
.Pp
The values of non-numeric properties are case sensitive and must be lowercase,
except for
.Sy mountpoint ,
.Sy sharenfs ,
and
.Sy sharesmb .
.Pp
The following native properties consist of read-only statistics about the
dataset.
These properties can be neither set, nor inherited.
Native properties apply to all dataset types unless otherwise noted.
.Bl -tag -width "usedbyrefreservation"
.It Sy available
The amount of space available to the dataset and all its children, assuming that
there is no other activity in the pool.
Because space is shared within a pool, availability can be limited by any number
of factors, including physical pool size, quotas, reservations, or other
datasets within the pool.
.Pp
This property can also be referred to by its shortened column name,
.Sy avail .
.It Sy compressratio
For non-snapshots, the compression ratio achieved for the
.Sy used
space of this dataset, expressed as a multiplier.
The
.Sy used
property includes descendant datasets, and, for clones, does not include the
space shared with the origin snapshot.
For snapshots, the
.Sy compressratio
is the same as the
.Sy refcompressratio
property.
Compression can be turned on by running:
.Nm zfs Cm set Sy compression Ns = Ns Sy on Ar dataset .
The default value is
.Sy off .
.It Sy creation
The time this dataset was created.
.It Sy clones
For snapshots, this property is a comma-separated list of filesystems or volumes
which are clones of this snapshot.
The clones'
.Sy origin
property is this snapshot.
If the
.Sy clones
property is not empty, then this snapshot can not be destroyed
.Po even with the
.Fl r
or
.Fl f
options
.Pc .
.It Sy defer_destroy
This property is
.Sy on
if the snapshot has been marked for deferred destroy by using the
.Nm zfs Cm destroy Fl d
command.
Otherwise, the property is
.Sy off .
.It Sy filesystem_count
The total number of filesystems and volumes that exist under this location in
the dataset tree.
This value is only available when a
.Sy filesystem_limit
has been set somewhere in the tree under which the dataset resides.
.It Sy logicalreferenced
The amount of space that is
.Qq logically
accessible by this dataset.
See the
.Sy referenced
property.
The logical space ignores the effect of the
.Sy compression
and
.Sy copies
properties, giving a quantity closer to the amount of data that applications
see.
However, it does include space consumed by metadata.
.Pp
This property can also be referred to by its shortened column name,
.Sy lrefer .
.It Sy logicalused
The amount of space that is
.Qq logically
consumed by this dataset and all its descendents.
See the
.Sy used
property.
The logical space ignores the effect of the
.Sy compression
and
.Sy copies
properties, giving a quantity closer to the amount of data that applications
see.
However, it does include space consumed by metadata.
.Pp
This property can also be referred to by its shortened column name,
.Sy lused Ns
.Eo . Ec
.It Sy mooch_byteswap
Indicates whether the file system or snapshot is using the
.Sy mooch_byteswap
pool feature, which is required by the
.Sy zfs mooch
subcommand.
.It Sy mounted
For file systems, indicates whether the file system is currently mounted.
This property can be either
.Sy yes
or
.Sy no .
.It Sy origin
For cloned file systems or volumes, the snapshot from which the clone was
created.
See also the
.Sy clones
property.
.It Sy receive_resume_token
For filesystems or volumes which have saved partially-completed state from
.Sy zfs receive Fl s Ns , this opaque token can be provided to Sy zfs send Fl t
.No to resume and complete the Sy zfs receive.
.It Sy redact_snaps
For bookmarks, this is the list of snapshot guids the bookmark contains a redaction
list for.  For snapshots, this is the list of snapshot guids the snapshot is
redacted with respect to.
.It Sy referenced
The amount of data that is accessible by this dataset, which may or may not be
shared with other datasets in the pool.
When a snapshot or clone is created, it initially references the same amount of
space as the file system or snapshot it was created from, since its contents are
identical.
.Pp
This property can also be referred to by its shortened column name,
.Sy refer .
.It Sy refcompressratio
The compression ratio achieved for the
.Sy referenced
space of this dataset, expressed as a multiplier.
See also the
.Sy compressratio
property.
.It Sy snapshot_count
The total number of snapshots that exist under this location in the dataset
tree.
This value is only available when a
.Sy snapshot_limit
has been set somewhere in the tree under which the dataset resides.
.It Sy type
The type of dataset:
.Sy filesystem ,
.Sy volume ,
or
.Sy snapshot .
.It Sy used
<<<<<<< HEAD
The amount of space consumed by this dataset and all its descendants. This is
the value that is checked against this dataset's quota and reservation. The
space used does not include this dataset's reservation, but does take into
account the reservations of any descendant datasets. The amount of space that a
dataset consumes from its parent, as well as the amount of space that is freed
if this dataset is recursively destroyed, is the greater of its space used and
its reservation.
.Pp
The used space of a snapshot is space that is referenced exclusively by this
snapshot. If this snapshot is destroyed, the amount of
.Sy used No space will be freed. Space that is shared by multiple snapshots
isn't accounted for in this metric. When a snapshot is destroyed, space that
was previously shared with this snapshot can become unique to snapshots adjacent
to it, thus changing the used space of those snapshots. The used space of the
latest snapshot can also be affected by changes in the file system. Note that the
.Sy used No space of a snapshot is a subset of the Sy written No space of the snapshot.
=======
The amount of space consumed by this dataset and all its descendents.
This is the value that is checked against this dataset's quota and reservation.
The space used does not include this dataset's reservation, but does take into
account the reservations of any descendent datasets.
The amount of space that a dataset consumes from its parent, as well as the
amount of space that is freed if this dataset is recursively destroyed, is the
greater of its space used and its reservation.
.Pp
The used space of a snapshot
.Po see the
.Sx Snapshots
section
.Pc
is space that is referenced exclusively by this snapshot.
If this snapshot is destroyed, the amount of
.Sy used
space will be freed.
Space that is shared by multiple snapshots isn't accounted for in this metric.
When a snapshot is destroyed, space that was previously shared with this
snapshot can become unique to snapshots adjacent to it, thus changing the used
space of those snapshots.
The used space of the latest snapshot can also be affected by changes in the
file system.
Note that the
.Sy used
space of a snapshot is a subset of the
.Sy written
space of the snapshot.
>>>>>>> 72d3dbb9
.Pp
The amount of space used, available, or referenced does not take into account
pending changes.
Pending changes are generally accounted for within a few seconds.
Committing a change to a disk using
.Xr fsync 3C
or
.Dv O_SYNC
does not necessarily guarantee that the space usage information is updated
immediately.
.It Sy usedby*
The
.Sy usedby*
properties decompose the
.Sy used
properties into the various reasons that space is used.
Specifically,
.Sy used No =
.Sy usedbychildren No +
.Sy usedbydataset No +
.Sy usedbyrefreservation No +
.Sy usedbysnapshots .
These properties are only available for datasets created on
.Nm zpool
.Qo version 13 Qc
pools.
.It Sy usedbychildren
The amount of space used by children of this dataset, which would be freed if
all the dataset's children were destroyed.
.It Sy usedbydataset
The amount of space used by this dataset itself, which would be freed if the
dataset were destroyed
.Po after first removing any
.Sy refreservation
and destroying any necessary snapshots or descendents
.Pc .
.It Sy usedbyrefreservation
The amount of space used by a
.Sy refreservation
set on this dataset, which would be freed if the
.Sy refreservation
was removed.
.It Sy usedbysnapshots
The amount of space consumed by snapshots of this dataset.
In particular, it is the amount of space that would be freed if all of this
dataset's snapshots were destroyed.
Note that this is not simply the sum of the snapshots'
.Sy used
properties because space can be shared by multiple snapshots.
.It Sy userused Ns @ Ns Em user
The amount of space consumed by the specified user in this dataset.
Space is charged to the owner of each file, as displayed by
.Nm ls Fl l .
The amount of space charged is displayed by
.Nm du
and
.Nm ls Fl s .
See the
.Nm zfs Cm userspace
subcommand for more information.
.Pp
Unprivileged users can access only their own space usage.
The root user, or a user who has been granted the
.Sy userused
privilege with
.Nm zfs Cm allow ,
can access everyone's usage.
.Pp
The
.Sy userused Ns @ Ns Em ...
properties are not displayed by
.Nm zfs Cm get Sy all .
The user's name must be appended after the @ symbol, using one of the following
forms:
.Bl -bullet -width ""
.It
.Em POSIX name
.Po for example,
.Sy joe
.Pc
.It
.Em POSIX numeric ID
.Po for example,
.Sy 789
.Pc
.It
.Em SID name
.Po for example,
.Sy joe.smith@mydomain
.Pc
.It
.Em SID numeric ID
.Po for example,
.Sy S-1-123-456-789
.Pc
.El
.It Sy userrefs
This property is set to the number of user holds on this snapshot.
User holds are set by using the
.Nm zfs Cm hold
command.
.It Sy groupused Ns @ Ns Em group
The amount of space consumed by the specified group in this dataset.
Space is charged to the group of each file, as displayed by
.Nm ls Fl l .
See the
.Sy userused Ns @ Ns Em user
property for more information.
.Pp
Unprivileged users can only access their own groups' space usage.
The root user, or a user who has been granted the
.Sy groupused
privilege with
.Nm zfs Cm allow ,
can access all groups' usage.
.It Sy volblocksize
For volumes, specifies the block size of the volume.
The
.Sy blocksize
cannot be changed once the volume has been written, so it should be set at
volume creation time.
The default
.Sy blocksize
for volumes is 8 Kbytes.
Any power of 2 from 512 bytes to 128 Kbytes is valid.
.Pp
This property can also be referred to by its shortened column name,
.Sy volblock .
.It Sy written
The amount of space
.Sy referenced No by this dataset that was written since the previous snapshot
(i.e. that is not referenced by the previous snapshot).
.It Sy written Ns @ Ns Em snapshot
The amount of
.Sy referenced
space written to this dataset since the specified snapshot.
This is the space that is referenced by this dataset but was not referenced by
the specified snapshot.
.Pp
See the
.Sy written Ns # Ns Em bookmark
section below for exactly how the
.Em snapshot
may be specified.
.It Sy written Ns # Ns Em bookmark
The amount of
.Sy referenced
space written to this dataset since the time point represented by the bookmark
.Po which is the creation time of the snapshot that the bookmark was created from
.Pc .
This is the space
that is referenced by this dataset but was not referenced at the time
represented by the bookmark.
.Pp
The
.Em bookmark
or
.Em snapshot
may be specified as a short name
.Po just the part after the
.Sy #
or
.Sy @
.Pc ,
<<<<<<< HEAD
in which case it will be interpreted as a bookmark or snapshot in the same
filesystem as this dataset. The
.Em bookmark No or Em snapshot No may be a full bookmark or snapshot name
.Po e.g. Em filesystem Ns # Ns Em bookmark Pc ,
which for clones may be a bookmark or snapshot in the origin's filesystem
=======
in which case it will be interpreted as a snapshot in the same filesystem as
this dataset.
The
.Em snapshot
may be a full snapshot name
.Po Em filesystem Ns @ Ns Em snapshot Pc ,
which for clones may be a snapshot in the origin's filesystem
>>>>>>> 72d3dbb9
.Pq or the origin of the origin's filesystem, etc.
.El
.Pp
The following native properties can be used to change the behavior of a ZFS
dataset.
.Bl -tag -width ""
.It Xo
.Sy aclinherit Ns = Ns Sy discard Ns | Ns Sy noallow Ns | Ns
.Sy restricted Ns | Ns Sy passthrough Ns | Ns Sy passthrough-x
.Xc
Controls how ACEs are inherited when files and directories are created.
.Bl -tag -width "passthrough-x"
.It Sy discard
does not inherit any ACEs.
.It Sy noallow
only inherits inheritable ACEs that specify
.Qq deny
permissions.
.It Sy restricted
default, removes the
.Sy write_acl
and
.Sy write_owner
permissions when the ACE is inherited.
.It Sy passthrough
inherits all inheritable ACEs without any modifications.
.It Sy passthrough-x
same meaning as
.Sy passthrough ,
except that the
.Sy owner@ ,
.Sy group@ ,
and
.Sy everyone@
ACEs inherit the execute permission only if the file creation mode also requests
the execute bit.
.El
.Pp
When the property value is set to
.Sy passthrough ,
files are created with a mode determined by the inheritable ACEs.
If no inheritable ACEs exist that affect the mode, then the mode is set in
accordance to the requested mode from the application.
.It Xo
.Sy aclmode Ns = Ns Sy discard Ns | Ns Sy groupmask Ns | Ns
.Sy passthrough Ns | Ns Sy restricted
.Xc
Controls how an ACL is modified during
.Xr chmod 2
and how inherited ACEs are modified by the file creation mode.
.Bl -tag -width "passthrough"
.It Sy discard
default, deletes all ACEs except for those representing the mode of the file or
directory requested by
.Xr chmod 2 .
.It Sy groupmask
reduces permissions granted by all
.Sy ALLOW
entries found in the ACL such that they are no greater than the group
permissions specified by the mode.
.It Sy passthrough
indicates that no changes are made to the ACL other than creating or updating
the necessary ACEs to represent the new mode of the file or directory.
.It Sy restricted
causes the
.Xr chmod 2
operation to return an error when used on any file or directory which has a
non-trivial ACL, with entries in addition to those that represent the mode.
.El
.Pp
.Xr chmod 2
is required to change the set user ID, set group ID, or sticky bit on a file or
directory, as they do not have equivalent ACEs.
In order to use
.Xr chmod 2
on a file or directory with a non-trivial ACL when
.Sy aclmode
is set to
.Sy restricted ,
you must first remove all ACEs except for those that represent the current mode.
.It Sy atime Ns = Ns Sy on Ns | Ns Sy off
Controls whether the access time for files is updated when they are read.
Turning this property off avoids producing write traffic when reading files and
can result in significant performance gains, though it might confuse mailers
and other similar utilities.
The default value is
.Sy on .
.It Sy canmount Ns = Ns Sy on Ns | Ns Sy off Ns | Ns Sy noauto
If this property is set to
.Sy off ,
the file system cannot be mounted, and is ignored by
.Nm zfs Cm mount Fl a .
Setting this property to
.Sy off
is similar to setting the
.Sy mountpoint
property to
.Sy none ,
except that the dataset still has a normal
.Sy mountpoint
property, which can be inherited.
Setting this property to
.Sy off
allows datasets to be used solely as a mechanism to inherit properties.
One example of setting
.Sy canmount Ns = Ns Sy off
is to have two datasets with the same
.Sy mountpoint ,
so that the children of both datasets appear in the same directory, but might
have different inherited characteristics.
.Pp
When set to
.Sy noauto ,
a dataset can only be mounted and unmounted explicitly.
The dataset is not mounted automatically when the dataset is created or
imported, nor is it mounted by the
.Nm zfs Cm mount Fl a
command or unmounted by the
.Nm zfs Cm unmount Fl a
command.
.Pp
This property is not inherited.
.It Xo
.Sy checksum Ns = Ns Sy on Ns | Ns Sy off Ns | Ns Sy fletcher2 Ns | Ns
.Sy fletcher4 Ns | Ns Sy sha256 Ns | Ns Sy noparity Ns | Ns Sy sha512 Ns | Ns Sy skein Ns | Ns Sy edonr
.Xc
Controls the checksum used to verify data integrity.
The default value is
.Sy on ,
which automatically selects an appropriate algorithm
.Po currently,
.Sy fletcher4 ,
but this may change in future releases
.Pc .
The value
.Sy off
disables integrity checking on user data.
The value
.Sy noparity
not only disables integrity but also disables maintaining parity for user data.
This setting is used internally by a dump device residing on a RAID-Z pool and
should not be used by any other dataset.
Disabling checksums is
.Sy NOT
a recommended practice.
.Pp
<<<<<<< HEAD
.No The Sy sha52, skein, No and Sy edonr No checksum algorithms requite enabling the
.No appropriate features on the pool. Please see Sy zpool-features(5) No for more
.No information on these algorithms.
=======
The
.Sy sha512 ,
.Sy skein ,
and
.Sy edonr
checksum algorithms require enabling the appropriate features on the pool.
Please see
.Xr zpool-features 5
for more information on these algorithms.
>>>>>>> 72d3dbb9
.Pp
Changing this property affects only newly-written data.
.It Xo
.Sy compression Ns = Ns Sy on Ns | Ns Sy off Ns | Ns Sy gzip Ns | Ns
.Sy gzip- Ns Em N Ns | Ns Sy lz4 Ns | Ns Sy lzjb Ns | Ns Sy zle
.Xc
Controls the compression algorithm used for this dataset.
.Pp
Setting compression to
.Sy on
indicates that the current default compression algorithm should be used.
The default balances compression and decompression speed, with compression ratio
and is expected to work well on a wide variety of workloads.
Unlike all other settings for this property,
.Sy on
does not select a fixed compression type.
As new compression algorithms are added to ZFS and enabled on a pool, the
default compression algorithm may change.
The current default compression algorithm is either
.Sy lzjb
or, if the
.Sy lz4_compress
feature is enabled,
.Sy lz4 .
.Pp
The
.Sy lz4
compression algorithm is a high-performance replacement for the
.Sy lzjb
algorithm.
It features significantly faster compression and decompression, as well as a
moderately higher compression ratio than
.Sy lzjb ,
but can only be used on pools with the
.Sy lz4_compress
feature set to
.Sy enabled .
See
.Xr zpool-features 5
for details on ZFS feature flags and the
.Sy lz4_compress
feature.
.Pp
The
.Sy lzjb
compression algorithm is optimized for performance while providing decent data
compression.
.Pp
The
.Sy gzip
compression algorithm uses the same compression as the
.Xr gzip 1
command.
You can specify the
.Sy gzip
level by using the value
.Sy gzip- Ns Em N ,
where
.Em N
is an integer from 1
.Pq fastest
to 9
.Pq best compression ratio .
Currently,
.Sy gzip
is equivalent to
.Sy gzip-6
.Po which is also the default for
.Xr gzip 1
.Pc .
.Pp
The
.Sy zle
compression algorithm compresses runs of zeros.
.Pp
This property can also be referred to by its shortened column name
.Sy compress .
Changing this property affects only newly-written data.
.It Sy copies Ns = Ns Sy 1 Ns | Ns Sy 2 Ns | Ns Sy 3
Controls the number of copies of data stored for this dataset.
These copies are in addition to any redundancy provided by the pool, for
example, mirroring or RAID-Z.
The copies are stored on different disks, if possible.
The space used by multiple copies is charged to the associated file and dataset,
changing the
.Sy used
property and counting against quotas and reservations.
.Pp
Changing this property only affects newly-written data.
Therefore, set this property at file system creation time by using the
.Fl o Sy copies Ns = Ns Ar N
option.
.It Sy devices Ns = Ns Sy on Ns | Ns Sy off
Controls whether device nodes can be opened on this file system.
The default value is
.Sy on .
.It Sy exec Ns = Ns Sy on Ns | Ns Sy off
Controls whether processes can be executed from within this file system.
The default value is
.Sy on .
.It Sy filesystem_limit Ns = Ns Em count Ns | Ns Sy none
Limits the number of filesystems and volumes that can exist under this point in
the dataset tree.
The limit is not enforced if the user is allowed to change the limit.
Setting a
.Sy filesystem_limit
.Sy on
a descendent of a filesystem that already has a
.Sy filesystem_limit
does not override the ancestor's
.Sy filesystem_limit ,
but rather imposes an additional limit.
This feature must be enabled to be used
.Po see
.Xr zpool-features 5
.Pc .
.It Sy mountpoint Ns = Ns Pa path Ns | Ns Sy none Ns | Ns Sy legacy
Controls the mount point used for this file system.
See the
.Sx Mount Points
section for more information on how this property is used.
.Pp
When the
.Sy mountpoint
property is changed for a file system, the file system and any children that
inherit the mount point are unmounted.
If the new value is
.Sy legacy ,
then they remain unmounted.
Otherwise, they are automatically remounted in the new location if the property
was previously
.Sy legacy
or
.Sy none ,
or if they were mounted before the property was changed.
In addition, any shared file systems are unshared and shared in the new
location.
.It Sy nbmand Ns = Ns Sy on Ns | Ns Sy off
Controls whether the file system should be mounted with
.Sy nbmand
.Pq Non Blocking mandatory locks .
This is used for SMB clients.
Changes to this property only take effect when the file system is umounted and
remounted.
See
.Xr mount 1M
for more information on
.Sy nbmand
mounts.
.It Sy primarycache Ns = Ns Sy all Ns | Ns Sy none Ns | Ns Sy metadata
Controls what is cached in the primary cache
.Pq ARC .
If this property is set to
.Sy all ,
then both user data and metadata is cached.
If this property is set to
.Sy none ,
then neither user data nor metadata is cached.
If this property is set to
.Sy metadata ,
then only metadata is cached.
The default value is
.Sy all .
.It Sy quota Ns = Ns Em size Ns | Ns Sy none
Limits the amount of space a dataset and its descendents can consume.
This property enforces a hard limit on the amount of space used.
This includes all space consumed by descendents, including file systems and
snapshots.
Setting a quota on a descendent of a dataset that already has a quota does not
override the ancestor's quota, but rather imposes an additional limit.
.Pp
Quotas cannot be set on volumes, as the
.Sy volsize
property acts as an implicit quota.
.It Sy snapshot_limit Ns = Ns Em count Ns | Ns Sy none
Limits the number of snapshots that can be created on a dataset and its
descendents.
Setting a
.Sy snapshot_limit
on a descendent of a dataset that already has a
.Sy snapshot_limit
does not override the ancestor's
.Sy snapshot_limit ,
but rather imposes an additional limit.
The limit is not enforced if the user is allowed to change the limit.
For example, this means that recursive snapshots taken from the global zone are
counted against each delegated dataset within a zone.
This feature must be enabled to be used
.Po see
.Xr zpool-features 5
.Pc .
.It Sy userquota@ Ns Em user Ns = Ns Em size Ns | Ns Sy none
Limits the amount of space consumed by the specified user.
User space consumption is identified by the
.Sy userspace@ Ns Em user
property.
.Pp
Enforcement of user quotas may be delayed by several seconds.
This delay means that a user might exceed their quota before the system notices
that they are over quota and begins to refuse additional writes with the
.Er EDQUOT
error message.
See the
.Nm zfs Cm userspace
subcommand for more information.
.Pp
Unprivileged users can only access their own groups' space usage.
The root user, or a user who has been granted the
.Sy userquota
privilege with
.Nm zfs Cm allow ,
can get and set everyone's quota.
.Pp
This property is not available on volumes, on file systems before version 4, or
on pools before version 15.
The
.Sy userquota@ Ns Em ...
properties are not displayed by
.Nm zfs Cm get Sy all .
The user's name must be appended after the
.Sy @
symbol, using one of the following forms:
.Bl -bullet
.It
.Em POSIX name
.Po for example,
.Sy joe
.Pc
.It
.Em POSIX numeric ID
.Po for example,
.Sy 789
.Pc
.It
.Em SID name
.Po for example,
.Sy joe.smith@mydomain
.Pc
.It
.Em SID numeric ID
.Po for example,
.Sy S-1-123-456-789
.Pc
.El
.It Sy groupquota@ Ns Em group Ns = Ns Em size Ns | Ns Sy none
Limits the amount of space consumed by the specified group.
Group space consumption is identified by the
.Sy groupused@ Ns Em group
property.
.Pp
Unprivileged users can access only their own groups' space usage.
The root user, or a user who has been granted the
.Sy groupquota
privilege with
.Nm zfs Cm allow ,
can get and set all groups' quotas.
.It Sy readonly Ns = Ns Sy on Ns | Ns Sy off
Controls whether this dataset can be modified.
The default value is
.Sy off .
.Pp
This property can also be referred to by its shortened column name,
.Sy rdonly .
.It Sy recordsize Ns = Ns Em size
Specifies a suggested block size for files in the file system.
This property is designed solely for use with database workloads that access
files in fixed-size records.
ZFS automatically tunes block sizes according to internal algorithms optimized
for typical access patterns.
.Pp
For databases that create very large files but access them in small random
chunks, these algorithms may be suboptimal.
Specifying a
.Sy recordsize
greater than or equal to the record size of the database can result in
significant performance gains.
Use of this property for general purpose file systems is strongly discouraged,
and may adversely affect performance.
.Pp
The size specified must be a power of two greater than or equal to 512 and less
than or equal to 128 Kbytes.
If the
.Sy large_blocks
feature is enabled on the pool, the size may be up to 1 Mbyte.
See
.Xr zpool-features 5
for details on ZFS feature flags.
.Pp
Changing the file system's
.Sy recordsize
affects only files created afterward; existing files are unaffected.
.Pp
This property can also be referred to by its shortened column name,
.Sy recsize .
.It Sy redundant_metadata Ns = Ns Sy all Ns | Ns Sy most
Controls what types of metadata are stored redundantly.
ZFS stores an extra copy of metadata, so that if a single block is corrupted,
the amount of user data lost is limited.
This extra copy is in addition to any redundancy provided at the pool level
.Pq e.g. by mirroring or RAID-Z ,
and is in addition to an extra copy specified by the
.Sy copies
property
.Pq up to a total of 3 copies .
For example if the pool is mirrored,
.Sy copies Ns = Ns 2 ,
and
.Sy redundant_metadata Ns = Ns Sy most ,
then ZFS stores 6 copies of most metadata, and 4 copies of data and some
metadata.
.Pp
When set to
.Sy all ,
ZFS stores an extra copy of all metadata.
If a single on-disk block is corrupt, at worst a single block of user data
.Po which is
.Sy recordsize
bytes long
.Pc
can be lost.
.Pp
When set to
.Sy most ,
ZFS stores an extra copy of most types of metadata.
This can improve performance of random writes, because less metadata must be
written.
In practice, at worst about 100 blocks
.Po of
.Sy recordsize
bytes each
.Pc
of user data can be lost if a single on-disk block is corrupt.
The exact behavior of which metadata blocks are stored redundantly may change in
future releases.
.Pp
The default value is
.Sy all .
.It Sy refquota Ns = Ns Em size Ns | Ns Sy none
Limits the amount of space a dataset can consume.
This property enforces a hard limit on the amount of space used.
This hard limit does not include space used by descendents, including file
systems and snapshots.
.It Sy refreservation Ns = Ns Em size Ns | Ns Sy none
The minimum amount of space guaranteed to a dataset, not including its
descendents.
When the amount of space used is below this value, the dataset is treated as if
it were taking up the amount of space specified by
.Sy refreservation .
The
.Sy refreservation
reservation is accounted for in the parent datasets' space used, and counts
against the parent datasets' quotas and reservations.
.Pp
If
.Sy refreservation
is set, a snapshot is only allowed if there is enough free pool space outside of
this reservation to accommodate the current number of
.Qq referenced
bytes in the dataset.
.Pp
This property can also be referred to by its shortened column name,
.Sy refreserv .
.It Sy reservation Ns = Ns Em size Ns | Ns Sy none
The minimum amount of space guaranteed to a dataset and its descendents.
When the amount of space used is below this value, the dataset is treated as if
it were taking up the amount of space specified by its reservation.
Reservations are accounted for in the parent datasets' space used, and count
against the parent datasets' quotas and reservations.
.Pp
This property can also be referred to by its shortened column name,
.Sy reserv .
.It Sy secondarycache Ns = Ns Sy all Ns | Ns Sy none Ns | Ns Sy metadata
Controls what is cached in the secondary cache
.Pq L2ARC .
If this property is set to
.Sy all ,
then both user data and metadata is cached.
If this property is set to
.Sy none ,
then neither user data nor metadata is cached.
If this property is set to
.Sy metadata ,
then only metadata is cached.
The default value is
.Sy all .
.It Sy setuid Ns = Ns Sy on Ns | Ns Sy off
Controls whether the setuid bit is respected for the file system.
The default value is
.Sy on .
.It Sy sharesmb Ns = Ns Sy on Ns | Ns Sy off Ns | Ns Em opts
Controls whether the file system is shared via SMB, and what options are to be
used.
A file system with the
.Sy sharesmb
property set to
.Sy off
is managed through traditional tools such as
.Xr sharemgr 1M .
Otherwise, the file system is automatically shared and unshared with the
.Nm zfs Cm share
and
.Nm zfs Cm unshare
commands.
If the property is set to
.Sy on ,
the
.Xr sharemgr 1M
command is invoked with no options.
Otherwise, the
.Xr sharemgr 1M
command is invoked with options equivalent to the contents of this property.
.Pp
Because SMB shares requires a resource name, a unique resource name is
constructed from the dataset name.
The constructed name is a copy of the dataset name except that the characters in
the dataset name, which would be illegal in the resource name, are replaced with
underscore
.Pq Sy _
characters.
A pseudo property
.Qq name
is also supported that allows you to replace the data set name with a specified
name.
The specified name is then used to replace the prefix dataset in the case of
inheritance.
For example, if the dataset
.Em data/home/john
is set to
.Sy name Ns = Ns Sy john ,
then
.Em data/home/john
has a resource name of
.Sy john .
If a child dataset
.Em data/home/john/backups
is shared, it has a resource name of
.Sy john_backups .
.Pp
When SMB shares are created, the SMB share name appears as an entry in the
.Pa .zfs/shares
directory.
You can use the
.Nm ls
or
.Nm chmod
command to display the share-level ACLs on the entries in this directory.
.Pp
When the
.Sy sharesmb
property is changed for a dataset, the dataset and any children inheriting the
property are re-shared with the new options, only if the property was previously
set to
.Sy off ,
or if they were shared before the property was changed.
If the new property is set to
.Sy off ,
the file systems are unshared.
.It Sy sharenfs Ns = Ns Sy on Ns | Ns Sy off Ns | Ns Em opts
Controls whether the file system is shared via NFS, and what options are to be
used.
A file system with a
.Sy sharenfs
property of
.Sy off
is managed through traditional tools such as
.Xr share 1M ,
.Xr unshare 1M ,
and
.Xr dfstab 4 .
Otherwise, the file system is automatically shared and unshared with the
.Nm zfs Cm share
and
.Nm zfs Cm unshare
commands.
If the property is set to
.Sy on ,
.Xr share 1M
command is invoked with no options.
Otherwise, the
.Xr share 1M
command is invoked with options equivalent to the contents of this property.
.Pp
When the
.Sy sharenfs
property is changed for a dataset, the dataset and any children inheriting the
property are re-shared with the new options, only if the property was previously
.Sy off ,
or if they were shared before the property was changed.
If the new property is
.Sy off ,
the file systems are unshared.
.It Sy logbias Ns = Ns Sy latency Ns | Ns Sy throughput
Provide a hint to ZFS about handling of synchronous requests in this dataset.
If
.Sy logbias
is set to
.Sy latency
.Pq the default ,
ZFS will use pool log devices
.Pq if configured
to handle the requests at low latency.
If
.Sy logbias
is set to
.Sy throughput ,
ZFS will not use configured pool log devices.
ZFS will instead optimize synchronous operations for global pool throughput and
efficient use of resources.
.It Sy snapdir Ns = Ns Sy hidden Ns | Ns Sy visible
Controls whether the
.Pa .zfs
directory is hidden or visible in the root of the file system as discussed in
the
.Sx Snapshots
section.
The default value is
.Sy hidden .
.It Sy sync Ns = Ns Sy standard Ns | Ns Sy always Ns | Ns Sy disabled
Controls the behavior of synchronous requests
.Pq e.g. fsync, O_DSYNC .
.Sy standard
is the
.Tn POSIX
specified behavior of ensuring all synchronous requests are written to stable
storage and all devices are flushed to ensure data is not cached by device
controllers
.Pq this is the default .
.Sy always
causes every file system transaction to be written and flushed before its
system call returns.
This has a large performance penalty.
.Sy disabled
disables synchronous requests.
File system transactions are only committed to stable storage periodically.
This option will give the highest performance.
However, it is very dangerous as ZFS would be ignoring the synchronous
transaction demands of applications such as databases or NFS.
Administrators should only use this option when the risks are understood.
.It Sy version Ns = Ns Em N Ns | Ns Sy current
The on-disk version of this file system, which is independent of the pool
version.
This property can only be set to later supported versions.
See the
.Nm zfs Cm upgrade
command.
.It Sy volsize Ns = Ns Em size
For volumes, specifies the logical size of the volume.
By default, creating a volume establishes a reservation of equal size.
For storage pools with a version number of 9 or higher, a
.Sy refreservation
is set instead.
Any changes to
.Sy volsize
are reflected in an equivalent change to the reservation
.Po or
.Sy refreservation
.Pc .
The
.Sy volsize
can only be set to a multiple of
.Sy volblocksize ,
and cannot be zero.
.Pp
The reservation is kept equal to the volume's logical size to prevent unexpected
behavior for consumers.
Without the reservation, the volume could run out of space, resulting in
undefined behavior or data corruption, depending on how the volume is used.
These effects can also occur when the volume size is changed while it is in use
.Pq particularly when shrinking the size .
Extreme care should be used when adjusting the volume size.
.Pp
Though not recommended, a
.Qq sparse volume
.Po also known as
.Qq thin provisioning
.Pc
can be created by specifying the
.Fl s
option to the
.Nm zfs Cm create Fl V
command, or by changing the reservation after the volume has been created.
A
.Qq sparse volume
is a volume where the reservation is less then the volume size.
Consequently, writes to a sparse volume can fail with
.Er ENOSPC
when the pool is low on space.
For a sparse volume, changes to
.Sy volsize
are not reflected in the reservation.
.It Sy vscan Ns = Ns Sy on Ns | Ns Sy off
Controls whether regular files should be scanned for viruses when a file is
opened and closed.
In addition to enabling this property, the virus scan service must also be
enabled for virus scanning to occur.
The default value is
.Sy off .
.It Sy xattr Ns = Ns Sy on Ns | Ns Sy off
Controls whether extended attributes are enabled for this file system.
The default value is
.Sy on .
.It Sy zoned Ns = Ns Sy on Ns | Ns Sy off
Controls whether the dataset is managed from a non-global zone.
See the
.Sx Zones
section for more information.
The default value is
.Sy off .
.El
.Pp
The following three properties cannot be changed after the file system is
created, and therefore, should be set when the file system is created.
If the properties are not set with the
.Nm zfs Cm create
or
.Nm zpool Cm create
commands, these properties are inherited from the parent dataset.
If the parent dataset lacks these properties due to having been created prior to
these features being supported, the new file system will have the default values
for these properties.
.Bl -tag -width ""
.It Xo
.Sy casesensitivity Ns = Ns Sy sensitive Ns | Ns
.Sy insensitive Ns | Ns Sy mixed
.Xc
Indicates whether the file name matching algorithm used by the file system
should be case-sensitive, case-insensitive, or allow a combination of both
styles of matching.
The default value for the
.Sy casesensitivity
property is
.Sy sensitive .
Traditionally,
.Ux
and
.Tn POSIX
file systems have case-sensitive file names.
.Pp
The
.Sy mixed
value for the
.Sy casesensitivity
property indicates that the file system can support requests for both
case-sensitive and case-insensitive matching behavior.
Currently, case-insensitive matching behavior on a file system that supports
mixed behavior is limited to the SMB server product.
For more information about the
.Sy mixed
value behavior, see the "ZFS Administration Guide".
.It Xo
.Sy normalization Ns = Ns Sy none Ns | Ns Sy formC Ns | Ns
.Sy formD Ns | Ns Sy formKC Ns | Ns Sy formKD
.Xc
Indicates whether the file system should perform a
.Sy unicode
normalization of file names whenever two file names are compared, and which
normalization algorithm should be used.
File names are always stored unmodified, names are normalized as part of any
comparison process.
If this property is set to a legal value other than
.Sy none ,
and the
.Sy utf8only
property was left unspecified, the
.Sy utf8only
property is automatically set to
.Sy on .
The default value of the
.Sy normalization
property is
.Sy none .
This property cannot be changed after the file system is created.
.It Sy utf8only Ns = Ns Sy on Ns | Ns Sy off
Indicates whether the file system should reject file names that include
characters that are not present in the
.Sy UTF-8
character code set.
If this property is explicitly set to
.Sy off ,
the normalization property must either not be explicitly set or be set to
.Sy none .
The default value for the
.Sy utf8only
property is
.Sy off .
This property cannot be changed after the file system is created.
.El
.Pp
The
.Sy casesensitivity ,
.Sy normalization ,
and
.Sy utf8only
properties are also new permissions that can be assigned to non-privileged users
by using the ZFS delegated administration feature.
.Ss "Temporary Mount Point Properties"
When a file system is mounted, either through
.Xr mount 1M
for legacy mounts or the
.Nm zfs Cm mount
command for normal file systems, its mount options are set according to its
properties.
The correlation between properties and mount options is as follows:
.Bd -literal
    PROPERTY                MOUNT OPTION
    devices                 devices/nodevices
    exec                    exec/noexec
    readonly                ro/rw
    setuid                  setuid/nosetuid
    xattr                   xattr/noxattr
.Ed
.Pp
In addition, these options can be set on a per-mount basis using the
.Fl o
option, without affecting the property that is stored on disk.
The values specified on the command line override the values stored in the
dataset.
The
.Sy nosuid
option is an alias for
.Sy nodevices Ns , Ns Sy nosetuid .
These properties are reported as
.Qq temporary
by the
.Nm zfs Cm get
command.
If the properties are changed while the dataset is mounted, the new setting
overrides any temporary settings.
.Ss "User Properties"
In addition to the standard native properties, ZFS supports arbitrary user
properties.
User properties have no effect on ZFS behavior, but applications or
administrators can use them to annotate datasets
.Pq file systems, volumes, and snapshots .
.Pp
User property names must contain a colon
.Pq Qq Sy \&:
character to distinguish them from native properties.
They may contain lowercase letters, numbers, and the following punctuation
characters: colon
.Pq Qq Sy \&: ,
dash
.Pq Qq Sy - ,
period
.Pq Qq Sy \&. ,
and underscore
.Pq Qq Sy _ .
The expected convention is that the property name is divided into two portions
such as
.Em module Ns : Ns Em property ,
but this namespace is not enforced by ZFS.
User property names can be at most 256 characters, and cannot begin with a dash
.Pq Qq Sy - .
.Pp
When making programmatic use of user properties, it is strongly suggested to use
a reversed
.Sy DNS
domain name for the
.Em module
component of property names to reduce the chance that two
independently-developed packages use the same property name for different
purposes.
.Pp
The values of user properties are arbitrary strings, are always inherited, and
are never validated.
All of the commands that operate on properties
.Po Nm zfs Cm list ,
.Nm zfs Cm get ,
.Nm zfs Cm set ,
and so forth
.Pc
can be used to manipulate both native properties and user properties.
Use the
.Nm zfs Cm inherit
command to clear a user property.
If the property is not defined in any parent dataset, it is removed entirely.
Property values are limited to 8192 bytes.
.Ss ZFS Volumes as Swap or Dump Devices
During an initial installation a swap device and dump device are created on ZFS
volumes in the ZFS root pool.
By default, the swap area size is based on 1/2 the size of physical memory up to
2 Gbytes.
The size of the dump device depends on the kernel's requirements at installation
time.
Separate ZFS volumes must be used for the swap area and dump devices.
Do not swap to a file on a ZFS file system.
A ZFS swap file configuration is not supported.
.Pp
If you need to change your swap area or dump device after the system is
installed or upgraded, use the
.Xr swap 1M
and
.Xr dumpadm 1M
commands.
.Sh SUBCOMMANDS
All subcommands that modify state are logged persistently to the pool in their
original form.
.Bl -tag -width ""
.It Nm Fl \?
Displays a help message.
.It Xo
.Nm
.Cm create
.Op Fl p
.Oo Fl o Ar property Ns = Ns Ar value Oc Ns ...
.Ar filesystem
.Xc
Creates a new ZFS file system.
The file system is automatically mounted according to the
.Sy mountpoint
property inherited from the parent.
.Bl -tag -width "-o"
.It Fl o Ar property Ns = Ns Ar value
Sets the specified property as if the command
.Nm zfs Cm set Ar property Ns = Ns Ar value
was invoked at the same time the dataset was created.
Any editable ZFS property can also be set at creation time.
Multiple
.Fl o
options can be specified.
An error results if the same property is specified in multiple
.Fl o
options.
.It Fl p
Creates all the non-existing parent datasets.
Datasets created in this manner are automatically mounted according to the
.Sy mountpoint
property inherited from their parent.
Any property specified on the command line using the
.Fl o
option is ignored.
If the target filesystem already exists, the operation completes successfully.
.El
.It Xo
.Nm
.Cm create
.Op Fl ps
.Op Fl b Ar blocksize
.Oo Fl o Ar property Ns = Ns Ar value Oc Ns ...
.Fl V Ar size Ar volume
.Xc
Creates a volume of the given size.
The volume is exported as a block device in
.Pa /dev/zvol/{dsk,rdsk}/path ,
where
.Em path
is the name of the volume in the ZFS namespace.
The size represents the logical size as exported by the device.
By default, a reservation of equal size is created.
.Pp
.Ar size
is automatically rounded up to the nearest 128 Kbytes to ensure that the volume
has an integral number of blocks regardless of
.Sy blocksize .
.Bl -tag -width "-b"
.It Fl b Ar blocksize
Equivalent to
.Fl o Sy volblocksize Ns = Ns Ar blocksize .
If this option is specified in conjunction with
.Fl o Sy volblocksize ,
the resulting behavior is undefined.
.It Fl o Ar property Ns = Ns Ar value
Sets the specified property as if the
.Nm zfs Cm set Ar property Ns = Ns Ar value
command was invoked at the same time the dataset was created.
Any editable ZFS property can also be set at creation time.
Multiple
.Fl o
options can be specified.
An error results if the same property is specified in multiple
.Fl o
options.
.It Fl p
Creates all the non-existing parent datasets.
Datasets created in this manner are automatically mounted according to the
.Sy mountpoint
property inherited from their parent.
Any property specified on the command line using the
.Fl o
option is ignored.
If the target filesystem already exists, the operation completes successfully.
.It Fl s
Creates a sparse volume with no reservation.
See
.Sy volsize
in the
.Sx Native Properties
section for more information about sparse volumes.
.El
.It Xo
.Nm
.Cm destroy
.Op Fl Rfnprv
.Ar filesystem Ns | Ns Ar volume
.Xc
Destroys the given dataset.
By default, the command unshares any file systems that are currently shared,
unmounts any file systems that are currently mounted, and refuses to destroy a
dataset that has active dependents
.Pq children or clones .
.Bl -tag -width "-R"
.It Fl R
Recursively destroy all dependents, including cloned file systems outside the
target hierarchy.
.It Fl f
Force an unmount of any file systems using the
.Nm unmount Fl f
command.
This option has no effect on non-file systems or unmounted file systems.
.It Fl n
Do a dry-run
.Pq Qq No-op
deletion.
No data will be deleted.
This is useful in conjunction with the
.Fl v
or
.Fl p
flags to determine what data would be deleted.
.It Fl p
Print machine-parsable verbose information about the deleted data.
.It Fl r
Recursively destroy all children.
.It Fl v
Print verbose information about the deleted data.
.El
.Pp
Extreme care should be taken when applying either the
.Fl r
or the
.Fl R
options, as they can destroy large portions of a pool and cause unexpected
behavior for mounted file systems in use.
.It Xo
.Nm
.Cm destroy
.Op Fl Rdnprv
.Ar filesystem Ns | Ns Ar volume Ns @ Ns Ar snap Ns
.Oo % Ns Ar snap Ns Oo , Ns Ar snap Ns Oo % Ns Ar snap Oc Oc Oc Ns ...
.Xc
The given snapshots are destroyed immediately if and only if the
.Nm zfs Cm destroy
command without the
.Fl d
option would have destroyed it.
Such immediate destruction would occur, for example, if the snapshot had no
clones and the user-initiated reference count were zero.
.Pp
If a snapshot does not qualify for immediate destruction, it is marked for
deferred deletion.
In this state, it exists as a usable, visible snapshot until both of the
preconditions listed above are met, at which point it is destroyed.
.Pp
An inclusive range of snapshots may be specified by separating the first and
last snapshots with a percent sign.
The first and/or last snapshots may be left blank, in which case the
filesystem's oldest or newest snapshot will be implied.
.Pp
Multiple snapshots
.Pq or ranges of snapshots
of the same filesystem or volume may be specified in a comma-separated list of
snapshots.
Only the snapshot's short name
.Po the part after the
.Sy @
.Pc
should be specified when using a range or comma-separated list to identify
multiple snapshots.
.Bl -tag -width "-R"
.It Fl R
Recursively destroy all clones of these snapshots, including the clones,
snapshots, and children.
If this flag is specified, the
.Fl d
flag will have no effect.
.It Fl d
Defer snapshot deletion.
.It Fl n
Do a dry-run
.Pq Qq No-op
deletion.
No data will be deleted.
This is useful in conjunction with the
.Fl p
or
.Fl v
flags to determine what data would be deleted.
.It Fl p
Print machine-parsable verbose information about the deleted data.
.It Fl r
Destroy
.Pq or mark for deferred deletion
all snapshots with this name in descendent file systems.
.It Fl v
Print verbose information about the deleted data.
.Pp
Extreme care should be taken when applying either the
.Fl r
or the
.Fl R
options, as they can destroy large portions of a pool and cause unexpected
behavior for mounted file systems in use.
.El
.It Xo
.Nm
.Cm destroy
.Ar filesystem Ns | Ns Ar volume Ns # Ns Ar bookmark
.Xc
The given bookmark is destroyed.
.It Xo
.Nm
.Cm snapshot
.Op Fl r
.Oo Fl o Ar property Ns = Ns value Oc Ns ...
.Ar filesystem Ns @ Ns Ar snapname Ns | Ns Ar volume Ns @ Ns Ar snapname Ns ...
.Xc
Creates snapshots with the given names.
All previous modifications by successful system calls to the file system are
part of the snapshots.
Snapshots are taken atomically, so that all snapshots correspond to the same
moment in time.
See the
.Sx Snapshots
section for details.
.Bl -tag -width "-o"
.It Fl o Ar property Ns = Ns Ar value
Sets the specified property; see
.Nm zfs Cm create
for details.
.It Fl r
Recursively create snapshots of all descendent datasets
.El
.It Xo
.Nm
.Cm rollback
.Op Fl Rfr
.Ar snapshot
.Xc
Roll back the given dataset to a previous snapshot.
When a dataset is rolled back, all data that has changed since the snapshot is
discarded, and the dataset reverts to the state at the time of the snapshot.
By default, the command refuses to roll back to a snapshot other than the most
recent one.
In order to do so, all intermediate snapshots and bookmarks must be destroyed by
specifying the
.Fl r
option.
.Pp
The
.Fl rR
options do not recursively destroy the child snapshots of a recursive snapshot.
Only direct snapshots of the specified filesystem are destroyed by either of
these options.
To completely roll back a recursive snapshot, you must rollback the individual
child snapshots.
.Bl -tag -width "-R"
.It Fl R
Destroy any more recent snapshots and bookmarks, as well as any clones of those
snapshots.
.It Fl f
Used with the
.Fl R
option to force an unmount of any clone file systems that are to be destroyed.
.It Fl r
Destroy any snapshots and bookmarks more recent than the one specified.
.El
.It Xo
.Nm
.Cm clone
.Op Fl p
.Oo Fl o Ar property Ns = Ns Ar value Oc Ns ...
.Ar snapshot Ar filesystem Ns | Ns Ar volume
.Xc
Creates a clone of the given snapshot.
See the
.Sx Clones
section for details.
The target dataset can be located anywhere in the ZFS hierarchy, and is created
as the same type as the original.
.Bl -tag -width "-o"
.It Fl o Ar property Ns = Ns Ar value
Sets the specified property; see
.Nm zfs Cm create
for details.
.It Fl p
Creates all the non-existing parent datasets.
Datasets created in this manner are automatically mounted according to the
.Sy mountpoint
property inherited from their parent.
If the target filesystem or volume already exists, the operation completes
successfully.
.El
.It Xo
.Nm
.Cm promote
.Ar clone-filesystem
.Xc
Promotes a clone file system to no longer be dependent on its
.Qq origin
snapshot.
This makes it possible to destroy the file system that the clone was created
from.
The clone parent-child dependency relationship is reversed, so that the origin
file system becomes a clone of the specified file system.
.Pp
The snapshot that was cloned, and any snapshots previous to this snapshot, are
now owned by the promoted clone.
The space they use moves from the origin file system to the promoted clone, so
enough space must be available to accommodate these snapshots.
No new space is consumed by this operation, but the space accounting is
adjusted.
The promoted clone must not have any conflicting snapshot names of its own.
The
.Cm rename
subcommand can be used to rename any conflicting snapshots.
.It Xo
.Nm
.Cm rename
.Op Fl f
.Ar filesystem Ns | Ns Ar volume Ns | Ns Ar snapshot
.Ar filesystem Ns | Ns Ar volume Ns | Ns Ar snapshot
.br
.Nm
.Cm rename
.Op Fl fp
.Ar filesystem Ns | Ns Ar volume
.Ar filesystem Ns | Ns Ar volume
.Xc
Renames the given dataset.
The new target can be located anywhere in the ZFS hierarchy, with the exception
of snapshots.
Snapshots can only be renamed within the parent file system or volume.
When renaming a snapshot, the parent file system of the snapshot does not need
to be specified as part of the second argument.
Renamed file systems can inherit new mount points, in which case they are
unmounted and remounted at the new mount point.
.Bl -tag -width "-a"
.It Fl f
Force unmount any filesystems that need to be unmounted in the process.
.It Fl p
Creates all the nonexistent parent datasets.
Datasets created in this manner are automatically mounted according to the
.Sy mountpoint
property inherited from their parent.
.El
.It Xo
.Nm
.Cm rename
.Fl r
.Ar snapshot Ar snapshot
.Xc
Recursively rename the snapshots of all descendent datasets.
Snapshots are the only dataset that can be renamed recursively.
.It Xo
.Nm
.Cm list
.Op Fl r Ns | Ns Fl d Ar depth
.Op Fl Hp
.Oo Fl o Ar property Ns Oo , Ns Ar property Oc Ns ... Oc
.Oo Fl s Ar property Oc Ns ...
.Oo Fl S Ar property Oc Ns ...
.Oo Fl t Ar type Ns Oo , Ns Ar type Oc Ns ... Oc
.Oo Ar filesystem Ns | Ns Ar volume Ns | Ns Ar snapshot Oc Ns ...
.Xc
Lists the property information for the given datasets in tabular form.
If specified, you can list property information by the absolute pathname or the
relative pathname.
By default, all file systems and volumes are displayed.
Snapshots are displayed if the
.Sy listsnaps
property is
.Sy on
.Po the default is
.Sy off
.Pc .
The following fields are displayed,
.Sy name Ns , Ns Sy used Ns , Ns Sy available Ns , Ns Sy referenced Ns , Ns
.Sy mountpoint .
.Bl -tag -width "-H"
.It Fl H
Used for scripting mode.
Do not print headers and separate fields by a single tab instead of arbitrary
white space.
.It Fl S Ar property
Same as the
.Fl s
option, but sorts by property in descending order.
.It Fl d Ar depth
Recursively display any children of the dataset, limiting the recursion to
.Ar depth .
A
.Ar depth
of
.Sy 1
will display only the dataset and its direct children.
.It Fl o Ar property
A comma-separated list of properties to display.
The property must be:
.Bl -bullet
.It
One of the properties described in the
.Sx Native Properties
section
.It
A user property
.It
The value
.Sy name
to display the dataset name
.It
The value
.Sy space
to display space usage properties on file systems and volumes.
This is a shortcut for specifying
.Fl o Sy name Ns , Ns Sy avail Ns , Ns Sy used Ns , Ns Sy usedsnap Ns , Ns
.Sy usedds Ns , Ns Sy usedrefreserv Ns , Ns Sy usedchild Fl t
.Sy filesystem Ns , Ns Sy volume
syntax.
.El
.It Fl p
Display numbers in parsable
.Pq exact
values.
.It Fl r
Recursively display any children of the dataset on the command line.
.It Fl s Ar property
A property for sorting the output by column in ascending order based on the
value of the property.
The property must be one of the properties described in the
.Sx Properties
section, or the special value
.Sy name
to sort by the dataset name.
Multiple properties can be specified at one time using multiple
.Fl s
property options.
Multiple
.Fl s
options are evaluated from left to right in decreasing order of importance.
The following is a list of sorting criteria:
.Bl -bullet
.It
Numeric types sort in numeric order.
.It
String types sort in alphabetical order.
.It
Types inappropriate for a row sort that row to the literal bottom, regardless of
the specified ordering.
.El
.Pp
If no sorting options are specified the existing behavior of
.Nm zfs Cm list
is preserved.
.It Fl t Ar type
A comma-separated list of types to display, where
.Ar type
is one of
.Sy filesystem ,
.Sy snapshot ,
.Sy volume ,
.Sy bookmark ,
or
.Sy all .
For example, specifying
.Fl t Sy snapshot
displays only snapshots.
.El
.It Xo
.Nm
.Cm set
.Ar property Ns = Ns Ar value Oo Ar property Ns = Ns Ar value Oc Ns ...
.Ar filesystem Ns | Ns Ar volume Ns | Ns Ar snapshot Ns ...
.Xc
Sets the property or list of properties to the given value(s) for each dataset.
Only some properties can be edited.
See the
.Sx Properties
section for more information on what properties can be set and acceptable
values.
Numeric values can be specified as exact values, or in a human-readable form
with a suffix of
.Sy B , K , M , G , T , P , E , Z
.Po for bytes, kilobytes, megabytes, gigabytes, terabytes, petabytes, exabytes,
or zettabytes, respectively
.Pc .
User properties can be set on snapshots.
For more information, see the
.Sx User Properties
section.
.It Xo
.Nm
.Cm get
.Op Fl r Ns | Ns Fl d Ar depth
.Op Fl Hp
.Oo Fl o Ar field Ns Oo , Ns Ar field Oc Ns ... Oc
.Oo Fl s Ar source Ns Oo , Ns Ar source Oc Ns ... Oc
.Oo Fl t Ar type Ns Oo , Ns Ar type Oc Ns ... Oc
.Cm all | Ar property Ns Oo , Ns Ar property Oc Ns ...
.Ar filesystem Ns | Ns Ar volume Ns | Ns Ar snapshot Ns | Ns Ar bookmark Ns ...
.Xc
Displays properties for the given datasets.
If no datasets are specified, then the command displays properties for all
datasets on the system.
For each property, the following columns are displayed:
.Bd -literal
    name      Dataset name
    property  Property name
    value     Property value
<<<<<<< HEAD
    source    Property source. Can either be local, default,
              temporary, inherited, received or none (-).
=======
    source    Property source.  Can either be local, default,
              temporary, inherited, or none (-).
>>>>>>> 72d3dbb9
.Ed
.Pp
All columns are displayed by default, though this can be controlled by using the
.Fl o
option.
This command takes a comma-separated list of properties as described in the
.Sx Native Properties
and
.Sx User Properties
sections.
.Pp
The special value
.Sy all
can be used to display all properties that apply to the given dataset's type
.Pq filesystem, volume, snapshot, or bookmark .
.Bl -tag -width "-H"
.It Fl H
Display output in a form more easily parsed by scripts.
Any headers are omitted, and fields are explicitly separated by a single tab
instead of an arbitrary amount of space.
.It Fl d Ar depth
Recursively display any children of the dataset, limiting the recursion to
.Ar depth .
A depth of
.Sy 1
will display only the dataset and its direct children.
.It Fl o Ar field
A comma-separated list of columns to display.
.Sy name Ns , Ns Sy property Ns , Ns Sy value Ns , Ns Sy source
is the default value.
.It Fl p
Display numbers in parsable
.Pq exact
values.
.It Fl r
Recursively display properties for any children.
.It Fl s Ar source
A comma-separated list of sources to display.
Those properties coming from a source other than those in this list are ignored.
Each source must be one of the following:
.Sy local ,
.Sy default ,
.Sy inherited ,
.Sy received ,
.Sy temporary ,
and
.Sy none .
The default value is all sources.
.It Fl t Ar type
A comma-separated list of types to display, where
.Ar type
is one of
.Sy filesystem ,
.Sy snapshot ,
.Sy volume ,
.Sy bookmark ,
or
.Sy all .
.El
.It Xo
.Nm
.Cm inherit
.Op Fl rS
.Ar property Ar filesystem Ns | Ns Ar volume Ns | Ns Ar snapshot Ns ...
.Xc
Clears the specified property, causing it to be inherited from an ancestor,
restored to default if no ancestor has the property set, or with the
.Fl S
option reverted to the received value if one exists.
See the
.Sx Properties
section for a listing of default values, and details on which properties can be
inherited.
.Bl -tag -width "-r"
.It Fl r
Recursively inherit the given property for all children.
.It Fl S
Revert the property to the received value if one exists; otherwise operate as
if the
.Fl S
option was not specified.
.El
.It Xo
.Nm
.Cm remap
.Ar filesystem Ns | Ns Ar volume
.Xc
Remap the indirect blocks in the given fileystem or volume so that they no
longer reference blocks on previously removed vdevs and we can eventually
shrink the size of the indirect mapping objects for the previously removed
vdevs. Note that remapping all blocks might not be possible and that
references from snapshots will still exist and cannot be remapped.
.It Xo
.Nm
.Cm upgrade
.Xc
Displays a list of file systems that are not the most recent version.
.It Xo
.Nm
.Cm upgrade
.Fl v
.Xc
Displays a list of currently supported file system versions.
.It Xo
.Nm
.Cm upgrade
.Op Fl r
.Op Fl V Ar version
.Fl a | Ar filesystem
.Xc
Upgrades file systems to a new on-disk version.
Once this is done, the file systems will no longer be accessible on systems
running older versions of the software.
.Nm zfs Cm send
streams generated from new snapshots of these file systems cannot be accessed on
systems running older versions of the software.
.Pp
In general, the file system version is independent of the pool version.
See
.Xr zpool 1M
for information on the
.Nm zpool Cm upgrade
command.
.Pp
In some cases, the file system version and the pool version are interrelated and
the pool version must be upgraded before the file system version can be
upgraded.
.Bl -tag -width "-V"
.It Fl V Ar version
Upgrade to the specified
.Ar version .
If the
.Fl V
flag is not specified, this command upgrades to the most recent version.
This
option can only be used to increase the version number, and only up to the most
recent version supported by this software.
.It Fl a
Upgrade all file systems on all imported pools.
.It Ar filesystem
Upgrade the specified file system.
.It Fl r
Upgrade the specified file system and all descendent file systems.
.El
.It Xo
.Nm
.Cm userspace
.Op Fl Hinp
.Oo Fl o Ar field Ns Oo , Ns Ar field Oc Ns ... Oc
.Oo Fl s Ar field Oc Ns ...
.Oo Fl S Ar field Oc Ns ...
.Oo Fl t Ar type Ns Oo , Ns Ar type Oc Ns ... Oc
.Ar filesystem Ns | Ns Ar snapshot
.Xc
Displays space consumed by, and quotas on, each user in the specified filesystem
or snapshot.
This corresponds to the
.Sy userused@ Ns Em user
and
.Sy userquota@ Ns Em user
properties.
.Bl -tag -width "-H"
.It Fl H
Do not print headers, use tab-delimited output.
.It Fl S Ar field
Sort by this field in reverse order.
See
.Fl s .
.It Fl i
Translate SID to POSIX ID.
The POSIX ID may be ephemeral if no mapping exists.
Normal POSIX interfaces
.Po for example,
.Xr stat 2 ,
.Nm ls Fl l
.Pc
perform this translation, so the
.Fl i
option allows the output from
.Nm zfs Cm userspace
to be compared directly with those utilities.
However,
.Fl i
may lead to confusion if some files were created by an SMB user before a
SMB-to-POSIX name mapping was established.
In such a case, some files will be owned by the SMB entity and some by the POSIX
entity.
However, the
.Fl i
option will report that the POSIX entity has the total usage and quota for both.
.It Fl n
Print numeric ID instead of user/group name.
.It Fl o Ar field Ns Oo , Ns Ar field Oc Ns ...
Display only the specified fields from the following set:
.Sy type ,
.Sy name ,
.Sy used ,
.Sy quota .
The default is to display all fields.
.It Fl p
Use exact
.Pq parsable
numeric output.
.It Fl s Ar field
Sort output by this field.
The
.Fl s
and
.Fl S
flags may be specified multiple times to sort first by one field, then by
another.
The default is
.Fl s Sy type Fl s Sy name .
.It Fl t Ar type Ns Oo , Ns Ar type Oc Ns ...
Print only the specified types from the following set:
.Sy all ,
.Sy posixuser ,
.Sy smbuser ,
.Sy posixgroup ,
.Sy smbgroup .
The default is
.Fl t Sy posixuser Ns , Ns Sy smbuser .
The default can be changed to include group types.
.El
.It Xo
.Nm
.Cm groupspace
.Op Fl Hinp
.Oo Fl o Ar field Ns Oo , Ns Ar field Oc Ns ... Oc
.Oo Fl s Ar field Oc Ns ...
.Oo Fl S Ar field Oc Ns ...
.Oo Fl t Ar type Ns Oo , Ns Ar type Oc Ns ... Oc
.Ar filesystem Ns | Ns Ar snapshot
.Xc
Displays space consumed by, and quotas on, each group in the specified
filesystem or snapshot.
This subcommand is identical to
.Nm zfs Cm userspace ,
except that the default types to display are
.Fl t Sy posixgroup Ns , Ns Sy smbgroup .
.It Xo
.Nm
.Cm mount
.Xc
Displays all ZFS file systems currently mounted.
.It Xo
.Nm
.Cm mount
.Op Fl Ofv
.Op Fl o Ar options
.Fl a | Ar filesystem
.Xc
Mounts ZFS file systems.
.Bl -tag -width "-O"
.It Fl O
Perform an overlay mount.
See
.Xr mount 1M
for more information.
.It Fl a
Mount all available ZFS file systems.
Invoked automatically as part of the boot process.
.It Ar filesystem
Mount the specified filesystem.
.It Fl o Ar options
An optional, comma-separated list of mount options to use temporarily for the
duration of the mount.
See the
.Sx Temporary Mount Point Properties
section for details.
.It Fl v
Report mount progress.
.It Fl f
Attempt to force mounting of all filesystems, even those that couldn't normally be mounted.
.El
.It Xo
.Nm
.Cm unmount
.Op Fl f
.Fl a | Ar filesystem Ns | Ns Ar mountpoint
.Xc
Unmounts currently mounted ZFS file systems.
.Bl -tag -width "-a"
.It Fl a
Unmount all available ZFS file systems.
Invoked automatically as part of the shutdown process.
.It Ar filesystem Ns | Ns Ar mountpoint
Unmount the specified filesystem.
The command can also be given a path to a ZFS file system mount point on the
system.
.It Fl f
Forcefully unmount the file system, even if it is currently in use.
.El
.It Xo
.Nm
.Cm share
.Fl a | Ar filesystem
.Xc
Shares available ZFS file systems.
.Bl -tag -width "-a"
.It Fl a
Share all available ZFS file systems.
Invoked automatically as part of the boot process.
.It Ar filesystem
Share the specified filesystem according to the
.Sy sharenfs
and
.Sy sharesmb
properties.
File systems are shared when the
.Sy sharenfs
or
.Sy sharesmb
property is set.
.El
.It Xo
.Nm
.Cm unshare
.Fl a | Ar filesystem Ns | Ns Ar mountpoint
.Xc
Unshares currently shared ZFS file systems.
.Bl -tag -width "-a"
.It Fl a
Unshare all available ZFS file systems.
Invoked automatically as part of the shutdown process.
.It Ar filesystem Ns | Ns Ar mountpoint
Unshare the specified filesystem.
The command can also be given a path to a ZFS file system shared on the system.
.El
.It Xo
.Nm
.Cm bookmark
.Ar snapshot bookmark
.Xc
Creates a bookmark of the given snapshot.
Bookmarks mark the point in time when the snapshot was created, and can be used
as the incremental source for a
.Nm zfs Cm send
command.
.Pp
This feature must be enabled to be used.
See
.Xr zpool-features 5
for details on ZFS feature flags and the
.Sy bookmarks
feature.
.It Xo
.Nm
.Cm send
.Op Fl DLPRcenpv
.Op Oo Fl I Ns | Ns Fl i Oc Ar snapshot
.Ar snapshot
.Xc
Creates a stream representation of the second
.Ar snapshot ,
which is written to standard output.
The output can be redirected to a file or to a different system
.Po for example, using
.Xr ssh 1
.Pc .
By default, a full stream is generated.
.Bl -tag -width "-D"
.It Fl D, -dedup
Generate a deduplicated stream.
Blocks which would have been sent multiple times in the send stream will only be
sent once.
The receiving system must also support this feature to receive a deduplicated
stream.
This flag can be used regardless of the dataset's
.Sy dedup
property, but performance will be much better if the filesystem uses a
dedup-capable checksum
.Po for example,
.Sy sha256
.Pc .
.It Fl I Ar snapshot
Generate a stream package that sends all intermediary snapshots from the first
snapshot to the second snapshot.
For example,
.Fl I Em @a Em fs@d
is similar to
.Fl i Em @a Em fs@b Ns ; Fl i Em @b Em fs@c Ns ; Fl i Em @c Em fs@d .
The incremental source may be specified as with the
.Fl i
option.
.It Fl L, -large-block
Generate a stream which may contain blocks larger than 128KB.
This flag has no effect if the
.Sy large_blocks
pool feature is disabled, or if the
.Sy recordsize
property of this filesystem has never been set above 128KB.
The receiving system must have the
.Sy large_blocks
pool feature enabled as well.
See
.Xr zpool-features 5
for details on ZFS feature flags and the
.Sy large_blocks
feature.
.It Fl P, -parsable
Print machine-parsable verbose information about the stream package generated.
.It Fl R, -replicate
Generate a replication stream package, which will replicate the specified
file system, and all descendent file systems, up to the named snapshot.
When received, all properties, snapshots, descendent file systems, and clones
are preserved.
.Pp
If the
.Fl i
or
.Fl I
flags are used in conjunction with the
.Fl R
flag, an incremental replication stream is generated.
The current values of properties, and current snapshot and file system names are
set when the stream is received.
If the
.Fl F
flag is specified when this stream is received, snapshots and file systems that
do not exist on the sending side are destroyed.
.It Fl e, -embed
Generate a more compact stream by using
.Sy WRITE_EMBEDDED
records for blocks which are stored more compactly on disk by the
.Sy embedded_data
<<<<<<< HEAD
and
.Sy mooch_byteswap
pool features. This flag has no effect if these
features are disabled. The receiving system must have the
relevant
feature enabled. If the
=======
pool feature.
This flag has no effect if the
.Sy embedded_data
feature is disabled.
The receiving system must have the
.Sy embedded_data
feature enabled.
If the
>>>>>>> 72d3dbb9
.Sy lz4_compress
feature is active on the sending system, then the receiving system must have
that feature enabled as well.
See
.Xr zpool-features 5
for details on ZFS feature flags and the
.Sy embedded_data
and
.Sy mooch_byteswap
features.
.It Fl c, -compressed
Generate a more compact stream by using compressed WRITE records for blocks
<<<<<<< HEAD
which are compressed on disk and in memory (see the
.Sy compression No property for details).  If the Sy lz4_compress No feature
is active on the sending system, then the receiving system must have that feature
enabled as well. If the
.Sy large_blocks No feature is enabled on the sending system but the Fl L
option is not supplied in conjunction with
.Fl c, No then the data will be decompressed before sending so it can be split into
=======
which are compressed on disk and in memory
.Po see the
.Sy compression
property for details
.Pc .
If the
.Sy lz4_compress
feature is active on the sending system, then the receiving system must have
that feature enabled as well.
If the
.Sy large_blocks
feature is enabled on the sending system but the
.Fl L
option is not supplied in conjunction with
.Fl c ,
then the data will be decompressed before sending so it can be split into
>>>>>>> 72d3dbb9
smaller block sizes.
.It Fl i Ar snapshot
Generate an incremental stream from the first
.Ar snapshot
.Pq the incremental source
to the second
.Ar snapshot
.Pq the incremental target .
The incremental source can be specified as the last component of the snapshot
name
.Po the
.Sy @
character and following
.Pc
and it is assumed to be from the same file system as the incremental target.
.Pp
If the destination is a clone, the source may be the origin snapshot, which must
be fully specified
.Po for example,
.Em pool/fs@origin ,
not just
.Em @origin
.Pc .
.It Fl n, -dryrun
Do a dry-run
.Pq Qq No-op
send.
Do not generate any actual send data.
This is useful in conjunction with the
.Fl v
or
.Fl P
flags to determine what data will be sent.
In this case, the verbose output will be written to standard output
.Po contrast with a non-dry-run, where the stream is written to standard output
and the verbose output goes to standard error
.Pc .
.It Fl p, -props
Include the dataset's properties in the stream.
This flag is implicit when
.Fl R
is specified.
The receiving system must also support this feature.
.It Fl v, -verbose
Print verbose information about the stream package generated.
This information includes a per-second report of how much data has been sent.
.Pp
The format of the stream is committed.
You will be able to receive your streams on future versions of ZFS .
.El
.It Xo
.Nm
.Cm send
.Op Fl Lce
.Op Fl i Ar snapshot Ns | Ns Ar bookmark
.Ar filesystem Ns | Ns Ar volume Ns | Ns Ar snapshot
.Xc
Generate a send stream, which may be of a filesystem, and may be incremental
from a bookmark.
If the destination is a filesystem or volume, the pool must be read-only, or the
filesystem must not be mounted.
When the stream generated from a filesystem or volume is received, the default
snapshot name will be
.Qq --head-- .
.Bl -tag -width "-L"
.It Fl L, -large-block
Generate a stream which may contain blocks larger than 128KB.
This flag has no effect if the
.Sy large_blocks
pool feature is disabled, or if the
.Sy recordsize
property of this filesystem has never been set above 128KB.
The receiving system must have the
.Sy large_blocks
pool feature enabled as well.
See
.Xr zpool-features 5
for details on ZFS feature flags and the
.Sy large_blocks
feature.
.It Fl c, -compressed
Generate a more compact stream by using compressed WRITE records for blocks
which are compressed on disk and in memory
.Po see the
.Sy compression
property for details
.Pc .
If the
.Sy lz4_compress
feature is active on the sending system, then the receiving system must have
that feature enabled as well.
If the
.Sy large_blocks
feature is enabled on the sending system but the
.Fl L
option is not supplied in conjunction with
<<<<<<< HEAD
.Fl c Ns , then the data will be decompressed before sending so it can be split
into smaller block sizes.
=======
.Fl c ,
then the data will be decompressed before sending so it can be split into
smaller block sizes.
>>>>>>> 72d3dbb9
.It Fl e, -embed
Generate a more compact stream by using
.Sy WRITE_EMBEDDED
records for blocks which are stored more compactly on disk by the
.Sy embedded_data
<<<<<<< HEAD
and
.Sy mooch_byteswap
pool features. This flag has no effect if these features are disabled. The
receiving system must have the relevant feature enabled. If the
=======
pool feature.
This flag has no effect if the
.Sy embedded_data
feature is disabled.
The receiving system must have the
.Sy embedded_data
feature enabled.
If the
>>>>>>> 72d3dbb9
.Sy lz4_compress
feature is active on the sending system, then the receiving system must have
that feature enabled as well.
See
.Xr zpool-features 5
for details on ZFS feature flags and the
.Sy embedded_data
and
.Sy mooch_byteswap
features.
.It Fl i Ar snapshot Ns | Ns Ar bookmark
Generate an incremental send stream.
The incremental source must be an earlier snapshot in the destination's history.
It will commonly be an earlier snapshot in the destination's file system, in
which case it can be specified as the last component of the name
.Po the
.Sy #
or
.Sy @
character and following
.Pc .
.Pp
If the incremental target is a clone, the incremental source can be the origin
snapshot, or an earlier snapshot in the origin's filesystem, or the origin's
origin, etc.
.El
.It Xo
.Nm
.Cm send
.Fl -redact Ar redaction_bookmark
.Op Fl DLPcenpv
.br
.Op Fl i Ar snapshot Ns | Ns Ar bookmark
.Ar snapshot
.Xc
Generate a redacted send stream.  This send stream contains all blocks from the
snapshot being sent that aren't included in the redaction list contained in the
bookmark specified by the
.Fl -redact
flag.  The resulting send stream is said to be redacted with respect to the
snapshots the bookmark specified by the
.Fl -redact No flag was created with.  The bookmark must have been created by
running
.Sy zfs redact
on the snapshot being sent.
.sp
This feature can be used to allow clones of a filesystem to be made available on
a remote system, in the case where their parent need not (or needs to not) be
usable.  For example, if a filesystem contains sensitive data, and it has clones
where that sensitive data has been secured or replaced with dummy data, redacted
sends can be used to replicate the secured data without replicating the original
sensitive data, while still sharing all possible blocks.  A snapshot that has
been redacted with respect to a set of snapshots will contain all blocks
referenced by at least one snapshot in the set, but will contain none of the
blocks referenced by none of the snapshots in the set. In other words, if all
snapshots in the set have modified a given block in the parent, that block will
not be sent; but if one or more snapshots have not modified a block in the
parent, they will still reference the parent's block, so that block will be
sent.  Note that only user data will be redacted.
.sp
When the redacted send stream is received, we will generate a redacted
snapshot.  Due to the nature of redaction, a redacted dataset can only
be used in the following ways:
.sp
1. To receive, as a clone, an incremental send from the original snapshot to one
of the snapshots it was redacted with respect to.  In this case, the stream
will produce a valid dataset when received because all blocks that
were redacted in the parent are guaranteed to be present in the child's send
stream. This use case will produce a normal snapshot, which can be used just
like other snapshots.
.sp
2. To receive an incremental send from the original snapshot to something
redacted with respect to a subset of the set of snapshots the initial snapshot
was redacted with respect to.  In this case, each block that was redacted in the
original is still redacted (redacting with respect to additional snapshots
causes less data to be redacted (because the snapshots define what is permitted,
and everything else is redacted)).  This use case will produce a new redacted
snapshot.
.sp
3. To receive an incremental send from a redaction bookmark on the original
snapshot that was created when redacting with respect to a subset of the set of
snapshots the initial snapshot was created with respect to to
anything else.  A send stream from such a redaction bookmark will contain
all of the blocks necessary to fill in any redacted data, should it be
needed, because the sending system is aware of what blocks were
originally redacted.  This will either produce a normal snapshot or a
redacted one, depending on whether the new send stream is redacted.
.sp
4. To receive an incremental send from a redacted version of the initial
snapshot that is redacted with respect to a subect of the set of snapshots the
initial snapshot was created with respect to.  A send stream from a compatible
redacted dataset will contain all of the blocks necessary to fill in any
redacted data.  This will either produce a normal snapshot or a
redacted one, depending on whether the new send stream is redacted.
.sp
5. To receive a full send as a clone of the redacted snapshot.  Since the
stream is a full send, it definitionally contains all the data needed to
create a new dataset.  This use case will either produce a normal snapshot
or a redacted one, depending on whether the full send stream was redacted.
.sp
These restrictions are detected and enforced by \fBzfs receive\fR; a
redacted send stream will contain the list of snapshots that the stream is
redacted with respsect to. These are stored with the redacted snapshot, and
are used to detect and correctly handle the cases above.
.It Xo
.Nm
.Cm send
.Op Fl Penv
.Fl t
.Ar receive_resume_token
.Xc
<<<<<<< HEAD
Creates a send stream which resumes an interrupted receive.  The
.Ar receive_resume_token No is the value of this property on the filesystem
or volume that was being received into.  See the documentation for
.Cm zfs receive -s No for more details.
=======
Creates a send stream which resumes an interrupted receive.
The
.Ar receive_resume_token
is the value of this property on the filesystem or volume that was being
received into.
See the documentation for
.Sy zfs receive -s
for more details.
>>>>>>> 72d3dbb9
.It Xo
.Nm
.Cm receive
.Op Fl Fnuvs
.Op Fl o Ar origin=<snapshot>
.Ar filesystem Ns | Ns Ar volume Ns | Ns Ar snapshot
.br
.Nm
.Cm receive
.Op Fl Fnuvs
.Op Fl d Ns | Ns Fl e
.Op Fl o Ar origin=<snapshot>
.Ar filesystem
.Xc
Creates a snapshot whose contents are as specified in the stream provided on
standard input.
If a full stream is received, then a new file system is created as well.
Streams are created using the
.Nm zfs Cm send
subcommand, which by default creates a full stream.
.Nm zfs Cm recv
can be used as an alias for
.Nm zfs Cm receive.
.Pp
If an incremental stream is received, then the destination file system must
already exist, and its most recent snapshot must match the incremental stream's
source.
For
.Sy zvols ,
the destination device link is destroyed and recreated, which means the
.Sy zvol
cannot be accessed during the
.Cm receive
operation.
.Pp
When a snapshot replication package stream that is generated by using the
.Nm zfs Cm send Fl R
command is received, any snapshots that do not exist on the sending location are
destroyed by using the
.Nm zfs Cm destroy Fl d
command.
.Pp
The name of the snapshot
.Pq and file system, if a full stream is received
that this subcommand creates depends on the argument type and the use of the
.Fl d
or
.Fl e
options.
.Pp
If the argument is a snapshot name, the specified
.Ar snapshot
is created.
If the argument is a file system or volume name, a snapshot with the same name
as the sent snapshot is created within the specified
.Ar filesystem
or
.Ar volume .
If neither of the
.Fl d
or
.Fl e
options are specified, the provided target snapshot name is used exactly as
provided.
.Pp
The
.Fl d
and
.Fl e
options cause the file system name of the target snapshot to be determined by
appending a portion of the sent snapshot's name to the specified target
.Ar filesystem .
If the
.Fl d
option is specified, all but the first element of the sent snapshot's file
system path
.Pq usually the pool name
is used and any required intermediate file systems within the specified one are
created.
If the
.Fl e
option is specified, then only the last element of the sent snapshot's file
system name
.Pq i.e. the name of the source file system itself
is used as the target file system name.
.Bl -tag -width "-F"
.It Fl F
Force a rollback of the file system to the most recent snapshot before
performing the receive operation.
If receiving an incremental replication stream
.Po for example, one generated by
.Nm zfs Cm send Fl R Op Fl i Ns | Ns Fl I
.Pc ,
destroy snapshots and file systems that do not exist on the sending side.
.It Fl d
Discard the first element of the sent snapshot's file system name, using the
remaining elements to determine the name of the target file system for the new
snapshot as described in the paragraph above.
.It Fl e
Discard all but the last element of the sent snapshot's file system name, using
that element to determine the name of the target file system for the new
snapshot as described in the paragraph above.
.It Fl n
Do not actually receive the stream.
This can be useful in conjunction with the
.Fl v
option to verify the name the receive operation would use.
.It Fl o Sy origin Ns = Ns Ar snapshot
Forces the stream to be received as a clone of the given snapshot.
If the stream is a full send stream, this will create the filesystem
described by the stream as a clone of the specified snapshot.
Which snapshot was specified will not affect the success or failure of the
receive, as long as the snapshot does exist.
If the stream is an incremental send stream, all the normal verification will be
performed.
.It Fl u
File system that is associated with the received stream is not mounted.
.It Fl v
Print verbose information about the stream and the time required to perform the
receive operation.
.It Fl s
If the receive is interrupted, save the partially received state, rather
<<<<<<< HEAD
than deleting it.  Interruption may be due to premature termination of
the stream (e.g. due to network failure or failure of the remote system
if the stream is being read over a network connection), a checksum error
in the stream, termination of the
.Sy zfs receive No process, or unclean
shutdown of the system.
.sp
=======
than deleting it.
Interruption may be due to premature termination of the stream
.Po e.g. due to network failure or failure of the remote system
if the stream is being read over a network connection
.Pc ,
a checksum error in the stream, termination of the
.Nm zfs Cm receive
process, or unclean shutdown of the system.
.Pp
>>>>>>> 72d3dbb9
The receive can be resumed with a stream generated by
.Sy zfs send -t Ar token No , where the Ar token No is the value of the
.Ar receive_resume_token No property of the filesystem or volume which is
received into.
.sp
To use this flag, the storage pool must have the
.Sy extensible_dataset
<<<<<<< HEAD
feature enabled.  See
.Xr zpool-features(5)
for details on ZFS feature
flags.
=======
feature enabled.
See
.Xr zpool-features 5
for details on ZFS feature flags.
>>>>>>> 72d3dbb9
.El
.It Xo
.Nm
.Cm receive
.Fl A
.Ar filesystem Ns | Ns Ar volume
.Xc
Abort an interrupted
.Sy zfs receive Fl s No deleting its saved partially received state.
.It Xo
.Nm
.Cm redact
.Ar snapshot redaction_bookmark
.Op Ar redaction_snapshot Ns ...
.Xc
Generate a new redaction bookmark.  In addition to the typical bookmark
information, a redaction bookmark contains the list of redacted blocks
and the list of redaction snapshots specified.  The redacted blocks are blocks
in the snapshot which are not referenced by any of the redaction snapshots.
These blocks are found by iterating over the metadata in each redaction snapshot
to determine what has been changed since the target snapshot. Redaction is
designed to support redacted zfs sends; see the entry for
.Sy zfs send
for more information on the purpose of this operation.  If a redact operation
fails partway through (due to an error or a system failure), the redaction can
be resumed by rerunning the same command.
.It Xo
.Nm
.Cm allow
.Ar filesystem Ns | Ns Ar volume
.Xc
Displays permissions that have been delegated on the specified filesystem or
volume.
See the other forms of
.Nm zfs Cm allow
for more information.
.It Xo
.Nm
.Cm allow
.Op Fl dglu
.Ar user Ns | Ns Ar group Ns Oo , Ns Ar user Ns | Ns Ar group Oc Ns ...
.Ar perm Ns | Ns @ Ns Ar setname Ns Oo , Ns Ar perm Ns | Ns @ Ns
.Ar setname Oc Ns ...
.Ar filesystem Ns | Ns Ar volume
.br
.Nm
.Cm allow
.Op Fl dl
.Fl e Ns | Ns Sy everyone
.Ar perm Ns | Ns @ Ns Ar setname Ns Oo , Ns Ar perm Ns | Ns @ Ns
.Ar setname Oc Ns ...
.Ar filesystem Ns | Ns Ar volume
.Xc
Delegates ZFS administration permission for the file systems to non-privileged
users.
.Bl -tag -width "-d"
.It Fl d
Allow only for the descendent file systems.
.It Fl e Ns | Ns Sy everyone
Specifies that the permissions be delegated to everyone.
.It Fl g Ar group Ns Oo , Ns Ar group Oc Ns ...
Explicitly specify that permissions are delegated to the group.
.It Fl l
Allow
.Qq locally
only for the specified file system.
.It Fl u Ar user Ns Oo , Ns Ar user Oc Ns ...
Explicitly specify that permissions are delegated to the user.
.It Ar user Ns | Ns Ar group Ns Oo , Ns Ar user Ns | Ns Ar group Oc Ns ...
Specifies to whom the permissions are delegated.
Multiple entities can be specified as a comma-separated list.
If neither of the
.Fl gu
options are specified, then the argument is interpreted preferentially as the
keyword
.Sy everyone ,
then as a user name, and lastly as a group name.
To specify a user or group named
.Qq everyone ,
use the
.Fl g
or
.Fl u
options.
To specify a group with the same name as a user, use the
.Fl g
options.
.It Xo
.Ar perm Ns | Ns @ Ns Ar setname Ns Oo , Ns Ar perm Ns | Ns @ Ns
.Ar setname Oc Ns ...
.Xc
The permissions to delegate.
Multiple permissions may be specified as a comma-separated list.
Permission names are the same as ZFS subcommand and property names.
See the property list below.
Property set names, which begin with
.Sy @ ,
may be specified.
See the
.Fl s
form below for details.
.El
.Pp
If neither of the
.Fl dl
options are specified, or both are, then the permissions are allowed for the
file system or volume, and all of its descendents.
.Pp
Permissions are generally the ability to use a ZFS subcommand or change a ZFS
property.
The following permissions are available:
.Bd -literal
NAME             TYPE           NOTES
allow            subcommand     Must also have the permission that is being
                                allowed
clone            subcommand     Must also have the 'create' ability and 'mount'
                                ability in the origin file system
create           subcommand     Must also have the 'mount' ability
destroy          subcommand     Must also have the 'mount' ability
diff             subcommand     Allows lookup of paths within a dataset
                                given an object number, and the ability to
                                create snapshots necessary to 'zfs diff'.
mount            subcommand     Allows mount/umount of ZFS datasets
promote          subcommand     Must also have the 'mount'
                                and 'promote' ability in the origin file system
receive          subcommand     Must also have the 'mount' and 'create' ability
rename           subcommand     Must also have the 'mount' and 'create'
                                ability in the new parent
rollback         subcommand     Must also have the 'mount' ability
send             subcommand
share            subcommand     Allows sharing file systems over NFS or SMB
                                protocols
snapshot         subcommand     Must also have the 'mount' ability

groupquota       other          Allows accessing any groupquota@... property
groupused        other          Allows reading any groupused@... property
userprop         other          Allows changing any user property
userquota        other          Allows accessing any userquota@... property
userused         other          Allows reading any userused@... property

aclinherit       property
aclmode          property
atime            property
canmount         property
casesensitivity  property
checksum         property
compression      property
copies           property
devices          property
exec             property
filesystem_limit property
mountpoint       property
nbmand           property
normalization    property
primarycache     property
quota            property
readonly         property
recordsize       property
refquota         property
refreservation   property
reservation      property
secondarycache   property
setuid           property
sharenfs         property
sharesmb         property
snapdir          property
snapshot_limit   property
utf8only         property
version          property
volblocksize     property
volsize          property
vscan            property
xattr            property
zoned            property
.Ed
.It Xo
.Nm
.Cm allow
.Fl c
.Ar perm Ns | Ns @ Ns Ar setname Ns Oo , Ns Ar perm Ns | Ns @ Ns
.Ar setname Oc Ns ...
.Ar filesystem Ns | Ns Ar volume
.Xc
Sets
.Qq create time
permissions.
These permissions are granted
.Pq locally
to the creator of any newly-created descendent file system.
.It Xo
.Nm
.Cm allow
.Fl s No @ Ns Ar setname
.Ar perm Ns | Ns @ Ns Ar setname Ns Oo , Ns Ar perm Ns | Ns @ Ns
.Ar setname Oc Ns ...
.Ar filesystem Ns | Ns Ar volume
.Xc
Defines or adds permissions to a permission set.
The set can be used by other
.Nm zfs Cm allow
commands for the specified file system and its descendents.
Sets are evaluated dynamically, so changes to a set are immediately reflected.
Permission sets follow the same naming restrictions as ZFS file systems, but the
name must begin with
.Sy @ ,
and can be no more than 64 characters long.
.It Xo
.Nm
.Cm unallow
.Op Fl dglru
.Ar user Ns | Ns Ar group Ns Oo , Ns Ar user Ns | Ns Ar group Oc Ns ...
.Oo Ar perm Ns | Ns @ Ns Ar setname Ns Oo , Ns Ar perm Ns | Ns @ Ns
.Ar setname Oc Ns ... Oc
.Ar filesystem Ns | Ns Ar volume
.br
.Nm
.Cm unallow
.Op Fl dlr
.Fl e Ns | Ns Sy everyone
.Oo Ar perm Ns | Ns @ Ns Ar setname Ns Oo , Ns Ar perm Ns | Ns @ Ns
.Ar setname Oc Ns ... Oc
.Ar filesystem Ns | Ns Ar volume
.br
.Nm
.Cm unallow
.Op Fl r
.Fl c
.Oo Ar perm Ns | Ns @ Ns Ar setname Ns Oo , Ns Ar perm Ns | Ns @ Ns
.Ar setname Oc Ns ... Oc
.Ar filesystem Ns | Ns Ar volume
.Xc
Removes permissions that were granted with the
.Nm zfs Cm allow
command.
No permissions are explicitly denied, so other permissions granted are still in
effect.
For example, if the permission is granted by an ancestor.
If no permissions are specified, then all permissions for the specified
.Ar user ,
.Ar group ,
or
.Sy everyone
are removed.
Specifying
.Sy everyone
.Po or using the
.Fl e
option
.Pc
only removes the permissions that were granted to everyone, not all permissions
for every user and group.
See the
.Nm zfs Cm allow
command for a description of the
.Fl ldugec
options.
.Bl -tag -width "-r"
.It Fl r
Recursively remove the permissions from this file system and all descendents.
.El
.It Xo
.Nm
.Cm unallow
.Op Fl r
.Fl s No @ Ns Ar setname
.Oo Ar perm Ns | Ns @ Ns Ar setname Ns Oo , Ns Ar perm Ns | Ns @ Ns
.Ar setname Oc Ns ... Oc
.Ar filesystem Ns | Ns Ar volume
.Xc
Removes permissions from a permission set.
If no permissions are specified, then all permissions are removed, thus removing
the set entirely.
.It Xo
.Nm
.Cm hold
.Op Fl r
.Ar tag Ar snapshot Ns ...
.Xc
Adds a single reference, named with the
.Ar tag
argument, to the specified snapshot or snapshots.
Each snapshot has its own tag namespace, and tags must be unique within that
space.
.Pp
If a hold exists on a snapshot, attempts to destroy that snapshot by using the
.Nm zfs Cm destroy
command return
.Er EBUSY .
.Bl -tag -width "-r"
.It Fl r
Specifies that a hold with the given tag is applied recursively to the snapshots
of all descendent file systems.
.El
.It Xo
.Nm
.Cm holds
.Op Fl r
.Ar snapshot Ns ...
.Xc
Lists all existing user references for the given snapshot or snapshots.
.Bl -tag -width "-r"
.It Fl r
Lists the holds that are set on the named descendent snapshots, in addition to
listing the holds on the named snapshot.
.El
.It Xo
.Nm
.Cm release
.Op Fl r
.Ar tag Ar snapshot Ns ...
.Xc
Removes a single reference, named with the
.Ar tag
argument, from the specified snapshot or snapshots.
The tag must already exist for each snapshot.
If a hold exists on a snapshot, attempts to destroy that snapshot by using the
.Nm zfs Cm destroy
command return
.Er EBUSY .
.Bl -tag -width "-r"
.It Fl r
Recursively releases a hold with the given tag on the snapshots of all
descendent file systems.
.El
.It Xo
.Nm
.Cm diff
.Op Fl FHt
.Ar snapshot Ar snapshot Ns | Ns Ar filesystem
.Xc
Display the difference between a snapshot of a given filesystem and another
snapshot of that filesystem from a later time or the current contents of the
filesystem.
The first column is a character indicating the type of change, the other columns
indicate pathname, new pathname
.Pq in case of rename ,
change in link count, and optionally file type and/or change time.
The types of change are:
.Bd -literal
-       The path has been removed
+       The path has been created
M       The path has been modified
R       The path has been renamed
.Ed
.Bl -tag -width "-F"
.It Fl F
Display an indication of the type of file, in a manner similar to the
.Fl
option of
.Xr ls 1 .
.Bd -literal
B       Block device
C       Character device
/       Directory
>       Door
|       Named pipe
@       Symbolic link
P       Event port
=       Socket
F       Regular file
.Ed
.It Fl H
Give more parsable tab-separated output, without header lines and without
arrows.
.It Fl t
Display the path's inode change time as the first column of output.
.El
.It Xo
.Nm
.Cm program
.Op Fl n
.Op Fl t Ar timeout
.Op Fl m Ar memory_limit
.Ar pool script
.Op Ar arg1 No ...
.Xc
Executes
.Ar script
as a ZFS channel program on
.Ar pool Ns .
The ZFS channel
program interface allows ZFS administrative operations to be run
programmatically via a Lua script. The entire script is executed atomically,
with no other administrative operations taking effect concurrently. A library
of ZFS calls is made available to channel program scripts. Channel programs may
only be run with root privileges.
.sp
For full documentation of the ZFS channel program interface, see the manual
page for
.Xr zfs-program(1m).
.sp
.Bl -tag -width ""
.It Fl n
Executes a read-only channel program, which runs faster. The program cannot
change on-disk state by calling functions from the zfs.sync submodule. The
program can be used to gather information such as properties and determining
if changes would succeed (zfs.check.*). Without this flag, all pending changes
must be synced to disk before a channel program can complete.
.It Fl t Ar timeout
Execution time limit, in milliseconds. If a channel program executes for longer
than the provided timeout, it will be stopped and an error will be returned.
The default timeout is 1000 ms, and can be set to a maximum of 10000 ms.
.It Fl m Ar memory-limit
Memory limit, in bytes. If a channel program attempts to allocate more memory
than the given limit, it will be stopped and an error returned. The default
memory limit is 10 MB, and can be set to a maximum of 100 MB.
.sp
All remaining argument strings are passed directly to the channel program as
arguments. See
.Xr zfs-program(1m) No for more information.
.El
.El
.Sh EXIT STATUS
The
.Nm
utility exits 0 on success, 1 if an error occurs, and 2 if invalid command line
options were specified.
.Sh EXAMPLES
.Bl -tag -width ""
.It Sy Example 1 No Creating a ZFS File System Hierarchy
The following commands create a file system named
.Em pool/home
and a file system named
.Em pool/home/bob .
The mount point
.Pa /export/home
is set for the parent file system, and is automatically inherited by the child
file system.
.Bd -literal
# zfs create pool/home
# zfs set mountpoint=/export/home pool/home
# zfs create pool/home/bob
.Ed
.It Sy Example 2 No Creating a ZFS Snapshot
The following command creates a snapshot named
.Sy yesterday .
This snapshot is mounted on demand in the
.Pa .zfs/snapshot
directory at the root of the
.Em pool/home/bob
file system.
.Bd -literal
# zfs snapshot pool/home/bob@yesterday
.Ed
.It Sy Example 3 No Creating and Destroying Multiple Snapshots
The following command creates snapshots named
.Sy yesterday
of
.Em pool/home
and all of its descendent file systems.
Each snapshot is mounted on demand in the
.Pa .zfs/snapshot
directory at the root of its file system.
The second command destroys the newly created snapshots.
.Bd -literal
# zfs snapshot -r pool/home@yesterday
# zfs destroy -r pool/home@yesterday
.Ed
.It Sy Example 4 No Disabling and Enabling File System Compression
The following command disables the
.Sy compression
property for all file systems under
.Em pool/home .
The next command explicitly enables
.Sy compression
for
.Em pool/home/anne .
.Bd -literal
# zfs set compression=off pool/home
# zfs set compression=on pool/home/anne
.Ed
.It Sy Example 5 No Listing ZFS Datasets
The following command lists all active file systems and volumes in the system.
Snapshots are displayed if the
.Sy listsnaps
property is
.Sy on .
The default is
.Sy off .
See
.Xr zpool 1M
for more information on pool properties.
.Bd -literal
# zfs list
NAME                      USED  AVAIL  REFER  MOUNTPOINT
pool                      450K   457G    18K  /pool
pool/home                 315K   457G    21K  /export/home
pool/home/anne             18K   457G    18K  /export/home/anne
pool/home/bob             276K   457G   276K  /export/home/bob
.Ed
.It Sy Example 6 No Setting a Quota on a ZFS File System
The following command sets a quota of 50 Gbytes for
.Em pool/home/bob .
.Bd -literal
# zfs set quota=50G pool/home/bob
.Ed
.It Sy Example 7 No Listing ZFS Properties
The following command lists all properties for
.Em pool/home/bob .
.Bd -literal
# zfs get all pool/home/bob
NAME           PROPERTY              VALUE                  SOURCE
pool/home/bob  type                  filesystem             -
pool/home/bob  creation              Tue Jul 21 15:53 2009  -
pool/home/bob  used                  21K                    -
pool/home/bob  available             20.0G                  -
pool/home/bob  referenced            21K                    -
pool/home/bob  compressratio         1.00x                  -
pool/home/bob  mounted               yes                    -
pool/home/bob  quota                 20G                    local
pool/home/bob  reservation           none                   default
pool/home/bob  recordsize            128K                   default
pool/home/bob  mountpoint            /pool/home/bob         default
pool/home/bob  sharenfs              off                    default
pool/home/bob  checksum              on                     default
pool/home/bob  compression           on                     local
pool/home/bob  atime                 on                     default
pool/home/bob  devices               on                     default
pool/home/bob  exec                  on                     default
pool/home/bob  setuid                on                     default
pool/home/bob  readonly              off                    default
pool/home/bob  zoned                 off                    default
pool/home/bob  snapdir               hidden                 default
pool/home/bob  aclmode               discard                default
pool/home/bob  aclinherit            restricted             default
pool/home/bob  canmount              on                     default
pool/home/bob  xattr                 on                     default
pool/home/bob  copies                1                      default
pool/home/bob  version               4                      -
pool/home/bob  utf8only              off                    -
pool/home/bob  normalization         none                   -
pool/home/bob  casesensitivity       sensitive              -
pool/home/bob  vscan                 off                    default
pool/home/bob  nbmand                off                    default
pool/home/bob  sharesmb              off                    default
pool/home/bob  refquota              none                   default
pool/home/bob  refreservation        none                   default
pool/home/bob  primarycache          all                    default
pool/home/bob  secondarycache        all                    default
pool/home/bob  usedbysnapshots       0                      -
pool/home/bob  usedbydataset         21K                    -
pool/home/bob  usedbychildren        0                      -
pool/home/bob  usedbyrefreservation  0                      -
.Ed
.Pp
The following command gets a single property value.
.Bd -literal
# zfs get -H -o value compression pool/home/bob
on
.Ed
The following command lists all properties with local settings for
.Em pool/home/bob .
.Bd -literal
# zfs get -r -s local -o name,property,value all pool/home/bob
NAME           PROPERTY              VALUE
pool/home/bob  quota                 20G
pool/home/bob  compression           on
.Ed
.It Sy Example 8 No Rolling Back a ZFS File System
The following command reverts the contents of
.Em pool/home/anne
to the snapshot named
.Sy yesterday ,
deleting all intermediate snapshots.
.Bd -literal
# zfs rollback -r pool/home/anne@yesterday
.Ed
.It Sy Example 9 No Creating a ZFS Clone
The following command creates a writable file system whose initial contents are
the same as
.Em pool/home/bob@yesterday .
.Bd -literal
# zfs clone pool/home/bob@yesterday pool/clone
.Ed
.It Sy Example 10 No Promoting a ZFS Clone
The following commands illustrate how to test out changes to a file system, and
then replace the original file system with the changed one, using clones, clone
promotion, and renaming:
.Bd -literal
# zfs create pool/project/production
  populate /pool/project/production with data
# zfs snapshot pool/project/production@today
# zfs clone pool/project/production@today pool/project/beta
  make changes to /pool/project/beta and test them
# zfs promote pool/project/beta
# zfs rename pool/project/production pool/project/legacy
# zfs rename pool/project/beta pool/project/production
  once the legacy version is no longer needed, it can be destroyed
# zfs destroy pool/project/legacy
.Ed
.It Sy Example 11 No Inheriting ZFS Properties
The following command causes
.Em pool/home/bob
and
.Em pool/home/anne
to inherit the
.Sy checksum
property from their parent.
.Bd -literal
# zfs inherit checksum pool/home/bob pool/home/anne
.Ed
.sp
The following command causes
.Em pool/home/jordan
to revert to received value for the
.Sy quota
property if it exists.
.Bd -literal
# zfs inherit -S quota pool/home/jordan
.Ed
.It Sy Example 12 No Remotely Replicating ZFS Data
The following commands send a full stream and then an incremental stream to a
remote machine, restoring them into
.Em poolB/received/fs@a
and
.Em poolB/received/fs@b ,
respectively.
.Em poolB
must contain the file system
.Em poolB/received ,
and must not initially contain
.Em poolB/received/fs .
.Bd -literal
# zfs send pool/fs@a | \e
  ssh host zfs receive poolB/received/fs@a
# zfs send -i a pool/fs@b | \e
  ssh host zfs receive poolB/received/fs
.Ed
.It Sy Example 13 No Using the zfs receive -d Option
The following command sends a full stream of
.Em poolA/fsA/fsB@snap
to a remote machine, receiving it into
.Em poolB/received/fsA/fsB@snap .
The
.Em fsA/fsB@snap
portion of the received snapshot's name is determined from the name of the sent
snapshot.
.Em poolB
must contain the file system
.Em poolB/received .
If
.Em poolB/received/fsA
does not exist, it is created as an empty file system.
.Bd -literal
# zfs send poolA/fsA/fsB@snap | \e
  ssh host zfs receive -d poolB/received
.Ed
.It Sy Example 14 No Setting User Properties
The following example sets the user-defined
.Sy com.example:department
property for a dataset.
.Bd -literal
# zfs set com.example:department=12345 tank/accounting
.Ed
.It Sy Example 15 No Performing a Rolling Snapshot
The following example shows how to maintain a history of snapshots with a
consistent naming scheme.
To keep a week's worth of snapshots, the user destroys the oldest snapshot,
renames the remaining snapshots, and then creates a new snapshot, as follows:
.Bd -literal
# zfs destroy -r pool/users@7daysago
# zfs rename -r pool/users@6daysago @7daysago
# zfs rename -r pool/users@5daysago @6daysago
# zfs rename -r pool/users@yesterday @5daysago
# zfs rename -r pool/users@yesterday @4daysago
# zfs rename -r pool/users@yesterday @3daysago
# zfs rename -r pool/users@yesterday @2daysago
# zfs rename -r pool/users@today @yesterday
# zfs snapshot -r pool/users@today
.Ed
.It Sy Example 16 No Setting sharenfs Property Options on a ZFS File System
The following commands show how to set
.Sy sharenfs
property options to enable
.Sy rw
access for a set of
.Sy IP
addresses and to enable root access for system
.Sy neo
on the
.Em tank/home
file system.
.Bd -literal
# zfs set sharenfs='rw=@123.123.0.0/16,root=neo' tank/home
.Ed
.Pp
If you are using
.Sy DNS
for host name resolution, specify the fully qualified hostname.
.It Sy Example 17 No Delegating ZFS Administration Permissions on a ZFS Dataset
The following example shows how to set permissions so that user
.Sy cindys
can create, destroy, mount, and take snapshots on
.Em tank/cindys .
The permissions on
.Em tank/cindys
are also displayed.
.Bd -literal
# zfs allow cindys create,destroy,mount,snapshot tank/cindys
# zfs allow tank/cindys
---- Permissions on tank/cindys --------------------------------------
Local+Descendent permissions:
        user cindys create,destroy,mount,snapshot
.Ed
.Pp
Because the
.Em tank/cindys
mount point permission is set to 755 by default, user
.Sy cindys
will be unable to mount file systems under
.Em tank/cindys .
Add an ACE similar to the following syntax to provide mount point access:
.Bd -literal
# chmod A+user:cindys:add_subdirectory:allow /tank/cindys
.Ed
.It Sy Example 18 No Delegating Create Time Permissions on a ZFS Dataset
The following example shows how to grant anyone in the group
.Sy staff
to create file systems in
.Em tank/users .
This syntax also allows staff members to destroy their own file systems, but not
destroy anyone else's file system.
The permissions on
.Em tank/users
are also displayed.
.Bd -literal
# zfs allow staff create,mount tank/users
# zfs allow -c destroy tank/users
# zfs allow tank/users
---- Permissions on tank/users ---------------------------------------
Permission sets:
        destroy
Local+Descendent permissions:
        group staff create,mount
.Ed
.It Sy Example 19 No Defining and Granting a Permission Set on a ZFS Dataset
The following example shows how to define and grant a permission set on the
.Em tank/users
file system.
The permissions on
.Em tank/users
are also displayed.
.Bd -literal
# zfs allow -s @pset create,destroy,snapshot,mount tank/users
# zfs allow staff @pset tank/users
# zfs allow tank/users
---- Permissions on tank/users ---------------------------------------
Permission sets:
        @pset create,destroy,mount,snapshot
Local+Descendent permissions:
        group staff @pset
.Ed
.It Sy Example 20 No Delegating Property Permissions on a ZFS Dataset
The following example shows to grant the ability to set quotas and reservations
on the
.Em users/home
file system.
The permissions on
.Em users/home
are also displayed.
.Bd -literal
# zfs allow cindys quota,reservation users/home
# zfs allow users/home
---- Permissions on users/home ---------------------------------------
Local+Descendent permissions:
        user cindys quota,reservation
cindys% zfs set quota=10G users/home/marks
cindys% zfs get quota users/home/marks
NAME              PROPERTY  VALUE  SOURCE
users/home/marks  quota     10G    local
.Ed
.It Sy Example 21 No Removing ZFS Delegated Permissions on a ZFS Dataset
The following example shows how to remove the snapshot permission from the
.Sy staff
group on the
.Em tank/users
file system.
The permissions on
.Em tank/users
are also displayed.
.Bd -literal
# zfs unallow staff snapshot tank/users
# zfs allow tank/users
---- Permissions on tank/users ---------------------------------------
Permission sets:
        @pset create,destroy,mount,snapshot
Local+Descendent permissions:
        group staff @pset
.Ed
.It Sy Example 22 No Showing the differences between a snapshot and a ZFS Dataset
The following example shows how to see what has changed between a prior
snapshot of a ZFS dataset and its current state.
The
.Fl F
option is used to indicate type information for the files affected.
.Bd -literal
# zfs diff -F tank/test@before tank/test
M       /       /tank/test/
M       F       /tank/test/linked      (+1)
R       F       /tank/test/oldname -> /tank/test/newname
-       F       /tank/test/deleted
+       F       /tank/test/created
M       F       /tank/test/modified
.Ed
.El
.Sh INTERFACE STABILITY
.Sy Committed .
.Sh SEE ALSO
.Xr gzip 1 ,
.Xr ssh 1 ,
.Xr mount 1M ,
.Xr share 1M ,
.Xr sharemgr 1M ,
.Xr unshare 1M ,
.Xr zonecfg 1M ,
.Xr zpool 1M ,
.Xr chmod 2 ,
.Xr stat 2 ,
.Xr write 2 ,
.Xr fsync 3C ,
.Xr dfstab 4 ,
.Xr acl 5 ,
.Xr attributes 5<|MERGE_RESOLUTION|>--- conflicted
+++ resolved
@@ -685,41 +685,18 @@
 or
 .Sy snapshot .
 .It Sy used
-<<<<<<< HEAD
-The amount of space consumed by this dataset and all its descendants. This is
-the value that is checked against this dataset's quota and reservation. The
-space used does not include this dataset's reservation, but does take into
-account the reservations of any descendant datasets. The amount of space that a
-dataset consumes from its parent, as well as the amount of space that is freed
-if this dataset is recursively destroyed, is the greater of its space used and
-its reservation.
-.Pp
-The used space of a snapshot is space that is referenced exclusively by this
-snapshot. If this snapshot is destroyed, the amount of
-.Sy used No space will be freed. Space that is shared by multiple snapshots
-isn't accounted for in this metric. When a snapshot is destroyed, space that
-was previously shared with this snapshot can become unique to snapshots adjacent
-to it, thus changing the used space of those snapshots. The used space of the
-latest snapshot can also be affected by changes in the file system. Note that the
-.Sy used No space of a snapshot is a subset of the Sy written No space of the snapshot.
-=======
-The amount of space consumed by this dataset and all its descendents.
+The amount of space consumed by this dataset and all its descendants.
 This is the value that is checked against this dataset's quota and reservation.
 The space used does not include this dataset's reservation, but does take into
-account the reservations of any descendent datasets.
+account the reservations of any descendant datasets.
 The amount of space that a dataset consumes from its parent, as well as the
 amount of space that is freed if this dataset is recursively destroyed, is the
 greater of its space used and its reservation.
 .Pp
-The used space of a snapshot
-.Po see the
-.Sx Snapshots
-section
-.Pc
-is space that is referenced exclusively by this snapshot.
+The used space of a snapshot is space that is referenced exclusively by this
+snapshot.
 If this snapshot is destroyed, the amount of
 .Sy used
-space will be freed.
 Space that is shared by multiple snapshots isn't accounted for in this metric.
 When a snapshot is destroyed, space that was previously shared with this
 snapshot can become unique to snapshots adjacent to it, thus changing the used
@@ -727,11 +704,7 @@
 The used space of the latest snapshot can also be affected by changes in the
 file system.
 Note that the
-.Sy used
-space of a snapshot is a subset of the
-.Sy written
-space of the snapshot.
->>>>>>> 72d3dbb9
+.Sy used No space of a snapshot is a subset of the Sy written No space of the snapshot.
 .Pp
 The amount of space used, available, or referenced does not take into account
 pending changes.
@@ -896,21 +869,12 @@
 or
 .Sy @
 .Pc ,
-<<<<<<< HEAD
 in which case it will be interpreted as a bookmark or snapshot in the same
-filesystem as this dataset. The
+this dataset.
+The
 .Em bookmark No or Em snapshot No may be a full bookmark or snapshot name
 .Po e.g. Em filesystem Ns # Ns Em bookmark Pc ,
 which for clones may be a bookmark or snapshot in the origin's filesystem
-=======
-in which case it will be interpreted as a snapshot in the same filesystem as
-this dataset.
-The
-.Em snapshot
-may be a full snapshot name
-.Po Em filesystem Ns @ Ns Em snapshot Pc ,
-which for clones may be a snapshot in the origin's filesystem
->>>>>>> 72d3dbb9
 .Pq or the origin of the origin's filesystem, etc.
 .El
 .Pp
@@ -1057,21 +1021,10 @@
 .Sy NOT
 a recommended practice.
 .Pp
-<<<<<<< HEAD
 .No The Sy sha52, skein, No and Sy edonr No checksum algorithms requite enabling the
-.No appropriate features on the pool. Please see Sy zpool-features(5) No for more
+.No appropriate features on the pool.
+Please see Sy zpool-features(5) No for more
 .No information on these algorithms.
-=======
-The
-.Sy sha512 ,
-.Sy skein ,
-and
-.Sy edonr
-checksum algorithms require enabling the appropriate features on the pool.
-Please see
-.Xr zpool-features 5
-for more information on these algorithms.
->>>>>>> 72d3dbb9
 .Pp
 Changing this property affects only newly-written data.
 .It Xo
@@ -2380,13 +2333,8 @@
     name      Dataset name
     property  Property name
     value     Property value
-<<<<<<< HEAD
-    source    Property source. Can either be local, default,
+    source    Property source.  Can either be local, default,
               temporary, inherited, received or none (-).
-=======
-    source    Property source.  Can either be local, default,
-              temporary, inherited, or none (-).
->>>>>>> 72d3dbb9
 .Ed
 .Pp
 All columns are displayed by default, though this can be controlled by using the
@@ -2813,23 +2761,12 @@
 .Sy WRITE_EMBEDDED
 records for blocks which are stored more compactly on disk by the
 .Sy embedded_data
-<<<<<<< HEAD
 and
 .Sy mooch_byteswap
-pool features. This flag has no effect if these
-features are disabled. The receiving system must have the
-relevant
-feature enabled. If the
-=======
-pool feature.
-This flag has no effect if the
-.Sy embedded_data
-feature is disabled.
-The receiving system must have the
-.Sy embedded_data
-feature enabled.
+pool features.
+This flag has no effect if these features are disabled.
+The receiving system must have the relevant feature enabled.
 If the
->>>>>>> 72d3dbb9
 .Sy lz4_compress
 feature is active on the sending system, then the receiving system must have
 that feature enabled as well.
@@ -2842,15 +2779,6 @@
 features.
 .It Fl c, -compressed
 Generate a more compact stream by using compressed WRITE records for blocks
-<<<<<<< HEAD
-which are compressed on disk and in memory (see the
-.Sy compression No property for details).  If the Sy lz4_compress No feature
-is active on the sending system, then the receiving system must have that feature
-enabled as well. If the
-.Sy large_blocks No feature is enabled on the sending system but the Fl L
-option is not supplied in conjunction with
-.Fl c, No then the data will be decompressed before sending so it can be split into
-=======
 which are compressed on disk and in memory
 .Po see the
 .Sy compression
@@ -2867,7 +2795,6 @@
 option is not supplied in conjunction with
 .Fl c ,
 then the data will be decompressed before sending so it can be split into
->>>>>>> 72d3dbb9
 smaller block sizes.
 .It Fl i Ar snapshot
 Generate an incremental stream from the first
@@ -2964,34 +2891,20 @@
 feature is enabled on the sending system but the
 .Fl L
 option is not supplied in conjunction with
-<<<<<<< HEAD
-.Fl c Ns , then the data will be decompressed before sending so it can be split
-into smaller block sizes.
-=======
 .Fl c ,
 then the data will be decompressed before sending so it can be split into
 smaller block sizes.
->>>>>>> 72d3dbb9
 .It Fl e, -embed
 Generate a more compact stream by using
 .Sy WRITE_EMBEDDED
 records for blocks which are stored more compactly on disk by the
 .Sy embedded_data
-<<<<<<< HEAD
 and
 .Sy mooch_byteswap
-pool features. This flag has no effect if these features are disabled. The
-receiving system must have the relevant feature enabled. If the
-=======
-pool feature.
-This flag has no effect if the
-.Sy embedded_data
-feature is disabled.
-The receiving system must have the
-.Sy embedded_data
-feature enabled.
+pool features.
+This flag has no effect if these features are disabled.
+The receiving system must have the relevant feature enabled.
 If the
->>>>>>> 72d3dbb9
 .Sy lz4_compress
 feature is active on the sending system, then the receiving system must have
 that feature enabled as well.
@@ -3103,21 +3016,12 @@
 .Fl t
 .Ar receive_resume_token
 .Xc
-<<<<<<< HEAD
-Creates a send stream which resumes an interrupted receive.  The
-.Ar receive_resume_token No is the value of this property on the filesystem
-or volume that was being received into.  See the documentation for
-.Cm zfs receive -s No for more details.
-=======
 Creates a send stream which resumes an interrupted receive.
 The
-.Ar receive_resume_token
-is the value of this property on the filesystem or volume that was being
-received into.
+.Ar receive_resume_token No is the value of this property on the filesystem
+or volume that was being received into.
 See the documentation for
-.Sy zfs receive -s
-for more details.
->>>>>>> 72d3dbb9
+.Cm zfs receive -s No for more details.
 .It Xo
 .Nm
 .Cm receive
@@ -3240,25 +3144,14 @@
 receive operation.
 .It Fl s
 If the receive is interrupted, save the partially received state, rather
-<<<<<<< HEAD
-than deleting it.  Interruption may be due to premature termination of
+than deleting it.
+Interruption may be due to premature termination of the stream
 the stream (e.g. due to network failure or failure of the remote system
 if the stream is being read over a network connection), a checksum error
 in the stream, termination of the
 .Sy zfs receive No process, or unclean
 shutdown of the system.
 .sp
-=======
-than deleting it.
-Interruption may be due to premature termination of the stream
-.Po e.g. due to network failure or failure of the remote system
-if the stream is being read over a network connection
-.Pc ,
-a checksum error in the stream, termination of the
-.Nm zfs Cm receive
-process, or unclean shutdown of the system.
-.Pp
->>>>>>> 72d3dbb9
 The receive can be resumed with a stream generated by
 .Sy zfs send -t Ar token No , where the Ar token No is the value of the
 .Ar receive_resume_token No property of the filesystem or volume which is
@@ -3266,17 +3159,11 @@
 .sp
 To use this flag, the storage pool must have the
 .Sy extensible_dataset
-<<<<<<< HEAD
-feature enabled.  See
+feature enabled.
+See
 .Xr zpool-features(5)
 for details on ZFS feature
 flags.
-=======
-feature enabled.
-See
-.Xr zpool-features 5
-for details on ZFS feature flags.
->>>>>>> 72d3dbb9
 .El
 .It Xo
 .Nm
