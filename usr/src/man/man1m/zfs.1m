'\" t
.\"
.\" CDDL HEADER START
.\"
.\" The contents of this file are subject to the terms of the
.\" Common Development and Distribution License (the "License").
.\" You may not use this file except in compliance with the License.
.\"
.\" You can obtain a copy of the license at usr/src/OPENSOLARIS.LICENSE
.\" or http://www.opensolaris.org/os/licensing.
.\" See the License for the specific language governing permissions
.\" and limitations under the License.
.\"
.\" When distributing Covered Code, include this CDDL HEADER in each
.\" file and include the License file at usr/src/OPENSOLARIS.LICENSE.
.\" If applicable, add the following below this CDDL HEADER, with the
.\" fields enclosed by brackets "[]" replaced with your own identifying
.\" information: Portions Copyright [yyyy] [name of copyright owner]
.\"
.\" CDDL HEADER END
.\"
.\"
.\" Copyright (c) 2009 Sun Microsystems, Inc. All Rights Reserved.
.\" Copyright 2011 Joshua M. Clulow <josh@sysmgr.org>
.\" Copyright (c) 2013 by Delphix. All rights reserved.
.\" Copyright (c) 2013 by Saso Kiselkov. All rights reserved.
.\" Copyright 2013 Nexenta Systems, Inc.  All Rights Reserved.
.\" Copyright (c) 2013, Joyent, Inc. All rights reserved.
.\"
.TH ZFS 1M "Oct 16, 2013"
.SH NAME
zfs \- configures ZFS file systems
.SH SYNOPSIS
.LP
.nf
\fBzfs\fR [\fB-?\fR]
.fi

.LP
.nf
\fBzfs\fR \fBcreate\fR [\fB-p\fR] [\fB-o\fR \fIproperty\fR=\fIvalue\fR]... \fIfilesystem\fR
.fi

.LP
.nf
\fBzfs\fR \fBcreate\fR [\fB-ps\fR] [\fB-b\fR \fIblocksize\fR] [\fB-o\fR \fIproperty\fR=\fIvalue\fR]... \fB-V\fR \fIsize\fR \fIvolume\fR
.fi

.LP
.nf
\fBzfs\fR \fBdestroy\fR [\fB-fnpRrv\fR] \fIfilesystem\fR|\fIvolume\fR
.fi

.LP
.nf
\fBzfs\fR \fBdestroy\fR [\fB-dnpRrv\fR] \fIfilesystem\fR|\fIvolume\fR@\fIsnap\fR[%\fIsnap\fR][,\fIsnap\fR[%\fIsnap\fR]]...
.fi

.LP
.nf
\fBzfs\fR \fBdestroy\fR \fIfilesystem\fR|\fIvolume\fR#\fIbookmark\fR
.fi

.LP
.nf
\fBzfs\fR \fBsnapshot\fR [\fB-r\fR] [\fB-o\fR \fIproperty\fR=\fIvalue\fR]...
      \fIfilesystem@snapname\fR|\fIvolume@snapname\fR...
.fi

.LP
.nf
\fBzfs\fR \fBrollback\fR [\fB-rRf\fR] \fIsnapshot\fR
.fi

.LP
.nf
\fBzfs\fR \fBclone\fR [\fB-p\fR] [\fB-o\fR \fIproperty\fR=\fIvalue\fR]... \fIsnapshot\fR \fIfilesystem\fR|\fIvolume\fR
.fi

.LP
.nf
\fBzfs\fR \fBpromote\fR \fIclone-filesystem\fR
.fi

.LP
.nf
\fBzfs\fR \fBrename\fR [\fB-f\fR] \fIfilesystem\fR|\fIvolume\fR|\fIsnapshot\fR
     \fIfilesystem\fR|\fIvolume\fR|\fIsnapshot\fR
.fi

.LP
.nf
\fBzfs\fR \fBrename\fR [\fB-fp\fR] \fIfilesystem\fR|\fIvolume\fR \fIfilesystem\fR|\fIvolume\fR
.fi

.LP
.nf
\fBzfs\fR \fBrename\fR \fB-r\fR \fIsnapshot\fR \fIsnapshot\fR
.fi

.LP
.nf
\fBzfs\fR \fBlist\fR [\fB-r\fR|\fB-d\fR \fIdepth\fR][\fB-Hp\fR][\fB-o\fR \fIproperty\fR[,\fIproperty\fR]...] [\fB-t\fR \fItype\fR[,\fItype\fR]...]
     [\fB-s\fR \fIproperty\fR]... [\fB-S\fR \fIproperty\fR]... [\fIfilesystem\fR|\fIvolume\fR|\fIsnapshot\fR]...
.fi

.LP
.nf
\fBzfs\fR \fBset\fR \fIproperty\fR=\fIvalue\fR \fIfilesystem\fR|\fIvolume\fR|\fIsnapshot\fR...
.fi

.LP
.nf
\fBzfs\fR \fBget\fR [\fB-r\fR|\fB-d\fR \fIdepth\fR][\fB-Hp\fR][\fB-o\fR \fIfield\fR[,\fIfield\fR]...] [\fB-t\fR \fItype\fR[,\fItype\fR]...]
    [\fB-s\fR \fIsource\fR[,\fIsource\fR]...] \fBall\fR | \fIproperty\fR[,\fIproperty\fR]...
    \fIfilesystem\fR|\fIvolume\fR|\fIsnapshot\fR...
.fi

.LP
.nf
\fBzfs\fR \fBinherit\fR [\fB-r\fR] \fIproperty\fR \fIfilesystem\fR|\fIvolume|snapshot\fR...
.fi

.LP
.nf
\fBzfs\fR \fBupgrade\fR [\fB-v\fR]
.fi

.LP
.nf
\fBzfs\fR \fBupgrade\fR [\fB-r\fR] [\fB-V\fR \fIversion\fR] \fB-a\fR | \fIfilesystem\fR
.fi

.LP
.nf
\fBzfs\fR \fBuserspace\fR [\fB-Hinp\fR] [\fB-o\fR \fIfield\fR[,\fIfield\fR]...] [\fB-s\fR \fIfield\fR]...
    [\fB-S\fR \fIfield\fR]... [\fB-t\fR \fItype\fR[,\fItype\fR]...] \fIfilesystem\fR|\fIsnapshot\fR
.fi

.LP
.nf
\fBzfs\fR \fBgroupspace\fR [\fB-Hinp\fR] [\fB-o\fR \fIfield\fR[,\fIfield\fR]...] [\fB-s\fR \fIfield\fR]...
    [\fB-S\fR \fIfield\fR]... [\fB-t\fR \fItype\fR[,\fItype\fR]...] \fIfilesystem\fR|\fIsnapshot\fR
.fi

.LP
.nf
\fBzfs\fR \fBmount\fR
.fi

.LP
.nf
\fBzfs\fR \fBmount\fR [\fB-vO\fR] [\fB-o \fIoptions\fR\fR] \fB-a\fR | \fIfilesystem\fR
.fi

.LP
.nf
\fBzfs\fR \fBunmount\fR [\fB-f\fR] \fB-a\fR | \fIfilesystem\fR|\fImountpoint\fR
.fi

.LP
.nf
\fBzfs\fR \fBshare\fR \fB-a\fR | \fIfilesystem\fR
.fi

.LP
.nf
\fBzfs\fR \fBunshare\fR \fB-a\fR \fIfilesystem\fR|\fImountpoint\fR
.fi

.LP
.nf
\fBzfs\fR \fBbookmark\fR \fIsnapshot\fR \fIbookmark\fR
.fi

.LP
.nf
<<<<<<< HEAD
\fBzfs\fR \fBsend\fR [\fB-DnPpRrve\fR] [\fB-\fR[\fBiI\fR] \fIsnapshot\fR] \fIsnapshot\fR
.fi

.LP
.nf
\fBzfs\fR \fBsend\fR [\fB-e\fR] [\fB-i \fIsnapshot\fR|\fIbookmark\fR]\fR \fIfilesystem\fR|\fIvolume\fR|\fIsnapshot\fR
=======
\fBzfs\fR \fBsend\fR [\fB-DnPpRrv\fR] [\fB-\fR[\fBiI\fR] \fIsnapshot\fR] \fIsnapshot\fR
>>>>>>> 197c9523
.fi

.LP
.nf
\fBzfs\fR \fBsend\fR [\fB-i \fIsnapshot\fR|\fIbookmark\fR]\fR \fIfilesystem\fR|\fIvolume\fR|\fIsnapshot\fR
.fi

.LP
.nf
\fBzfs\fR \fBreceive\fR [\fB-vnFu\fR] \fIfilesystem\fR|\fIvolume\fR|\fIsnapshot\fR
.fi

.LP
.nf
\fBzfs\fR \fBreceive\fR [\fB-vnFu\fR] [\fB-d\fR|\fB-e\fR] \fIfilesystem\fR
.fi

.LP
.nf
\fBzfs\fR \fBallow\fR \fIfilesystem\fR|\fIvolume\fR
.fi

.LP
.nf
\fBzfs\fR \fBallow\fR [\fB-ldug\fR] \fIuser\fR|\fIgroup\fR[,\fIuser\fR|\fIgroup\fR]...
     \fIperm\fR|\fI@setname\fR[,\fIperm\fR|\fI@setname\fR]... \fIfilesystem\fR|\fIvolume\fR
.fi

.LP
.nf
\fBzfs\fR \fBallow\fR [\fB-ld\fR] \fB-e\fR|\fBeveryone\fR \fIperm\fR|@\fIsetname\fR[,\fIperm\fR|\fI@setname\fR]...
     \fIfilesystem\fR|\fIvolume\fR
.fi

.LP
.nf
\fBzfs\fR \fBallow\fR \fB-c\fR \fIperm\fR|@\fIsetname\fR[,\fIperm\fR|\fI@setname\fR]... \fIfilesystem\fR|\fIvolume\fR
.fi

.LP
.nf
\fBzfs\fR \fBallow\fR \fB-s\fR @\fIsetname\fR \fIperm\fR|@\fIsetname\fR[,\fIperm\fR|\fI@setname\fR]... \fIfilesystem\fR|\fIvolume\fR
.fi

.LP
.nf
\fBzfs\fR \fBunallow\fR [\fB-rldug\fR] \fIuser\fR|\fIgroup\fR[,\fIuser\fR|\fIgroup\fR]...
     [\fIperm\fR|@\fIsetname\fR[,\fIperm\fR|\fI@setname\fR]...] \fIfilesystem\fR|\fIvolume\fR
.fi

.LP
.nf
\fBzfs\fR \fBunallow\fR [\fB-rld\fR] \fB-e\fR|\fBeveryone\fR [\fIperm\fR|@\fIsetname\fR[,\fIperm\fR|\fI@setname\fR]...]
     \fIfilesystem\fR|\fIvolume\fR
.fi

.LP
.nf
\fBzfs\fR \fBunallow\fR [\fB-r\fR] \fB-c\fR [\fIperm\fR|@\fIsetname\fR[,\fIperm\fR|\fI@setname\fR]...] \fIfilesystem\fR|\fIvolume\fR
.fi

.LP
.nf
\fBzfs\fR \fBunallow\fR [\fB-r\fR] \fB-s\fR @\fIsetname\fR [\fIperm\fR|@\fIsetname\fR[,\fIperm\fR|\fI@setname\fR]...]
     \fIfilesystem\fR|\fIvolume\fR
.fi

.LP
.nf
\fBzfs\fR \fBhold\fR [\fB-r\fR] \fItag\fR \fIsnapshot\fR...
.fi

.LP
.nf
\fBzfs\fR \fBholds\fR [\fB-r\fR] \fIsnapshot\fR...
.fi

.LP
.nf
\fBzfs\fR \fBrelease\fR [\fB-r\fR] \fItag\fR \fIsnapshot\fR...
.fi

.LP
.nf
\fBzfs\fR \fBdiff\fR [\fB-FHt\fR] \fIsnapshot\fR \fIsnapshot|filesystem\fR
.fi

.LP
.nf
\fBzfs\fR \fBmooch\fR \fB-f\fR \fIclone_file\fR=\fIorigin_file\fR ... \fIclone_directory\fR
.fi

.SH DESCRIPTION
.LP
The \fBzfs\fR command configures \fBZFS\fR datasets within a \fBZFS\fR storage
pool, as described in \fBzpool\fR(1M). A dataset is identified by a unique path
within the \fBZFS\fR namespace. For example:
.sp
.in +2
.nf
pool/{filesystem,volume,snapshot}
.fi
.in -2
.sp

.sp
.LP
where the maximum length of a dataset name is \fBMAXNAMELEN\fR (256 bytes).
.sp
.LP
A dataset can be one of the following:
.sp
.ne 2
.na
\fB\fIfile system\fR\fR
.ad
.sp .6
.RS 4n
A \fBZFS\fR dataset of type \fBfilesystem\fR can be mounted within the standard
system namespace and behaves like other file systems. While \fBZFS\fR file
systems are designed to be \fBPOSIX\fR compliant, known issues exist that
prevent compliance in some cases. Applications that depend on standards
conformance might fail due to nonstandard behavior when checking file system
free space.
.RE

.sp
.ne 2
.na
\fB\fIvolume\fR\fR
.ad
.sp .6
.RS 4n
A logical volume exported as a raw or block device. This type of dataset should
only be used under special circumstances. File systems are typically used in
most environments.
.RE

.sp
.ne 2
.na
\fB\fIsnapshot\fR\fR
.ad
.sp .6
.RS 4n
A read-only version of a file system or volume at a given point in time. It is
specified as \fIfilesystem@name\fR or \fIvolume@name\fR.
.RE

.SS "ZFS File System Hierarchy"
.LP
A \fBZFS\fR storage pool is a logical collection of devices that provide space
for datasets. A storage pool is also the root of the \fBZFS\fR file system
hierarchy.
.sp
.LP
The root of the pool can be accessed as a file system, such as mounting and
unmounting, taking snapshots, and setting properties. The physical storage
characteristics, however, are managed by the \fBzpool\fR(1M) command.
.sp
.LP
See \fBzpool\fR(1M) for more information on creating and administering pools.
.SS "Snapshots"
.LP
A snapshot is a read-only copy of a file system or volume. Snapshots can be
created extremely quickly, and initially consume no additional space within the
pool. As data within the active dataset changes, the snapshot consumes more
data than would otherwise be shared with the active dataset.
.sp
.LP
Snapshots can have arbitrary names. Snapshots of volumes can be cloned or
rolled back, but cannot be accessed independently.
.sp
.LP
File system snapshots can be accessed under the \fB\&.zfs/snapshot\fR directory
in the root of the file system. Snapshots are automatically mounted on demand
and may be unmounted at regular intervals. The visibility of the \fB\&.zfs\fR
directory can be controlled by the \fBsnapdir\fR property.
.SS "Clones"
.LP
A clone is a writable volume or file system whose initial contents are the same
as another dataset. As with snapshots, creating a clone is nearly
instantaneous, and initially consumes no additional space.
.sp
.LP
Clones can only be created from a snapshot. When a snapshot is cloned, it
creates an implicit dependency between the parent and child. Even though the
clone is created somewhere else in the dataset hierarchy, the original snapshot
cannot be destroyed as long as a clone exists. The \fBorigin\fR property
exposes this dependency, and the \fBdestroy\fR command lists any such
dependencies, if they exist.
.sp
.LP
The clone parent-child dependency relationship can be reversed by using the
\fBpromote\fR subcommand. This causes the "origin" file system to become a
clone of the specified file system, which makes it possible to destroy the file
system that the clone was created from.
.SS "Mount Points"
.LP
Creating a \fBZFS\fR file system is a simple operation, so the number of file
systems per system is likely to be numerous. To cope with this, \fBZFS\fR
automatically manages mounting and unmounting file systems without the need to
edit the \fB/etc/vfstab\fR file. All automatically managed file systems are
mounted by \fBZFS\fR at boot time.
.sp
.LP
By default, file systems are mounted under \fB/\fIpath\fR\fR, where \fIpath\fR
is the name of the file system in the \fBZFS\fR namespace. Directories are
created and destroyed as needed.
.sp
.LP
A file system can also have a mount point set in the \fBmountpoint\fR property.
This directory is created as needed, and \fBZFS\fR automatically mounts the
file system when the \fBzfs mount -a\fR command is invoked (without editing
\fB/etc/vfstab\fR). The \fBmountpoint\fR property can be inherited, so if
\fBpool/home\fR has a mount point of \fB/export/stuff\fR, then
\fBpool/home/user\fR automatically inherits a mount point of
\fB/export/stuff/user\fR.
.sp
.LP
A file system \fBmountpoint\fR property of \fBnone\fR prevents the file system
from being mounted.
.sp
.LP
If needed, \fBZFS\fR file systems can also be managed with traditional tools
(\fBmount\fR, \fBumount\fR, \fB/etc/vfstab\fR). If a file system's mount point
is set to \fBlegacy\fR, \fBZFS\fR makes no attempt to manage the file system,
and the administrator is responsible for mounting and unmounting the file
system.
.SS "Zones"
.LP
A \fBZFS\fR file system can be added to a non-global zone by using the
\fBzonecfg\fR \fBadd fs\fR subcommand. A \fBZFS\fR file system that is added to
a non-global zone must have its \fBmountpoint\fR property set to \fBlegacy\fR.
.sp
.LP
The physical properties of an added file system are controlled by the global
administrator. However, the zone administrator can create, modify, or destroy
files within the added file system, depending on how the file system is
mounted.
.sp
.LP
A dataset can also be delegated to a non-global zone by using the \fBzonecfg\fR
\fBadd dataset\fR subcommand. You cannot delegate a dataset to one zone and the
children of the same dataset to another zone. The zone administrator can change
properties of the dataset or any of its children. However, the \fBquota\fR
property is controlled by the global administrator.
.sp
.LP
A \fBZFS\fR volume can be added as a device to a non-global zone by using the
\fBzonecfg\fR \fBadd device\fR subcommand. However, its physical properties can
be modified only by the global administrator.
.sp
.LP
For more information about \fBzonecfg\fR syntax, see \fBzonecfg\fR(1M).
.sp
.LP
After a dataset is delegated to a non-global zone, the \fBzoned\fR property is
automatically set. A zoned file system cannot be mounted in the global zone,
since the zone administrator might have to set the mount point to an
unacceptable value.
.sp
.LP
The global administrator can forcibly clear the \fBzoned\fR property, though
this should be done with extreme care. The global administrator should verify
that all the mount points are acceptable before clearing the property.
.SS "Native Properties"
.LP
Properties are divided into two types, native properties and user-defined (or
"user") properties. Native properties either export internal statistics or
control \fBZFS\fR behavior. In addition, native properties are either editable
or read-only. User properties have no effect on \fBZFS\fR behavior, but you can
use them to annotate datasets in a way that is meaningful in your environment.
For more information about user properties, see the "User Properties" section,
below.
.sp
.LP
Every dataset has a set of properties that export statistics about the dataset
as well as control various behaviors. Properties are inherited from the parent
unless overridden by the child. Some properties apply only to certain types of
datasets (file systems, volumes, or snapshots).
.sp
.LP
The values of numeric properties can be specified using human-readable suffixes
(for example, \fBk\fR, \fBKB\fR, \fBM\fR, \fBGb\fR, and so forth, up to \fBZ\fR
for zettabyte). The following are all valid (and equal) specifications:
.sp
.in +2
.nf
1536M, 1.5g, 1.50GB
.fi
.in -2
.sp

.sp
.LP
The values of non-numeric properties are case sensitive and must be lowercase,
except for \fBmountpoint\fR, \fBsharenfs\fR, and \fBsharesmb\fR.
.sp
.LP
The following native properties consist of read-only statistics about the
dataset. These properties can be neither set, nor inherited. Native properties
apply to all dataset types unless otherwise noted.
.sp
.ne 2
.na
\fB\fBavailable\fR\fR
.ad
.sp .6
.RS 4n
The amount of space available to the dataset and all its children, assuming
that there is no other activity in the pool. Because space is shared within a
pool, availability can be limited by any number of factors, including physical
pool size, quotas, reservations, or other datasets within the pool.
.sp
This property can also be referred to by its shortened column name,
\fBavail\fR.
.RE

.sp
.ne 2
.na
\fB\fBcompressratio\fR\fR
.ad
.sp .6
.RS 4n
For non-snapshots, the compression ratio achieved for the \fBused\fR
space of this dataset, expressed as a multiplier.  The \fBused\fR
property includes descendant datasets, and, for clones, does not include
the space shared with the origin snapshot.  For snapshots, the
\fBcompressratio\fR is the same as the \fBrefcompressratio\fR property.
Compression can be turned on by running: \fBzfs set compression=on
\fIdataset\fR\fR. The default value is \fBoff\fR.
.RE

.sp
.ne 2
.na
\fB\fBcreation\fR\fR
.ad
.sp .6
.RS 4n
The time this dataset was created.
.RE

.sp
.ne 2
.na
\fB\fBclones\fR\fR
.ad
.sp .6
.RS 4n
For snapshots, this property is a comma-separated list of filesystems or
volumes which are clones of this snapshot.  The clones' \fBorigin\fR property
is this snapshot.  If the \fBclones\fR property is not empty, then this
snapshot can not be destroyed (even with the \fB-r\fR or \fB-f\fR options).
.RE

.sp
.ne 2
.na
\fB\fBdefer_destroy\fR\fR
.ad
.sp .6
.RS 4n
This property is \fBon\fR if the snapshot has been marked for deferred destroy
by using the \fBzfs destroy\fR \fB-d\fR command. Otherwise, the property is
\fBoff\fR.
.RE

.sp
.ne 2
.na
\fB\fBlogicalreferenced\fR\fR
.ad
.sp .6
.RS 4n
The amount of space that is "logically" accessible by this dataset.  See
the \fBreferenced\fR property.  The logical space ignores the effect of
the \fBcompression\fR and \fBcopies\fR properties, giving a quantity
closer to the amount of data that applications see.  However, it does
include space consumed by metadata.
.sp
This property can also be referred to by its shortened column name,
\fBlrefer\fR.
.RE

.sp
.ne 2
.na
\fB\fBlogicalused\fR\fR
.ad
.sp .6
.RS 4n
The amount of space that is "logically" consumed by this dataset and all
its descendents.  See the \fBused\fR property.  The logical space
ignores the effect of the \fBcompression\fR and \fBcopies\fR properties,
giving a quantity closer to the amount of data that applications see.
However, it does include space consumed by metadata.
.sp
This property can also be referred to by its shortened column name,
\fBlused\fR.
.RE

.sp
.ne 2
.na
\fB\fBmooch_byteswap\fR\fR
.ad
.sp .6
.RS 4n
Indicates whether the file system or snapshot is using the
\fBmooch_byteswap\fR pool feature, which is required by the \fBzfs mooch\fR
subcommand.
.RE

.sp
.ne 2
.na
\fB\fBmounted\fR\fR
.ad
.sp .6
.RS 4n
For file systems, indicates whether the file system is currently mounted. This
property can be either \fByes\fR or \fBno\fR.
.RE

.sp
.ne 2
.na
\fB\fBorigin\fR\fR
.ad
.sp .6
.RS 4n
For cloned file systems or volumes, the snapshot from which the clone was
created.  See also the \fBclones\fR property.
.RE

.sp
.ne 2
.na
\fB\fBreferenced\fR\fR
.ad
.sp .6
.RS 4n
The amount of data that is accessible by this dataset, which may or may not be
shared with other datasets in the pool. When a snapshot or clone is created, it
initially references the same amount of space as the file system or snapshot it
was created from, since its contents are identical.
.sp
This property can also be referred to by its shortened column name,
\fBrefer\fR.
.RE

.sp
.ne 2
.na
\fB\fBrefcompressratio\fR\fR
.ad
.sp .6
.RS 4n
The compression ratio achieved for the \fBreferenced\fR space of this
dataset, expressed as a multiplier.  See also the \fBcompressratio\fR
property.
.RE

.sp
.ne 2
.na
\fB\fBtype\fR\fR
.ad
.sp .6
.RS 4n
The type of dataset: \fBfilesystem\fR, \fBvolume\fR, or \fBsnapshot\fR.
.RE

.sp
.ne 2
.na
\fB\fBused\fR\fR
.ad
.sp .6
.RS 4n
The amount of space consumed by this dataset and all its descendents. This is
the value that is checked against this dataset's quota and reservation. The
space used does not include this dataset's reservation, but does take into
account the reservations of any descendent datasets. The amount of space that a
dataset consumes from its parent, as well as the amount of space that are freed
if this dataset is recursively destroyed, is the greater of its space used and
its reservation.
.sp
When snapshots (see the "Snapshots" section) are created, their space is
initially shared between the snapshot and the file system, and possibly with
previous snapshots. As the file system changes, space that was previously
shared becomes unique to the snapshot, and counted in the snapshot's space
used. Additionally, deleting snapshots can increase the amount of space unique
to (and used by) other snapshots.
.sp
The amount of space used, available, or referenced does not take into account
pending changes. Pending changes are generally accounted for within a few
seconds. Committing a change to a disk using \fBfsync\fR(3c) or \fBO_SYNC\fR
does not necessarily guarantee that the space usage information is updated
immediately.
.RE

.sp
.ne 2
.na
\fB\fBusedby*\fR\fR
.ad
.sp .6
.RS 4n
The \fBusedby*\fR properties decompose the \fBused\fR properties into the
various reasons that space is used. Specifically, \fBused\fR =
\fBusedbychildren\fR + \fBusedbydataset\fR + \fBusedbyrefreservation\fR +,
\fBusedbysnapshots\fR. These properties are only available for datasets created
on \fBzpool\fR "version 13" pools.
.RE

.sp
.ne 2
.na
\fB\fBusedbychildren\fR\fR
.ad
.sp .6
.RS 4n
The amount of space used by children of this dataset, which would be freed if
all the dataset's children were destroyed.
.RE

.sp
.ne 2
.na
\fB\fBusedbydataset\fR\fR
.ad
.sp .6
.RS 4n
The amount of space used by this dataset itself, which would be freed if the
dataset were destroyed (after first removing any \fBrefreservation\fR and
destroying any necessary snapshots or descendents).
.RE

.sp
.ne 2
.na
\fB\fBusedbyrefreservation\fR\fR
.ad
.sp .6
.RS 4n
The amount of space used by a \fBrefreservation\fR set on this dataset, which
would be freed if the \fBrefreservation\fR was removed.
.RE

.sp
.ne 2
.na
\fB\fBusedbysnapshots\fR\fR
.ad
.sp .6
.RS 4n
The amount of space consumed by snapshots of this dataset. In particular, it is
the amount of space that would be freed if all of this dataset's snapshots were
destroyed. Note that this is not simply the sum of the snapshots' \fBused\fR
properties because space can be shared by multiple snapshots.
.RE

.sp
.ne 2
.na
\fB\fBuserused@\fR\fIuser\fR\fR
.ad
.sp .6
.RS 4n
The amount of space consumed by the specified user in this dataset. Space is
charged to the owner of each file, as displayed by \fBls\fR \fB-l\fR. The
amount of space charged is displayed by \fBdu\fR and \fBls\fR \fB-s\fR. See the
\fBzfs userspace\fR subcommand for more information.
.sp
Unprivileged users can access only their own space usage. The root user, or a
user who has been granted the \fBuserused\fR privilege with \fBzfs allow\fR,
can access everyone's usage.
.sp
The \fBuserused@\fR... properties are not displayed by \fBzfs get all\fR. The
user's name must be appended after the \fB@\fR symbol, using one of the
following forms:
.RS +4
.TP
.ie t \(bu
.el o
\fIPOSIX name\fR (for example, \fBjoe\fR)
.RE
.RS +4
.TP
.ie t \(bu
.el o
\fIPOSIX numeric ID\fR (for example, \fB789\fR)
.RE
.RS +4
.TP
.ie t \(bu
.el o
\fISID name\fR (for example, \fBjoe.smith@mydomain\fR)
.RE
.RS +4
.TP
.ie t \(bu
.el o
\fISID numeric ID\fR (for example, \fBS-1-123-456-789\fR)
.RE
.RE

.sp
.ne 2
.na
\fB\fBuserrefs\fR\fR
.ad
.sp .6
.RS 4n
This property is set to the number of user holds on this snapshot. User holds
are set by using the \fBzfs hold\fR command.
.RE

.sp
.ne 2
.na
\fB\fBgroupused@\fR\fIgroup\fR\fR
.ad
.sp .6
.RS 4n
The amount of space consumed by the specified group in this dataset. Space is
charged to the group of each file, as displayed by \fBls\fR \fB-l\fR. See the
\fBuserused@\fR\fIuser\fR property for more information.
.sp
Unprivileged users can only access their own groups' space usage. The root
user, or a user who has been granted the \fBgroupused\fR privilege with \fBzfs
allow\fR, can access all groups' usage.
.RE

.sp
.ne 2
.na
\fB\fBvolblocksize\fR=\fIblocksize\fR\fR
.ad
.sp .6
.RS 4n
For volumes, specifies the block size of the volume. The \fBblocksize\fR cannot
be changed once the volume has been written, so it should be set at volume
creation time. The default \fBblocksize\fR for volumes is 8 Kbytes. Any power
of 2 from 512 bytes to 128 Kbytes is valid.
.sp
This property can also be referred to by its shortened column name,
\fBvolblock\fR.
.RE

.sp
.ne 2
.na
\fB\fBwritten\fR\fR
.ad
.sp .6
.RS 4n
The amount of \fBreferenced\fR space written to this dataset since the
previous snapshot.
.RE

.sp
.ne 2
.na
\fB\fBwritten@\fR\fIsnapshot\fR\fR
.ad
.sp .6
.RS 4n
The amount of \fBreferenced\fR space written to this dataset since the
specified snapshot.  This is the space that is referenced by this dataset
but was not referenced by the specified snapshot.
.sp
The \fIsnapshot\fR may be specified as a short snapshot name (just the part
after the \fB@\fR), in which case it will be interpreted as a snapshot in
the same filesystem as this dataset.
The \fIsnapshot\fR be a full snapshot name (\fIfilesystem\fR@\fIsnapshot\fR),
which for clones may be a snapshot in the origin's filesystem (or the origin
of the origin's filesystem, etc).
.RE

.sp
.LP
The following native properties can be used to change the behavior of a
\fBZFS\fR dataset.
.sp
.ne 2
.na
\fB\fBaclinherit\fR=\fBdiscard\fR | \fBnoallow\fR | \fBrestricted\fR |
\fBpassthrough\fR | \fBpassthrough-x\fR\fR
.ad
.sp .6
.RS 4n
Controls how \fBACL\fR entries are inherited when files and directories are
created. A file system with an \fBaclinherit\fR property of \fBdiscard\fR does
not inherit any \fBACL\fR entries. A file system with an \fBaclinherit\fR
property value of \fBnoallow\fR only inherits inheritable \fBACL\fR entries
that specify "deny" permissions. The property value \fBrestricted\fR (the
default) removes the \fBwrite_acl\fR and \fBwrite_owner\fR permissions when the
\fBACL\fR entry is inherited. A file system with an \fBaclinherit\fR property
value of \fBpassthrough\fR inherits all inheritable \fBACL\fR entries without
any modifications made to the \fBACL\fR entries when they are inherited. A file
system with an \fBaclinherit\fR property value of \fBpassthrough-x\fR has the
same meaning as \fBpassthrough\fR, except that the \fBowner@\fR, \fBgroup@\fR,
and \fBeveryone@\fR \fBACE\fRs inherit the execute permission only if the file
creation mode also requests the execute bit.
.sp
When the property value is set to \fBpassthrough\fR, files are created with a
mode determined by the inheritable \fBACE\fRs. If no inheritable \fBACE\fRs
exist that affect the mode, then the mode is set in accordance to the requested
mode from the application.
.RE

.sp
.ne 2
.na
\fB\fBaclmode\fR=\fBdiscard\fR | \fBgroupmask\fR | \fBpassthrough\fR\fR | \fBrestricted\fR\fR
.ad
.sp .6
.RS 4n
Controls how an \fBACL\fR is modified during \fBchmod\fR(2). A file system with
an \fBaclmode\fR property of \fBdiscard\fR (the default) deletes all \fBACL\fR
entries that do not represent the mode of the file. An \fBaclmode\fR property
of \fBgroupmask\fR reduces permissions granted in all \fBALLOW\fR entries found
in the \fBACL\fR such that they are no greater than the group permissions
specified by \fBchmod\fR(2).  A file system with an \fBaclmode\fR property of
\fBpassthrough\fR indicates that no changes are made to the \fBACL\fR other
than creating or updating the necessary \fBACL\fR entries to represent the new
mode of the file or directory. An \fBaclmode\fR property of \fBrestricted\fR
will cause the \fBchmod\fR(2) operation to return an error when used on any
file or directory which has a non-trivial \fBACL\fR whose entries can not be
represented by a mode. \fBchmod\fR(2) is required to change the set user ID,
set group ID, or sticky bits on a file or directory, as they do not have
equivalent \fBACL\fR entries. In order to use \fBchmod\fR(2) on a file or
directory with a non-trivial \fBACL\fR when \fBaclmode\fR is set to
\fBrestricted\fR, you must first remove all \fBACL\fR entries which do not
represent the current mode.
.RE

.sp
.ne 2
.na
\fB\fBatime\fR=\fBon\fR | \fBoff\fR\fR
.ad
.sp .6
.RS 4n
Controls whether the access time for files is updated when they are read.
Turning this property off avoids producing write traffic when reading files and
can result in significant performance gains, though it might confuse mailers
and other similar utilities. The default value is \fBon\fR.
.RE

.sp
.ne 2
.na
\fB\fBcanmount\fR=\fBon\fR | \fBoff\fR | \fBnoauto\fR\fR
.ad
.sp .6
.RS 4n
If this property is set to \fBoff\fR, the file system cannot be mounted, and is
ignored by \fBzfs mount -a\fR. Setting this property to \fBoff\fR is similar to
setting the \fBmountpoint\fR property to \fBnone\fR, except that the dataset
still has a normal \fBmountpoint\fR property, which can be inherited. Setting
this property to \fBoff\fR allows datasets to be used solely as a mechanism to
inherit properties. One example of setting \fBcanmount=\fR\fBoff\fR is to have
two datasets with the same \fBmountpoint\fR, so that the children of both
datasets appear in the same directory, but might have different inherited
characteristics.
.sp
When the \fBnoauto\fR option is set, a dataset can only be mounted and
unmounted explicitly. The dataset is not mounted automatically when the dataset
is created or imported, nor is it mounted by the \fBzfs mount -a\fR command or
unmounted by the \fBzfs unmount -a\fR command.
.sp
This property is not inherited.
.RE

.sp
.ne 2
.na
\fB\fBchecksum\fR=\fBon\fR | \fBoff\fR | \fBfletcher2\fR | \fBfletcher4\fR |
\fBsha256\fR | \fBnoparity\fR \fR
.ad
.sp .6
.RS 4n
Controls the checksum used to verify data integrity. The default value is
\fBon\fR, which automatically selects an appropriate algorithm (currently,
\fBfletcher4\fR, but this may change in future releases). The value \fBoff\fR
disables integrity checking on user data. The value \fBnoparity\fR not only
disables integrity but also disables maintaining parity for user data.  This
setting is used internally by a dump device residing on a RAID-Z pool and should
not be used by any other dataset. Disabling checksums is \fBNOT\fR a recommended
practice.
.sp
Changing this property affects only newly-written data.
.RE

.sp
.ne 2
.na
\fB\fBcompression\fR=\fBon\fR | \fBoff\fR | \fBlzjb\fR | \fBgzip\fR |
\fBgzip-\fR\fIN\fR | \fBzle\fR\fR | \fBlz4\fR
.ad
.sp .6
.RS 4n
Controls the compression algorithm used for this dataset. The \fBlzjb\fR
compression algorithm is optimized for performance while providing decent data
compression. Setting compression to \fBon\fR uses the \fBlzjb\fR compression
algorithm. The \fBgzip\fR compression algorithm uses the same compression as
the \fBgzip\fR(1) command. You can specify the \fBgzip\fR level by using the
value \fBgzip-\fR\fIN\fR where \fIN\fR is an integer from 1 (fastest) to 9
(best compression ratio). Currently, \fBgzip\fR is equivalent to \fBgzip-6\fR
(which is also the default for \fBgzip\fR(1)). The \fBzle\fR compression
algorithm compresses runs of zeros.
.sp
The \fBlz4\fR compression algorithm is a high-performance replacement
for the \fBlzjb\fR algorithm. It features significantly faster
compression and decompression, as well as a moderately higher
compression ratio than \fBlzjb\fR, but can only be used on pools with
the \fBlz4_compress\fR feature set to \fIenabled\fR. See
\fBzpool-features\fR(5) for details on ZFS feature flags and the
\fBlz4_compress\fR feature.
.sp
This property can also be referred to by its shortened column name
\fBcompress\fR. Changing this property affects only newly-written data.
.RE

.sp
.ne 2
.na
\fB\fBcopies\fR=\fB1\fR | \fB2\fR | \fB3\fR\fR
.ad
.sp .6
.RS 4n
Controls the number of copies of data stored for this dataset. These copies are
in addition to any redundancy provided by the pool, for example, mirroring or
RAID-Z. The copies are stored on different disks, if possible. The space used
by multiple copies is charged to the associated file and dataset, changing the
\fBused\fR property and counting against quotas and reservations.
.sp
Changing this property only affects newly-written data. Therefore, set this
property at file system creation time by using the \fB-o\fR
\fBcopies=\fR\fIN\fR option.
.RE

.sp
.ne 2
.na
\fB\fBdevices\fR=\fBon\fR | \fBoff\fR\fR
.ad
.sp .6
.RS 4n
Controls whether device nodes can be opened on this file system. The default
value is \fBon\fR.
.RE

.sp
.ne 2
.na
\fB\fBexec\fR=\fBon\fR | \fBoff\fR\fR
.ad
.sp .6
.RS 4n
Controls whether processes can be executed from within this file system. The
default value is \fBon\fR.
.RE

.sp
.ne 2
.na
\fB\fBmountpoint\fR=\fIpath\fR | \fBnone\fR | \fBlegacy\fR\fR
.ad
.sp .6
.RS 4n
Controls the mount point used for this file system. See the "Mount Points"
section for more information on how this property is used.
.sp
When the \fBmountpoint\fR property is changed for a file system, the file
system and any children that inherit the mount point are unmounted. If the new
value is \fBlegacy\fR, then they remain unmounted. Otherwise, they are
automatically remounted in the new location if the property was previously
\fBlegacy\fR or \fBnone\fR, or if they were mounted before the property was
changed. In addition, any shared file systems are unshared and shared in the
new location.
.RE

.sp
.ne 2
.na
\fB\fBnbmand\fR=\fBon\fR | \fBoff\fR\fR
.ad
.sp .6
.RS 4n
Controls whether the file system should be mounted with \fBnbmand\fR (Non
Blocking mandatory locks). This is used for \fBCIFS\fR clients. Changes to this
property only take effect when the file system is umounted and remounted. See
\fBmount\fR(1M) for more information on \fBnbmand\fR mounts.
.RE

.sp
.ne 2
.na
\fB\fBprimarycache\fR=\fBall\fR | \fBnone\fR | \fBmetadata\fR\fR
.ad
.sp .6
.RS 4n
Controls what is cached in the primary cache (ARC). If this property is set to
\fBall\fR, then both user data and metadata is cached. If this property is set
to \fBnone\fR, then neither user data nor metadata is cached. If this property
is set to \fBmetadata\fR, then only metadata is cached. The default value is
\fBall\fR.
.RE

.sp
.ne 2
.na
\fB\fBquota\fR=\fIsize\fR | \fBnone\fR\fR
.ad
.sp .6
.RS 4n
Limits the amount of space a dataset and its descendents can consume. This
property enforces a hard limit on the amount of space used. This includes all
space consumed by descendents, including file systems and snapshots. Setting a
quota on a descendent of a dataset that already has a quota does not override
the ancestor's quota, but rather imposes an additional limit.
.sp
Quotas cannot be set on volumes, as the \fBvolsize\fR property acts as an
implicit quota.
.RE

.sp
.ne 2
.na
\fB\fBuserquota@\fR\fIuser\fR=\fIsize\fR | \fBnone\fR\fR
.ad
.sp .6
.RS 4n
Limits the amount of space consumed by the specified user. User space
consumption is identified by the \fBuserspace@\fR\fIuser\fR property.
.sp
Enforcement of user quotas may be delayed by several seconds. This delay means
that a user might exceed their quota before the system notices that they are
over quota and begins to refuse additional writes with the \fBEDQUOT\fR error
message . See the \fBzfs userspace\fR subcommand for more information.
.sp
Unprivileged users can only access their own groups' space usage. The root
user, or a user who has been granted the \fBuserquota\fR privilege with \fBzfs
allow\fR, can get and set everyone's quota.
.sp
This property is not available on volumes, on file systems before version 4, or
on pools before version 15. The \fBuserquota@\fR... properties are not
displayed by \fBzfs get all\fR. The user's name must be appended after the
\fB@\fR symbol, using one of the following forms:
.RS +4
.TP
.ie t \(bu
.el o
\fIPOSIX name\fR (for example, \fBjoe\fR)
.RE
.RS +4
.TP
.ie t \(bu
.el o
\fIPOSIX numeric ID\fR (for example, \fB789\fR)
.RE
.RS +4
.TP
.ie t \(bu
.el o
\fISID name\fR (for example, \fBjoe.smith@mydomain\fR)
.RE
.RS +4
.TP
.ie t \(bu
.el o
\fISID numeric ID\fR (for example, \fBS-1-123-456-789\fR)
.RE
.RE

.sp
.ne 2
.na
\fB\fBgroupquota@\fR\fIgroup\fR=\fIsize\fR | \fBnone\fR\fR
.ad
.sp .6
.RS 4n
Limits the amount of space consumed by the specified group. Group space
consumption is identified by the \fBuserquota@\fR\fIuser\fR property.
.sp
Unprivileged users can access only their own groups' space usage. The root
user, or a user who has been granted the \fBgroupquota\fR privilege with \fBzfs
allow\fR, can get and set all groups' quotas.
.RE

.sp
.ne 2
.na
\fB\fBreadonly\fR=\fBon\fR | \fBoff\fR\fR
.ad
.sp .6
.RS 4n
Controls whether this dataset can be modified. The default value is \fBoff\fR.
.sp
This property can also be referred to by its shortened column name,
\fBrdonly\fR.
.RE

.sp
.ne 2
.na
\fB\fBrecordsize\fR=\fIsize\fR\fR
.ad
.sp .6
.RS 4n
Specifies a suggested block size for files in the file system. This property is
designed solely for use with database workloads that access files in fixed-size
records. \fBZFS\fR automatically tunes block sizes according to internal
algorithms optimized for typical access patterns.
.sp
For databases that create very large files but access them in small random
chunks, these algorithms may be suboptimal. Specifying a \fBrecordsize\fR
greater than or equal to the record size of the database can result in
significant performance gains. Use of this property for general purpose file
systems is strongly discouraged, and may adversely affect performance.
.sp
The size specified must be a power of two greater than or equal to 512 and less
than or equal to 128 Kbytes.
.sp
Changing the file system's \fBrecordsize\fR affects only files created
afterward; existing files are unaffected.
.sp
This property can also be referred to by its shortened column name,
\fBrecsize\fR.
.RE

.sp
.ne 2
.na
\fB\fBredundant_metadata\fR=\fBall\fR | \fBmost\fR\fR
.ad
.sp .6
.RS 4n
Controls what types of metadata are stored redundantly.  ZFS stores an
extra copy of metadata, so that if a single block is corrupted, the
amount of user data lost is limited.  This extra copy is in addition to
any redundancy provided at the pool level (e.g. by mirroring or RAID-Z),
and is in addition to an extra copy specified by the \fBcopies\fR
property (up to a total of 3 copies).  For example if the pool is
mirrored, \fBcopies\fR=2, and \fBredundant_metadata\fR=most, then ZFS
stores 6 copies of most metadata, and 4 copies of data and some
metadata.
.sp
When set to \fBall\fR, ZFS stores an extra copy of all metadata.  If a
single on-disk block is corrupt, at worst a single block of user data
(which is \fBrecordsize\fR bytes long) can be lost.
.sp
When set to \fBmost\fR, ZFS stores an extra copy of most types of
metadata.  This can improve performance of random writes, because less
metadata must be written.  In practice, at worst about 100 blocks (of
\fBrecordsize\fR bytes each) of user data can be lost if a single
on-disk block is corrupt.  The exact behavior of which metadata blocks
are stored redundantly may change in future releases.
.sp
The default value is \fBall\fR.
.RE

.sp
.ne 2
.na
\fB\fBrefquota\fR=\fIsize\fR | \fBnone\fR\fR
.ad
.sp .6
.RS 4n
Limits the amount of space a dataset can consume. This property enforces a hard
limit on the amount of space used. This hard limit does not include space used
by descendents, including file systems and snapshots.
.RE

.sp
.ne 2
.na
\fB\fBrefreservation\fR=\fIsize\fR | \fBnone\fR\fR
.ad
.sp .6
.RS 4n
The minimum amount of space guaranteed to a dataset, not including its
descendents. When the amount of space used is below this value, the dataset is
treated as if it were taking up the amount of space specified by
\fBrefreservation\fR. The \fBrefreservation\fR reservation is accounted for in
the parent datasets' space used, and counts against the parent datasets' quotas
and reservations.
.sp
If \fBrefreservation\fR is set, a snapshot is only allowed if there is enough
free pool space outside of this reservation to accommodate the current number
of "referenced" bytes in the dataset.
.sp
This property can also be referred to by its shortened column name,
\fBrefreserv\fR.
.RE

.sp
.ne 2
.na
\fB\fBreservation\fR=\fIsize\fR | \fBnone\fR\fR
.ad
.sp .6
.RS 4n
The minimum amount of space guaranteed to a dataset and its descendents. When
the amount of space used is below this value, the dataset is treated as if it
were taking up the amount of space specified by its reservation. Reservations
are accounted for in the parent datasets' space used, and count against the
parent datasets' quotas and reservations.
.sp
This property can also be referred to by its shortened column name,
\fBreserv\fR.
.RE

.sp
.ne 2
.na
\fB\fBsecondarycache\fR=\fBall\fR | \fBnone\fR | \fBmetadata\fR\fR
.ad
.sp .6
.RS 4n
Controls what is cached in the secondary cache (L2ARC). If this property is set
to \fBall\fR, then both user data and metadata is cached. If this property is
set to \fBnone\fR, then neither user data nor metadata is cached. If this
property is set to \fBmetadata\fR, then only metadata is cached. The default
value is \fBall\fR.
.RE

.sp
.ne 2
.na
\fB\fBsetuid\fR=\fBon\fR | \fBoff\fR\fR
.ad
.sp .6
.RS 4n
Controls whether the set-\fBUID\fR bit is respected for the file system. The
default value is \fBon\fR.
.RE

.sp
.ne 2
.na
\fB\fBshareiscsi\fR=\fBon\fR | \fBoff\fR\fR
.ad
.sp .6
.RS 4n
Like the \fBsharenfs\fR property, \fBshareiscsi\fR indicates whether a
\fBZFS\fR volume is exported as an \fBiSCSI\fR target. The acceptable values
for this property are \fBon\fR, \fBoff\fR, and \fBtype=disk\fR. The default
value is \fBoff\fR. In the future, other target types might be supported. For
example, \fBtape\fR.
.sp
You might want to set \fBshareiscsi=on\fR for a file system so that all
\fBZFS\fR volumes within the file system are shared by default. However,
setting this property on a file system has no direct effect.
.RE

.sp
.ne 2
.na
\fB\fBsharesmb\fR=\fBon\fR | \fBoff\fR | \fIopts\fR\fR
.ad
.sp .6
.RS 4n
Controls whether the file system is shared by using the Solaris \fBCIFS\fR
service, and what options are to be used. A file system with the \fBsharesmb\fR
property set to \fBoff\fR is managed through traditional tools such as
\fBsharemgr\fR(1M). Otherwise, the file system is automatically shared and
unshared with the \fBzfs share\fR and \fBzfs unshare\fR commands. If the
property is set to \fBon\fR, the \fBsharemgr\fR(1M) command is invoked with no
options. Otherwise, the \fBsharemgr\fR(1M) command is invoked with options
equivalent to the contents of this property.
.sp
Because \fBSMB\fR shares requires a resource name, a unique resource name is
constructed from the dataset name. The constructed name is a copy of the
dataset name except that the characters in the dataset name, which would be
illegal in the resource name, are replaced with underscore (\fB_\fR)
characters. A pseudo property "name" is also supported that allows you to
replace the data set name with a specified name. The specified name is then
used to replace the prefix dataset in the case of inheritance. For example, if
the dataset \fBdata/home/john\fR is set to \fBname=john\fR, then
\fBdata/home/john\fR has a resource name of \fBjohn\fR. If a child dataset of
\fBdata/home/john/backups\fR, it has a resource name of \fBjohn_backups\fR.
.sp
When SMB shares are created, the SMB share name appears as an entry in the
\fB\&.zfs/shares\fR directory. You can use the \fBls\fR or \fBchmod\fR command
to display the share-level ACLs on the entries in this directory.
.sp
When the \fBsharesmb\fR property is changed for a dataset, the dataset and any
children inheriting the property are re-shared with the new options, only if
the property was previously set to \fBoff\fR, or if they were shared before the
property was changed. If the new property is set to \fBoff\fR, the file systems
are unshared.
.RE

.sp
.ne 2
.na
\fB\fBsharenfs\fR=\fBon\fR | \fBoff\fR | \fIopts\fR\fR
.ad
.sp .6
.RS 4n
Controls whether the file system is shared via \fBNFS\fR, and what options are
used. A file system with a \fBsharenfs\fR property of \fBoff\fR is managed
through traditional tools such as \fBshare\fR(1M), \fBunshare\fR(1M), and
\fBdfstab\fR(4). Otherwise, the file system is automatically shared and
unshared with the \fBzfs share\fR and \fBzfs unshare\fR commands. If the
property is set to \fBon\fR, the \fBshare\fR(1M) command is invoked with no
options. Otherwise, the \fBshare\fR(1M) command is invoked with options
equivalent to the contents of this property.
.sp
When the \fBsharenfs\fR property is changed for a dataset, the dataset and any
children inheriting the property are re-shared with the new options, only if
the property was previously \fBoff\fR, or if they were shared before the
property was changed. If the new property is \fBoff\fR, the file systems are
unshared.
.RE

.sp
.ne 2
.na
\fB\fBlogbias\fR = \fBlatency\fR | \fBthroughput\fR\fR
.ad
.sp .6
.RS 4n
Provide a hint to ZFS about handling of synchronous requests in this dataset.
If \fBlogbias\fR is set to \fBlatency\fR (the default), ZFS will use pool log
devices (if configured) to handle the requests at low latency. If \fBlogbias\fR
is set to \fBthroughput\fR, ZFS will not use configured pool log devices. ZFS
will instead optimize synchronous operations for global pool throughput and
efficient use of resources.
.RE

.sp
.ne 2
.na
\fB\fBsnapdir\fR=\fBhidden\fR | \fBvisible\fR\fR
.ad
.sp .6
.RS 4n
Controls whether the \fB\&.zfs\fR directory is hidden or visible in the root of
the file system as discussed in the "Snapshots" section. The default value is
\fBhidden\fR.
.RE

.sp
.ne 2
.na
\fB\fBsync\fR=\fBdefault\fR | \fBalways\fR | \fBdisabled\fR\fR
.ad
.sp .6
.RS 4n
Controls the behavior of synchronous requests (e.g. fsync, O_DSYNC).
\fBdefault\fR is the POSIX specified behavior of ensuring all synchronous
requests are written to stable storage and all devices are flushed to ensure
data is not cached by device controllers (this is the default). \fBalways\fR
causes every file system transaction to be written and flushed before its
system call returns. This has a large performance penalty. \fBdisabled\fR
disables synchronous requests. File system transactions are only committed to
stable storage periodically. This option will give the highest performance.
However, it is very dangerous as ZFS would be ignoring the synchronous
transaction demands of applications such as databases or NFS.  Administrators
should only use this option when the risks are understood.
.RE

.sp
.ne 2
.na
\fB\fBversion\fR=\fB1\fR | \fB2\fR | \fBcurrent\fR\fR
.ad
.sp .6
.RS 4n
The on-disk version of this file system, which is independent of the pool
version. This property can only be set to later supported versions. See the
\fBzfs upgrade\fR command.
.RE

.sp
.ne 2
.na
\fB\fBvolsize\fR=\fIsize\fR\fR
.ad
.sp .6
.RS 4n
For volumes, specifies the logical size of the volume. By default, creating a
volume establishes a reservation of equal size. For storage pools with a
version number of 9 or higher, a \fBrefreservation\fR is set instead. Any
changes to \fBvolsize\fR are reflected in an equivalent change to the
reservation (or \fBrefreservation\fR). The \fBvolsize\fR can only be set to a
multiple of \fBvolblocksize\fR, and cannot be zero.
.sp
The reservation is kept equal to the volume's logical size to prevent
unexpected behavior for consumers. Without the reservation, the volume could
run out of space, resulting in undefined behavior or data corruption, depending
on how the volume is used. These effects can also occur when the volume size is
changed while it is in use (particularly when shrinking the size). Extreme care
should be used when adjusting the volume size.
.sp
Though not recommended, a "sparse volume" (also known as "thin provisioning")
can be created by specifying the \fB-s\fR option to the \fBzfs create -V\fR
command, or by changing the reservation after the volume has been created. A
"sparse volume" is a volume where the reservation is less then the volume size.
Consequently, writes to a sparse volume can fail with \fBENOSPC\fR when the
pool is low on space. For a sparse volume, changes to \fBvolsize\fR are not
reflected in the reservation.
.RE

.sp
.ne 2
.na
\fB\fBvscan\fR=\fBon\fR | \fBoff\fR\fR
.ad
.sp .6
.RS 4n
Controls whether regular files should be scanned for viruses when a file is
opened and closed. In addition to enabling this property, the virus scan
service must also be enabled for virus scanning to occur. The default value is
\fBoff\fR.
.RE

.sp
.ne 2
.na
\fB\fBxattr\fR=\fBon\fR | \fBoff\fR\fR
.ad
.sp .6
.RS 4n
Controls whether extended attributes are enabled for this file system. The
default value is \fBon\fR.
.RE

.sp
.ne 2
.na
\fB\fBzoned\fR=\fBon\fR | \fBoff\fR\fR
.ad
.sp .6
.RS 4n
Controls whether the dataset is managed from a non-global zone. See the "Zones"
section for more information. The default value is \fBoff\fR.
.RE

.sp
.LP
The following three properties cannot be changed after the file system is
created, and therefore, should be set when the file system is created. If the
properties are not set with the \fBzfs create\fR or \fBzpool create\fR
commands, these properties are inherited from the parent dataset. If the parent
dataset lacks these properties due to having been created prior to these
features being supported, the new file system will have the default values for
these properties.
.sp
.ne 2
.na
\fB\fBcasesensitivity\fR=\fBsensitive\fR | \fBinsensitive\fR | \fBmixed\fR\fR
.ad
.sp .6
.RS 4n
Indicates whether the file name matching algorithm used by the file system
should be case-sensitive, case-insensitive, or allow a combination of both
styles of matching. The default value for the \fBcasesensitivity\fR property is
\fBsensitive\fR. Traditionally, UNIX and POSIX file systems have case-sensitive
file names.
.sp
The \fBmixed\fR value for the \fBcasesensitivity\fR property indicates that the
file system can support requests for both case-sensitive and case-insensitive
matching behavior. Currently, case-insensitive matching behavior on a file
system that supports mixed behavior is limited to the Solaris CIFS server
product. For more information about the \fBmixed\fR value behavior, see the
\fISolaris ZFS Administration Guide\fR.
.RE

.sp
.ne 2
.na
\fB\fBnormalization\fR = \fBnone\fR | \fBformC\fR | \fBformD\fR | \fBformKC\fR
| \fBformKD\fR\fR
.ad
.sp .6
.RS 4n
Indicates whether the file system should perform a \fBunicode\fR normalization
of file names whenever two file names are compared, and which normalization
algorithm should be used. File names are always stored unmodified, names are
normalized as part of any comparison process. If this property is set to a
legal value other than \fBnone\fR, and the \fButf8only\fR property was left
unspecified, the \fButf8only\fR property is automatically set to \fBon\fR. The
default value of the \fBnormalization\fR property is \fBnone\fR. This property
cannot be changed after the file system is created.
.RE

.sp
.ne 2
.na
\fB\fButf8only\fR=\fBon\fR | \fBoff\fR\fR
.ad
.sp .6
.RS 4n
Indicates whether the file system should reject file names that include
characters that are not present in the \fBUTF-8\fR character code set. If this
property is explicitly set to \fBoff\fR, the normalization property must either
not be explicitly set or be set to \fBnone\fR. The default value for the
\fButf8only\fR property is \fBoff\fR. This property cannot be changed after the
file system is created.
.RE

.sp
.LP
The \fBcasesensitivity\fR, \fBnormalization\fR, and \fButf8only\fR properties
are also new permissions that can be assigned to non-privileged users by using
the \fBZFS\fR delegated administration feature.
.SS "Temporary Mount Point Properties"
.LP
When a file system is mounted, either through \fBmount\fR(1M) for legacy mounts
or the \fBzfs mount\fR command for normal file systems, its mount options are
set according to its properties. The correlation between properties and mount
options is as follows:
.sp
.in +2
.nf
    PROPERTY                MOUNT OPTION
     devices                 devices/nodevices
     exec                    exec/noexec
     readonly                ro/rw
     setuid                  setuid/nosetuid
     xattr                   xattr/noxattr
.fi
.in -2
.sp

.sp
.LP
In addition, these options can be set on a per-mount basis using the \fB-o\fR
option, without affecting the property that is stored on disk. The values
specified on the command line override the values stored in the dataset. The
\fB-nosuid\fR option is an alias for \fBnodevices,nosetuid\fR. These properties
are reported as "temporary" by the \fBzfs get\fR command. If the properties are
changed while the dataset is mounted, the new setting overrides any temporary
settings.
.SS "User Properties"
.LP
In addition to the standard native properties, \fBZFS\fR supports arbitrary
user properties. User properties have no effect on \fBZFS\fR behavior, but
applications or administrators can use them to annotate datasets (file systems,
volumes, and snapshots).
.sp
.LP
User property names must contain a colon (\fB:\fR) character to distinguish
them from native properties. They may contain lowercase letters, numbers, and
the following punctuation characters: colon (\fB:\fR), dash (\fB-\fR), period
(\fB\&.\fR), and underscore (\fB_\fR). The expected convention is that the
property name is divided into two portions such as
\fImodule\fR\fB:\fR\fIproperty\fR, but this namespace is not enforced by
\fBZFS\fR. User property names can be at most 256 characters, and cannot begin
with a dash (\fB-\fR).
.sp
.LP
When making programmatic use of user properties, it is strongly suggested to
use a reversed \fBDNS\fR domain name for the \fImodule\fR component of property
names to reduce the chance that two independently-developed packages use the
same property name for different purposes. Property names beginning with
\fBcom.sun\fR. are reserved for use by Sun Microsystems.
.sp
.LP
The values of user properties are arbitrary strings, are always inherited, and
are never validated. All of the commands that operate on properties (\fBzfs
list\fR, \fBzfs get\fR, \fBzfs set\fR, and so forth) can be used to manipulate
both native properties and user properties. Use the \fBzfs inherit\fR command
to clear a user property . If the property is not defined in any parent
dataset, it is removed entirely. Property values are limited to 1024
characters.
.SS "ZFS Volumes as Swap or Dump Devices"
.LP
During an initial installation a swap device and dump device are created on
\fBZFS\fR volumes in the \fBZFS\fR root pool. By default, the swap area size is
based on 1/2 the size of physical memory up to 2 Gbytes. The size of the dump
device depends on the kernel's requirements at installation time. Separate
\fBZFS\fR volumes must be used for the swap area and dump devices. Do not swap
to a file on a \fBZFS\fR file system. A \fBZFS\fR swap file configuration is
not supported.
.sp
.LP
If you need to change your swap area or dump device after the system is
installed or upgraded, use the \fBswap\fR(1M) and \fBdumpadm\fR(1M) commands.
If you need to change the size of your swap area or dump device, see the
\fISolaris ZFS Administration Guide\fR.
.SH SUBCOMMANDS
.LP
All subcommands that modify state are logged persistently to the pool in their
original form.
.sp
.ne 2
.na
\fB\fBzfs ?\fR\fR
.ad
.sp .6
.RS 4n
Displays a help message.
.RE

.sp
.ne 2
.na
\fB\fBzfs create\fR [\fB-p\fR] [\fB-o\fR \fIproperty\fR=\fIvalue\fR]...
\fIfilesystem\fR\fR
.ad
.sp .6
.RS 4n
Creates a new \fBZFS\fR file system. The file system is automatically mounted
according to the \fBmountpoint\fR property inherited from the parent.
.sp
.ne 2
.na
\fB\fB-p\fR\fR
.ad
.sp .6
.RS 4n
Creates all the non-existing parent datasets. Datasets created in this manner
are automatically mounted according to the \fBmountpoint\fR property inherited
from their parent. Any property specified on the command line using the
\fB-o\fR option is ignored. If the target filesystem already exists, the
operation completes successfully.
.RE

.sp
.ne 2
.na
\fB\fB-o\fR \fIproperty\fR=\fIvalue\fR\fR
.ad
.sp .6
.RS 4n
Sets the specified property as if the command \fBzfs set\fR
\fIproperty\fR=\fIvalue\fR was invoked at the same time the dataset was
created. Any editable \fBZFS\fR property can also be set at creation time.
Multiple \fB-o\fR options can be specified. An error results if the same
property is specified in multiple \fB-o\fR options.
.RE

.RE

.sp
.ne 2
.na
\fB\fBzfs create\fR [\fB-ps\fR] [\fB-b\fR \fIblocksize\fR] [\fB-o\fR
\fIproperty\fR=\fIvalue\fR]... \fB-V\fR \fIsize\fR \fIvolume\fR\fR
.ad
.sp .6
.RS 4n
Creates a volume of the given size. The volume is exported as a block device in
\fB/dev/zvol/{dsk,rdsk}/\fR\fIpath\fR, where \fIpath\fR is the name of the
volume in the \fBZFS\fR namespace. The size represents the logical size as
exported by the device. By default, a reservation of equal size is created.
.sp
\fIsize\fR is automatically rounded up to the nearest 128 Kbytes to ensure that
the volume has an integral number of blocks regardless of \fIblocksize\fR.
.sp
.ne 2
.na
\fB\fB-p\fR\fR
.ad
.sp .6
.RS 4n
Creates all the non-existing parent datasets. Datasets created in this manner
are automatically mounted according to the \fBmountpoint\fR property inherited
from their parent. Any property specified on the command line using the
\fB-o\fR option is ignored. If the target filesystem already exists, the
operation completes successfully.
.RE

.sp
.ne 2
.na
\fB\fB-s\fR\fR
.ad
.sp .6
.RS 4n
Creates a sparse volume with no reservation. See \fBvolsize\fR in the Native
Properties section for more information about sparse volumes.
.RE

.sp
.ne 2
.na
\fB\fB-o\fR \fIproperty\fR=\fIvalue\fR\fR
.ad
.sp .6
.RS 4n
Sets the specified property as if the \fBzfs set\fR \fIproperty\fR=\fIvalue\fR
command was invoked at the same time the dataset was created. Any editable
\fBZFS\fR property can also be set at creation time. Multiple \fB-o\fR options
can be specified. An error results if the same property is specified in
multiple \fB-o\fR options.
.RE

.sp
.ne 2
.na
\fB\fB-b\fR \fIblocksize\fR\fR
.ad
.sp .6
.RS 4n
Equivalent to \fB-o\fR \fBvolblocksize\fR=\fIblocksize\fR. If this option is
specified in conjunction with \fB-o\fR \fBvolblocksize\fR, the resulting
behavior is undefined.
.RE

.RE

.sp
.ne 2
.na
\fBzfs destroy\fR [\fB-fnpRrv\fR] \fIfilesystem\fR|\fIvolume\fR
.ad
.sp .6
.RS 4n
Destroys the given dataset. By default, the command unshares any file systems
that are currently shared, unmounts any file systems that are currently
mounted, and refuses to destroy a dataset that has active dependents (children
or clones).
.sp
.ne 2
.na
\fB\fB-r\fR\fR
.ad
.sp .6
.RS 4n
Recursively destroy all children.
.RE

.sp
.ne 2
.na
\fB\fB-R\fR\fR
.ad
.sp .6
.RS 4n
Recursively destroy all dependents, including cloned file systems outside the
target hierarchy.
.RE

.sp
.ne 2
.na
\fB\fB-f\fR\fR
.ad
.sp .6
.RS 4n
Force an unmount of any file systems using the \fBunmount -f\fR command. This
option has no effect on non-file systems or unmounted file systems.
.RE

.sp
.ne 2
.na
\fB\fB-n\fR\fR
.ad
.sp .6
.RS 4n
Do a dry-run ("No-op") deletion.  No data will be deleted.  This is
useful in conjunction with the \fB-v\fR or \fB-p\fR flags to determine what
data would be deleted.
.RE

.sp
.ne 2
.na
\fB\fB-p\fR\fR
.ad
.sp .6
.RS 4n
Print machine-parsable verbose information about the deleted data.
.RE

.sp
.ne 2
.na
\fB\fB-v\fR\fR
.ad
.sp .6
.RS 4n
Print verbose information about the deleted data.
.RE
.sp
Extreme care should be taken when applying either the \fB-r\fR or the \fB-R\fR
options, as they can destroy large portions of a pool and cause unexpected
behavior for mounted file systems in use.
.RE

.sp
.ne 2
.na
\fBzfs destroy\fR [\fB-dnpRrv\fR] \fIfilesystem\fR|\fIvolume\fR@\fIsnap\fR[%\fIsnap\fR][,\fIsnap\fR[%\fIsnap\fR]]...
.ad
.sp .6
.RS 4n
The given snapshots are destroyed immediately if and only if the \fBzfs
destroy\fR command without the \fB-d\fR option would have destroyed it. Such
immediate destruction would occur, for example, if the snapshot had no clones
and the user-initiated reference count were zero.
.sp
If a snapshot does not qualify for immediate destruction, it is marked for
deferred deletion. In this state, it exists as a usable, visible snapshot until
both of the preconditions listed above are met, at which point it is destroyed.
.sp
An inclusive range of snapshots may be specified by separating the
first and last snapshots with a percent sign.
The first and/or last snapshots may be left blank, in which case the
filesystem's oldest or newest snapshot will be implied.
.sp
Multiple snapshots
(or ranges of snapshots) of the same filesystem or volume may be specified
in a comma-separated list of snapshots.
Only the snapshot's short name (the
part after the \fB@\fR) should be specified when using a range or
comma-separated list to identify multiple snapshots.
.sp
.ne 2
.na
\fB\fB-d\fR\fR
.ad
.sp .6
.RS 4n
Defer snapshot deletion.
.RE

.sp
.ne 2
.na
\fB\fB-r\fR\fR
.ad
.sp .6
.RS 4n
Destroy (or mark for deferred deletion) all snapshots with this name in
descendent file systems.
.RE

.sp
.ne 2
.na
\fB\fB-R\fR\fR
.ad
.sp .6
.RS 4n
Recursively destroy all clones of these snapshots, including the clones,
snapshots, and children.  If this flag is specified, the \fB-d\fR flag will
have no effect.
.RE

.sp
.ne 2
.na
\fB\fB-n\fR\fR
.ad
.sp .6
.RS 4n
Do a dry-run ("No-op") deletion.  No data will be deleted.  This is
useful in conjunction with the \fB-v\fR or \fB-p\fR flags to determine what
data would be deleted.
.RE

.sp
.ne 2
.na
\fB\fB-p\fR\fR
.ad
.sp .6
.RS 4n
Print machine-parsable verbose information about the deleted data.
.RE

.sp
.ne 2
.na
\fB\fB-v\fR\fR
.ad
.sp .6
.RS 4n
Print verbose information about the deleted data.
.RE

.sp
Extreme care should be taken when applying either the \fB-r\fR or the \fB-R\fR
options, as they can destroy large portions of a pool and cause unexpected
behavior for mounted file systems in use.
.RE

.sp
.ne 2
.na
\fBzfs destroy\fR \fIfilesystem\fR|\fIvolume\fR#\fIbookmark\fR
.ad
.sp .6
.RS 4n
The given bookmark is destroyed.

.RE

.sp
.ne 2
.na
\fB\fBzfs snapshot\fR [\fB-r\fR] [\fB-o\fR \fIproperty\fR=\fIvalue\fR]...
\fIfilesystem@snapname\fR|\fIvolume@snapname\fR\fR...
.ad
.sp .6
.RS 4n
Creates snapshots with the given names. All previous modifications by
successful system calls to the file system are part of the snapshots.
Snapshots are taken atomically, so that all snapshots correspond to the same
moment in time. See the "Snapshots" section for details.
.sp
.ne 2
.na
\fB\fB-r\fR\fR
.ad
.sp .6
.RS 4n
Recursively create snapshots of all descendent datasets
.RE

.sp
.ne 2
.na
\fB\fB-o\fR \fIproperty\fR=\fIvalue\fR\fR
.ad
.sp .6
.RS 4n
Sets the specified property; see \fBzfs create\fR for details.
.RE

.RE

.sp
.ne 2
.na
\fB\fBzfs rollback\fR [\fB-rRf\fR] \fIsnapshot\fR\fR
.ad
.sp .6
.RS 4n
Roll back the given dataset to a previous snapshot. When a dataset is rolled
back, all data that has changed since the snapshot is discarded, and the
dataset reverts to the state at the time of the snapshot. By default, the
command refuses to roll back to a snapshot other than the most recent one. In
order to do so, all intermediate snapshots and bookmarks must be destroyed
by specifying the \fB-r\fR option.
.sp
The \fB-rR\fR options do not recursively destroy the child snapshots of a
recursive snapshot. Only direct snapshots of the specified filesystem
are destroyed by either of these options. To completely roll back a
recursive snapshot, you must rollback the individual child snapshots.
.sp
.ne 2
.na
\fB\fB-r\fR\fR
.ad
.sp .6
.RS 4n
Destroy any snapshots and bookmarks more recent than the one specified.
.RE

.sp
.ne 2
.na
\fB\fB-R\fR\fR
.ad
.sp .6
.RS 4n
Destroy any more recent snapshots and bookmarks, as well as any clones of those
snapshots.
.RE

.sp
.ne 2
.na
\fB\fB-f\fR\fR
.ad
.sp .6
.RS 4n
Used with the \fB-R\fR option to force an unmount of any clone file systems
that are to be destroyed.
.RE

.RE

.sp
.ne 2
.na
\fB\fBzfs clone\fR [\fB-p\fR] [\fB-o\fR \fIproperty\fR=\fIvalue\fR]...
\fIsnapshot\fR \fIfilesystem\fR|\fIvolume\fR\fR
.ad
.sp .6
.RS 4n
Creates a clone of the given snapshot. See the "Clones" section for details.
The target dataset can be located anywhere in the \fBZFS\fR hierarchy, and is
created as the same type as the original.
.sp
.ne 2
.na
\fB\fB-p\fR\fR
.ad
.sp .6
.RS 4n
Creates all the non-existing parent datasets. Datasets created in this manner
are automatically mounted according to the \fBmountpoint\fR property inherited
from their parent. If the target filesystem or volume already exists, the
operation completes successfully.
.RE

.sp
.ne 2
.na
\fB\fB-o\fR \fIproperty\fR=\fIvalue\fR\fR
.ad
.sp .6
.RS 4n
Sets the specified property; see \fBzfs create\fR for details.
.RE

.RE

.sp
.ne 2
.na
\fB\fBzfs promote\fR \fIclone-filesystem\fR\fR
.ad
.sp .6
.RS 4n
Promotes a clone file system to no longer be dependent on its "origin"
snapshot. This makes it possible to destroy the file system that the clone was
created from. The clone parent-child dependency relationship is reversed, so
that the origin file system becomes a clone of the specified file system.
.sp
The snapshot that was cloned, and any snapshots previous to this snapshot, are
now owned by the promoted clone. The space they use moves from the origin file
system to the promoted clone, so enough space must be available to accommodate
these snapshots. No new space is consumed by this operation, but the space
accounting is adjusted. The promoted clone must not have any conflicting
snapshot names of its own. The \fBrename\fR subcommand can be used to rename
any conflicting snapshots.
.RE

.sp
.ne 2
.na
\fB\fBzfs rename\fR [\fB-f\fR] \fIfilesystem\fR|\fIvolume\fR|\fIsnapshot\fR\fR
.ad
.br
.na
\fB\fIfilesystem\fR|\fIvolume\fR|\fIsnapshot\fR\fR
.ad
.br
.na
\fB\fBzfs rename\fR [\fB-fp\fR] \fIfilesystem\fR|\fIvolume\fR
\fIfilesystem\fR|\fIvolume\fR\fR
.ad
.sp .6
.RS 4n
Renames the given dataset. The new target can be located anywhere in the
\fBZFS\fR hierarchy, with the exception of snapshots. Snapshots can only be
renamed within the parent file system or volume. When renaming a snapshot, the
parent file system of the snapshot does not need to be specified as part of the
second argument. Renamed file systems can inherit new mount points, in which
case they are unmounted and remounted at the new mount point.
.sp
.ne 2
.na
\fB\fB-p\fR\fR
.ad
.sp .6
.RS 4n
Creates all the nonexistent parent datasets. Datasets created in this manner
are automatically mounted according to the \fBmountpoint\fR property inherited
from their parent.
.RE

.sp
.ne 2
.na
\fB\fB-f\fR\fR
.ad
.sp .6
.RS 4n
Force unmount any filesystems that need to be unmounted in the process.
.RE

.RE

.sp
.ne 2
.na
\fB\fBzfs rename\fR \fB-r\fR \fIsnapshot\fR \fIsnapshot\fR\fR
.ad
.sp .6
.RS 4n
Recursively rename the snapshots of all descendent datasets. Snapshots are the
only dataset that can be renamed recursively.
.RE

.sp
.ne 2
.na
\fB\fBzfs\fR \fBlist\fR [\fB-r\fR|\fB-d\fR \fIdepth\fR] [\fB-Hp\fR] [\fB-o\fR
\fIproperty\fR[,\fIproperty\fR]...] [ \fB-t\fR \fItype\fR[,\fItype\fR]...] [ \fB-s\fR
\fIproperty\fR ]... [ \fB-S\fR \fIproperty\fR ]...
[\fIfilesystem\fR|\fIvolume\fR|\fIsnapshot\fR]...\fR
.ad
.sp .6
.RS 4n
Lists the property information for the given datasets in tabular form. If
specified, you can list property information by the absolute pathname or the
relative pathname. By default, all file systems and volumes are displayed.
Snapshots are displayed if the \fBlistsnaps\fR property is \fBon\fR (the
default is \fBoff\fR) . The following fields are displayed,
\fBname,used,available,referenced,mountpoint\fR.
.sp
.ne 2
.na
\fB\fB-H\fR\fR
.ad
.sp .6
.RS 4n
Used for scripting mode. Do not print headers and separate fields by a single
tab instead of arbitrary white space.
.RE

.sp
.ne 2
.na
\fB\fB-p\fR\fR
.ad
.sp .6
.RS 4n
Display numbers in parsable (exact) values.
.RE

.sp
.ne 2
.na
\fB\fB-r\fR\fR
.ad
.sp .6
.RS 4n
Recursively display any children of the dataset on the command line.
.RE

.sp
.ne 2
.na
\fB\fB-d\fR \fIdepth\fR\fR
.ad
.sp .6
.RS 4n
Recursively display any children of the dataset, limiting the recursion to
\fIdepth\fR. A depth of \fB1\fR will display only the dataset and its direct
children.
.RE

.sp
.ne 2
.na
\fB\fB-o\fR \fIproperty\fR\fR
.ad
.sp .6
.RS 4n
A comma-separated list of properties to display. The property must be:
.RS +4
.TP
.ie t \(bu
.el o
One of the properties described in the "Native Properties" section
.RE
.RS +4
.TP
.ie t \(bu
.el o
A user property
.RE
.RS +4
.TP
.ie t \(bu
.el o
The value \fBname\fR to display the dataset name
.RE
.RS +4
.TP
.ie t \(bu
.el o
The value \fBspace\fR to display space usage properties on file systems and
volumes. This is a shortcut for specifying \fB-o
name,avail,used,usedsnap,usedds,usedrefreserv,usedchild\fR \fB-t
filesystem,volume\fR syntax.
.RE
.RE

.sp
.ne 2
.na
\fB\fB-s\fR \fIproperty\fR\fR
.ad
.sp .6
.RS 4n
A property for sorting the output by column in ascending order based on the
value of the property. The property must be one of the properties described in
the "Properties" section, or the special value \fBname\fR to sort by the
dataset name. Multiple properties can be specified at one time using multiple
\fB-s\fR property options. Multiple \fB-s\fR options are evaluated from left to
right in decreasing order of importance.
.sp
The following is a list of sorting criteria:
.RS +4
.TP
.ie t \(bu
.el o
Numeric types sort in numeric order.
.RE
.RS +4
.TP
.ie t \(bu
.el o
String types sort in alphabetical order.
.RE
.RS +4
.TP
.ie t \(bu
.el o
Types inappropriate for a row sort that row to the literal bottom, regardless
of the specified ordering.
.RE
.RS +4
.TP
.ie t \(bu
.el o
If no sorting options are specified the existing behavior of \fBzfs list\fR is
preserved.
.RE
.RE

.sp
.ne 2
.na
\fB\fB-S\fR \fIproperty\fR\fR
.ad
.sp .6
.RS 4n
Same as the \fB-s\fR option, but sorts by property in descending order.
.RE

.sp
.ne 2
.na
\fB\fB-t\fR \fItype\fR\fR
.ad
.sp .6
.RS 4n
A comma-separated list of types to display, where \fItype\fR is one of
\fBfilesystem\fR, \fBsnapshot\fR , \fBvolume\fR, \fBbookmark\fR, or \fBall\fR.
For example, specifying \fB-t snapshot\fR displays only snapshots.
.RE

.RE

.sp
.ne 2
.na
\fB\fBzfs set\fR \fIproperty\fR=\fIvalue\fR
\fIfilesystem\fR|\fIvolume\fR|\fIsnapshot\fR...\fR
.ad
.sp .6
.RS 4n
Sets the property to the given value for each dataset. Only some properties can
be edited. See the "Properties" section for more information on what properties
can be set and acceptable values. Numeric values can be specified as exact
values, or in a human-readable form with a suffix of \fBB\fR, \fBK\fR, \fBM\fR,
\fBG\fR, \fBT\fR, \fBP\fR, \fBE\fR, \fBZ\fR (for bytes, kilobytes, megabytes,
gigabytes, terabytes, petabytes, exabytes, or zettabytes, respectively). User
properties can be set on snapshots. For more information, see the "User
Properties" section.
.RE

.sp
.ne 2
.na
\fB\fBzfs get\fR [\fB-r\fR|\fB-d\fR \fIdepth\fR] [\fB-Hp\fR] [\fB-o\fR
\fIfield\fR[,\fIfield\fR]... [\fB-t\fR \fItype\fR[,\fItype\fR]...] [\fB-s\fR \fIsource\fR[,\fIsource\fR]... \fBall\fR |
\fIproperty\fR[,\fIproperty\fR]... \fIfilesystem\fR|\fIvolume\fR|\fIsnapshot\fR...\fR
.ad
.sp .6
.RS 4n
Displays properties for the given datasets. If no datasets are specified, then
the command displays properties for all datasets on the system. For each
property, the following columns are displayed:
.sp
.in +2
.nf
    name      Dataset name
     property  Property name
     value     Property value
     source    Property source. Can either be local, default,
               temporary, inherited, or none (-).
.fi
.in -2
.sp

All columns are displayed by default, though this can be controlled by using
the \fB-o\fR option. This command takes a comma-separated list of properties as
described in the "Native Properties" and "User Properties" sections.
.sp
The special value \fBall\fR can be used to display all properties that apply to
the given dataset's type (filesystem, volume, snapshot, or bookmark).
.sp
.ne 2
.na
\fB\fB-r\fR\fR
.ad
.sp .6
.RS 4n
Recursively display properties for any children.
.RE

.sp
.ne 2
.na
\fB\fB-d\fR \fIdepth\fR\fR
.ad
.sp .6
.RS 4n
Recursively display any children of the dataset, limiting the recursion to
\fIdepth\fR. A depth of \fB1\fR will display only the dataset and its direct
children.
.RE

.sp
.ne 2
.na
\fB\fB-H\fR\fR
.ad
.sp .6
.RS 4n
Display output in a form more easily parsed by scripts. Any headers are
omitted, and fields are explicitly separated by a single tab instead of an
arbitrary amount of space.
.RE

.sp
.ne 2
.na
\fB\fB-o\fR \fIfield\fR\fR
.ad
.sp .6
.RS 4n
A comma-separated list of columns to display. \fBname,property,value,source\fR
is the default value.
.RE

.sp
.ne 2
.na
\fB\fB-s\fR \fIsource\fR\fR
.ad
.sp .6
.RS 4n
A comma-separated list of sources to display. Those properties coming from a
source other than those in this list are ignored. Each source must be one of
the following: \fBlocal,default,inherited,temporary,none\fR. The default value
is all sources.
.RE

.sp
.ne 2
.na
\fB\fB-p\fR\fR
.ad
.sp .6
.RS 4n
Display numbers in parsable (exact) values.
.RE

.RE

.sp
.ne 2
.na
\fB\fBzfs inherit\fR [\fB-r\fR] \fIproperty\fR
\fIfilesystem\fR|\fIvolume\fR|\fIsnapshot\fR...\fR
.ad
.sp .6
.RS 4n
Clears the specified property, causing it to be inherited from an ancestor. If
no ancestor has the property set, then the default value is used. See the
"Properties" section for a listing of default values, and details on which
properties can be inherited.
.sp
.ne 2
.na
\fB\fB-r\fR\fR
.ad
.sp .6
.RS 4n
Recursively inherit the given property for all children.
.RE

.RE

.sp
.ne 2
.na
\fB\fBzfs upgrade\fR [\fB-v\fR]\fR
.ad
.sp .6
.RS 4n
Displays a list of file systems that are not the most recent version.
.RE

.sp
.ne 2
.na
\fB\fBzfs upgrade\fR [\fB-r\fR] [\fB-V\fR \fIversion\fR] [\fB-a\fR |
\fIfilesystem\fR]\fR
.ad
.sp .6
.RS 4n
Upgrades file systems to a new on-disk version. Once this is done, the file
systems will no longer be accessible on systems running older versions of the
software. \fBzfs send\fR streams generated from new snapshots of these file
systems cannot be accessed on systems running older versions of the software.
.sp
In general, the file system version is independent of the pool version. See
\fBzpool\fR(1M) for information on the \fBzpool upgrade\fR command.
.sp
In some cases, the file system version and the pool version are interrelated
and the pool version must be upgraded before the file system version can be
upgraded.
.sp
.ne 2
.na
\fB\fB-a\fR\fR
.ad
.sp .6
.RS 4n
Upgrade all file systems on all imported pools.
.RE

.sp
.ne 2
.na
\fB\fIfilesystem\fR\fR
.ad
.sp .6
.RS 4n
Upgrade the specified file system.
.RE

.sp
.ne 2
.na
\fB\fB-r\fR\fR
.ad
.sp .6
.RS 4n
Upgrade the specified file system and all descendent file systems
.RE

.sp
.ne 2
.na
\fB\fB-V\fR \fIversion\fR\fR
.ad
.sp .6
.RS 4n
Upgrade to the specified \fIversion\fR. If the \fB-V\fR flag is not specified,
this command upgrades to the most recent version. This option can only be used
to increase the version number, and only up to the most recent version
supported by this software.
.RE

.RE

.sp
.ne 2
.na
\fBzfs\fR \fBuserspace\fR [\fB-Hinp\fR] [\fB-o\fR \fIfield\fR[,\fIfield\fR]...]
[\fB-s\fR \fIfield\fR]...
[\fB-S\fR \fIfield\fR]...
[\fB-t\fR \fItype\fR[,\fItype\fR]...] \fIfilesystem\fR|\fIsnapshot\fR
.ad
.sp .6
.RS 4n
Displays space consumed by, and quotas on, each user in the specified
filesystem or snapshot. This corresponds to the \fBuserused@\fR\fIuser\fR and
\fBuserquota@\fR\fIuser\fR properties.
.sp
.ne 2
.na
\fB\fB-n\fR\fR
.ad
.sp .6
.RS 4n
Print numeric ID instead of user/group name.
.RE

.sp
.ne 2
.na
\fB\fB-H\fR\fR
.ad
.sp .6
.RS 4n
Do not print headers, use tab-delimited output.
.RE

.sp
.ne 2
.na
\fB\fB-p\fR\fR
.ad
.sp .6
.RS 4n
Use exact (parsable) numeric output.
.RE

.sp
.ne 2
.na
\fB\fB-o\fR \fIfield\fR[,\fIfield\fR]...\fR
.ad
.sp .6
.RS 4n
Display only the specified fields from the following
set: \fBtype, name, used, quota\fR. The default is to display all fields.
.RE

.sp
.ne 2
.na
\fB\fB-s\fR \fIfield\fR\fR
.ad
.sp .6
.RS 4n
Sort output by this field. The \fIs\fR and \fIS\fR flags may be specified
multiple times to sort first by one field, then by another. The default is
\fB-s type\fR \fB-s name\fR.
.RE

.sp
.ne 2
.na
\fB\fB-S\fR \fIfield\fR\fR
.ad
.sp .6
.RS 4n
Sort by this field in reverse order. See \fB-s\fR.
.RE

.sp
.ne 2
.na
\fB\fB-t\fR \fItype\fR[,\fItype\fR]...\fR
.ad
.sp .6
.RS 4n
Print only the specified types from the following
set: \fBall, posixuser, smbuser, posixgroup, smbgroup\fR. The default
is \fB-t posixuser,smbuser\fR. The default can be changed to include group
types.
.RE

.sp
.ne 2
.na
\fB\fB-i\fR\fR
.ad
.sp .6
.RS 4n
Translate SID to POSIX ID. The POSIX ID may be ephemeral if no mapping exists.
Normal POSIX interfaces (for example, \fBstat\fR(2), \fBls\fR \fB-l\fR) perform
this translation, so the \fB-i\fR option allows the output from \fBzfs
userspace\fR to be compared directly with those utilities. However, \fB-i\fR
may lead to confusion if some files were created by an SMB user before a
SMB-to-POSIX name mapping was established. In such a case, some files will be owned
by the SMB entity and some by the POSIX entity. However, the \fB-i\fR option
will report that the POSIX entity has the total usage and quota for both.
.RE

.RE

.sp
.ne 2
.na
\fBzfs\fR \fBgroupspace\fR [\fB-Hinp\fR] [\fB-o\fR \fIfield\fR[,\fIfield\fR]...]
[\fB-s\fR \fIfield\fR]...
[\fB-S\fR \fIfield\fR]...
[\fB-t\fR \fItype\fR[,\fItype\fR]...] \fIfilesystem\fR|\fIsnapshot\fR
.ad
.sp .6
.RS 4n
Displays space consumed by, and quotas on, each group in the specified
filesystem or snapshot. This subcommand is identical to \fBzfs userspace\fR,
except that the default types to display are \fB-t posixgroup,smbgroup\fR.
.RE

.sp
.ne 2
.na
\fB\fBzfs mount\fR\fR
.ad
.sp .6
.RS 4n
Displays all \fBZFS\fR file systems currently mounted.
.RE

.sp
.ne 2
.na
\fB\fBzfs mount\fR [\fB-vO\fR] [\fB-o\fR \fIoptions\fR] \fB-a\fR |
\fIfilesystem\fR\fR
.ad
.sp .6
.RS 4n
Mounts \fBZFS\fR file systems. Invoked automatically as part of the boot
process.
.sp
.ne 2
.na
\fB\fB-o\fR \fIoptions\fR\fR
.ad
.sp .6
.RS 4n
An optional, comma-separated list of mount options to use temporarily for the
duration of the mount. See the "Temporary Mount Point Properties" section for
details.
.RE

.sp
.ne 2
.na
\fB\fB-O\fR\fR
.ad
.sp .6
.RS 4n
Perform an overlay mount. See \fBmount\fR(1M) for more information.
.RE

.sp
.ne 2
.na
\fB\fB-v\fR\fR
.ad
.sp .6
.RS 4n
Report mount progress.
.RE

.sp
.ne 2
.na
\fB\fB-a\fR\fR
.ad
.sp .6
.RS 4n
Mount all available \fBZFS\fR file systems. Invoked automatically as part of
the boot process.
.RE

.sp
.ne 2
.na
\fB\fIfilesystem\fR\fR
.ad
.sp .6
.RS 4n
Mount the specified filesystem.
.RE

.RE

.sp
.ne 2
.na
\fB\fBzfs unmount\fR [\fB-f\fR] \fB-a\fR | \fIfilesystem\fR|\fImountpoint\fR\fR
.ad
.sp .6
.RS 4n
Unmounts currently mounted \fBZFS\fR file systems. Invoked automatically as
part of the shutdown process.
.sp
.ne 2
.na
\fB\fB-f\fR\fR
.ad
.sp .6
.RS 4n
Forcefully unmount the file system, even if it is currently in use.
.RE

.sp
.ne 2
.na
\fB\fB-a\fR\fR
.ad
.sp .6
.RS 4n
Unmount all available \fBZFS\fR file systems. Invoked automatically as part of
the boot process.
.RE

.sp
.ne 2
.na
\fB\fIfilesystem\fR|\fImountpoint\fR\fR
.ad
.sp .6
.RS 4n
Unmount the specified filesystem. The command can also be given a path to a
\fBZFS\fR file system mount point on the system.
.RE

.RE

.sp
.ne 2
.na
\fB\fBzfs share\fR \fB-a\fR | \fIfilesystem\fR\fR
.ad
.sp .6
.RS 4n
Shares available \fBZFS\fR file systems.
.sp
.ne 2
.na
\fB\fB-a\fR\fR
.ad
.sp .6
.RS 4n
Share all available \fBZFS\fR file systems. Invoked automatically as part of
the boot process.
.RE

.sp
.ne 2
.na
\fB\fIfilesystem\fR\fR
.ad
.sp .6
.RS 4n
Share the specified filesystem according to the \fBsharenfs\fR and
\fBsharesmb\fR properties. File systems are shared when the \fBsharenfs\fR or
\fBsharesmb\fR property is set.
.RE

.RE

.sp
.ne 2
.na
\fB\fBzfs unshare\fR \fB-a\fR | \fIfilesystem\fR|\fImountpoint\fR\fR
.ad
.sp .6
.RS 4n
Unshares currently shared \fBZFS\fR file systems. This is invoked automatically
as part of the shutdown process.
.sp
.ne 2
.na
\fB\fB-a\fR\fR
.ad
.sp .6
.RS 4n
Unshare all available \fBZFS\fR file systems. Invoked automatically as part of
the boot process.
.RE

.sp
.ne 2
.na
\fB\fIfilesystem\fR|\fImountpoint\fR\fR
.ad
.sp .6
.RS 4n
Unshare the specified filesystem. The command can also be given a path to a
\fBZFS\fR file system shared on the system.
.RE

.RE

.sp
.ne 2
.na
\fB\fBzfs bookmark\fR \fIsnapshot\fR \fIbookmark\fR\fR
.ad
.sp .6
.RS 4n
Creates a bookmark of the given snapshot.  Bookmarks mark the point in time
when the snapshot was created, and can be used as the incremental source for
a \fBzfs send\fR command.
.sp
This feature must be enabled to be used.
See \fBzpool-features\fR(5) for details on ZFS feature flags and the
\fBbookmarks\fR feature.
.RE


.RE
.sp
.ne 2
.na
<<<<<<< HEAD
\fBzfs send\fR [\fB-DnPpRve\fR] [\fB-\fR[\fBiI\fR] \fIsnapshot\fR] \fIsnapshot\fR
=======
\fBzfs send\fR [\fB-DnPpRv\fR] [\fB-\fR[\fBiI\fR] \fIsnapshot\fR] \fIsnapshot\fR
>>>>>>> 197c9523
.ad
.sp .6
.RS 4n
Creates a stream representation of the second \fIsnapshot\fR, which is written
to standard output. The output can be redirected to a file or to a different
system (for example, using \fBssh\fR(1). By default, a full stream is
generated.
.sp
.ne 2
.na
\fB\fB-i\fR \fIsnapshot\fR\fR
.ad
.sp .6
.RS 4n
Generate an incremental stream from the first \fIsnapshot\fR
(the incremental source) to the second \fIsnapshot\fR (the incremental target).
The incremental source can be specified as the last component of the
snapshot name (the \fB@\fR character and following) and
it is assumed to be from the same file system as the incremental target.
.sp
If the destination is a clone, the source may be the origin snapshot, which
must be fully specified (for example, \fBpool/fs@origin\fR, not just
\fB@origin\fR).
.RE

.sp
.ne 2
.na
\fB\fB-I\fR \fIsnapshot\fR\fR
.ad
.sp .6
.RS 4n
Generate a stream package that sends all intermediary snapshots from the first
snapshot to the second snapshot. For example, \fB-I @a fs@d\fR is
similar to \fB-i @a fs@b; -i @b fs@c; -i @c fs@d\fR. The incremental
source may be specified as with the \fB-i\fR option.
.RE

.sp
.ne 2
.na
\fB\fB-R\fR\fR
.ad
.sp .6
.RS 4n
Generate a replication stream package, which will replicate the specified
filesystem, and all descendent file systems, up to the named snapshot. When
received, all properties, snapshots, descendent file systems, and clones are
preserved.
.sp
If the \fB-i\fR or \fB-I\fR flags are used in conjunction with the \fB-R\fR
flag, an incremental replication stream is generated. The current values of
properties, and current snapshot and file system names are set when the stream
is received. If the \fB-F\fR flag is specified when this stream is received,
snapshots and file systems that do not exist on the sending side are destroyed.
.RE

.sp
.ne 2
.na
\fB\fB-D\fR\fR
.ad
.sp .6
.RS 4n
Generate a deduplicated stream.  Blocks which would have been sent multiple
times in the send stream will only be sent once.  The receiving system must
also support this feature to recieve a deduplicated stream.  This flag can
be used regardless of the dataset's \fBdedup\fR property, but performance
will be much better if the filesystem uses a dedup-capable checksum (eg.
\fBsha256\fR).
.RE

.sp
.ne 2
.na
\fB\fB-e\fR\fR
.ad
.sp .6
.RS 4n
Generate a more compact stream by using WRITE_EMBEDDED records for blocks
which are stored more compactly on disk by the \fBembedded_data\fR and
\fBmooch_byteswap\fR pool features.  This flag has no effect if these
features are disabled.  The receiving system must have the relevant feature
enabled.  If the \fBlz4_compress\fR feature is active on the sending system,
then the receiving system must have that feature enabled as well. See
\fBzpool-features\fR(5) for details on ZFS feature flags and the
\fBembedded_data\fR and \fBmooch_byteswap\fR features.
.RE

.sp
.ne 2
.na
\fB\fB-p\fR\fR
.ad
.sp .6
.RS 4n
Include the dataset's properties in the stream.  This flag is implicit when
\fB-R\fR is specified.  The receiving system must also support this feature.
.RE

.sp
.ne 2
.na
\fB\fB-n\fR\fR
.ad
.sp .6
.RS 4n
Do a dry-run ("No-op") send.  Do not generate any actual send data.  This is
useful in conjunction with the \fB-v\fR or \fB-P\fR flags to determine what
data will be sent.
.RE

.sp
.ne 2
.na
\fB\fB-P\fR\fR
.ad
.sp .6
.RS 4n
Print machine-parsable verbose information about the stream package generated.
.RE

.sp
.ne 2
.na
\fB\fB-v\fR\fR
.ad
.sp .6
.RS 4n
Print verbose information about the stream package generated.  This information
includes a per-second report of how much data has been sent.
.RE

The format of the stream is committed. You will be able to receive your streams
on future versions of \fBZFS\fR.
.RE

.RE
.sp
.ne 2
.na
<<<<<<< HEAD
\fBzfs send\fR [\fB-e\fR] [\fB-i\fR \fIsnapshot\fR|\fIbookmark\fR] \fIfilesystem\fR|\fIvolume\fR|\fIsnapshot\fR
=======
\fBzfs send\fR [\fB-i\fR \fIsnapshot\fR|\fIbookmark\fR] \fIfilesystem\fR|\fIvolume\fR|\fIsnapshot\fR
>>>>>>> 197c9523
.ad
.sp .6
.RS 4n
Generate a send stream, which may be of a filesystem, and may be
incremental from a bookmark.  If the destination is a filesystem or volume,
the pool must be read-only, or the filesystem must not be mounted.  When the
stream generated from a filesystem or volume is received, the default snapshot
name will be "--head--".

.sp
.ne 2
.na
\fB-i\fR \fIsnapshot\fR|\fIbookmark\fR
.ad
.sp .6
.RS 4n
Generate an incremental send stream.  The incremental source must be an earlier
snapshot in the destination's history. It will commonly be an earlier
snapshot in the destination's filesystem, in which case it can be
specified as the last component of the name (the \fB#\fR or \fB@\fR character
and following).
.sp
If the incremental target is a clone, the incremental source can
be the origin snapshot, or an earlier snapshot in the origin's filesystem,
or the origin's origin, etc.
.RE

<<<<<<< HEAD
.sp
.ne 2
.na
\fB\fB-e\fR\fR
.ad
.sp .6
.RS 4n
Generate a more compact stream by using WRITE_EMBEDDED records for blocks
which are stored more compactly on disk by the \fBembedded_data\fR and
\fBmooch_byteswap\fR pool features.  This flag has no effect if these
features are disabled.  The receiving system must have the relevant feature
enabled.  If the \fBlz4_compress\fR feature is active on the sending system,
then the receiving system must have that feature enabled as well. See
\fBzpool-features\fR(5) for details on ZFS feature flags and the
\fBembedded_data\fR and \fBmooch_byteswap\fR features.
.RE
=======
>>>>>>> 197c9523
.RE

.sp
.ne 2
.na
\fB\fBzfs receive\fR [\fB-vnFu\fR]
\fIfilesystem\fR|\fIvolume\fR|\fIsnapshot\fR\fR
.ad
.br
.na
\fB\fBzfs receive\fR [\fB-vnFu\fR] [\fB-d\fR|\fB-e\fR] \fIfilesystem\fR\fR
.ad
.sp .6
.RS 4n
Creates a snapshot whose contents are as specified in the stream provided on
standard input. If a full stream is received, then a new file system is created
as well. Streams are created using the \fBzfs send\fR subcommand, which by
default creates a full stream. \fBzfs recv\fR can be used as an alias for
\fBzfs receive\fR.
.sp
If an incremental stream is received, then the destination file system must
already exist, and its most recent snapshot must match the incremental stream's
source. For \fBzvols\fR, the destination device link is destroyed and
recreated, which means the \fBzvol\fR cannot be accessed during the
\fBreceive\fR operation.
.sp
When a snapshot replication package stream that is generated by using the
\fBzfs send\fR \fB-R\fR command is  received, any snapshots that do not exist
on the sending location are destroyed by using the \fBzfs destroy\fR \fB-d\fR
command.
.sp
The name of the snapshot (and file system, if a full stream is received) that
this subcommand creates depends on the argument type and the use of the
\fB-d\fR or \fB-e\fR options.
.sp
If the argument is a snapshot name, the specified \fIsnapshot\fR is created. If
the argument is a file system or volume name, a snapshot with the same name as
the sent snapshot is created within the specified \fIfilesystem\fR or
\fIvolume\fR.  If neither of the \fB-d\fR or \fB-e\fR options are specified,
the provided target snapshot name is used exactly as provided.
.sp
The \fB-d\fR and \fB-e\fR options cause the file system name of the target
snapshot to be determined by appending a portion of the sent snapshot's name to
the specified target \fIfilesystem\fR. If the \fB-d\fR option is specified, all
but the first element of the sent snapshot's file system path (usually the
pool name) is used and any required intermediate file systems within the
specified one are created.  If the \fB-e\fR option is specified, then only the
last element of the sent snapshot's file system name (i.e. the name of the
source file system itself) is used as the target file system name.
.sp
.ne 2
.na
\fB\fB-d\fR\fR
.ad
.sp .6
.RS 4n
Discard the first element of the sent snapshot's file system name, using
the remaining elements to determine the name of the target file system for
the new snapshot as described in the paragraph above.
.RE

.sp
.ne 2
.na
\fB\fB-e\fR\fR
.ad
.sp .6
.RS 4n
Discard all but the last element of the sent snapshot's file system name,
using that element to determine the name of the target file system for
the new snapshot as described in the paragraph above.
.RE

.sp
.ne 2
.na
\fB\fB-u\fR\fR
.ad
.sp .6
.RS 4n
File system that is associated with the received stream is not mounted.
.RE

.sp
.ne 2
.na
\fB\fB-v\fR\fR
.ad
.sp .6
.RS 4n
Print verbose information about the stream and the time required to perform the
receive operation.
.RE

.sp
.ne 2
.na
\fB\fB-n\fR\fR
.ad
.sp .6
.RS 4n
Do not actually receive the stream. This can be useful in conjunction with the
\fB-v\fR option to verify the name the receive operation would use.
.RE

.sp
.ne 2
.na
\fB\fB-F\fR\fR
.ad
.sp .6
.RS 4n
Force a rollback of the file system to the most recent snapshot before
performing the receive operation. If receiving an incremental replication
stream (for example, one generated by \fBzfs send -R -[iI]\fR), destroy
snapshots and file systems that do not exist on the sending side.
.RE

.RE

.sp
.ne 2
.na
\fB\fBzfs allow\fR \fIfilesystem\fR | \fIvolume\fR\fR
.ad
.sp .6
.RS 4n
Displays permissions that have been delegated on the specified filesystem or
volume. See the other forms of \fBzfs allow\fR for more information.
.RE

.sp
.ne 2
.na
\fB\fBzfs allow\fR [\fB-ldug\fR] \fIuser\fR|\fIgroup\fR[,\fIuser\fR|\fIgroup\fR]...
\fIperm\fR|@\fIsetname\fR[,\fIperm\fR|@\fIsetname\fR]... \fIfilesystem\fR|\fIvolume\fR\fR
.ad
.br
.na
\fB\fBzfs allow\fR [\fB-ld\fR] \fB-e\fR|\fBeveryone\fR \fIperm\fR|@\fIsetname\fR[,\fIperm\fR|@\fIsetname\fR]...
\fIfilesystem\fR|\fIvolume\fR\fR
.ad
.sp .6
.RS 4n
Delegates \fBZFS\fR administration permission for the file systems to
non-privileged users.
.sp
.ne 2
.na
[\fB-ug\fR] \fIuser\fR|\fIgroup\fR[,\fIuser\fR|\fIgroup\fR]...
.ad
.sp .6
.RS 4n
Specifies to whom the permissions are delegated. Multiple entities can be
specified as a comma-separated list. If neither of the \fB-ug\fR options are
specified, then the argument is interpreted preferentially as the keyword
\fBeveryone,\fR then as a user name, and lastly as a group name. To specify a user
or group named "everyone", use the \fB-u\fR or \fB-g\fR options. To specify a
group with the same name as a user, use the \fB-g\fR options.
.RE

.sp
.ne 2
.na
\fB-e\fR|\fBeveryone\fR
.ad
.sp .6
.RS 4n
Specifies that the permissions be delegated to everyone.
.RE

.sp
.ne 2
.na
\fIperm\fR|@\fIsetname\fR[,\fIperm\fR|@\fIsetname\fR]...
.ad
.sp .6
.RS 4n
The permissions to delegate. Multiple permissions
may be specified as a comma-separated list. Permission names are the same as
\fBZFS\fR subcommand and property names. See the property list below. Property
set names, which begin with an at sign (\fB@\fR) , may be specified. See the
\fB-s\fR form below for details.
.RE

.sp
.ne 2
.na
[\fB-ld\fR] \fIfilesystem\fR|\fIvolume\fR
.ad
.sp .6
.RS 4n
Specifies where the permissions are delegated. If neither of the \fB-ld\fR
options are specified, or both are, then the permissions are allowed for the
file system or volume, and all of its descendents. If only the \fB-l\fR option
is used, then is allowed "locally" only for the specified file system. If only
the \fB-d\fR option is used, then is allowed only for the descendent file
systems.
.RE

.RE

.sp
.LP
Permissions are generally the ability to use a \fBZFS\fR subcommand or change a
\fBZFS\fR property. The following permissions are available:
.sp
.in +2
.nf
NAME             TYPE           NOTES
allow            subcommand     Must also have the permission that is being
                                allowed
clone            subcommand     Must also have the 'create' ability and 'mount'
                                ability in the origin file system
create           subcommand     Must also have the 'mount' ability
destroy          subcommand     Must also have the 'mount' ability
diff             subcommand     Allows lookup of paths within a dataset
                                given an object number, and the ability to
                                create snapshots necessary to 'zfs diff'.
mount            subcommand     Allows mount/umount of ZFS datasets
promote          subcommand     Must also have the 'mount' and 'promote'
                                permissions in the origin file system
receive          subcommand     Must also have the 'mount' and 'create'
                                permissions
rename           subcommand     Must also have the 'mount' and 'create'
                                permissions in the new parent
rollback         subcommand
send             subcommand
share            subcommand     Allows sharing file systems over NFS or SMB
                                protocols
snapshot         subcommand
groupquota       other          Allows accessing any groupquota@... property
groupused        other          Allows reading any groupused@... property
userprop         other          Allows changing any user property
userquota        other          Allows accessing any userquota@... property
userused         other          Allows reading any userused@... property

aclinherit       property
aclmode          property
atime            property
canmount         property
casesensitivity  property
checksum         property
compression      property
copies           property
devices          property
exec             property
mountpoint       property
nbmand           property
normalization    property
primarycache     property
quota            property
readonly         property
recordsize       property
refquota         property
refreservation   property
reservation      property
secondarycache   property
setuid           property
shareiscsi       property
sharenfs         property
sharesmb         property
snapdir          property
utf8only         property
version          property
volblocksize     property
volsize          property
vscan            property
xattr            property
zoned            property
.fi
.in -2
.sp

.sp
.ne 2
.na
\fB\fBzfs allow\fR \fB-c\fR \fIperm\fR|@\fIsetname\fR[,\fIperm\fR|@\fIsetname\fR]...
\fIfilesystem\fR|\fIvolume\fR\fR
.ad
.sp .6
.RS 4n
Sets "create time" permissions. These permissions are granted (locally) to the
creator of any newly-created descendent file system.
.RE

.sp
.ne 2
.na
\fB\fBzfs allow\fR \fB-s\fR @\fIsetname\fR \fIperm\fR|@\fIsetname\fR[,\fIperm\fR|@\fIsetname\fR]...
\fIfilesystem\fR|\fIvolume\fR\fR
.ad
.sp .6
.RS 4n
Defines or adds permissions to a permission set. The set can be used by other
\fBzfs allow\fR commands for the specified file system and its descendents.
Sets are evaluated dynamically, so changes to a set are immediately reflected.
Permission sets follow the same naming restrictions as ZFS file systems, but
the name must begin with an "at sign" (\fB@\fR), and can be no more than 64
characters long.
.RE

.sp
.ne 2
.na
\fB\fBzfs unallow\fR [\fB-rldug\fR] \fIuser\fR|\fIgroup\fR[,\fIuser\fR|\fIgroup\fR]...
[\fIperm\fR|@\fIsetname\fR[,\fIperm\fR|@\fIsetname\fR]...] \fIfilesystem\fR|\fIvolume\fR\fR
.ad
.br
.na
\fB\fBzfs unallow\fR [\fB-rld\fR] \fB-e\fR|\fBeveryone\fR [\fIperm\fR|@\fIsetname\fR[,\fIperm\fR|@\fIsetname\fR]...]
\fIfilesystem\fR|\fIvolume\fR\fR
.ad
.br
.na
\fB\fBzfs unallow\fR [\fB-r\fR] \fB-c\fR [\fIperm\fR|@\fIsetname\fR[,\fIperm\fR|@\fIsetname\fR]...]\fR
.ad
.br
.na
\fB\fIfilesystem\fR|\fIvolume\fR\fR
.ad
.sp .6
.RS 4n
Removes permissions that were granted with the \fBzfs allow\fR command. No
permissions are explicitly denied, so other permissions granted are still in
effect. For example, if the permission is granted by an ancestor. If no
permissions are specified, then all permissions for the specified \fIuser\fR,
\fIgroup\fR, or everyone are removed. Specifying \fBeveryone\fR (or using the
\fB-e\fR option) only removes the permissions that were granted to everyone,
not all permissions for every user and group. See the \fBzfs allow\fR command
for a description of the \fB-ldugec\fR options.
.sp
.ne 2
.na
\fB\fB-r\fR\fR
.ad
.sp .6
.RS 4n
Recursively remove the permissions from this file system and all descendents.
.RE

.RE

.sp
.ne 2
.na
\fB\fBzfs unallow\fR [\fB-r\fR] \fB-s\fR @\fIsetname\fR
[\fIperm\fR|@\fIsetname\fR[,\fIperm\fR|@\fIsetname\fR]...]\fR
.ad
.br
.na
\fB\fIfilesystem\fR|\fIvolume\fR\fR
.ad
.sp .6
.RS 4n
Removes permissions from a permission set. If no permissions are specified,
then all permissions are removed, thus removing the set entirely.
.RE

.sp
.ne 2
.na
\fB\fBzfs hold\fR [\fB-r\fR] \fItag\fR \fIsnapshot\fR...\fR
.ad
.sp .6
.RS 4n
Adds a single reference, named with the \fItag\fR argument, to the specified
snapshot or snapshots. Each snapshot has its own tag namespace, and tags must
be unique within that space.
.sp
If a hold exists on a snapshot, attempts to destroy that snapshot by using the
\fBzfs destroy\fR command return \fBEBUSY\fR.
.sp
.ne 2
.na
\fB\fB-r\fR\fR
.ad
.sp .6
.RS 4n
Specifies that a hold with the given tag is applied recursively to the
snapshots of all descendent file systems.
.RE

.RE

.sp
.ne 2
.na
\fB\fBzfs holds\fR [\fB-r\fR] \fIsnapshot\fR...\fR
.ad
.sp .6
.RS 4n
Lists all existing user references for the given snapshot or snapshots.
.sp
.ne 2
.na
\fB\fB-r\fR\fR
.ad
.sp .6
.RS 4n
Lists the holds that are set on the named descendent snapshots, in addition to
listing the holds on the named snapshot.
.RE

.RE

.sp
.ne 2
.na
\fB\fBzfs release\fR [\fB-r\fR] \fItag\fR \fIsnapshot\fR...\fR
.ad
.sp .6
.RS 4n
Removes a single reference, named with the \fItag\fR argument, from the
specified snapshot or snapshots. The tag must already exist for each snapshot.
.sp
If a hold exists on a snapshot, attempts to destroy that snapshot by using the
\fBzfs destroy\fR command return \fBEBUSY\fR.
.sp
.ne 2
.na
\fB\fB-r\fR\fR
.ad
.sp .6
.RS 4n
Recursively releases a hold with the given tag on the snapshots of all
descendent file systems.
.RE

.sp
.ne 2
.na
\fBzfs diff\fR [\fB-FHt\fR] \fIsnapshot\fR \fIsnapshot|filesystem\fR
.ad
.sp .6
.RS 4n
Display the difference between a snapshot of a given filesystem and another
snapshot of that filesystem from a later time or the current contents of the
filesystem.  The first column is a character indicating the type of change,
the other columns indicate pathname, new pathname (in case of rename), change
in link count, and optionally file type and/or change time.

The types of change are:
.in +2
.nf
-       The path has been removed
+       The path has been created
M       The path has been modified
R       The path has been renamed
.fi
.in -2
.sp
.ne 2
.na
\fB-F\fR
.ad
.sp .6
.RS 4n
Display an indication of the type of file, in a manner similar to the \fB-F\fR
option of \fBls\fR(1).
.in +2
.nf
B       Block device
C       Character device
/       Directory
>       Door
|       Named pipe
@       Symbolic link
P       Event port
=       Socket
F       Regular file
.fi
.in -2
.RE
.sp
.ne 2
.na
\fB-H\fR
.ad
.sp .6
.RS 4n
Give more parsable tab-separated output, without header lines and without arrows.
.RE
.sp
.ne 2
.na
\fB-t\fR
.ad
.sp .6
.RS 4n
Display the path's inode change time as the first column of output.
.RE

.SH EXAMPLES
.LP
\fBExample 1 \fRCreating a ZFS File System Hierarchy
.sp
.LP
The following commands create a file system named \fBpool/home\fR and a file
system named \fBpool/home/bob\fR. The mount point \fB/export/home\fR is set for
the parent file system, and is automatically inherited by the child file
system.

.sp
.in +2
.nf
# \fBzfs create pool/home\fR
# \fBzfs set mountpoint=/export/home pool/home\fR
# \fBzfs create pool/home/bob\fR
.fi
.in -2
.sp

.LP
\fBExample 2 \fRCreating a ZFS Snapshot
.sp
.LP
The following command creates a snapshot named \fByesterday\fR. This snapshot
is mounted on demand in the \fB\&.zfs/snapshot\fR directory at the root of the
\fBpool/home/bob\fR file system.

.sp
.in +2
.nf
# \fBzfs snapshot pool/home/bob@yesterday\fR
.fi
.in -2
.sp

.LP
\fBExample 3 \fRCreating and Destroying Multiple Snapshots
.sp
.LP
The following command creates snapshots named \fByesterday\fR of
\fBpool/home\fR and all of its descendent file systems. Each snapshot is
mounted on demand in the \fB\&.zfs/snapshot\fR directory at the root of its
file system. The second command destroys the newly created snapshots.

.sp
.in +2
.nf
# \fBzfs snapshot -r pool/home@yesterday\fR
# \fBzfs destroy -r pool/home@yesterday\fR
.fi
.in -2
.sp

.LP
\fBExample 4 \fRDisabling and Enabling File System Compression
.sp
.LP
The following command disables the \fBcompression\fR property for all file
systems under \fBpool/home\fR. The next command explicitly enables
\fBcompression\fR for \fBpool/home/anne\fR.

.sp
.in +2
.nf
# \fBzfs set compression=off pool/home\fR
# \fBzfs set compression=on pool/home/anne\fR
.fi
.in -2
.sp

.LP
\fBExample 5 \fRListing ZFS Datasets
.sp
.LP
The following command lists all active file systems and volumes in the system.
Snapshots are displayed if the \fBlistsnaps\fR property is \fBon\fR. The
default is \fBoff\fR. See \fBzpool\fR(1M) for more information on pool
properties.

.sp
.in +2
.nf
# \fBzfs list\fR
   NAME                      USED  AVAIL  REFER  MOUNTPOINT
   pool                      450K   457G    18K  /pool
   pool/home                 315K   457G    21K  /export/home
   pool/home/anne             18K   457G    18K  /export/home/anne
   pool/home/bob             276K   457G   276K  /export/home/bob
.fi
.in -2
.sp

.LP
\fBExample 6 \fRSetting a Quota on a ZFS File System
.sp
.LP
The following command sets a quota of 50 Gbytes for \fBpool/home/bob\fR.

.sp
.in +2
.nf
# \fBzfs set quota=50G pool/home/bob\fR
.fi
.in -2
.sp

.LP
\fBExample 7 \fRListing ZFS Properties
.sp
.LP
The following command lists all properties for \fBpool/home/bob\fR.

.sp
.in +2
.nf
# \fBzfs get all pool/home/bob\fR
NAME           PROPERTY              VALUE                  SOURCE
pool/home/bob  type                  filesystem             -
pool/home/bob  creation              Tue Jul 21 15:53 2009  -
pool/home/bob  used                  21K                    -
pool/home/bob  available             20.0G                  -
pool/home/bob  referenced            21K                    -
pool/home/bob  compressratio         1.00x                  -
pool/home/bob  mounted               yes                    -
pool/home/bob  quota                 20G                    local
pool/home/bob  reservation           none                   default
pool/home/bob  recordsize            128K                   default
pool/home/bob  mountpoint            /pool/home/bob         default
pool/home/bob  sharenfs              off                    default
pool/home/bob  checksum              on                     default
pool/home/bob  compression           on                     local
pool/home/bob  atime                 on                     default
pool/home/bob  devices               on                     default
pool/home/bob  exec                  on                     default
pool/home/bob  setuid                on                     default
pool/home/bob  readonly              off                    default
pool/home/bob  zoned                 off                    default
pool/home/bob  snapdir               hidden                 default
pool/home/bob  aclmode               discard                default
pool/home/bob  aclinherit            restricted             default
pool/home/bob  canmount              on                     default
pool/home/bob  shareiscsi            off                    default
pool/home/bob  xattr                 on                     default
pool/home/bob  copies                1                      default
pool/home/bob  version               4                      -
pool/home/bob  utf8only              off                    -
pool/home/bob  normalization         none                   -
pool/home/bob  casesensitivity       sensitive              -
pool/home/bob  vscan                 off                    default
pool/home/bob  nbmand                off                    default
pool/home/bob  sharesmb              off                    default
pool/home/bob  refquota              none                   default
pool/home/bob  refreservation        none                   default
pool/home/bob  primarycache          all                    default
pool/home/bob  secondarycache        all                    default
pool/home/bob  usedbysnapshots       0                      -
pool/home/bob  usedbydataset         21K                    -
pool/home/bob  usedbychildren        0                      -
pool/home/bob  usedbyrefreservation  0                      -
.fi
.in -2
.sp

.sp
.LP
The following command gets a single property value.

.sp
.in +2
.nf
# \fBzfs get -H -o value compression pool/home/bob\fR
on
.fi
.in -2
.sp

.sp
.LP
The following command lists all properties with local settings for
\fBpool/home/bob\fR.

.sp
.in +2
.nf
# \fBzfs get -r -s local -o name,property,value all pool/home/bob\fR
NAME           PROPERTY              VALUE
pool/home/bob  quota                 20G
pool/home/bob  compression           on
.fi
.in -2
.sp

.LP
\fBExample 8 \fRRolling Back a ZFS File System
.sp
.LP
The following command reverts the contents of \fBpool/home/anne\fR to the
snapshot named \fByesterday\fR, deleting all intermediate snapshots.

.sp
.in +2
.nf
# \fBzfs rollback -r pool/home/anne@yesterday\fR
.fi
.in -2
.sp

.LP
\fBExample 9 \fRCreating a ZFS Clone
.sp
.LP
The following command creates a writable file system whose initial contents are
the same as \fBpool/home/bob@yesterday\fR.

.sp
.in +2
.nf
# \fBzfs clone pool/home/bob@yesterday pool/clone\fR
.fi
.in -2
.sp

.LP
\fBExample 10 \fRPromoting a ZFS Clone
.sp
.LP
The following commands illustrate how to test out changes to a file system, and
then replace the original file system with the changed one, using clones, clone
promotion, and renaming:

.sp
.in +2
.nf
# \fBzfs create pool/project/production\fR
  populate /pool/project/production with data
# \fBzfs snapshot pool/project/production@today\fR
# \fBzfs clone pool/project/production@today pool/project/beta\fR
make changes to /pool/project/beta and test them
# \fBzfs promote pool/project/beta\fR
# \fBzfs rename pool/project/production pool/project/legacy\fR
# \fBzfs rename pool/project/beta pool/project/production\fR
once the legacy version is no longer needed, it can be destroyed
# \fBzfs destroy pool/project/legacy\fR
.fi
.in -2
.sp

.LP
\fBExample 11 \fRInheriting ZFS Properties
.sp
.LP
The following command causes \fBpool/home/bob\fR and \fBpool/home/anne\fR to
inherit the \fBchecksum\fR property from their parent.

.sp
.in +2
.nf
# \fBzfs inherit checksum pool/home/bob pool/home/anne\fR
.fi
.in -2
.sp

.LP
\fBExample 12 \fRRemotely Replicating ZFS Data
.sp
.LP
The following commands send a full stream and then an incremental stream to a
remote machine, restoring them into \fBpoolB/received/fs@a\fRand
\fBpoolB/received/fs@b\fR, respectively. \fBpoolB\fR must contain the file
system \fBpoolB/received\fR, and must not initially contain
\fBpoolB/received/fs\fR.

.sp
.in +2
.nf
# \fBzfs send pool/fs@a | \e\fR
   \fBssh host zfs receive poolB/received/fs@a\fR
# \fBzfs send -i a pool/fs@b | ssh host \e\fR
   \fBzfs receive poolB/received/fs\fR
.fi
.in -2
.sp

.LP
\fBExample 13 \fRUsing the \fBzfs receive\fR \fB-d\fR Option
.sp
.LP
The following command sends a full stream of \fBpoolA/fsA/fsB@snap\fR to a
remote machine, receiving it into \fBpoolB/received/fsA/fsB@snap\fR. The
\fBfsA/fsB@snap\fR portion of the received snapshot's name is determined from
the name of the sent snapshot. \fBpoolB\fR must contain the file system
\fBpoolB/received\fR. If \fBpoolB/received/fsA\fR does not exist, it is created
as an empty file system.

.sp
.in +2
.nf
# \fBzfs send poolA/fsA/fsB@snap | \e
   ssh host zfs receive -d poolB/received\fR
.fi
.in -2
.sp

.LP
\fBExample 14 \fRSetting User Properties
.sp
.LP
The following example sets the user-defined \fBcom.example:department\fR
property for a dataset.

.sp
.in +2
.nf
# \fBzfs set com.example:department=12345 tank/accounting\fR
.fi
.in -2
.sp

.LP
\fBExample 15 \fRCreating a ZFS Volume as an iSCSI Target Device
.sp
.LP
The following example shows how to create a \fBZFS\fR volume as an \fBiSCSI\fR
target.

.sp
.in +2
.nf
# \fBzfs create -V 2g pool/volumes/vol1\fR
# \fBzfs set shareiscsi=on pool/volumes/vol1\fR
# \fBiscsitadm list target\fR
Target: pool/volumes/vol1
 iSCSI Name:
 iqn.1986-03.com.sun:02:7b4b02a6-3277-eb1b-e686-a24762c52a8c
 Connections: 0
.fi
.in -2
.sp

.sp
.LP
After the \fBiSCSI\fR target is created, set up the \fBiSCSI\fR initiator. For
more information about the Solaris \fBiSCSI\fR initiator, see
\fBiscsitadm\fR(1M).
.LP
\fBExample 16 \fRPerforming a Rolling Snapshot
.sp
.LP
The following example shows how to maintain a history of snapshots with a
consistent naming scheme. To keep a week's worth of snapshots, the user
destroys the oldest snapshot, renames the remaining snapshots, and then creates
a new snapshot, as follows:

.sp
.in +2
.nf
# \fBzfs destroy -r pool/users@7daysago\fR
# \fBzfs rename -r pool/users@6daysago @7daysago\fR
# \fBzfs rename -r pool/users@5daysago @6daysago\fR
# \fBzfs rename -r pool/users@yesterday @5daysago\fR
# \fBzfs rename -r pool/users@yesterday @4daysago\fR
# \fBzfs rename -r pool/users@yesterday @3daysago\fR
# \fBzfs rename -r pool/users@yesterday @2daysago\fR
# \fBzfs rename -r pool/users@today @yesterday\fR
# \fBzfs snapshot -r pool/users@today\fR
.fi
.in -2
.sp

.LP
\fBExample 17 \fRSetting \fBsharenfs\fR Property Options on a ZFS File System
.sp
.LP
The following commands show how to set \fBsharenfs\fR property options to
enable \fBrw\fR access for a set of \fBIP\fR addresses and to enable root
access for system \fBneo\fR on the \fBtank/home\fR file system.

.sp
.in +2
.nf
# \fBzfs set sharenfs='rw=@123.123.0.0/16,root=neo' tank/home\fR
.fi
.in -2
.sp

.sp
.LP
If you are using \fBDNS\fR for host name resolution, specify the fully
qualified hostname.

.LP
\fBExample 18 \fRDelegating ZFS Administration Permissions on a ZFS Dataset
.sp
.LP
The following example shows how to set permissions so that user \fBcindys\fR
can create, destroy, mount, and take snapshots on \fBtank/cindys\fR. The
permissions on \fBtank/cindys\fR are also displayed.

.sp
.in +2
.nf
# \fBzfs allow cindys create,destroy,mount,snapshot tank/cindys\fR
# \fBzfs allow tank/cindys\fR
-------------------------------------------------------------
Local+Descendent permissions on (tank/cindys)
          user cindys create,destroy,mount,snapshot
-------------------------------------------------------------
.fi
.in -2
.sp

.sp
.LP
Because the \fBtank/cindys\fR mount point permission is set to 755 by default,
user \fBcindys\fR will be unable to mount file systems under \fBtank/cindys\fR.
Set an \fBACL\fR similar to the following syntax to provide mount point access:
.sp
.in +2
.nf
# \fBchmod A+user:cindys:add_subdirectory:allow /tank/cindys\fR
.fi
.in -2
.sp

.LP
\fBExample 19 \fRDelegating Create Time Permissions on a ZFS Dataset
.sp
.LP
The following example shows how to grant anyone in the group \fBstaff\fR to
create file systems in \fBtank/users\fR. This syntax also allows staff members
to destroy their own file systems, but not destroy anyone else's file system.
The permissions on \fBtank/users\fR are also displayed.

.sp
.in +2
.nf
# \fBzfs allow staff create,mount tank/users\fR
# \fBzfs allow -c destroy tank/users\fR
# \fBzfs allow tank/users\fR
-------------------------------------------------------------
Create time permissions on (tank/users)
          create,destroy
Local+Descendent permissions on (tank/users)
          group staff create,mount
-------------------------------------------------------------
.fi
.in -2
.sp

.LP
\fBExample 20 \fRDefining and Granting a Permission Set on a ZFS Dataset
.sp
.LP
The following example shows how to define and grant a permission set on the
\fBtank/users\fR file system. The permissions on \fBtank/users\fR are also
displayed.

.sp
.in +2
.nf
# \fBzfs allow -s @pset create,destroy,snapshot,mount tank/users\fR
# \fBzfs allow staff @pset tank/users\fR
# \fBzfs allow tank/users\fR
-------------------------------------------------------------
Permission sets on (tank/users)
        @pset create,destroy,mount,snapshot
Create time permissions on (tank/users)
        create,destroy
Local+Descendent permissions on (tank/users)
        group staff @pset,create,mount
-------------------------------------------------------------
.fi
.in -2
.sp

.LP
\fBExample 21 \fRDelegating Property Permissions on a ZFS Dataset
.sp
.LP
The following example shows how to grant the permissions to set quotas and reservations
on the \fBusers/home\fR file system. The permissions on \fBusers/home\fR are
also displayed.

.sp
.in +2
.nf
# \fBzfs allow cindys quota,reservation users/home\fR
# \fBzfs allow users/home\fR
-------------------------------------------------------------
Local+Descendent permissions on (users/home)
        user cindys quota,reservation
-------------------------------------------------------------
cindys% \fBzfs set quota=10G users/home/marks\fR
cindys% \fBzfs get quota users/home/marks\fR
NAME              PROPERTY  VALUE             SOURCE
users/home/marks  quota     10G               local
.fi
.in -2
.sp

.LP
\fBExample 22 \fRRemoving ZFS Delegated Permissions on a ZFS Dataset
.sp
.LP
The following example shows how to remove the snapshot permission from the
\fBstaff\fR group on the \fBtank/users\fR file system. The permissions on
\fBtank/users\fR are also displayed.

.sp
.in +2
.nf
# \fBzfs unallow staff snapshot tank/users\fR
# \fBzfs allow tank/users\fR
-------------------------------------------------------------
Permission sets on (tank/users)
        @pset create,destroy,mount,snapshot
Create time permissions on (tank/users)
        create,destroy
Local+Descendent permissions on (tank/users)
        group staff @pset,create,mount
-------------------------------------------------------------
.fi
.in -2
.sp

.LP
\fBExample 23\fR Showing the differences between a snapshot and a ZFS Dataset
.sp
.LP
The following example shows how to see what has changed between a prior
snapshot of a ZFS Dataset and its current state.  The \fB-F\fR option is used
to indicate type information for the files affected.

.sp
.in +2
.nf
# zfs diff -F tank/test@before tank/test
M       /       /tank/test/
M       F       /tank/test/linked      (+1)
R       F       /tank/test/oldname -> /tank/test/newname
-       F       /tank/test/deleted
+       F       /tank/test/created
M       F       /tank/test/modified
.fi
.in -2
.sp

.SH EXIT STATUS
.LP
The following exit values are returned:
.sp
.ne 2
.na
\fB\fB0\fR\fR
.ad
.sp .6
.RS 4n
Successful completion.
.RE

.sp
.ne 2
.na
\fB\fB1\fR\fR
.ad
.sp .6
.RS 4n
An error occurred.
.RE

.sp
.ne 2
.na
\fB\fB2\fR\fR
.ad
.sp .6
.RS 4n
Invalid command line options were specified.
.RE

.SH ATTRIBUTES
.LP
See \fBattributes\fR(5) for descriptions of the following attributes:
.sp

.sp
.TS
box;
c | c
l | l .
ATTRIBUTE TYPE	ATTRIBUTE VALUE
_
Interface Stability	Committed
.TE

.SH SEE ALSO
.LP
\fBssh\fR(1), \fBiscsitadm\fR(1M), \fBmount\fR(1M), \fBshare\fR(1M),
\fBsharemgr\fR(1M), \fBunshare\fR(1M), \fBzonecfg\fR(1M), \fBzpool\fR(1M),
\fBchmod\fR(2), \fBstat\fR(2), \fBwrite\fR(2), \fBfsync\fR(3C),
\fBdfstab\fR(4), \fBacl\fR(5), \fBattributes\fR(5)
.sp
.LP
See the \fBgzip\fR(1) man page, which is not part of the SunOS man page
collection.
.sp
.LP
For information about using the \fBZFS\fR web-based management tool and other
\fBZFS\fR features, see the \fISolaris ZFS Administration Guide\fR.<|MERGE_RESOLUTION|>--- conflicted
+++ resolved
@@ -175,21 +175,12 @@
 
 .LP
 .nf
-<<<<<<< HEAD
 \fBzfs\fR \fBsend\fR [\fB-DnPpRrve\fR] [\fB-\fR[\fBiI\fR] \fIsnapshot\fR] \fIsnapshot\fR
 .fi
 
 .LP
 .nf
 \fBzfs\fR \fBsend\fR [\fB-e\fR] [\fB-i \fIsnapshot\fR|\fIbookmark\fR]\fR \fIfilesystem\fR|\fIvolume\fR|\fIsnapshot\fR
-=======
-\fBzfs\fR \fBsend\fR [\fB-DnPpRrv\fR] [\fB-\fR[\fBiI\fR] \fIsnapshot\fR] \fIsnapshot\fR
->>>>>>> 197c9523
-.fi
-
-.LP
-.nf
-\fBzfs\fR \fBsend\fR [\fB-i \fIsnapshot\fR|\fIbookmark\fR]\fR \fIfilesystem\fR|\fIvolume\fR|\fIsnapshot\fR
 .fi
 
 .LP
@@ -2894,11 +2885,7 @@
 .sp
 .ne 2
 .na
-<<<<<<< HEAD
 \fBzfs send\fR [\fB-DnPpRve\fR] [\fB-\fR[\fBiI\fR] \fIsnapshot\fR] \fIsnapshot\fR
-=======
-\fBzfs send\fR [\fB-DnPpRv\fR] [\fB-\fR[\fBiI\fR] \fIsnapshot\fR] \fIsnapshot\fR
->>>>>>> 197c9523
 .ad
 .sp .6
 .RS 4n
@@ -3040,11 +3027,7 @@
 .sp
 .ne 2
 .na
-<<<<<<< HEAD
 \fBzfs send\fR [\fB-e\fR] [\fB-i\fR \fIsnapshot\fR|\fIbookmark\fR] \fIfilesystem\fR|\fIvolume\fR|\fIsnapshot\fR
-=======
-\fBzfs send\fR [\fB-i\fR \fIsnapshot\fR|\fIbookmark\fR] \fIfilesystem\fR|\fIvolume\fR|\fIsnapshot\fR
->>>>>>> 197c9523
 .ad
 .sp .6
 .RS 4n
@@ -3072,7 +3055,6 @@
 or the origin's origin, etc.
 .RE
 
-<<<<<<< HEAD
 .sp
 .ne 2
 .na
@@ -3089,8 +3071,6 @@
 \fBzpool-features\fR(5) for details on ZFS feature flags and the
 \fBembedded_data\fR and \fBmooch_byteswap\fR features.
 .RE
-=======
->>>>>>> 197c9523
 .RE
 
 .sp
