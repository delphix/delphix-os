--- conflicted
+++ resolved
@@ -1,9 +1,5 @@
 '\" te
-<<<<<<< HEAD
-.\" Copyright (c) 2015, 2018 by Delphix. All rights reserved.
-=======
-.\" Copyright (c) 2013, 2017 by Delphix. All rights reserved.
->>>>>>> 86714001
+.\" Copyright (c) 2013, 2018 by Delphix. All rights reserved.
 .\" Copyright (c) 2013 by Saso Kiselkov. All rights reserved.
 .\" Copyright (c) 2014, Joyent, Inc. All rights reserved.
 .\" Copyright (c) 2014 Integros [integros.com]
@@ -488,7 +484,6 @@
 rewind back to it or discard it.
 
 This feature becomes \fBactive\fR when the "zpool checkpoint" command
-<<<<<<< HEAD
 is used to checkpoint the pool. The feature will only return back to
 being \fBenabled\fR when the pool is rewound or the checkpoint has been
 discarded.
@@ -543,11 +538,6 @@
 .sp
 .ne 2
 .na
-=======
-is used to checkpoint the pool.
-The feature will only return back to being \fBenabled\fR when the pool
-is rewound or the checkpoint has been discarded.
->>>>>>> 86714001
 \fB\fBlarge_blocks\fR\fR
 .ad
 .RS 4n
