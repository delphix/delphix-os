--- conflicted
+++ resolved
@@ -1,5 +1,5 @@
 '\" te
-.\" Copyright (c) 2012, 2015 by Delphix. All rights reserved.
+.\" Copyright (c) 2015, 2016 by Delphix. All rights reserved.
 .\" Copyright (c) 2013 by Saso Kiselkov. All rights reserved.
 .\" Copyright (c) 2014, Joyent, Inc. All rights reserved.
 .\" The contents of this file are subject to the terms of the Common Development
@@ -501,11 +501,7 @@
 .TE
 
 This feature enables the use of the SHA-512/256 truncated hash algorithm
-<<<<<<< HEAD
-(FIPS 180-4) for checksum and dedup. The native 64-bit arithemtic of
-=======
 (FIPS 180-4) for checksum and dedup. The native 64-bit arithmetic of
->>>>>>> a725189c
 SHA-512 provides an approximate 50% performance boost over SHA-256 on
 64-bit hardware and is thus a good minimum-change replacement candidate
 for systems where hash performance is important, but these systems
@@ -587,11 +583,7 @@
 in ZFS, which means that the checksum is pre-seeded with a secret
 256-bit random key (stored on the pool) before being fed the data block
 to be checksummed. Thus the produced checksums are unique to a given
-<<<<<<< HEAD
 pool, blocking hash collision attacks on systems with dedup.
-=======
-pool.
->>>>>>> a725189c
 
 When the \fBedonr\fR feature is set to \fBenabled\fR, the administrator
 can turn on the \fBedonr\fR checksum on any dataset using the
@@ -604,7 +596,6 @@
 -- any attempt to enable \fBedonr\fR on a root pool will fail with an
 error.
 
-<<<<<<< HEAD
 .RE
 
 .sp
@@ -646,7 +637,5 @@
 contents cannot be safely read.  For more information about redacted receive,
 see \fBzfs\fR(1M).
 
-=======
->>>>>>> a725189c
 .SH "SEE ALSO"
 \fBzpool\fR(1M)