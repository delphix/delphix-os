/*
 * CDDL HEADER START
 *
 * The contents of this file are subject to the terms of the
 * Common Development and Distribution License, Version 1.0 only
 * (the "License").  You may not use this file except in compliance
 * with the License.
 *
 * You can obtain a copy of the license at usr/src/OPENSOLARIS.LICENSE
 * or http://www.opensolaris.org/os/licensing.
 * See the License for the specific language governing permissions
 * and limitations under the License.
 *
 * When distributing Covered Code, include this CDDL HEADER in each
 * file and include the License file at usr/src/OPENSOLARIS.LICENSE.
 * If applicable, add the following below this CDDL HEADER, with the
 * fields enclosed by brackets "[]" replaced with your own identifying
 * information: Portions Copyright [yyyy] [name of copyright owner]
 *
 * CDDL HEADER END
 */

/*
 * Copyright 2005 Sun Microsystems, Inc.  All rights reserved.
 * Use is subject to license terms.
 * Copyright 2012, Josef 'Jeff' Sipek <jeffpc@31bits.net>. All rights reserved.
 * Copyright (c) 2014, Joyent, Inc.  All rights reserved.
 * Copyright (c) 2014 by Delphix. All rights reserved.
 */

/*	Copyright (c) 1984, 1986, 1987, 1988, 1989 AT&T	*/
/*	  All Rights Reserved  	*/

/*
 *	convert and copy
 */

#include	<stdio.h>
#include	<signal.h>
#include	<fcntl.h>
#include	<sys/param.h>
#include	<sys/types.h>
#include	<sys/sysmacros.h>
#include	<sys/stat.h>
#include	<unistd.h>
#include	<stdlib.h>
#include	<locale.h>
#include	<string.h>
#include	<sys/time.h>
#include	<errno.h>
#include	<strings.h>

/* The BIG parameter is machine dependent.  It should be a long integer	*/
/* constant that can be used by the number parser to check the validity	*/
/* of numeric parameters.  On 16-bit machines, it should probably be	*/
/* the maximum unsigned integer, 0177777L.  On 32-bit machines where	*/
/* longs are the same size as ints, the maximum signed integer is more	*/
/* appropriate.  This value is 017777777777L. In 64 bit environments,   */
/* the maximum signed integer value is 0777777777777777777777LL		*/

#define	BIG	0777777777777777777777LL

#define	BSIZE	512

/* Option parameters */

#define	COPY		0	/* file copy, preserve input block size */
#define	REBLOCK		1	/* file copy, change block size */
#define	LCREBLOCK	2	/* file copy, convert to lower case */
#define	UCREBLOCK	3	/* file copy, convert to upper case */
#define	NBASCII		4	/* file copy, convert from EBCDIC to ASCII */
#define	LCNBASCII	5	/* file copy, EBCDIC to lower case ASCII */
#define	UCNBASCII	6	/* file copy, EBCDIC to upper case ASCII */
#define	NBEBCDIC	7	/* file copy, convert from ASCII to EBCDIC */
#define	LCNBEBCDIC	8	/* file copy, ASCII to lower case EBCDIC */
#define	UCNBEBCDIC	9	/* file copy, ASCII to upper case EBCDIC */
#define	NBIBM		10	/* file copy, convert from ASCII to IBM */
#define	LCNBIBM		11	/* file copy, ASCII to lower case IBM */
#define	UCNBIBM		12	/* file copy, ASCII to upper case IBM */
#define	UNBLOCK		13	/* convert blocked ASCII to ASCII */
#define	LCUNBLOCK	14	/* convert blocked ASCII to lower case ASCII */
#define	UCUNBLOCK	15	/* convert blocked ASCII to upper case ASCII */
#define	ASCII		16	/* convert blocked EBCDIC to ASCII */
#define	LCASCII		17	/* convert blocked EBCDIC to lower case ASCII */
#define	UCASCII		18	/* convert blocked EBCDIC to upper case ASCII */
#define	BLOCK		19	/* convert ASCII to blocked ASCII */
#define	LCBLOCK		20	/* convert ASCII to lower case blocked ASCII */
#define	UCBLOCK		21	/* convert ASCII to upper case blocked ASCII */
#define	EBCDIC		22	/* convert ASCII to blocked EBCDIC */
#define	LCEBCDIC	23	/* convert ASCII to lower case blocked EBCDIC */
#define	UCEBCDIC	24	/* convert ASCII to upper case blocked EBCDIC */
#define	IBM		25	/* convert ASCII to blocked IBM */
#define	LCIBM		26	/* convert ASCII to lower case blocked IBM */
#define	UCIBM		27	/* convert ASCII to upper case blocked IBM */
#define	LCASE		01	/* flag - convert to lower case */
#define	UCASE		02	/* flag - convert to upper case */
#define	SWAB		04	/* flag - swap bytes before conversion */
#define	NERR		010	/* flag - proceed on input errors */
#define	SYNC		020	/* flag - pad short input blocks with nulls */
#define	BADLIMIT	5	/* give up if no progress after BADLIMIT trys */
#define	SVR4XLATE	0	/* use default EBCDIC translation */
#define	BSDXLATE	1	/* use BSD-compatible EBCDIC translation */

#define	USAGE\
	"usage: dd [if=file] [of=file] [ibs=n|nk|nb|nxm] [obs=n|nk|nb|nxm]\n"\
	"	   [bs=n|nk|nb|nxm] [cbs=n|nk|nb|nxm] [files=n] [skip=n]\n"\
	"	   [iseek=n] [oseek=n] [seek=n] [stride=n] [istride=n]\n"\
	"	   [ostride=n] [count=n] [conv=[ascii] [,ebcdic][,ibm]\n"\
	"	   [,asciib][,ebcdicb][,ibmb][,block|unblock][,lcase|ucase]\n"\
	"	   [,swab][,noerror][,notrunc][,sync]]\n"\
	"	   [oflag=[dsync][sync]]\n"

/* Global references */

/* Local routine declarations */

static int	match(char *);
static void		term();
static unsigned long long	number();
static unsigned char	*flsh();
static void		stats();

/* Local data definitions */

static unsigned ibs;	/* input buffer size */
static unsigned obs;	/* output buffer size */
static unsigned bs;	/* buffer size, overrules ibs and obs */
static unsigned cbs;	/* conversion buffer size, used for block conversions */
static unsigned ibc;	/* number of bytes still in the input buffer */
static unsigned obc;	/* number of bytes in the output buffer */
static unsigned cbc;	/* number of bytes in the conversion buffer */

static int	ibf;	/* input file descriptor */
static int	obf;	/* output file descriptor */
static int	cflag;	/* conversion option flags */
static int	oflag;	/* output flag options */
static int	skipf;	/* if skipf == 1, skip rest of input line */
static unsigned long long	nifr;	/* count of full input records */
static unsigned long long	nipr;	/* count of partial input records */
static unsigned long long	nofr;	/* count of full output records */
static unsigned long long	nopr;	/* count of partial output records */
static unsigned long long	ntrunc;	/* count of truncated input lines */
static unsigned long long	nbad;	/* count of bad records since last */
					/* good one */
static int	files;	/* number of input files to concatenate (tape only) */
static off_t	skip;	/* number of input records to skip */
static off_t	iseekn;	/* number of input records to seek past */
static off_t	oseekn;	/* number of output records to seek past */
static unsigned long long	count;	/* number of input records to copy */
			/* (0 = all) */
static off_t	ostriden;	/* number of output blocks to skip between */
				/* records */
static off_t	istriden;	/* number of input blocks to skip between */
				/* records */

static boolean_t ecount;	/* explicit count given */
static off_t	ostriden;	/* number of output blocks to skip between */
				/* records */
static off_t	istriden;	/* number of input blocks to skip between */
				/* records */

static int	trantype; /* BSD or SVr4 compatible EBCDIC */

static char		*string;	/* command arg pointer */
static char		*ifile;		/* input file name pointer */
static char		*ofile;		/* output file name pointer */
static unsigned char	*ibuf;		/* input buffer pointer */
static unsigned char	*obuf;		/* output buffer pointer */

static hrtime_t		startt;		/* hrtime copy started */
static unsigned long long	obytes;	/* output bytes */
static sig_atomic_t	nstats;		/* do we need to output stats */

/* This is an EBCDIC to ASCII conversion table	*/
/* from a proposed BTL standard April 16, 1979	*/

static unsigned char svr4_etoa [] =
{
	0000, 0001, 0002, 0003, 0234, 0011, 0206, 0177,
	0227, 0215, 0216, 0013, 0014, 0015, 0016, 0017,
	0020, 0021, 0022, 0023, 0235, 0205, 0010, 0207,
	0030, 0031, 0222, 0217, 0034, 0035, 0036, 0037,
	0200, 0201, 0202, 0203, 0204, 0012, 0027, 0033,
	0210, 0211, 0212, 0213, 0214, 0005, 0006, 0007,
	0220, 0221, 0026, 0223, 0224, 0225, 0226, 0004,
	0230, 0231, 0232, 0233, 0024, 0025, 0236, 0032,
	0040, 0240, 0241, 0242, 0243, 0244, 0245, 0246,
	0247, 0250, 0325, 0056, 0074, 0050, 0053, 0174,
	0046, 0251, 0252, 0253, 0254, 0255, 0256, 0257,
	0260, 0261, 0041, 0044, 0052, 0051, 0073, 0176,
	0055, 0057, 0262, 0263, 0264, 0265, 0266, 0267,
	0270, 0271, 0313, 0054, 0045, 0137, 0076, 0077,
	0272, 0273, 0274, 0275, 0276, 0277, 0300, 0301,
	0302, 0140, 0072, 0043, 0100, 0047, 0075, 0042,
	0303, 0141, 0142, 0143, 0144, 0145, 0146, 0147,
	0150, 0151, 0304, 0305, 0306, 0307, 0310, 0311,
	0312, 0152, 0153, 0154, 0155, 0156, 0157, 0160,
	0161, 0162, 0136, 0314, 0315, 0316, 0317, 0320,
	0321, 0345, 0163, 0164, 0165, 0166, 0167, 0170,
	0171, 0172, 0322, 0323, 0324, 0133, 0326, 0327,
	0330, 0331, 0332, 0333, 0334, 0335, 0336, 0337,
	0340, 0341, 0342, 0343, 0344, 0135, 0346, 0347,
	0173, 0101, 0102, 0103, 0104, 0105, 0106, 0107,
	0110, 0111, 0350, 0351, 0352, 0353, 0354, 0355,
	0175, 0112, 0113, 0114, 0115, 0116, 0117, 0120,
	0121, 0122, 0356, 0357, 0360, 0361, 0362, 0363,
	0134, 0237, 0123, 0124, 0125, 0126, 0127, 0130,
	0131, 0132, 0364, 0365, 0366, 0367, 0370, 0371,
	0060, 0061, 0062, 0063, 0064, 0065, 0066, 0067,
	0070, 0071, 0372, 0373, 0374, 0375, 0376, 0377,
};

/* This is an ASCII to EBCDIC conversion table	*/
/* from a proposed BTL standard April 16, 1979	*/

static unsigned char svr4_atoe [] =
{
	0000, 0001, 0002, 0003, 0067, 0055, 0056, 0057,
	0026, 0005, 0045, 0013, 0014, 0015, 0016, 0017,
	0020, 0021, 0022, 0023, 0074, 0075, 0062, 0046,
	0030, 0031, 0077, 0047, 0034, 0035, 0036, 0037,
	0100, 0132, 0177, 0173, 0133, 0154, 0120, 0175,
	0115, 0135, 0134, 0116, 0153, 0140, 0113, 0141,
	0360, 0361, 0362, 0363, 0364, 0365, 0366, 0367,
	0370, 0371, 0172, 0136, 0114, 0176, 0156, 0157,
	0174, 0301, 0302, 0303, 0304, 0305, 0306, 0307,
	0310, 0311, 0321, 0322, 0323, 0324, 0325, 0326,
	0327, 0330, 0331, 0342, 0343, 0344, 0345, 0346,
	0347, 0350, 0351, 0255, 0340, 0275, 0232, 0155,
	0171, 0201, 0202, 0203, 0204, 0205, 0206, 0207,
	0210, 0211, 0221, 0222, 0223, 0224, 0225, 0226,
	0227, 0230, 0231, 0242, 0243, 0244, 0245, 0246,
	0247, 0250, 0251, 0300, 0117, 0320, 0137, 0007,
	0040, 0041, 0042, 0043, 0044, 0025, 0006, 0027,
	0050, 0051, 0052, 0053, 0054, 0011, 0012, 0033,
	0060, 0061, 0032, 0063, 0064, 0065, 0066, 0010,
	0070, 0071, 0072, 0073, 0004, 0024, 0076, 0341,
	0101, 0102, 0103, 0104, 0105, 0106, 0107, 0110,
	0111, 0121, 0122, 0123, 0124, 0125, 0126, 0127,
	0130, 0131, 0142, 0143, 0144, 0145, 0146, 0147,
	0150, 0151, 0160, 0161, 0162, 0163, 0164, 0165,
	0166, 0167, 0170, 0200, 0212, 0213, 0214, 0215,
	0216, 0217, 0220, 0152, 0233, 0234, 0235, 0236,
	0237, 0240, 0252, 0253, 0254, 0112, 0256, 0257,
	0260, 0261, 0262, 0263, 0264, 0265, 0266, 0267,
	0270, 0271, 0272, 0273, 0274, 0241, 0276, 0277,
	0312, 0313, 0314, 0315, 0316, 0317, 0332, 0333,
	0334, 0335, 0336, 0337, 0352, 0353, 0354, 0355,
	0356, 0357, 0372, 0373, 0374, 0375, 0376, 0377,
};

/* Table for ASCII to IBM (alternate EBCDIC) code conversion	*/

static unsigned char svr4_atoibm[] =
{
	0000, 0001, 0002, 0003, 0067, 0055, 0056, 0057,
	0026, 0005, 0045, 0013, 0014, 0015, 0016, 0017,
	0020, 0021, 0022, 0023, 0074, 0075, 0062, 0046,
	0030, 0031, 0077, 0047, 0034, 0035, 0036, 0037,
	0100, 0132, 0177, 0173, 0133, 0154, 0120, 0175,
	0115, 0135, 0134, 0116, 0153, 0140, 0113, 0141,
	0360, 0361, 0362, 0363, 0364, 0365, 0366, 0367,
	0370, 0371, 0172, 0136, 0114, 0176, 0156, 0157,
	0174, 0301, 0302, 0303, 0304, 0305, 0306, 0307,
	0310, 0311, 0321, 0322, 0323, 0324, 0325, 0326,
	0327, 0330, 0331, 0342, 0343, 0344, 0345, 0346,
	0347, 0350, 0351, 0255, 0340, 0275, 0137, 0155,
	0171, 0201, 0202, 0203, 0204, 0205, 0206, 0207,
	0210, 0211, 0221, 0222, 0223, 0224, 0225, 0226,
	0227, 0230, 0231, 0242, 0243, 0244, 0245, 0246,
	0247, 0250, 0251, 0300, 0117, 0320, 0241, 0007,
	0040, 0041, 0042, 0043, 0044, 0025, 0006, 0027,
	0050, 0051, 0052, 0053, 0054, 0011, 0012, 0033,
	0060, 0061, 0032, 0063, 0064, 0065, 0066, 0010,
	0070, 0071, 0072, 0073, 0004, 0024, 0076, 0341,
	0101, 0102, 0103, 0104, 0105, 0106, 0107, 0110,
	0111, 0121, 0122, 0123, 0124, 0125, 0126, 0127,
	0130, 0131, 0142, 0143, 0144, 0145, 0146, 0147,
	0150, 0151, 0160, 0161, 0162, 0163, 0164, 0165,
	0166, 0167, 0170, 0200, 0212, 0213, 0214, 0215,
	0216, 0217, 0220, 0232, 0233, 0234, 0235, 0236,
	0237, 0240, 0252, 0253, 0254, 0255, 0256, 0257,
	0260, 0261, 0262, 0263, 0264, 0265, 0266, 0267,
	0270, 0271, 0272, 0273, 0274, 0275, 0276, 0277,
	0312, 0313, 0314, 0315, 0316, 0317, 0332, 0333,
	0334, 0335, 0336, 0337, 0352, 0353, 0354, 0355,
	0356, 0357, 0372, 0373, 0374, 0375, 0376, 0377,
};

/* Table for conversion of ASCII to lower case ASCII	*/

static unsigned char utol[] =
{
	0000, 0001, 0002, 0003, 0004, 0005, 0006, 0007,
	0010, 0011, 0012, 0013, 0014, 0015, 0016, 0017,
	0020, 0021, 0022, 0023, 0024, 0025, 0026, 0027,
	0030, 0031, 0032, 0033, 0034, 0035, 0036, 0037,
	0040, 0041, 0042, 0043, 0044, 0045, 0046, 0047,
	0050, 0051, 0052, 0053, 0054, 0055, 0056, 0057,
	0060, 0061, 0062, 0063, 0064, 0065, 0066, 0067,
	0070, 0071, 0072, 0073, 0074, 0075, 0076, 0077,
	0100, 0141, 0142, 0143, 0144, 0145, 0146, 0147,
	0150, 0151, 0152, 0153, 0154, 0155, 0156, 0157,
	0160, 0161, 0162, 0163, 0164, 0165, 0166, 0167,
	0170, 0171, 0172, 0133, 0134, 0135, 0136, 0137,
	0140, 0141, 0142, 0143, 0144, 0145, 0146, 0147,
	0150, 0151, 0152, 0153, 0154, 0155, 0156, 0157,
	0160, 0161, 0162, 0163, 0164, 0165, 0166, 0167,
	0170, 0171, 0172, 0173, 0174, 0175, 0176, 0177,
	0200, 0201, 0202, 0203, 0204, 0205, 0206, 0207,
	0210, 0211, 0212, 0213, 0214, 0215, 0216, 0217,
	0220, 0221, 0222, 0223, 0224, 0225, 0226, 0227,
	0230, 0231, 0232, 0233, 0234, 0235, 0236, 0237,
	0240, 0241, 0242, 0243, 0244, 0245, 0246, 0247,
	0250, 0251, 0252, 0253, 0254, 0255, 0256, 0257,
	0260, 0261, 0262, 0263, 0264, 0265, 0266, 0267,
	0270, 0271, 0272, 0273, 0274, 0275, 0276, 0277,
	0300, 0301, 0302, 0303, 0304, 0305, 0306, 0307,
	0310, 0311, 0312, 0313, 0314, 0315, 0316, 0317,
	0320, 0321, 0322, 0323, 0324, 0325, 0326, 0327,
	0330, 0331, 0332, 0333, 0334, 0335, 0336, 0337,
	0340, 0341, 0342, 0343, 0344, 0345, 0346, 0347,
	0350, 0351, 0352, 0353, 0354, 0355, 0356, 0357,
	0360, 0361, 0362, 0363, 0364, 0365, 0366, 0367,
	0370, 0371, 0372, 0373, 0374, 0375, 0376, 0377,
};

/* Table for conversion of ASCII to upper case ASCII	*/

static unsigned char ltou[] =
{
	0000, 0001, 0002, 0003, 0004, 0005, 0006, 0007,
	0010, 0011, 0012, 0013, 0014, 0015, 0016, 0017,
	0020, 0021, 0022, 0023, 0024, 0025, 0026, 0027,
	0030, 0031, 0032, 0033, 0034, 0035, 0036, 0037,
	0040, 0041, 0042, 0043, 0044, 0045, 0046, 0047,
	0050, 0051, 0052, 0053, 0054, 0055, 0056, 0057,
	0060, 0061, 0062, 0063, 0064, 0065, 0066, 0067,
	0070, 0071, 0072, 0073, 0074, 0075, 0076, 0077,
	0100, 0101, 0102, 0103, 0104, 0105, 0106, 0107,
	0110, 0111, 0112, 0113, 0114, 0115, 0116, 0117,
	0120, 0121, 0122, 0123, 0124, 0125, 0126, 0127,
	0130, 0131, 0132, 0133, 0134, 0135, 0136, 0137,
	0140, 0101, 0102, 0103, 0104, 0105, 0106, 0107,
	0110, 0111, 0112, 0113, 0114, 0115, 0116, 0117,
	0120, 0121, 0122, 0123, 0124, 0125, 0126, 0127,
	0130, 0131, 0132, 0173, 0174, 0175, 0176, 0177,
	0200, 0201, 0202, 0203, 0204, 0205, 0206, 0207,
	0210, 0211, 0212, 0213, 0214, 0215, 0216, 0217,
	0220, 0221, 0222, 0223, 0224, 0225, 0226, 0227,
	0230, 0231, 0232, 0233, 0234, 0235, 0236, 0237,
	0240, 0241, 0242, 0243, 0244, 0245, 0246, 0247,
	0250, 0251, 0252, 0253, 0254, 0255, 0256, 0257,
	0260, 0261, 0262, 0263, 0264, 0265, 0266, 0267,
	0270, 0271, 0272, 0273, 0274, 0275, 0276, 0277,
	0300, 0301, 0302, 0303, 0304, 0305, 0306, 0307,
	0310, 0311, 0312, 0313, 0314, 0315, 0316, 0317,
	0320, 0321, 0322, 0323, 0324, 0325, 0326, 0327,
	0330, 0331, 0332, 0333, 0334, 0335, 0336, 0337,
	0340, 0341, 0342, 0343, 0344, 0345, 0346, 0347,
	0350, 0351, 0352, 0353, 0354, 0355, 0356, 0357,
	0360, 0361, 0362, 0363, 0364, 0365, 0366, 0367,
	0370, 0371, 0372, 0373, 0374, 0375, 0376, 0377,
};

/* BSD-compatible EBCDIC to ASCII translate table */

static unsigned char	bsd_etoa[] =
{
	0000, 0001, 0002, 0003, 0234, 0011, 0206, 0177,
	0227, 0215, 0216, 0013, 0014, 0015, 0016, 0017,
	0020, 0021, 0022, 0023, 0235, 0205, 0010, 0207,
	0030, 0031, 0222, 0217, 0034, 0035, 0036, 0037,
	0200, 0201, 0202, 0203, 0204, 0012, 0027, 0033,
	0210, 0211, 0212, 0213, 0214, 0005, 0006, 0007,
	0220, 0221, 0026, 0223, 0224, 0225, 0226, 0004,
	0230, 0231, 0232, 0233, 0024, 0025, 0236, 0032,
	0040, 0240, 0241, 0242, 0243, 0244, 0245, 0246,
	0247, 0250, 0133, 0056, 0074, 0050, 0053, 0041,
	0046, 0251, 0252, 0253, 0254, 0255, 0256, 0257,
	0260, 0261, 0135, 0044, 0052, 0051, 0073, 0136,
	0055, 0057, 0262, 0263, 0264, 0265, 0266, 0267,
	0270, 0271, 0174, 0054, 0045, 0137, 0076, 0077,
	0272, 0273, 0274, 0275, 0276, 0277, 0300, 0301,
	0302, 0140, 0072, 0043, 0100, 0047, 0075, 0042,
	0303, 0141, 0142, 0143, 0144, 0145, 0146, 0147,
	0150, 0151, 0304, 0305, 0306, 0307, 0310, 0311,
	0312, 0152, 0153, 0154, 0155, 0156, 0157, 0160,
	0161, 0162, 0313, 0314, 0315, 0316, 0317, 0320,
	0321, 0176, 0163, 0164, 0165, 0166, 0167, 0170,
	0171, 0172, 0322, 0323, 0324, 0325, 0326, 0327,
	0330, 0331, 0332, 0333, 0334, 0335, 0336, 0337,
	0340, 0341, 0342, 0343, 0344, 0345, 0346, 0347,
	0173, 0101, 0102, 0103, 0104, 0105, 0106, 0107,
	0110, 0111, 0350, 0351, 0352, 0353, 0354, 0355,
	0175, 0112, 0113, 0114, 0115, 0116, 0117, 0120,
	0121, 0122, 0356, 0357, 0360, 0361, 0362, 0363,
	0134, 0237, 0123, 0124, 0125, 0126, 0127, 0130,
	0131, 0132, 0364, 0365, 0366, 0367, 0370, 0371,
	0060, 0061, 0062, 0063, 0064, 0065, 0066, 0067,
	0070, 0071, 0372, 0373, 0374, 0375, 0376, 0377,
};

/* BSD-compatible ASCII to EBCDIC translate table */

static unsigned char	bsd_atoe[] =
{
	0000, 0001, 0002, 0003, 0067, 0055, 0056, 0057,
	0026, 0005, 0045, 0013, 0014, 0015, 0016, 0017,
	0020, 0021, 0022, 0023, 0074, 0075, 0062, 0046,
	0030, 0031, 0077, 0047, 0034, 0035, 0036, 0037,
	0100, 0117, 0177, 0173, 0133, 0154, 0120, 0175,
	0115, 0135, 0134, 0116, 0153, 0140, 0113, 0141,
	0360, 0361, 0362, 0363, 0364, 0365, 0366, 0367,
	0370, 0371, 0172, 0136, 0114, 0176, 0156, 0157,
	0174, 0301, 0302, 0303, 0304, 0305, 0306, 0307,
	0310, 0311, 0321, 0322, 0323, 0324, 0325, 0326,
	0327, 0330, 0331, 0342, 0343, 0344, 0345, 0346,
	0347, 0350, 0351, 0112, 0340, 0132, 0137, 0155,
	0171, 0201, 0202, 0203, 0204, 0205, 0206, 0207,
	0210, 0211, 0221, 0222, 0223, 0224, 0225, 0226,
	0227, 0230, 0231, 0242, 0243, 0244, 0245, 0246,
	0247, 0250, 0251, 0300, 0152, 0320, 0241, 0007,
	0040, 0041, 0042, 0043, 0044, 0025, 0006, 0027,
	0050, 0051, 0052, 0053, 0054, 0011, 0012, 0033,
	0060, 0061, 0032, 0063, 0064, 0065, 0066, 0010,
	0070, 0071, 0072, 0073, 0004, 0024, 0076, 0341,
	0101, 0102, 0103, 0104, 0105, 0106, 0107, 0110,
	0111, 0121, 0122, 0123, 0124, 0125, 0126, 0127,
	0130, 0131, 0142, 0143, 0144, 0145, 0146, 0147,
	0150, 0151, 0160, 0161, 0162, 0163, 0164, 0165,
	0166, 0167, 0170, 0200, 0212, 0213, 0214, 0215,
	0216, 0217, 0220, 0232, 0233, 0234, 0235, 0236,
	0237, 0240, 0252, 0253, 0254, 0255, 0256, 0257,
	0260, 0261, 0262, 0263, 0264, 0265, 0266, 0267,
	0270, 0271, 0272, 0273, 0274, 0275, 0276, 0277,
	0312, 0313, 0314, 0315, 0316, 0317, 0332, 0333,
	0334, 0335, 0336, 0337, 0352, 0353, 0354, 0355,
	0356, 0357, 0372, 0373, 0374, 0375, 0376, 0377,
};

/* BSD-compatible ASCII to IBM translate table */

static unsigned char	bsd_atoibm[] =
{
	0000, 0001, 0002, 0003, 0067, 0055, 0056, 0057,
	0026, 0005, 0045, 0013, 0014, 0015, 0016, 0017,
	0020, 0021, 0022, 0023, 0074, 0075, 0062, 0046,
	0030, 0031, 0077, 0047, 0034, 0035, 0036, 0037,
	0100, 0132, 0177, 0173, 0133, 0154, 0120, 0175,
	0115, 0135, 0134, 0116, 0153, 0140, 0113, 0141,
	0360, 0361, 0362, 0363, 0364, 0365, 0366, 0367,
	0370, 0371, 0172, 0136, 0114, 0176, 0156, 0157,
	0174, 0301, 0302, 0303, 0304, 0305, 0306, 0307,
	0310, 0311, 0321, 0322, 0323, 0324, 0325, 0326,
	0327, 0330, 0331, 0342, 0343, 0344, 0345, 0346,
	0347, 0350, 0351, 0255, 0340, 0275, 0137, 0155,
	0171, 0201, 0202, 0203, 0204, 0205, 0206, 0207,
	0210, 0211, 0221, 0222, 0223, 0224, 0225, 0226,
	0227, 0230, 0231, 0242, 0243, 0244, 0245, 0246,
	0247, 0250, 0251, 0300, 0117, 0320, 0241, 0007,
	0040, 0041, 0042, 0043, 0044, 0025, 0006, 0027,
	0050, 0051, 0052, 0053, 0054, 0011, 0012, 0033,
	0060, 0061, 0032, 0063, 0064, 0065, 0066, 0010,
	0070, 0071, 0072, 0073, 0004, 0024, 0076, 0341,
	0101, 0102, 0103, 0104, 0105, 0106, 0107, 0110,
	0111, 0121, 0122, 0123, 0124, 0125, 0126, 0127,
	0130, 0131, 0142, 0143, 0144, 0145, 0146, 0147,
	0150, 0151, 0160, 0161, 0162, 0163, 0164, 0165,
	0166, 0167, 0170, 0200, 0212, 0213, 0214, 0215,
	0216, 0217, 0220, 0232, 0233, 0234, 0235, 0236,
	0237, 0240, 0252, 0253, 0254, 0255, 0256, 0257,
	0260, 0261, 0262, 0263, 0264, 0265, 0266, 0267,
	0270, 0271, 0272, 0273, 0274, 0275, 0276, 0277,
	0312, 0313, 0314, 0315, 0316, 0317, 0332, 0333,
	0334, 0335, 0336, 0337, 0352, 0353, 0354, 0355,
	0356, 0357, 0372, 0373, 0374, 0375, 0376, 0377,
};

/* set up to use SVr4 ascii-ebcdic translation by default */

static unsigned char *atoe = svr4_atoe;
static unsigned char *etoa = svr4_etoa;
static unsigned char *atoibm = svr4_atoibm;

/*ARGSUSED*/
static void
siginfo_handler(int sig, siginfo_t *sip, void *ucp)
{
	nstats = 1;
}

int
main(int argc, char **argv)
{
	unsigned char *ip, *op; /* input and output buffer pointers */
	int c;		/* character counter */
	int ic;		/* input character */
	int conv;		/* conversion option code */
	int trunc;		/* whether output file is truncated */
	struct stat file_stat;
	struct sigaction sact;

	/* Set option defaults */

	ibs = BSIZE;
	obs = BSIZE;
	files = 1;
	conv = COPY;
	trunc = 1;			/* default: truncate output file */
	trantype = SVR4XLATE;  /* use SVR4 EBCDIC by default */

	/* Parse command options */

	(void) setlocale(LC_ALL, "");
#if !defined(TEXT_DOMAIN)	/* Should be defined by cc -D */
#define	TEXT_DOMAIN "SYS_TEST"	/* Use this only if it weren't */
#endif
	(void) textdomain(TEXT_DOMAIN);

	while ((c = getopt(argc, argv, "")) != EOF)
		switch (c) {
			case '?':
			(void) fprintf(stderr, USAGE);
			exit(2);
		}

	/* not getopt()'ed because dd has no options but only operand(s) */

	for (c = optind; c < argc; c++)
	{
		string = argv[c];
		if (match("ibs="))
		{
			ibs = (unsigned)number(BIG);
			continue;
		}
		if (match("obs="))
		{
			obs = (unsigned)number(BIG);
			continue;
		}
		if (match("cbs="))
		{
			cbs = (unsigned)number(BIG);
			continue;
		}
		if (match("bs="))
		{
			bs = (unsigned)number(BIG);
			continue;
		}
		if (match("if="))
		{
			ifile = string;
			continue;
		}
		if (match("of="))
		{
			ofile = string;
			continue;
		}
		if (match("skip="))
		{
			skip = number(BIG);
			continue;
		}
		if (match("iseek="))
		{
			iseekn = number(BIG);
			continue;
		}
		if (match("oseek="))
		{
			oseekn = number(BIG);
			continue;
		}
		if (match("seek="))		/* retained for compatibility */
		{
			oseekn = number(BIG);
			continue;
		}
		if (match("ostride="))
		{
			ostriden = ((off_t)number(BIG)) - 1;
			continue;
		}
		if (match("istride="))
		{
			istriden = ((off_t)number(BIG)) - 1;
			continue;
		}
		if (match("stride="))
		{
			istriden = ostriden = ((off_t)number(BIG)) - 1;
			continue;
		}
		if (match("count="))
		{
			count = number(BIG);
			ecount = B_TRUE;
			continue;
		}
		if (match("files="))
		{
			files = (int)number(BIG);
			continue;
		}
		if (match("conv="))
		{
			for (;;)
			{
				if (match(","))
				{
					continue;
				}
				if (*string == '\0')
				{
					break;
				}
				if (match("block"))
				{
					conv = BLOCK;
					continue;
				}
				if (match("unblock"))
				{
					conv = UNBLOCK;
					continue;
				}

				/* ebcdicb, ibmb, and asciib must precede */
				/* ebcdic, ibm, and ascii in this test */

				if (match("ebcdicb"))
				{
					conv = EBCDIC;
					trantype = BSDXLATE;
					continue;
				}
				if (match("ibmb"))
				{
					conv = IBM;
					trantype = BSDXLATE;
					continue;
				}
				if (match("asciib"))
				{
					conv = ASCII;
					trantype = BSDXLATE;
					continue;
				}
				if (match("ebcdic"))
				{
					conv = EBCDIC;
					trantype = SVR4XLATE;
					continue;
				}
				if (match("ibm"))
				{
					conv = IBM;
					trantype = SVR4XLATE;
					continue;
				}
				if (match("ascii"))
				{
					conv = ASCII;
					trantype = SVR4XLATE;
					continue;
				}
				if (match("lcase"))
				{
					cflag |= LCASE;
					continue;
				}
				if (match("ucase"))
				{
					cflag |= UCASE;
					continue;
				}
				if (match("swab"))
				{
					cflag |= SWAB;
					continue;
				}
				if (match("noerror"))
				{
					cflag |= NERR;
					continue;
				}
				if (match("notrunc"))
				{
					trunc = 0;
					continue;
				}
				if (match("sync"))
				{
					cflag |= SYNC;
					continue;
				}
				goto badarg;
			}
			continue;
		}
		if (match("oflag="))
		{
			for (;;)
			{
				if (match(","))
				{	
					continue;
				}
				if (*string == '\0')
				{
					break;
				}
				if (match("dsync"))
				{
					oflag |= O_DSYNC;
					continue;
				}
				if (match("sync"))
				{
					oflag |= O_SYNC;
					continue;
				}
				goto badarg;
			}
			continue;
		}
		badarg:
		(void) fprintf(stderr, "dd: %s \"%s\"\n",
			gettext("bad argument:"), string);
		exit(2);
	}

	/* Perform consistency checks on options, decode strange conventions */

	if (bs)
	{
		ibs = obs = bs;
	}
	if ((ibs == 0) || (obs == 0))
	{
		(void) fprintf(stderr, "dd: %s\n",
			gettext("buffer sizes cannot be zero"));
		exit(2);
	}
	if (ostriden == (off_t)-1) {
		(void) fprintf(stderr, "dd: %s\n",
			gettext("stride must be greater than zero"));
		exit(2);
	}
	if (istriden == (off_t)-1) {
		(void) fprintf(stderr, "dd: %s\n",
			gettext("stride must be greater than zero"));
		exit(2);
	}
	if (conv == COPY)
	{
		if ((bs == 0) || (cflag&(LCASE|UCASE)))
		{
			conv = REBLOCK;
		}
	}
	if (cbs == 0)
	{
		switch (conv)
		{
		case BLOCK:
		case UNBLOCK:
			conv = REBLOCK;
			break;

		case ASCII:
			conv = NBASCII;
			break;

		case EBCDIC:
			conv = NBEBCDIC;
			break;

		case IBM:
			conv = NBIBM;
			break;
		}
	}

	/* Expand options into lower and upper case versions if necessary */

	switch (conv)
	{
	case REBLOCK:
		if (cflag&LCASE)
			conv = LCREBLOCK;
		else if (cflag&UCASE)
			conv = UCREBLOCK;
		break;

	case UNBLOCK:
		if (cflag&LCASE)
			conv = LCUNBLOCK;
		else if (cflag&UCASE)
			conv = UCUNBLOCK;
		break;

	case BLOCK:
		if (cflag&LCASE)
			conv = LCBLOCK;
		else if (cflag&UCASE)
			conv = UCBLOCK;
		break;

	case ASCII:
		if (cflag&LCASE)
			conv = LCASCII;
		else if (cflag&UCASE)
			conv = UCASCII;
		break;

	case NBASCII:
		if (cflag&LCASE)
			conv = LCNBASCII;
		else if (cflag&UCASE)
			conv = UCNBASCII;
		break;

	case EBCDIC:
		if (cflag&LCASE)
			conv = LCEBCDIC;
		else if (cflag&UCASE)
			conv = UCEBCDIC;
		break;

	case NBEBCDIC:
		if (cflag&LCASE)
			conv = LCNBEBCDIC;
		else if (cflag&UCASE)
			conv = UCNBEBCDIC;
		break;

	case IBM:
		if (cflag&LCASE)
			conv = LCIBM;
		else if (cflag&UCASE)
			conv = UCIBM;
		break;

	case NBIBM:
		if (cflag&LCASE)
			conv = LCNBIBM;
		else if (cflag&UCASE)
			conv = UCNBIBM;
		break;
	}

	/* If BSD-compatible translation is selected, change the tables */

	if (trantype == BSDXLATE) {
		atoe = bsd_atoe;
		atoibm = bsd_atoibm;
		etoa = bsd_etoa;
	}
	/* Open the input file, or duplicate standard input */

	ibf = -1;
	if (ifile)
	{
		ibf = open(ifile, 0);
	}
	else
	{
		ifile = "";
		ibf = dup(0);
	}

	if (ibf == -1)
	{
		(void) fprintf(stderr, "dd: %s: ", ifile);
		perror("open");
		exit(2);
	}

	/* Open the output file, or duplicate standard output */

	obf = -1;
	if (ofile)
	{
		if (trunc == 0)	/* do not truncate output file */
			obf = open(ofile, (O_WRONLY|O_CREAT|oflag),
			(S_IRUSR|S_IWUSR|S_IRGRP|S_IWGRP|S_IROTH|S_IWOTH));
		else if (oseekn && (trunc == 1))
		{
			obf = open(ofile, O_WRONLY|O_CREAT|oflag,
			(S_IRUSR|S_IWUSR|S_IRGRP|S_IWGRP|S_IROTH|S_IWOTH));
			if (obf == -1)
			{
				(void) fprintf(stderr, "dd: %s: ", ofile);
				perror("open");
				exit(2);
			}
			(void) fstat(obf, &file_stat);
			if (((file_stat.st_mode & S_IFMT) == S_IFREG) &&
			    (ftruncate(obf, (((off_t)oseekn) * ((off_t)obs)))
				== -1))
			{
				perror("ftruncate");
				exit(2);
			}
		}
		else
			obf = open(ofile, O_WRONLY|O_CREAT|O_TRUNC|oflag,
			(S_IRUSR|S_IWUSR|S_IRGRP|S_IWGRP|S_IROTH|S_IWOTH));
	}
	else
	{
		ofile = "";
		obf = dup(1);
	}

	if (obf == -1)
	{
		(void) fprintf(stderr, "dd: %s: ", ofile);
		perror("open");
		exit(2);
	}

	/* Expand memory to get an input buffer */

	ibuf = (unsigned char *)valloc(ibs + 10);

	/* If no conversions, the input buffer is the output buffer */

	if (conv == COPY)
	{
		obuf = ibuf;
	}

	/* Expand memory to get an output buffer. Leave enough room at the */
	/* end to convert a logical record when doing block conversions. */

	else
	{
		obuf = (unsigned char *)valloc(obs + cbs + 10);
	}
	if ((ibuf == (unsigned char *)NULL) || (obuf == (unsigned char *)NULL))
	{
		(void) fprintf(stderr,
			"dd: %s\n", gettext("not enough memory"));
		exit(2);
	}

	/*
	 * Enable a statistics message when we terminate on SIGINT
	 * Also enable it to be queried via SIGINFO and SIGUSR1
	 */

	if (signal(SIGINT, SIG_IGN) != SIG_IGN)
	{
		(void) signal(SIGINT, term);
	}

	bzero(&sact, sizeof (struct sigaction));
	sact.sa_flags = SA_SIGINFO;
	sact.sa_sigaction = siginfo_handler;
	(void) sigemptyset(&sact.sa_mask);
	if (sigaction(SIGINFO, &sact, NULL) != 0) {
		(void) fprintf(stderr, "dd: %s: %s\n",
		    gettext("failed to enable siginfo handler"),
		    gettext(strerror(errno)));
		exit(2);
	}
	if (sigaction(SIGUSR1, &sact, NULL) != 0) {
		(void) fprintf(stderr, "dd: %s: %s\n",
		    gettext("failed to enable sigusr1 handler"),
		    gettext(strerror(errno)));
		exit(2);
	}

	/* Skip input blocks */

	while (skip)
	{
		ibc = read(ibf, (char *)ibuf, ibs);
		if (ibc == (unsigned)-1)
		{
			if (++nbad > BADLIMIT)
			{
				(void) fprintf(stderr, "dd: %s\n",
					gettext("skip failed"));
				exit(2);
			}
			else
			{
				perror("read");
			}
		}
		else
		{
			if (ibc == 0)
			{
				(void) fprintf(stderr, "dd: %s\n",
				gettext("cannot skip past end-of-file"));
				exit(3);
			}
			else
			{
				nbad = 0;
			}
		}
		skip--;
	}

	/* Seek past input blocks */

	if (iseekn && lseek(ibf, (((off_t)iseekn) * ((off_t)ibs)), 1) == -1)
	{
		perror("lseek");
		exit(2);
	}

	/* Seek past output blocks */

	if (oseekn && lseek(obf, (((off_t)oseekn) * ((off_t)obs)), 1) == -1)
	{
		perror("lseek");
		exit(2);
	}

	/* Initialize all buffer pointers */

	skipf = 0;	/* not skipping an input line */
	ibc = 0;	/* no input characters yet */
	obc = 0;	/* no output characters yet */
	cbc = 0;	/* the conversion buffer is empty */
	op = obuf;	/* point to the output buffer */

	/* Read and convert input blocks until end of file(s) */

	/* Grab our start time for siginfo purposes */
	startt = gethrtime();

	for (;;)
	{
		if (nstats != 0) {
			stats();
			nstats = 0;
		}

		if ((count == 0 && ecount == B_FALSE) || (nifr+nipr < count)) {
		/* If proceed on error is enabled, zero the input buffer */

			if (cflag&NERR)
			{
				ip = ibuf + ibs;
				c = ibs;
				if (c & 1)	/* if the size is odd, */
				{
					*--ip = 0;	/* clear the odd byte */
				}
				if (c >>= 1)		/* divide by two */
				{
					do {	/* clear two at a time */
						*--ip = 0;
						*--ip = 0;
					} while (--c);
				}
			}

			/* Read the next input block */

			ibc = read(ibf, (char *)ibuf, ibs);

			if (istriden > 0 && lseek(ibf, istriden * ((off_t)ibs),
			    SEEK_CUR) == -1) {
				perror("lseek");
				exit(2);
			}

			/* Process input errors */

			if (ibc == (unsigned)-1)
			{
				perror("read");
				if (((cflag&NERR) == 0) || (++nbad > BADLIMIT))
				{
					while (obc)
					{
						(void) flsh();
					}
					term(2);
				}
				else
				{
					stats();
					ibc = ibs; /* assume a full block */
				}
			}
			else
			{
				nbad = 0;
			}
		}

		/* Record count satisfied, simulate end of file */

		else
		{
			ibc = 0;
			files = 1;
		}

		/* Process end of file */

		if (ibc == 0)
		{
			switch (conv)
			{
			case UNBLOCK:
			case LCUNBLOCK:
			case UCUNBLOCK:
			case ASCII:
			case LCASCII:
			case UCASCII:

				/* Trim trailing blanks from the last line */

				if ((c = cbc) != 0)
				{
					do {
						if ((*--op) != ' ')
						{
							op++;
							break;
						}
					} while (--c);
					*op++ = '\n';
					obc -= cbc - c - 1;
					cbc = 0;

					/* Flush the output buffer if full */

					while (obc >= obs)
					{
						op = flsh();
					}
				}
				break;

			case BLOCK:
			case LCBLOCK:
			case UCBLOCK:
			case EBCDIC:
			case LCEBCDIC:
			case UCEBCDIC:
			case IBM:
			case LCIBM:
			case UCIBM:

			/* Pad trailing blanks if the last line is short */

				if (cbc)
				{
					obc += c = cbs - cbc;
					cbc = 0;
					if (c > 0)
					{
					/* Use the right kind of blank */

						switch (conv)
						{
						case BLOCK:
						case LCBLOCK:
						case UCBLOCK:
							ic = ' ';
							break;

						case EBCDIC:
						case LCEBCDIC:
						case UCEBCDIC:
							ic = atoe[' '];
							break;

						case IBM:
						case LCIBM:
						case UCIBM:
							ic = atoibm[' '];
							break;
						}

						/* Pad with trailing blanks */

						do {
							*op++ = ic;
						} while (--c);
					}
				}


				/* Flush the output buffer if full */

				while (obc >= obs)
				{
					op = flsh();
				}
				break;
			}

			/* If no more files to read, flush the output buffer */

			if (--files <= 0)
			{
				(void) flsh();
				if ((close(obf) != 0) || (fclose(stdout) != 0))
				{
					perror(gettext("dd: close error"));
					exit(2);
				}
				term(0);	/* successful exit */
			}
			else
			{
				continue;	/* read the next file */
			}
		}

		/* Normal read, check for special cases */

		else if (ibc == ibs)
		{
			nifr++;		/* count another full input record */
		}
		else
		{
			nipr++;		/* count a partial input record */

			/* If `sync' enabled, pad nulls */

			if ((cflag&SYNC) && ((cflag&NERR) == 0))
			{
				c = ibs - ibc;
				ip = ibuf + ibs;
				do {
				if ((conv == BLOCK) || (conv == UNBLOCK))
					*--ip = ' ';
				else
					*--ip = '\0';
				} while (--c);
				ibc = ibs;
			}
		}

		/* Swap the bytes in the input buffer if necessary */

		if (cflag&SWAB)
		{
			ip = ibuf;
			if (ibc & 1)	/* if the byte count is odd, */
			{
				ip[ibc] = 0;  /* make it even, pad with zero */
			}
			c = ibc >> 1;	/* compute the pair count */
			do {
				ic = *ip++;
				ip[-1] = *ip;
				*ip++ = ic;
			} while (--c);		/* do two bytes at a time */
		}

		/* Select the appropriate conversion loop */

		ip = ibuf;
		switch (conv)
		{

		/* Simple copy: no conversion, preserve the input block size */

		case COPY:
			obc = ibc;
			(void) flsh();
			break;

		/* Simple copy: pack all output into equal sized blocks */

		case REBLOCK:
		case LCREBLOCK:
		case UCREBLOCK:
		case NBASCII:
		case LCNBASCII:
		case UCNBASCII:
		case NBEBCDIC:
		case LCNBEBCDIC:
		case UCNBEBCDIC:
		case NBIBM:
		case LCNBIBM:
		case UCNBIBM:
			while ((c = ibc) != 0)
			{
				if (c > (obs - obc))
				{
					c = obs - obc;
				}
				ibc -= c;
				obc += c;
				switch (conv)
				{
				case REBLOCK:
					do {
						*op++ = *ip++;
					} while (--c);
					break;

				case LCREBLOCK:
					do {
						*op++ = utol[*ip++];
					} while (--c);
					break;

				case UCREBLOCK:
					do {
						*op++ = ltou[*ip++];
					} while (--c);
					break;

				case NBASCII:
					do {
						*op++ = etoa[*ip++];
					} while (--c);
					break;

				case LCNBASCII:
					do {
						*op++ = utol[etoa[*ip++]];
					} while (--c);
					break;

				case UCNBASCII:
					do {
						*op++ = ltou[etoa[*ip++]];
					} while (--c);
					break;

				case NBEBCDIC:
					do {
						*op++ = atoe[*ip++];
					} while (--c);
					break;

				case LCNBEBCDIC:
					do {
						*op++ = atoe[utol[*ip++]];
					} while (--c);
					break;

				case UCNBEBCDIC:
					do {
						*op++ = atoe[ltou[*ip++]];
					} while (--c);
					break;

				case NBIBM:
					do {
						*op++ = atoibm[*ip++];
					} while (--c);
					break;

				case LCNBIBM:
					do {
						*op++ = atoibm[utol[*ip++]];
					} while (--c);
					break;

				case UCNBIBM:
					do {
						*op++ = atoibm[ltou[*ip++]];
					} while (--c);
					break;
				}
				if (obc >= obs)
				{
					op = flsh();
				}
			}
			break;

	/* Convert from blocked records to lines terminated by newline */

		case UNBLOCK:
		case LCUNBLOCK:
		case UCUNBLOCK:
		case ASCII:
		case LCASCII:
		case UCASCII:
			while ((c = ibc) != 0)
			{
				if (c > (cbs - cbc))
						/* if more than one record, */
				{
					c = cbs - cbc;
						/* only copy one record */
				}
				ibc -= c;
				cbc += c;
				obc += c;
				switch (conv)
				{
				case UNBLOCK:
					do {
						*op++ = *ip++;
					} while (--c);
					break;

				case LCUNBLOCK:
					do {
						*op++ = utol[*ip++];
					} while (--c);
					break;

				case UCUNBLOCK:
					do {
						*op++ = ltou[*ip++];
					} while (--c);
					break;

				case ASCII:
					do {
						*op++ = etoa[*ip++];
					} while (--c);
					break;

				case LCASCII:
					do {
						*op++ = utol[etoa[*ip++]];
					} while (--c);
					break;

				case UCASCII:
					do {
						*op++ = ltou[etoa[*ip++]];
					} while (--c);
					break;
				}

				/* Trim trailing blanks if the line is full */

				if (cbc == cbs)
				{
					c = cbs; /* `do - while' is usually */
					do {		/* faster than `for' */
						if ((*--op) != ' ')
						{
							op++;
							break;
						}
					} while (--c);
					*op++ = '\n';
					obc -= cbs - c - 1;
					cbc = 0;

					/* Flush the output buffer if full */

					while (obc >= obs)
					{
						op = flsh();
					}
				}
			}
			break;

		/* Convert to blocked records */

		case BLOCK:
		case LCBLOCK:
		case UCBLOCK:
		case EBCDIC:
		case LCEBCDIC:
		case UCEBCDIC:
		case IBM:
		case LCIBM:
		case UCIBM:
			while ((c = ibc) != 0)
			{
				int nlflag = 0;

			/* We may have to skip to the end of a long line */

				if (skipf)
				{
					do {
						if ((ic = *ip++) == '\n')
						{
							skipf = 0;
							c--;
							break;
						}
					} while (--c);
					if ((ibc = c) == 0)
					{
						continue;
							/* read another block */
					}
				}

				/* If anything left, copy until newline */

				if (c > (cbs - cbc + 1))
				{
					c = cbs - cbc + 1;
				}
				ibc -= c;
				cbc += c;
				obc += c;

				switch (conv)
				{
				case BLOCK:
					do {
						if ((ic = *ip++) != '\n')
						{
							*op++ = ic;
						}
						else
						{
							nlflag = 1;
							break;
						}
					} while (--c);
					break;

				case LCBLOCK:
					do {
						if ((ic = *ip++) != '\n')
						{
							*op++ = utol[ic];
						}
						else
						{
							nlflag = 1;
							break;
						}
					} while (--c);
					break;

				case UCBLOCK:
					do {
						if ((ic = *ip++) != '\n')
						{
							*op++ = ltou[ic];
						}
						else
						{
							nlflag = 1;
							break;
						}
					} while (--c);
					break;

				case EBCDIC:
					do {
						if ((ic = *ip++) != '\n')
						{
							*op++ = atoe[ic];
						}
						else
						{
							nlflag = 1;
							break;
						}
					} while (--c);
					break;

				case LCEBCDIC:
					do {
						if ((ic = *ip++) != '\n')
						{
							*op++ = atoe[utol[ic]];
						}
						else
						{
							nlflag = 1;
							break;
						}
					} while (--c);
					break;

				case UCEBCDIC:
					do {
						if ((ic = *ip++) != '\n')
						{
							*op++ = atoe[ltou[ic]];
						}
						else
						{
							nlflag = 1;
							break;
						}
					} while (--c);
					break;

				case IBM:
					do {
						if ((ic = *ip++) != '\n')
						{
							*op++ = atoibm[ic];
						}
						else
						{
							nlflag = 1;
							break;
						}
					} while (--c);
					break;

				case LCIBM:
					do {
						if ((ic = *ip++) != '\n')
						{
						*op++ = atoibm[utol[ic]];
						}
						else
						{
							nlflag = 1;
							break;
						}
					} while (--c);
					break;

				case UCIBM:
					do {
						if ((ic = *ip++) != '\n')
						{
						*op++ = atoibm[ltou[ic]];
						}
						else
						{
							nlflag = 1;
							break;
						}
					} while (--c);
					break;
				}

			/* If newline found, update all the counters and */
			/* pointers, pad with trailing blanks if necessary */

				if (nlflag)
				{
					ibc += c - 1;
					obc += cbs - cbc;
					c += cbs - cbc;
					cbc = 0;
					if (c > 0)
					{
					/* Use the right kind of blank */

						switch (conv)
						{
						case BLOCK:
						case LCBLOCK:
						case UCBLOCK:
							ic = ' ';
							break;

						case EBCDIC:
						case LCEBCDIC:
						case UCEBCDIC:
							ic = atoe[' '];
							break;

						case IBM:
						case LCIBM:
						case UCIBM:
							ic = atoibm[' '];
							break;
						}

						/* Pad with trailing blanks */

						do {
							*op++ = ic;
						} while (--c);
					}
				}

			/* If not end of line, this line may be too long */

				else if (cbc > cbs)
				{
					skipf = 1; /* note skip in progress */
					obc--;
					op--;
					cbc = 0;
					ntrunc++;  /* count another long line */
				}

				/* Flush the output buffer if full */

				while (obc >= obs)
				{
					op = flsh();
				}
			}
			break;
		}
	}
	/* NOTREACHED */
	return (0);
}

/* match ************************************************************** */
/*									*/
/* Compare two text strings for equality				*/
/*									*/
/* Arg:		s - pointer to string to match with a command arg	*/
/* Global arg:	string - pointer to command arg				*/
/*									*/
/* Return:	1 if match, 0 if no match				*/
/*		If match, also reset `string' to point to the text	*/
/*		that follows the matching text.				*/
/*									*/
/* ********************************************************************	*/

static int
match(s)
char *s;
{
	char *cs;

	cs = string;
	while (*cs++ == *s)
	{
		if (*s++ == '\0')
		{
			goto true;
		}
	}
	if (*s != '\0')
	{
		return (0);
	}

true:
	cs--;
	string = cs;
	return (1);
}

/* number ************************************************************* */
/*									*/
/* Convert a numeric arg to binary					*/
/*									*/
/* Arg:		big - maximum valid input number			*/
/* Global arg:	string - pointer to command arg				*/
/*									*/
/* Valid forms:	123 | 123k | 123M | 123G | 123T | 123P | 123E | 123Z |	*/
/*		123w | 123b | 123*123 | 123x123				*/
/*		plus combinations such as 2b*3kw*4w			*/
/*									*/
/* Return:	converted number					*/
/*									*/
/* ********************************************************************	*/

static unsigned long long
number(big)
long long big;
{
	char *cs;
	long long n;
	long long cut = BIG / 10;	/* limit to avoid overflow */

	cs = string;
	n = 0;
	while ((*cs >= '0') && (*cs <= '9') && (n <= cut))
	{
		n = n*10 + *cs++ - '0';
	}
	for (;;)
	{
		switch (*cs++)
		{

		case 'Z':
			n *= 1024;
			/* FALLTHROUGH */

		case 'E':
			n *= 1024;
			/* FALLTHROUGH */

		case 'P':
			n *= 1024;
			/* FALLTHROUGH */

		case 'T':
			n *= 1024;
			/* FALLTHROUGH */

		case 'G':
			n *= 1024;
			/* FALLTHROUGH */

		case 'M':
			n *= 1024;
			/* FALLTHROUGH */

		case 'k':
			n *= 1024;
			continue;

		case 'w':
			n *= 2;
			continue;

		case 'b':
			n *= BSIZE;
			continue;

		case '*':
		case 'x':
			string = cs;
			n *= number(BIG);

		/* FALLTHROUGH */
		/* Fall into exit test, recursion has read rest of string */
		/* End of string, check for a valid number */

		case '\0':
			if ((n > big) || (n < 0))
			{
				(void) fprintf(stderr, "dd: %s \"%llu\"\n",
					gettext("argument out of range:"), n);
				exit(2);
			}
			return (n);

		default:
			(void) fprintf(stderr, "dd: %s \"%s\"\n",
				gettext("bad numeric argument:"), string);
			exit(2);
		}
	} /* never gets here */
}

/* flsh *************************************************************** */
/*									*/
/* Flush the output buffer, move any excess bytes down to the beginning	*/
/*									*/
/* Arg:		none							*/
/* Global args:	obuf, obc, obs, nofr, nopr, ostriden			*/
/*									*/
/* Return:	Pointer to the first free byte in the output buffer.	*/
/*		Also reset `obc' to account for moved bytes.		*/
/*									*/
/* ********************************************************************	*/

static unsigned char
*flsh()
{
	unsigned char *op, *cp;
	int bc;
	unsigned int oc;

	if (obc)			/* don't flush if the buffer is empty */
	{
		if (obc >= obs) {
			oc = obs;
			nofr++;		/* count a full output buffer */
		}
		else
		{
			oc = obc;
			nopr++;		/* count a partial output buffer */
		}
		bc = write(obf, (char *)obuf, oc);
		if (bc != oc) {
			if (bc < 0)
				perror("write");
			else
			(void) fprintf(stderr,
				gettext("dd: unexpected short write, "
				"wrote %d bytes, expected %d\n"), bc, oc);
			term(2);
		}

<<<<<<< HEAD
		if (ostriden && lseek(obf, (((off_t)ostriden) * ((off_t)obs)),
=======
		if (ostriden > 0 && lseek(obf, ostriden * ((off_t)obs),
>>>>>>> 796b8631
		    SEEK_CUR) == -1) {
			perror("lseek");
			exit(2);
		}

		obc -= oc;
		op = obuf;
		obytes += bc;

		/* If any data in the conversion buffer, move it into */
		/* the output buffer */

		if (obc) {
			cp = obuf + obs;
			bc = obc;
			do {
				*op++ = *cp++;
			} while (--bc);
		}
		return (op);
	}
	return (obuf);
}

/* term *************************************************************** */
/*									*/
/* Write record statistics, then exit					*/
/*									*/
/* Arg:		c - exit status code					*/
/*									*/
/* Return:	no return, calls exit					*/
/*									*/
/* ********************************************************************	*/

static void
term(c)
int c;
{
	stats();
	exit(c);
}

/* stats ************************************************************** */
/*									*/
/* Write record statistics onto standard error				*/
/*									*/
/* Args:	none							*/
/* Global args:	nifr, nipr, nofr, nopr, ntrunc				*/
/*									*/
/* Return:	void							*/
/*									*/
/* ********************************************************************	*/

static void
stats()
{
	hrtime_t delta = gethrtime() - startt;
	double secs = delta * 1e-9;

	(void) fprintf(stderr, gettext("%llu+%llu records in\n"), nifr, nipr);
	(void) fprintf(stderr, gettext("%llu+%llu records out\n"), nofr, nopr);
	if (ntrunc) {
		(void) fprintf(stderr,
			gettext("%llu truncated record(s)\n"), ntrunc);
	}

	/*
	 * If we got here before we started copying somehow, don't bother
	 * printing the rest.
	 */
	if (startt == 0)
		return;

	(void) fprintf(stderr,
	    gettext("%llu bytes transferred in %.6f secs (%.0f bytes/sec)\n"),
	    obytes, secs, obytes / secs);
}<|MERGE_RESOLUTION|>--- conflicted
+++ resolved
@@ -148,11 +148,6 @@
 static off_t	oseekn;	/* number of output records to seek past */
 static unsigned long long	count;	/* number of input records to copy */
 			/* (0 = all) */
-static off_t	ostriden;	/* number of output blocks to skip between */
-				/* records */
-static off_t	istriden;	/* number of input blocks to skip between */
-				/* records */
-
 static boolean_t ecount;	/* explicit count given */
 static off_t	ostriden;	/* number of output blocks to skip between */
 				/* records */
@@ -1882,11 +1877,7 @@
 			term(2);
 		}
 
-<<<<<<< HEAD
-		if (ostriden && lseek(obf, (((off_t)ostriden) * ((off_t)obs)),
-=======
 		if (ostriden > 0 && lseek(obf, ostriden * ((off_t)obs),
->>>>>>> 796b8631
 		    SEEK_CUR) == -1) {
 			perror("lseek");
 			exit(2);
