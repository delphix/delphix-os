/*
 * CDDL HEADER START
 *
 * The contents of this file are subject to the terms of the
 * Common Development and Distribution License, Version 1.0 only
 * (the "License").  You may not use this file except in compliance
 * with the License.
 *
 * You can obtain a copy of the license at usr/src/OPENSOLARIS.LICENSE
 * or http://www.opensolaris.org/os/licensing.
 * See the License for the specific language governing permissions
 * and limitations under the License.
 *
 * When distributing Covered Code, include this CDDL HEADER in each
 * file and include the License file at usr/src/OPENSOLARIS.LICENSE.
 * If applicable, add the following below this CDDL HEADER, with the
 * fields enclosed by brackets "[]" replaced with your own identifying
 * information: Portions Copyright [yyyy] [name of copyright owner]
 *
 * CDDL HEADER END
 */

/*
 * Copyright 2005 Sun Microsystems, Inc.  All rights reserved.
 * Use is subject to license terms.
 * Copyright 2012, Josef 'Jeff' Sipek <jeffpc@31bits.net>. All rights reserved.
 * Copyright (c) 2014, Joyent, Inc.  All rights reserved.
 * Copyright (c) 2014 by Delphix. All rights reserved.
 */

/*	Copyright (c) 1984, 1986, 1987, 1988, 1989 AT&T	*/
/*	  All Rights Reserved  	*/

/*
 *	convert and copy
 */

#include	<stdio.h>
#include	<signal.h>
#include	<fcntl.h>
#include	<sys/param.h>
#include	<sys/types.h>
#include	<sys/sysmacros.h>
#include	<sys/stat.h>
#include	<unistd.h>
#include	<stdlib.h>
#include	<locale.h>
#include	<string.h>
#include	<sys/time.h>
#include	<errno.h>
#include	<strings.h>

/* The BIG parameter is machine dependent.  It should be a long integer	*/
/* constant that can be used by the number parser to check the validity	*/
/* of numeric parameters.  On 16-bit machines, it should probably be	*/
/* the maximum unsigned integer, 0177777L.  On 32-bit machines where	*/
/* longs are the same size as ints, the maximum signed integer is more	*/
/* appropriate.  This value is 017777777777L. In 64 bit environments,   */
/* the maximum signed integer value is 0777777777777777777777LL		*/

#define	BIG	0777777777777777777777LL

#define	BSIZE	512

/* Option parameters */

#define	COPY		0	/* file copy, preserve input block size */
#define	REBLOCK		1	/* file copy, change block size */
#define	LCREBLOCK	2	/* file copy, convert to lower case */
#define	UCREBLOCK	3	/* file copy, convert to upper case */
#define	NBASCII		4	/* file copy, convert from EBCDIC to ASCII */
#define	LCNBASCII	5	/* file copy, EBCDIC to lower case ASCII */
#define	UCNBASCII	6	/* file copy, EBCDIC to upper case ASCII */
#define	NBEBCDIC	7	/* file copy, convert from ASCII to EBCDIC */
#define	LCNBEBCDIC	8	/* file copy, ASCII to lower case EBCDIC */
#define	UCNBEBCDIC	9	/* file copy, ASCII to upper case EBCDIC */
#define	NBIBM		10	/* file copy, convert from ASCII to IBM */
#define	LCNBIBM		11	/* file copy, ASCII to lower case IBM */
#define	UCNBIBM		12	/* file copy, ASCII to upper case IBM */
#define	UNBLOCK		13	/* convert blocked ASCII to ASCII */
#define	LCUNBLOCK	14	/* convert blocked ASCII to lower case ASCII */
#define	UCUNBLOCK	15	/* convert blocked ASCII to upper case ASCII */
#define	ASCII		16	/* convert blocked EBCDIC to ASCII */
#define	LCASCII		17	/* convert blocked EBCDIC to lower case ASCII */
#define	UCASCII		18	/* convert blocked EBCDIC to upper case ASCII */
#define	BLOCK		19	/* convert ASCII to blocked ASCII */
#define	LCBLOCK		20	/* convert ASCII to lower case blocked ASCII */
#define	UCBLOCK		21	/* convert ASCII to upper case blocked ASCII */
#define	EBCDIC		22	/* convert ASCII to blocked EBCDIC */
#define	LCEBCDIC	23	/* convert ASCII to lower case blocked EBCDIC */
#define	UCEBCDIC	24	/* convert ASCII to upper case blocked EBCDIC */
#define	IBM		25	/* convert ASCII to blocked IBM */
#define	LCIBM		26	/* convert ASCII to lower case blocked IBM */
#define	UCIBM		27	/* convert ASCII to upper case blocked IBM */
#define	LCASE		01	/* flag - convert to lower case */
#define	UCASE		02	/* flag - convert to upper case */
#define	SWAB		04	/* flag - swap bytes before conversion */
#define	NERR		010	/* flag - proceed on input errors */
#define	SYNC		020	/* flag - pad short input blocks with nulls */
#define	BADLIMIT	5	/* give up if no progress after BADLIMIT trys */
#define	SVR4XLATE	0	/* use default EBCDIC translation */
#define	BSDXLATE	1	/* use BSD-compatible EBCDIC translation */

#define	USAGE\
	"usage: dd [if=file] [of=file] [ibs=n|nk|nb|nxm] [obs=n|nk|nb|nxm]\n"\
	"	   [bs=n|nk|nb|nxm] [cbs=n|nk|nb|nxm] [files=n] [skip=n]\n"\
	"	   [iseek=n] [oseek=n] [seek=n] [stride=n] [istride=n]\n"\
	"	   [ostride=n] [count=n] [conv=[ascii] [,ebcdic][,ibm]\n"\
	"	   [,asciib][,ebcdicb][,ibmb][,block|unblock][,lcase|ucase]\n"\
	"	   [,swab][,noerror][,notrunc][,sync]]\n"\
	"	   [oflag=[dsync][sync]]\n"

/* Global references */

/* Local routine declarations */

static int	match(char *);
static void		term();
static unsigned long long	number();
static unsigned char	*flsh();
static void		stats();

/* Local data definitions */

static unsigned ibs;	/* input buffer size */
static unsigned obs;	/* output buffer size */
static unsigned bs;	/* buffer size, overrules ibs and obs */
static unsigned cbs;	/* conversion buffer size, used for block conversions */
static unsigned ibc;	/* number of bytes still in the input buffer */
static unsigned obc;	/* number of bytes in the output buffer */
static unsigned cbc;	/* number of bytes in the conversion buffer */

static int	ibf;	/* input file descriptor */
static int	obf;	/* output file descriptor */
static int	cflag;	/* conversion option flags */
static int	oflag;	/* output flag options */
static int	skipf;	/* if skipf == 1, skip rest of input line */
static unsigned long long	nifr;	/* count of full input records */
static unsigned long long	nipr;	/* count of partial input records */
static unsigned long long	nofr;	/* count of full output records */
static unsigned long long	nopr;	/* count of partial output records */
static unsigned long long	ntrunc;	/* count of truncated input lines */
static unsigned long long	nbad;	/* count of bad records since last */
					/* good one */
static int	files;	/* number of input files to concatenate (tape only) */
static off_t	skip;	/* number of input records to skip */
static off_t	iseekn;	/* number of input records to seek past */
static off_t	oseekn;	/* number of output records to seek past */
static unsigned long long	count;	/* number of input records to copy */
			/* (0 = all) */
<<<<<<< HEAD
static off_t	ostriden;	/* number of output blocks to skip between */
				/* records */
static off_t	istriden;	/* number of input blocks to skip between */
				/* records */

=======
static boolean_t ecount;	/* explicit count given */
>>>>>>> a846f19d
static int	trantype; /* BSD or SVr4 compatible EBCDIC */

static char		*string;	/* command arg pointer */
static char		*ifile;		/* input file name pointer */
static char		*ofile;		/* output file name pointer */
static unsigned char	*ibuf;		/* input buffer pointer */
static unsigned char	*obuf;		/* output buffer pointer */

static hrtime_t		startt;		/* hrtime copy started */
static unsigned long long	obytes;	/* output bytes */
static sig_atomic_t	nstats;		/* do we need to output stats */

/* This is an EBCDIC to ASCII conversion table	*/
/* from a proposed BTL standard April 16, 1979	*/

static unsigned char svr4_etoa [] =
{
	0000, 0001, 0002, 0003, 0234, 0011, 0206, 0177,
	0227, 0215, 0216, 0013, 0014, 0015, 0016, 0017,
	0020, 0021, 0022, 0023, 0235, 0205, 0010, 0207,
	0030, 0031, 0222, 0217, 0034, 0035, 0036, 0037,
	0200, 0201, 0202, 0203, 0204, 0012, 0027, 0033,
	0210, 0211, 0212, 0213, 0214, 0005, 0006, 0007,
	0220, 0221, 0026, 0223, 0224, 0225, 0226, 0004,
	0230, 0231, 0232, 0233, 0024, 0025, 0236, 0032,
	0040, 0240, 0241, 0242, 0243, 0244, 0245, 0246,
	0247, 0250, 0325, 0056, 0074, 0050, 0053, 0174,
	0046, 0251, 0252, 0253, 0254, 0255, 0256, 0257,
	0260, 0261, 0041, 0044, 0052, 0051, 0073, 0176,
	0055, 0057, 0262, 0263, 0264, 0265, 0266, 0267,
	0270, 0271, 0313, 0054, 0045, 0137, 0076, 0077,
	0272, 0273, 0274, 0275, 0276, 0277, 0300, 0301,
	0302, 0140, 0072, 0043, 0100, 0047, 0075, 0042,
	0303, 0141, 0142, 0143, 0144, 0145, 0146, 0147,
	0150, 0151, 0304, 0305, 0306, 0307, 0310, 0311,
	0312, 0152, 0153, 0154, 0155, 0156, 0157, 0160,
	0161, 0162, 0136, 0314, 0315, 0316, 0317, 0320,
	0321, 0345, 0163, 0164, 0165, 0166, 0167, 0170,
	0171, 0172, 0322, 0323, 0324, 0133, 0326, 0327,
	0330, 0331, 0332, 0333, 0334, 0335, 0336, 0337,
	0340, 0341, 0342, 0343, 0344, 0135, 0346, 0347,
	0173, 0101, 0102, 0103, 0104, 0105, 0106, 0107,
	0110, 0111, 0350, 0351, 0352, 0353, 0354, 0355,
	0175, 0112, 0113, 0114, 0115, 0116, 0117, 0120,
	0121, 0122, 0356, 0357, 0360, 0361, 0362, 0363,
	0134, 0237, 0123, 0124, 0125, 0126, 0127, 0130,
	0131, 0132, 0364, 0365, 0366, 0367, 0370, 0371,
	0060, 0061, 0062, 0063, 0064, 0065, 0066, 0067,
	0070, 0071, 0372, 0373, 0374, 0375, 0376, 0377,
};

/* This is an ASCII to EBCDIC conversion table	*/
/* from a proposed BTL standard April 16, 1979	*/

static unsigned char svr4_atoe [] =
{
	0000, 0001, 0002, 0003, 0067, 0055, 0056, 0057,
	0026, 0005, 0045, 0013, 0014, 0015, 0016, 0017,
	0020, 0021, 0022, 0023, 0074, 0075, 0062, 0046,
	0030, 0031, 0077, 0047, 0034, 0035, 0036, 0037,
	0100, 0132, 0177, 0173, 0133, 0154, 0120, 0175,
	0115, 0135, 0134, 0116, 0153, 0140, 0113, 0141,
	0360, 0361, 0362, 0363, 0364, 0365, 0366, 0367,
	0370, 0371, 0172, 0136, 0114, 0176, 0156, 0157,
	0174, 0301, 0302, 0303, 0304, 0305, 0306, 0307,
	0310, 0311, 0321, 0322, 0323, 0324, 0325, 0326,
	0327, 0330, 0331, 0342, 0343, 0344, 0345, 0346,
	0347, 0350, 0351, 0255, 0340, 0275, 0232, 0155,
	0171, 0201, 0202, 0203, 0204, 0205, 0206, 0207,
	0210, 0211, 0221, 0222, 0223, 0224, 0225, 0226,
	0227, 0230, 0231, 0242, 0243, 0244, 0245, 0246,
	0247, 0250, 0251, 0300, 0117, 0320, 0137, 0007,
	0040, 0041, 0042, 0043, 0044, 0025, 0006, 0027,
	0050, 0051, 0052, 0053, 0054, 0011, 0012, 0033,
	0060, 0061, 0032, 0063, 0064, 0065, 0066, 0010,
	0070, 0071, 0072, 0073, 0004, 0024, 0076, 0341,
	0101, 0102, 0103, 0104, 0105, 0106, 0107, 0110,
	0111, 0121, 0122, 0123, 0124, 0125, 0126, 0127,
	0130, 0131, 0142, 0143, 0144, 0145, 0146, 0147,
	0150, 0151, 0160, 0161, 0162, 0163, 0164, 0165,
	0166, 0167, 0170, 0200, 0212, 0213, 0214, 0215,
	0216, 0217, 0220, 0152, 0233, 0234, 0235, 0236,
	0237, 0240, 0252, 0253, 0254, 0112, 0256, 0257,
	0260, 0261, 0262, 0263, 0264, 0265, 0266, 0267,
	0270, 0271, 0272, 0273, 0274, 0241, 0276, 0277,
	0312, 0313, 0314, 0315, 0316, 0317, 0332, 0333,
	0334, 0335, 0336, 0337, 0352, 0353, 0354, 0355,
	0356, 0357, 0372, 0373, 0374, 0375, 0376, 0377,
};

/* Table for ASCII to IBM (alternate EBCDIC) code conversion	*/

static unsigned char svr4_atoibm[] =
{
	0000, 0001, 0002, 0003, 0067, 0055, 0056, 0057,
	0026, 0005, 0045, 0013, 0014, 0015, 0016, 0017,
	0020, 0021, 0022, 0023, 0074, 0075, 0062, 0046,
	0030, 0031, 0077, 0047, 0034, 0035, 0036, 0037,
	0100, 0132, 0177, 0173, 0133, 0154, 0120, 0175,
	0115, 0135, 0134, 0116, 0153, 0140, 0113, 0141,
	0360, 0361, 0362, 0363, 0364, 0365, 0366, 0367,
	0370, 0371, 0172, 0136, 0114, 0176, 0156, 0157,
	0174, 0301, 0302, 0303, 0304, 0305, 0306, 0307,
	0310, 0311, 0321, 0322, 0323, 0324, 0325, 0326,
	0327, 0330, 0331, 0342, 0343, 0344, 0345, 0346,
	0347, 0350, 0351, 0255, 0340, 0275, 0137, 0155,
	0171, 0201, 0202, 0203, 0204, 0205, 0206, 0207,
	0210, 0211, 0221, 0222, 0223, 0224, 0225, 0226,
	0227, 0230, 0231, 0242, 0243, 0244, 0245, 0246,
	0247, 0250, 0251, 0300, 0117, 0320, 0241, 0007,
	0040, 0041, 0042, 0043, 0044, 0025, 0006, 0027,
	0050, 0051, 0052, 0053, 0054, 0011, 0012, 0033,
	0060, 0061, 0032, 0063, 0064, 0065, 0066, 0010,
	0070, 0071, 0072, 0073, 0004, 0024, 0076, 0341,
	0101, 0102, 0103, 0104, 0105, 0106, 0107, 0110,
	0111, 0121, 0122, 0123, 0124, 0125, 0126, 0127,
	0130, 0131, 0142, 0143, 0144, 0145, 0146, 0147,
	0150, 0151, 0160, 0161, 0162, 0163, 0164, 0165,
	0166, 0167, 0170, 0200, 0212, 0213, 0214, 0215,
	0216, 0217, 0220, 0232, 0233, 0234, 0235, 0236,
	0237, 0240, 0252, 0253, 0254, 0255, 0256, 0257,
	0260, 0261, 0262, 0263, 0264, 0265, 0266, 0267,
	0270, 0271, 0272, 0273, 0274, 0275, 0276, 0277,
	0312, 0313, 0314, 0315, 0316, 0317, 0332, 0333,
	0334, 0335, 0336, 0337, 0352, 0353, 0354, 0355,
	0356, 0357, 0372, 0373, 0374, 0375, 0376, 0377,
};

/* Table for conversion of ASCII to lower case ASCII	*/

static unsigned char utol[] =
{
	0000, 0001, 0002, 0003, 0004, 0005, 0006, 0007,
	0010, 0011, 0012, 0013, 0014, 0015, 0016, 0017,
	0020, 0021, 0022, 0023, 0024, 0025, 0026, 0027,
	0030, 0031, 0032, 0033, 0034, 0035, 0036, 0037,
	0040, 0041, 0042, 0043, 0044, 0045, 0046, 0047,
	0050, 0051, 0052, 0053, 0054, 0055, 0056, 0057,
	0060, 0061, 0062, 0063, 0064, 0065, 0066, 0067,
	0070, 0071, 0072, 0073, 0074, 0075, 0076, 0077,
	0100, 0141, 0142, 0143, 0144, 0145, 0146, 0147,
	0150, 0151, 0152, 0153, 0154, 0155, 0156, 0157,
	0160, 0161, 0162, 0163, 0164, 0165, 0166, 0167,
	0170, 0171, 0172, 0133, 0134, 0135, 0136, 0137,
	0140, 0141, 0142, 0143, 0144, 0145, 0146, 0147,
	0150, 0151, 0152, 0153, 0154, 0155, 0156, 0157,
	0160, 0161, 0162, 0163, 0164, 0165, 0166, 0167,
	0170, 0171, 0172, 0173, 0174, 0175, 0176, 0177,
	0200, 0201, 0202, 0203, 0204, 0205, 0206, 0207,
	0210, 0211, 0212, 0213, 0214, 0215, 0216, 0217,
	0220, 0221, 0222, 0223, 0224, 0225, 0226, 0227,
	0230, 0231, 0232, 0233, 0234, 0235, 0236, 0237,
	0240, 0241, 0242, 0243, 0244, 0245, 0246, 0247,
	0250, 0251, 0252, 0253, 0254, 0255, 0256, 0257,
	0260, 0261, 0262, 0263, 0264, 0265, 0266, 0267,
	0270, 0271, 0272, 0273, 0274, 0275, 0276, 0277,
	0300, 0301, 0302, 0303, 0304, 0305, 0306, 0307,
	0310, 0311, 0312, 0313, 0314, 0315, 0316, 0317,
	0320, 0321, 0322, 0323, 0324, 0325, 0326, 0327,
	0330, 0331, 0332, 0333, 0334, 0335, 0336, 0337,
	0340, 0341, 0342, 0343, 0344, 0345, 0346, 0347,
	0350, 0351, 0352, 0353, 0354, 0355, 0356, 0357,
	0360, 0361, 0362, 0363, 0364, 0365, 0366, 0367,
	0370, 0371, 0372, 0373, 0374, 0375, 0376, 0377,
};

/* Table for conversion of ASCII to upper case ASCII	*/

static unsigned char ltou[] =
{
	0000, 0001, 0002, 0003, 0004, 0005, 0006, 0007,
	0010, 0011, 0012, 0013, 0014, 0015, 0016, 0017,
	0020, 0021, 0022, 0023, 0024, 0025, 0026, 0027,
	0030, 0031, 0032, 0033, 0034, 0035, 0036, 0037,
	0040, 0041, 0042, 0043, 0044, 0045, 0046, 0047,
	0050, 0051, 0052, 0053, 0054, 0055, 0056, 0057,
	0060, 0061, 0062, 0063, 0064, 0065, 0066, 0067,
	0070, 0071, 0072, 0073, 0074, 0075, 0076, 0077,
	0100, 0101, 0102, 0103, 0104, 0105, 0106, 0107,
	0110, 0111, 0112, 0113, 0114, 0115, 0116, 0117,
	0120, 0121, 0122, 0123, 0124, 0125, 0126, 0127,
	0130, 0131, 0132, 0133, 0134, 0135, 0136, 0137,
	0140, 0101, 0102, 0103, 0104, 0105, 0106, 0107,
	0110, 0111, 0112, 0113, 0114, 0115, 0116, 0117,
	0120, 0121, 0122, 0123, 0124, 0125, 0126, 0127,
	0130, 0131, 0132, 0173, 0174, 0175, 0176, 0177,
	0200, 0201, 0202, 0203, 0204, 0205, 0206, 0207,
	0210, 0211, 0212, 0213, 0214, 0215, 0216, 0217,
	0220, 0221, 0222, 0223, 0224, 0225, 0226, 0227,
	0230, 0231, 0232, 0233, 0234, 0235, 0236, 0237,
	0240, 0241, 0242, 0243, 0244, 0245, 0246, 0247,
	0250, 0251, 0252, 0253, 0254, 0255, 0256, 0257,
	0260, 0261, 0262, 0263, 0264, 0265, 0266, 0267,
	0270, 0271, 0272, 0273, 0274, 0275, 0276, 0277,
	0300, 0301, 0302, 0303, 0304, 0305, 0306, 0307,
	0310, 0311, 0312, 0313, 0314, 0315, 0316, 0317,
	0320, 0321, 0322, 0323, 0324, 0325, 0326, 0327,
	0330, 0331, 0332, 0333, 0334, 0335, 0336, 0337,
	0340, 0341, 0342, 0343, 0344, 0345, 0346, 0347,
	0350, 0351, 0352, 0353, 0354, 0355, 0356, 0357,
	0360, 0361, 0362, 0363, 0364, 0365, 0366, 0367,
	0370, 0371, 0372, 0373, 0374, 0375, 0376, 0377,
};

/* BSD-compatible EBCDIC to ASCII translate table */

static unsigned char	bsd_etoa[] =
{
	0000, 0001, 0002, 0003, 0234, 0011, 0206, 0177,
	0227, 0215, 0216, 0013, 0014, 0015, 0016, 0017,
	0020, 0021, 0022, 0023, 0235, 0205, 0010, 0207,
	0030, 0031, 0222, 0217, 0034, 0035, 0036, 0037,
	0200, 0201, 0202, 0203, 0204, 0012, 0027, 0033,
	0210, 0211, 0212, 0213, 0214, 0005, 0006, 0007,
	0220, 0221, 0026, 0223, 0224, 0225, 0226, 0004,
	0230, 0231, 0232, 0233, 0024, 0025, 0236, 0032,
	0040, 0240, 0241, 0242, 0243, 0244, 0245, 0246,
	0247, 0250, 0133, 0056, 0074, 0050, 0053, 0041,
	0046, 0251, 0252, 0253, 0254, 0255, 0256, 0257,
	0260, 0261, 0135, 0044, 0052, 0051, 0073, 0136,
	0055, 0057, 0262, 0263, 0264, 0265, 0266, 0267,
	0270, 0271, 0174, 0054, 0045, 0137, 0076, 0077,
	0272, 0273, 0274, 0275, 0276, 0277, 0300, 0301,
	0302, 0140, 0072, 0043, 0100, 0047, 0075, 0042,
	0303, 0141, 0142, 0143, 0144, 0145, 0146, 0147,
	0150, 0151, 0304, 0305, 0306, 0307, 0310, 0311,
	0312, 0152, 0153, 0154, 0155, 0156, 0157, 0160,
	0161, 0162, 0313, 0314, 0315, 0316, 0317, 0320,
	0321, 0176, 0163, 0164, 0165, 0166, 0167, 0170,
	0171, 0172, 0322, 0323, 0324, 0325, 0326, 0327,
	0330, 0331, 0332, 0333, 0334, 0335, 0336, 0337,
	0340, 0341, 0342, 0343, 0344, 0345, 0346, 0347,
	0173, 0101, 0102, 0103, 0104, 0105, 0106, 0107,
	0110, 0111, 0350, 0351, 0352, 0353, 0354, 0355,
	0175, 0112, 0113, 0114, 0115, 0116, 0117, 0120,
	0121, 0122, 0356, 0357, 0360, 0361, 0362, 0363,
	0134, 0237, 0123, 0124, 0125, 0126, 0127, 0130,
	0131, 0132, 0364, 0365, 0366, 0367, 0370, 0371,
	0060, 0061, 0062, 0063, 0064, 0065, 0066, 0067,
	0070, 0071, 0372, 0373, 0374, 0375, 0376, 0377,
};

/* BSD-compatible ASCII to EBCDIC translate table */

static unsigned char	bsd_atoe[] =
{
	0000, 0001, 0002, 0003, 0067, 0055, 0056, 0057,
	0026, 0005, 0045, 0013, 0014, 0015, 0016, 0017,
	0020, 0021, 0022, 0023, 0074, 0075, 0062, 0046,
	0030, 0031, 0077, 0047, 0034, 0035, 0036, 0037,
	0100, 0117, 0177, 0173, 0133, 0154, 0120, 0175,
	0115, 0135, 0134, 0116, 0153, 0140, 0113, 0141,
	0360, 0361, 0362, 0363, 0364, 0365, 0366, 0367,
	0370, 0371, 0172, 0136, 0114, 0176, 0156, 0157,
	0174, 0301, 0302, 0303, 0304, 0305, 0306, 0307,
	0310, 0311, 0321, 0322, 0323, 0324, 0325, 0326,
	0327, 0330, 0331, 0342, 0343, 0344, 0345, 0346,
	0347, 0350, 0351, 0112, 0340, 0132, 0137, 0155,
	0171, 0201, 0202, 0203, 0204, 0205, 0206, 0207,
	0210, 0211, 0221, 0222, 0223, 0224, 0225, 0226,
	0227, 0230, 0231, 0242, 0243, 0244, 0245, 0246,
	0247, 0250, 0251, 0300, 0152, 0320, 0241, 0007,
	0040, 0041, 0042, 0043, 0044, 0025, 0006, 0027,
	0050, 0051, 0052, 0053, 0054, 0011, 0012, 0033,
	0060, 0061, 0032, 0063, 0064, 0065, 0066, 0010,
	0070, 0071, 0072, 0073, 0004, 0024, 0076, 0341,
	0101, 0102, 0103, 0104, 0105, 0106, 0107, 0110,
	0111, 0121, 0122, 0123, 0124, 0125, 0126, 0127,
	0130, 0131, 0142, 0143, 0144, 0145, 0146, 0147,
	0150, 0151, 0160, 0161, 0162, 0163, 0164, 0165,
	0166, 0167, 0170, 0200, 0212, 0213, 0214, 0215,
	0216, 0217, 0220, 0232, 0233, 0234, 0235, 0236,
	0237, 0240, 0252, 0253, 0254, 0255, 0256, 0257,
	0260, 0261, 0262, 0263, 0264, 0265, 0266, 0267,
	0270, 0271, 0272, 0273, 0274, 0275, 0276, 0277,
	0312, 0313, 0314, 0315, 0316, 0317, 0332, 0333,
	0334, 0335, 0336, 0337, 0352, 0353, 0354, 0355,
	0356, 0357, 0372, 0373, 0374, 0375, 0376, 0377,
};

/* BSD-compatible ASCII to IBM translate table */

static unsigned char	bsd_atoibm[] =
{
	0000, 0001, 0002, 0003, 0067, 0055, 0056, 0057,
	0026, 0005, 0045, 0013, 0014, 0015, 0016, 0017,
	0020, 0021, 0022, 0023, 0074, 0075, 0062, 0046,
	0030, 0031, 0077, 0047, 0034, 0035, 0036, 0037,
	0100, 0132, 0177, 0173, 0133, 0154, 0120, 0175,
	0115, 0135, 0134, 0116, 0153, 0140, 0113, 0141,
	0360, 0361, 0362, 0363, 0364, 0365, 0366, 0367,
	0370, 0371, 0172, 0136, 0114, 0176, 0156, 0157,
	0174, 0301, 0302, 0303, 0304, 0305, 0306, 0307,
	0310, 0311, 0321, 0322, 0323, 0324, 0325, 0326,
	0327, 0330, 0331, 0342, 0343, 0344, 0345, 0346,
	0347, 0350, 0351, 0255, 0340, 0275, 0137, 0155,
	0171, 0201, 0202, 0203, 0204, 0205, 0206, 0207,
	0210, 0211, 0221, 0222, 0223, 0224, 0225, 0226,
	0227, 0230, 0231, 0242, 0243, 0244, 0245, 0246,
	0247, 0250, 0251, 0300, 0117, 0320, 0241, 0007,
	0040, 0041, 0042, 0043, 0044, 0025, 0006, 0027,
	0050, 0051, 0052, 0053, 0054, 0011, 0012, 0033,
	0060, 0061, 0032, 0063, 0064, 0065, 0066, 0010,
	0070, 0071, 0072, 0073, 0004, 0024, 0076, 0341,
	0101, 0102, 0103, 0104, 0105, 0106, 0107, 0110,
	0111, 0121, 0122, 0123, 0124, 0125, 0126, 0127,
	0130, 0131, 0142, 0143, 0144, 0145, 0146, 0147,
	0150, 0151, 0160, 0161, 0162, 0163, 0164, 0165,
	0166, 0167, 0170, 0200, 0212, 0213, 0214, 0215,
	0216, 0217, 0220, 0232, 0233, 0234, 0235, 0236,
	0237, 0240, 0252, 0253, 0254, 0255, 0256, 0257,
	0260, 0261, 0262, 0263, 0264, 0265, 0266, 0267,
	0270, 0271, 0272, 0273, 0274, 0275, 0276, 0277,
	0312, 0313, 0314, 0315, 0316, 0317, 0332, 0333,
	0334, 0335, 0336, 0337, 0352, 0353, 0354, 0355,
	0356, 0357, 0372, 0373, 0374, 0375, 0376, 0377,
};

/* set up to use SVr4 ascii-ebcdic translation by default */

static unsigned char *atoe = svr4_atoe;
static unsigned char *etoa = svr4_etoa;
static unsigned char *atoibm = svr4_atoibm;

/*ARGSUSED*/
static void
siginfo_handler(int sig, siginfo_t *sip, void *ucp)
{
	nstats = 1;
}

int
main(int argc, char **argv)
{
	unsigned char *ip, *op; /* input and output buffer pointers */
	int c;		/* character counter */
	int ic;		/* input character */
	int conv;		/* conversion option code */
	int trunc;		/* whether output file is truncated */
	struct stat file_stat;
	struct sigaction sact;

	/* Set option defaults */

	ibs = BSIZE;
	obs = BSIZE;
	files = 1;
	conv = COPY;
	trunc = 1;			/* default: truncate output file */
	trantype = SVR4XLATE;  /* use SVR4 EBCDIC by default */

	/* Parse command options */

	(void) setlocale(LC_ALL, "");
#if !defined(TEXT_DOMAIN)	/* Should be defined by cc -D */
#define	TEXT_DOMAIN "SYS_TEST"	/* Use this only if it weren't */
#endif
	(void) textdomain(TEXT_DOMAIN);

	while ((c = getopt(argc, argv, "")) != EOF)
		switch (c) {
			case '?':
			(void) fprintf(stderr, USAGE);
			exit(2);
		}

	/* not getopt()'ed because dd has no options but only operand(s) */

	for (c = optind; c < argc; c++)
	{
		string = argv[c];
		if (match("ibs="))
		{
			ibs = (unsigned)number(BIG);
			continue;
		}
		if (match("obs="))
		{
			obs = (unsigned)number(BIG);
			continue;
		}
		if (match("cbs="))
		{
			cbs = (unsigned)number(BIG);
			continue;
		}
		if (match("bs="))
		{
			bs = (unsigned)number(BIG);
			continue;
		}
		if (match("if="))
		{
			ifile = string;
			continue;
		}
		if (match("of="))
		{
			ofile = string;
			continue;
		}
		if (match("skip="))
		{
			skip = number(BIG);
			continue;
		}
		if (match("iseek="))
		{
			iseekn = number(BIG);
			continue;
		}
		if (match("oseek="))
		{
			oseekn = number(BIG);
			continue;
		}
		if (match("seek="))		/* retained for compatibility */
		{
			oseekn = number(BIG);
			continue;
		}
		if (match("ostride="))
		{
			ostriden = ((off_t)number(BIG)) - 1;
			continue;
		}
		if (match("istride="))
		{
			istriden = ((off_t)number(BIG)) - 1;
			continue;
		}
		if (match("stride="))
		{
			istriden = ostriden = ((off_t)number(BIG)) - 1;
			continue;
		}
		if (match("count="))
		{
			count = number(BIG);
			ecount = B_TRUE;
			continue;
		}
		if (match("files="))
		{
			files = (int)number(BIG);
			continue;
		}
		if (match("conv="))
		{
			for (;;)
			{
				if (match(","))
				{
					continue;
				}
				if (*string == '\0')
				{
					break;
				}
				if (match("block"))
				{
					conv = BLOCK;
					continue;
				}
				if (match("unblock"))
				{
					conv = UNBLOCK;
					continue;
				}

				/* ebcdicb, ibmb, and asciib must precede */
				/* ebcdic, ibm, and ascii in this test */

				if (match("ebcdicb"))
				{
					conv = EBCDIC;
					trantype = BSDXLATE;
					continue;
				}
				if (match("ibmb"))
				{
					conv = IBM;
					trantype = BSDXLATE;
					continue;
				}
				if (match("asciib"))
				{
					conv = ASCII;
					trantype = BSDXLATE;
					continue;
				}
				if (match("ebcdic"))
				{
					conv = EBCDIC;
					trantype = SVR4XLATE;
					continue;
				}
				if (match("ibm"))
				{
					conv = IBM;
					trantype = SVR4XLATE;
					continue;
				}
				if (match("ascii"))
				{
					conv = ASCII;
					trantype = SVR4XLATE;
					continue;
				}
				if (match("lcase"))
				{
					cflag |= LCASE;
					continue;
				}
				if (match("ucase"))
				{
					cflag |= UCASE;
					continue;
				}
				if (match("swab"))
				{
					cflag |= SWAB;
					continue;
				}
				if (match("noerror"))
				{
					cflag |= NERR;
					continue;
				}
				if (match("notrunc"))
				{
					trunc = 0;
					continue;
				}
				if (match("sync"))
				{
					cflag |= SYNC;
					continue;
				}
				goto badarg;
			}
			continue;
		}
		if (match("oflag="))
		{
			for (;;)
			{
				if (match(","))
				{	
					continue;
				}
				if (*string == '\0')
				{
					break;
				}
				if (match("dsync"))
				{
					oflag |= O_DSYNC;
					continue;
				}
				if (match("sync"))
				{
					oflag |= O_SYNC;
					continue;
				}
				goto badarg;
			}
			continue;
		}
		badarg:
		(void) fprintf(stderr, "dd: %s \"%s\"\n",
			gettext("bad argument:"), string);
		exit(2);
	}

	/* Perform consistency checks on options, decode strange conventions */

	if (bs)
	{
		ibs = obs = bs;
	}
	if ((ibs == 0) || (obs == 0))
	{
		(void) fprintf(stderr, "dd: %s\n",
			gettext("buffer sizes cannot be zero"));
		exit(2);
	}
	if (ostriden == (off_t)-1) {
		(void) fprintf(stderr, "dd: %s\n",
			gettext("stride must be greater than zero"));
		exit(2);
	}
	if (istriden == (off_t)-1) {
		(void) fprintf(stderr, "dd: %s\n",
			gettext("stride must be greater than zero"));
		exit(2);
	}
	if (conv == COPY)
	{
		if ((bs == 0) || (cflag&(LCASE|UCASE)))
		{
			conv = REBLOCK;
		}
	}
	if (cbs == 0)
	{
		switch (conv)
		{
		case BLOCK:
		case UNBLOCK:
			conv = REBLOCK;
			break;

		case ASCII:
			conv = NBASCII;
			break;

		case EBCDIC:
			conv = NBEBCDIC;
			break;

		case IBM:
			conv = NBIBM;
			break;
		}
	}

	/* Expand options into lower and upper case versions if necessary */

	switch (conv)
	{
	case REBLOCK:
		if (cflag&LCASE)
			conv = LCREBLOCK;
		else if (cflag&UCASE)
			conv = UCREBLOCK;
		break;

	case UNBLOCK:
		if (cflag&LCASE)
			conv = LCUNBLOCK;
		else if (cflag&UCASE)
			conv = UCUNBLOCK;
		break;

	case BLOCK:
		if (cflag&LCASE)
			conv = LCBLOCK;
		else if (cflag&UCASE)
			conv = UCBLOCK;
		break;

	case ASCII:
		if (cflag&LCASE)
			conv = LCASCII;
		else if (cflag&UCASE)
			conv = UCASCII;
		break;

	case NBASCII:
		if (cflag&LCASE)
			conv = LCNBASCII;
		else if (cflag&UCASE)
			conv = UCNBASCII;
		break;

	case EBCDIC:
		if (cflag&LCASE)
			conv = LCEBCDIC;
		else if (cflag&UCASE)
			conv = UCEBCDIC;
		break;

	case NBEBCDIC:
		if (cflag&LCASE)
			conv = LCNBEBCDIC;
		else if (cflag&UCASE)
			conv = UCNBEBCDIC;
		break;

	case IBM:
		if (cflag&LCASE)
			conv = LCIBM;
		else if (cflag&UCASE)
			conv = UCIBM;
		break;

	case NBIBM:
		if (cflag&LCASE)
			conv = LCNBIBM;
		else if (cflag&UCASE)
			conv = UCNBIBM;
		break;
	}

	/* If BSD-compatible translation is selected, change the tables */

	if (trantype == BSDXLATE) {
		atoe = bsd_atoe;
		atoibm = bsd_atoibm;
		etoa = bsd_etoa;
	}
	/* Open the input file, or duplicate standard input */

	ibf = -1;
	if (ifile)
	{
		ibf = open(ifile, 0);
	}
	else
	{
		ifile = "";
		ibf = dup(0);
	}

	if (ibf == -1)
	{
		(void) fprintf(stderr, "dd: %s: ", ifile);
		perror("open");
		exit(2);
	}

	/* Open the output file, or duplicate standard output */

	obf = -1;
	if (ofile)
	{
		if (trunc == 0)	/* do not truncate output file */
			obf = open(ofile, (O_WRONLY|O_CREAT|oflag),
			(S_IRUSR|S_IWUSR|S_IRGRP|S_IWGRP|S_IROTH|S_IWOTH));
		else if (oseekn && (trunc == 1))
		{
			obf = open(ofile, O_WRONLY|O_CREAT|oflag,
			(S_IRUSR|S_IWUSR|S_IRGRP|S_IWGRP|S_IROTH|S_IWOTH));
			if (obf == -1)
			{
				(void) fprintf(stderr, "dd: %s: ", ofile);
				perror("open");
				exit(2);
			}
			(void) fstat(obf, &file_stat);
			if (((file_stat.st_mode & S_IFMT) == S_IFREG) &&
			    (ftruncate(obf, (((off_t)oseekn) * ((off_t)obs)))
				== -1))
			{
				perror("ftruncate");
				exit(2);
			}
		}
		else
			obf = open(ofile, O_WRONLY|O_CREAT|O_TRUNC|oflag,
			(S_IRUSR|S_IWUSR|S_IRGRP|S_IWGRP|S_IROTH|S_IWOTH));
	}
	else
	{
		ofile = "";
		obf = dup(1);
	}

	if (obf == -1)
	{
		(void) fprintf(stderr, "dd: %s: ", ofile);
		perror("open");
		exit(2);
	}

	/* Expand memory to get an input buffer */

	ibuf = (unsigned char *)valloc(ibs + 10);

	/* If no conversions, the input buffer is the output buffer */

	if (conv == COPY)
	{
		obuf = ibuf;
	}

	/* Expand memory to get an output buffer. Leave enough room at the */
	/* end to convert a logical record when doing block conversions. */

	else
	{
		obuf = (unsigned char *)valloc(obs + cbs + 10);
	}
	if ((ibuf == (unsigned char *)NULL) || (obuf == (unsigned char *)NULL))
	{
		(void) fprintf(stderr,
			"dd: %s\n", gettext("not enough memory"));
		exit(2);
	}

	/*
	 * Enable a statistics message when we terminate on SIGINT
	 * Also enable it to be queried via SIGINFO and SIGUSR1
	 */

	if (signal(SIGINT, SIG_IGN) != SIG_IGN)
	{
		(void) signal(SIGINT, term);
	}

	bzero(&sact, sizeof (struct sigaction));
	sact.sa_flags = SA_SIGINFO;
	sact.sa_sigaction = siginfo_handler;
	(void) sigemptyset(&sact.sa_mask);
	if (sigaction(SIGINFO, &sact, NULL) != 0) {
		(void) fprintf(stderr, "dd: %s: %s\n",
		    gettext("failed to enable siginfo handler"),
		    gettext(strerror(errno)));
		exit(2);
	}
	if (sigaction(SIGUSR1, &sact, NULL) != 0) {
		(void) fprintf(stderr, "dd: %s: %s\n",
		    gettext("failed to enable sigusr1 handler"),
		    gettext(strerror(errno)));
		exit(2);
	}

	/* Skip input blocks */

	while (skip)
	{
		ibc = read(ibf, (char *)ibuf, ibs);
		if (ibc == (unsigned)-1)
		{
			if (++nbad > BADLIMIT)
			{
				(void) fprintf(stderr, "dd: %s\n",
					gettext("skip failed"));
				exit(2);
			}
			else
			{
				perror("read");
			}
		}
		else
		{
			if (ibc == 0)
			{
				(void) fprintf(stderr, "dd: %s\n",
				gettext("cannot skip past end-of-file"));
				exit(3);
			}
			else
			{
				nbad = 0;
			}
		}
		skip--;
	}

	/* Seek past input blocks */

	if (iseekn && lseek(ibf, (((off_t)iseekn) * ((off_t)ibs)), 1) == -1)
	{
		perror("lseek");
		exit(2);
	}

	/* Seek past output blocks */

	if (oseekn && lseek(obf, (((off_t)oseekn) * ((off_t)obs)), 1) == -1)
	{
		perror("lseek");
		exit(2);
	}

	/* Initialize all buffer pointers */

	skipf = 0;	/* not skipping an input line */
	ibc = 0;	/* no input characters yet */
	obc = 0;	/* no output characters yet */
	cbc = 0;	/* the conversion buffer is empty */
	op = obuf;	/* point to the output buffer */

	/* Read and convert input blocks until end of file(s) */

	/* Grab our start time for siginfo purposes */
	startt = gethrtime();

	for (;;)
	{
		if (nstats != 0) {
			stats();
			nstats = 0;
		}

		if ((count == 0 && ecount == B_FALSE) || (nifr+nipr < count)) {
		/* If proceed on error is enabled, zero the input buffer */

			if (cflag&NERR)
			{
				ip = ibuf + ibs;
				c = ibs;
				if (c & 1)	/* if the size is odd, */
				{
					*--ip = 0;	/* clear the odd byte */
				}
				if (c >>= 1)		/* divide by two */
				{
					do {	/* clear two at a time */
						*--ip = 0;
						*--ip = 0;
					} while (--c);
				}
			}

			/* Read the next input block */

			ibc = read(ibf, (char *)ibuf, ibs);

			if (istriden > 0 && lseek(ibf, istriden * ((off_t)ibs),
			    SEEK_CUR) == -1) {
				perror("lseek");
				exit(2);
			}

			/* Process input errors */

			if (ibc == (unsigned)-1)
			{
				perror("read");
				if (((cflag&NERR) == 0) || (++nbad > BADLIMIT))
				{
					while (obc)
					{
						(void) flsh();
					}
					term(2);
				}
				else
				{
					stats();
					ibc = ibs; /* assume a full block */
				}
			}
			else
			{
				nbad = 0;
			}
		}

		/* Record count satisfied, simulate end of file */

		else
		{
			ibc = 0;
			files = 1;
		}

		/* Process end of file */

		if (ibc == 0)
		{
			switch (conv)
			{
			case UNBLOCK:
			case LCUNBLOCK:
			case UCUNBLOCK:
			case ASCII:
			case LCASCII:
			case UCASCII:

				/* Trim trailing blanks from the last line */

				if ((c = cbc) != 0)
				{
					do {
						if ((*--op) != ' ')
						{
							op++;
							break;
						}
					} while (--c);
					*op++ = '\n';
					obc -= cbc - c - 1;
					cbc = 0;

					/* Flush the output buffer if full */

					while (obc >= obs)
					{
						op = flsh();
					}
				}
				break;

			case BLOCK:
			case LCBLOCK:
			case UCBLOCK:
			case EBCDIC:
			case LCEBCDIC:
			case UCEBCDIC:
			case IBM:
			case LCIBM:
			case UCIBM:

			/* Pad trailing blanks if the last line is short */

				if (cbc)
				{
					obc += c = cbs - cbc;
					cbc = 0;
					if (c > 0)
					{
					/* Use the right kind of blank */

						switch (conv)
						{
						case BLOCK:
						case LCBLOCK:
						case UCBLOCK:
							ic = ' ';
							break;

						case EBCDIC:
						case LCEBCDIC:
						case UCEBCDIC:
							ic = atoe[' '];
							break;

						case IBM:
						case LCIBM:
						case UCIBM:
							ic = atoibm[' '];
							break;
						}

						/* Pad with trailing blanks */

						do {
							*op++ = ic;
						} while (--c);
					}
				}


				/* Flush the output buffer if full */

				while (obc >= obs)
				{
					op = flsh();
				}
				break;
			}

			/* If no more files to read, flush the output buffer */

			if (--files <= 0)
			{
				(void) flsh();
				if ((close(obf) != 0) || (fclose(stdout) != 0))
				{
					perror(gettext("dd: close error"));
					exit(2);
				}
				term(0);	/* successful exit */
			}
			else
			{
				continue;	/* read the next file */
			}
		}

		/* Normal read, check for special cases */

		else if (ibc == ibs)
		{
			nifr++;		/* count another full input record */
		}
		else
		{
			nipr++;		/* count a partial input record */

			/* If `sync' enabled, pad nulls */

			if ((cflag&SYNC) && ((cflag&NERR) == 0))
			{
				c = ibs - ibc;
				ip = ibuf + ibs;
				do {
				if ((conv == BLOCK) || (conv == UNBLOCK))
					*--ip = ' ';
				else
					*--ip = '\0';
				} while (--c);
				ibc = ibs;
			}
		}

		/* Swap the bytes in the input buffer if necessary */

		if (cflag&SWAB)
		{
			ip = ibuf;
			if (ibc & 1)	/* if the byte count is odd, */
			{
				ip[ibc] = 0;  /* make it even, pad with zero */
			}
			c = ibc >> 1;	/* compute the pair count */
			do {
				ic = *ip++;
				ip[-1] = *ip;
				*ip++ = ic;
			} while (--c);		/* do two bytes at a time */
		}

		/* Select the appropriate conversion loop */

		ip = ibuf;
		switch (conv)
		{

		/* Simple copy: no conversion, preserve the input block size */

		case COPY:
			obc = ibc;
			(void) flsh();
			break;

		/* Simple copy: pack all output into equal sized blocks */

		case REBLOCK:
		case LCREBLOCK:
		case UCREBLOCK:
		case NBASCII:
		case LCNBASCII:
		case UCNBASCII:
		case NBEBCDIC:
		case LCNBEBCDIC:
		case UCNBEBCDIC:
		case NBIBM:
		case LCNBIBM:
		case UCNBIBM:
			while ((c = ibc) != 0)
			{
				if (c > (obs - obc))
				{
					c = obs - obc;
				}
				ibc -= c;
				obc += c;
				switch (conv)
				{
				case REBLOCK:
					do {
						*op++ = *ip++;
					} while (--c);
					break;

				case LCREBLOCK:
					do {
						*op++ = utol[*ip++];
					} while (--c);
					break;

				case UCREBLOCK:
					do {
						*op++ = ltou[*ip++];
					} while (--c);
					break;

				case NBASCII:
					do {
						*op++ = etoa[*ip++];
					} while (--c);
					break;

				case LCNBASCII:
					do {
						*op++ = utol[etoa[*ip++]];
					} while (--c);
					break;

				case UCNBASCII:
					do {
						*op++ = ltou[etoa[*ip++]];
					} while (--c);
					break;

				case NBEBCDIC:
					do {
						*op++ = atoe[*ip++];
					} while (--c);
					break;

				case LCNBEBCDIC:
					do {
						*op++ = atoe[utol[*ip++]];
					} while (--c);
					break;

				case UCNBEBCDIC:
					do {
						*op++ = atoe[ltou[*ip++]];
					} while (--c);
					break;

				case NBIBM:
					do {
						*op++ = atoibm[*ip++];
					} while (--c);
					break;

				case LCNBIBM:
					do {
						*op++ = atoibm[utol[*ip++]];
					} while (--c);
					break;

				case UCNBIBM:
					do {
						*op++ = atoibm[ltou[*ip++]];
					} while (--c);
					break;
				}
				if (obc >= obs)
				{
					op = flsh();
				}
			}
			break;

	/* Convert from blocked records to lines terminated by newline */

		case UNBLOCK:
		case LCUNBLOCK:
		case UCUNBLOCK:
		case ASCII:
		case LCASCII:
		case UCASCII:
			while ((c = ibc) != 0)
			{
				if (c > (cbs - cbc))
						/* if more than one record, */
				{
					c = cbs - cbc;
						/* only copy one record */
				}
				ibc -= c;
				cbc += c;
				obc += c;
				switch (conv)
				{
				case UNBLOCK:
					do {
						*op++ = *ip++;
					} while (--c);
					break;

				case LCUNBLOCK:
					do {
						*op++ = utol[*ip++];
					} while (--c);
					break;

				case UCUNBLOCK:
					do {
						*op++ = ltou[*ip++];
					} while (--c);
					break;

				case ASCII:
					do {
						*op++ = etoa[*ip++];
					} while (--c);
					break;

				case LCASCII:
					do {
						*op++ = utol[etoa[*ip++]];
					} while (--c);
					break;

				case UCASCII:
					do {
						*op++ = ltou[etoa[*ip++]];
					} while (--c);
					break;
				}

				/* Trim trailing blanks if the line is full */

				if (cbc == cbs)
				{
					c = cbs; /* `do - while' is usually */
					do {		/* faster than `for' */
						if ((*--op) != ' ')
						{
							op++;
							break;
						}
					} while (--c);
					*op++ = '\n';
					obc -= cbs - c - 1;
					cbc = 0;

					/* Flush the output buffer if full */

					while (obc >= obs)
					{
						op = flsh();
					}
				}
			}
			break;

		/* Convert to blocked records */

		case BLOCK:
		case LCBLOCK:
		case UCBLOCK:
		case EBCDIC:
		case LCEBCDIC:
		case UCEBCDIC:
		case IBM:
		case LCIBM:
		case UCIBM:
			while ((c = ibc) != 0)
			{
				int nlflag = 0;

			/* We may have to skip to the end of a long line */

				if (skipf)
				{
					do {
						if ((ic = *ip++) == '\n')
						{
							skipf = 0;
							c--;
							break;
						}
					} while (--c);
					if ((ibc = c) == 0)
					{
						continue;
							/* read another block */
					}
				}

				/* If anything left, copy until newline */

				if (c > (cbs - cbc + 1))
				{
					c = cbs - cbc + 1;
				}
				ibc -= c;
				cbc += c;
				obc += c;

				switch (conv)
				{
				case BLOCK:
					do {
						if ((ic = *ip++) != '\n')
						{
							*op++ = ic;
						}
						else
						{
							nlflag = 1;
							break;
						}
					} while (--c);
					break;

				case LCBLOCK:
					do {
						if ((ic = *ip++) != '\n')
						{
							*op++ = utol[ic];
						}
						else
						{
							nlflag = 1;
							break;
						}
					} while (--c);
					break;

				case UCBLOCK:
					do {
						if ((ic = *ip++) != '\n')
						{
							*op++ = ltou[ic];
						}
						else
						{
							nlflag = 1;
							break;
						}
					} while (--c);
					break;

				case EBCDIC:
					do {
						if ((ic = *ip++) != '\n')
						{
							*op++ = atoe[ic];
						}
						else
						{
							nlflag = 1;
							break;
						}
					} while (--c);
					break;

				case LCEBCDIC:
					do {
						if ((ic = *ip++) != '\n')
						{
							*op++ = atoe[utol[ic]];
						}
						else
						{
							nlflag = 1;
							break;
						}
					} while (--c);
					break;

				case UCEBCDIC:
					do {
						if ((ic = *ip++) != '\n')
						{
							*op++ = atoe[ltou[ic]];
						}
						else
						{
							nlflag = 1;
							break;
						}
					} while (--c);
					break;

				case IBM:
					do {
						if ((ic = *ip++) != '\n')
						{
							*op++ = atoibm[ic];
						}
						else
						{
							nlflag = 1;
							break;
						}
					} while (--c);
					break;

				case LCIBM:
					do {
						if ((ic = *ip++) != '\n')
						{
						*op++ = atoibm[utol[ic]];
						}
						else
						{
							nlflag = 1;
							break;
						}
					} while (--c);
					break;

				case UCIBM:
					do {
						if ((ic = *ip++) != '\n')
						{
						*op++ = atoibm[ltou[ic]];
						}
						else
						{
							nlflag = 1;
							break;
						}
					} while (--c);
					break;
				}

			/* If newline found, update all the counters and */
			/* pointers, pad with trailing blanks if necessary */

				if (nlflag)
				{
					ibc += c - 1;
					obc += cbs - cbc;
					c += cbs - cbc;
					cbc = 0;
					if (c > 0)
					{
					/* Use the right kind of blank */

						switch (conv)
						{
						case BLOCK:
						case LCBLOCK:
						case UCBLOCK:
							ic = ' ';
							break;

						case EBCDIC:
						case LCEBCDIC:
						case UCEBCDIC:
							ic = atoe[' '];
							break;

						case IBM:
						case LCIBM:
						case UCIBM:
							ic = atoibm[' '];
							break;
						}

						/* Pad with trailing blanks */

						do {
							*op++ = ic;
						} while (--c);
					}
				}

			/* If not end of line, this line may be too long */

				else if (cbc > cbs)
				{
					skipf = 1; /* note skip in progress */
					obc--;
					op--;
					cbc = 0;
					ntrunc++;  /* count another long line */
				}

				/* Flush the output buffer if full */

				while (obc >= obs)
				{
					op = flsh();
				}
			}
			break;
		}
	}
	/* NOTREACHED */
	return (0);
}

/* match ************************************************************** */
/*									*/
/* Compare two text strings for equality				*/
/*									*/
/* Arg:		s - pointer to string to match with a command arg	*/
/* Global arg:	string - pointer to command arg				*/
/*									*/
/* Return:	1 if match, 0 if no match				*/
/*		If match, also reset `string' to point to the text	*/
/*		that follows the matching text.				*/
/*									*/
/* ********************************************************************	*/

static int
match(s)
char *s;
{
	char *cs;

	cs = string;
	while (*cs++ == *s)
	{
		if (*s++ == '\0')
		{
			goto true;
		}
	}
	if (*s != '\0')
	{
		return (0);
	}

true:
	cs--;
	string = cs;
	return (1);
}

/* number ************************************************************* */
/*									*/
/* Convert a numeric arg to binary					*/
/*									*/
/* Arg:		big - maximum valid input number			*/
/* Global arg:	string - pointer to command arg				*/
/*									*/
/* Valid forms:	123 | 123k | 123M | 123G | 123T | 123P | 123E | 123Z |	*/
/*		123w | 123b | 123*123 | 123x123				*/
/*		plus combinations such as 2b*3kw*4w			*/
/*									*/
/* Return:	converted number					*/
/*									*/
/* ********************************************************************	*/

static unsigned long long
number(big)
long long big;
{
	char *cs;
	long long n;
	long long cut = BIG / 10;	/* limit to avoid overflow */

	cs = string;
	n = 0;
	while ((*cs >= '0') && (*cs <= '9') && (n <= cut))
	{
		n = n*10 + *cs++ - '0';
	}
	for (;;)
	{
		switch (*cs++)
		{

		case 'Z':
			n *= 1024;
			/* FALLTHROUGH */

		case 'E':
			n *= 1024;
			/* FALLTHROUGH */

		case 'P':
			n *= 1024;
			/* FALLTHROUGH */

		case 'T':
			n *= 1024;
			/* FALLTHROUGH */

		case 'G':
			n *= 1024;
			/* FALLTHROUGH */

		case 'M':
			n *= 1024;
			/* FALLTHROUGH */

		case 'k':
			n *= 1024;
			continue;

		case 'w':
			n *= 2;
			continue;

		case 'b':
			n *= BSIZE;
			continue;

		case '*':
		case 'x':
			string = cs;
			n *= number(BIG);

		/* FALLTHROUGH */
		/* Fall into exit test, recursion has read rest of string */
		/* End of string, check for a valid number */

		case '\0':
			if ((n > big) || (n < 0))
			{
				(void) fprintf(stderr, "dd: %s \"%llu\"\n",
					gettext("argument out of range:"), n);
				exit(2);
			}
			return (n);

		default:
			(void) fprintf(stderr, "dd: %s \"%s\"\n",
				gettext("bad numeric argument:"), string);
			exit(2);
		}
	} /* never gets here */
}

/* flsh *************************************************************** */
/*									*/
/* Flush the output buffer, move any excess bytes down to the beginning	*/
/*									*/
/* Arg:		none							*/
/* Global args:	obuf, obc, obs, nofr, nopr, ostriden			*/
/*									*/
/* Return:	Pointer to the first free byte in the output buffer.	*/
/*		Also reset `obc' to account for moved bytes.		*/
/*									*/
/* ********************************************************************	*/

static unsigned char
*flsh()
{
	unsigned char *op, *cp;
	int bc;
	unsigned int oc;

	if (obc)			/* don't flush if the buffer is empty */
	{
		if (obc >= obs) {
			oc = obs;
			nofr++;		/* count a full output buffer */
		}
		else
		{
			oc = obc;
			nopr++;		/* count a partial output buffer */
		}
		bc = write(obf, (char *)obuf, oc);
		if (bc != oc) {
			if (bc < 0)
				perror("write");
			else
			(void) fprintf(stderr,
				gettext("dd: unexpected short write, "
				"wrote %d bytes, expected %d\n"), bc, oc);
			term(2);
		}

		if (ostriden && lseek(obf, (((off_t)ostriden) * ((off_t)obs)),
		    SEEK_CUR) == -1) {
			perror("lseek");
			exit(2);
		}

		obc -= oc;
		op = obuf;
		obytes += bc;

		/* If any data in the conversion buffer, move it into */
		/* the output buffer */

		if (obc) {
			cp = obuf + obs;
			bc = obc;
			do {
				*op++ = *cp++;
			} while (--bc);
		}
		return (op);
	}
	return (obuf);
}

/* term *************************************************************** */
/*									*/
/* Write record statistics, then exit					*/
/*									*/
/* Arg:		c - exit status code					*/
/*									*/
/* Return:	no return, calls exit					*/
/*									*/
/* ********************************************************************	*/

static void
term(c)
int c;
{
	stats();
	exit(c);
}

/* stats ************************************************************** */
/*									*/
/* Write record statistics onto standard error				*/
/*									*/
/* Args:	none							*/
/* Global args:	nifr, nipr, nofr, nopr, ntrunc				*/
/*									*/
/* Return:	void							*/
/*									*/
/* ********************************************************************	*/

static void
stats()
{
	hrtime_t delta = gethrtime() - startt;
	double secs = delta * 1e-9;

	(void) fprintf(stderr, gettext("%llu+%llu records in\n"), nifr, nipr);
	(void) fprintf(stderr, gettext("%llu+%llu records out\n"), nofr, nopr);
	if (ntrunc) {
		(void) fprintf(stderr,
			gettext("%llu truncated record(s)\n"), ntrunc);
	}

	/*
	 * If we got here before we started copying somehow, don't bother
	 * printing the rest.
	 */
	if (startt == 0)
		return;

	(void) fprintf(stderr,
	    gettext("%llu bytes transferred in %.6f secs (%.0f bytes/sec)\n"),
	    obytes, secs, obytes / secs);
}<|MERGE_RESOLUTION|>--- conflicted
+++ resolved
@@ -148,15 +148,12 @@
 static off_t	oseekn;	/* number of output records to seek past */
 static unsigned long long	count;	/* number of input records to copy */
 			/* (0 = all) */
-<<<<<<< HEAD
 static off_t	ostriden;	/* number of output blocks to skip between */
 				/* records */
 static off_t	istriden;	/* number of input blocks to skip between */
 				/* records */
 
-=======
 static boolean_t ecount;	/* explicit count given */
->>>>>>> a846f19d
 static int	trantype; /* BSD or SVr4 compatible EBCDIC */
 
 static char		*string;	/* command arg pointer */
