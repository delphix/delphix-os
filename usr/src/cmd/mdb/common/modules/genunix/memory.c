--- conflicted
+++ resolved
@@ -20,11 +20,8 @@
  */
 /*
  * Copyright (c) 2001, 2010, Oracle and/or its affiliates. All rights reserved.
-<<<<<<< HEAD
+ * Copyright 2015 Joyent, Inc.
  * Copyright (c) 2012 by Delphix. All rights reserved.
-=======
- * Copyright 2015 Joyent, Inc.
->>>>>>> 176f4288
  */
 
 #include <mdb/mdb_param.h>
@@ -455,15 +452,11 @@
 	uint64_t	ms_vnode;	/* Pages of named (vnode) memory  */
 	uint64_t	ms_exec;	/* Pages of exec/library memory	  */
 	uint64_t	ms_cachelist;	/* Pages on the cachelist (free)  */
-<<<<<<< HEAD
+	uint64_t	ms_bootpages;	/* Pages on the bootpages list    */
 	uint64_t	ms_balloon;	/* Pages allocated to NULL vnode  */
 	uint64_t	ms_free;	/* Pages on the freelist	  */
 	uint64_t	ms_other;	/* Uncategorized pages		  */
 	uint64_t	ms_total;	/* Total counted pages		  */
-=======
-	uint64_t	ms_bootpages;	/* Pages on the bootpages list    */
-	uint64_t	ms_total;	/* Pages on page hash		  */
->>>>>>> 176f4288
 	vn_htable_t	*ms_vn_htable;	/* Pointer to hash table	  */
 	struct vnode	ms_vn;		/* vnode buffer			  */
 } memstat_t;
@@ -484,8 +477,9 @@
 {
 	struct vnode *vp = &stats->ms_vn;
 
-<<<<<<< HEAD
-	if (pp->p_vnode == stats->ms_unused_vp)
+	if (PP_ISBOOTPAGES(pp))
+		stats->ms_bootpages++;
+	else if (pp->p_vnode == stats->ms_unused_vp)
 		stats->ms_free++;
 	else if (pp->p_vnode == NULL && PP_ISFREE(pp))
 		stats->ms_free++;
@@ -493,12 +487,6 @@
 		stats->ms_balloon++;
 	else if (pp->p_vnode == NULL)
 		stats->ms_other++;
-=======
-	if (PP_ISBOOTPAGES(pp))
-		stats->ms_bootpages++;
-	else if (pp->p_vnode == NULL || pp->p_vnode == stats->ms_unused_vp)
-		return (WALK_NEXT);
->>>>>>> 176f4288
 	else if (MS_PP_ISKAS(pp, stats))
 		stats->ms_kmem++;
 	else if (MS_PP_ISZFS_DATA(pp, stats))
