/*
 * CDDL HEADER START
 *
 * The contents of this file are subject to the terms of the
 * Common Development and Distribution License (the "License").
 * You may not use this file except in compliance with the License.
 *
 * You can obtain a copy of the license at usr/src/OPENSOLARIS.LICENSE
 * or http://www.opensolaris.org/os/licensing.
 * See the License for the specific language governing permissions
 * and limitations under the License.
 *
 * When distributing Covered Code, include this CDDL HEADER in each
 * file and include the License file at usr/src/OPENSOLARIS.LICENSE.
 * If applicable, add the following below this CDDL HEADER, with the
 * fields enclosed by brackets "[]" replaced with your own identifying
 * information: Portions Copyright [yyyy] [name of copyright owner]
 *
 * CDDL HEADER END
 */
/*
 * Copyright (c) 2005, 2010, Oracle and/or its affiliates. All rights reserved.
 * Copyright 2011 Nexenta Systems, Inc. All rights reserved.
 * Copyright (c) 2013 by Delphix. All rights reserved.
 */

/* Portions Copyright 2010 Robert Milkowski */

#include <mdb/mdb_ctf.h>
#include <sys/zfs_context.h>
#include <sys/mdb_modapi.h>
#include <sys/dbuf.h>
#include <sys/dmu_objset.h>
#include <sys/dsl_dir.h>
#include <sys/dsl_pool.h>
#include <sys/metaslab_impl.h>
#include <sys/space_map.h>
#include <sys/list.h>
#include <sys/vdev_impl.h>
#include <sys/zap_leaf.h>
#include <sys/zap_impl.h>
#include <ctype.h>
#include <sys/zfs_acl.h>
#include <sys/sa_impl.h>

#ifdef _KERNEL
#define	ZFS_OBJ_NAME	"zfs"
extern int64_t mdb_gethrtime(void);
#else
#define	ZFS_OBJ_NAME	"libzpool.so.1"
#endif

#define	ZFS_STRUCT	"struct " ZFS_OBJ_NAME "`"

#ifndef _KERNEL
int aok;
#endif

static int
getmember(uintptr_t addr, const char *type, mdb_ctf_id_t *idp,
    const char *member, int len, void *buf)
{
	mdb_ctf_id_t id;
	ulong_t off;
	char name[64];

	if (idp == NULL) {
		if (mdb_ctf_lookup_by_name(type, &id) == -1) {
			mdb_warn("couldn't find type %s", type);
			return (DCMD_ERR);
		}
		idp = &id;
	} else {
		type = name;
		mdb_ctf_type_name(*idp, name, sizeof (name));
	}

	if (mdb_ctf_offsetof(*idp, member, &off) == -1) {
		mdb_warn("couldn't find member %s of type %s\n", member, type);
		return (DCMD_ERR);
	}
	if (off % 8 != 0) {
		mdb_warn("member %s of type %s is unsupported bitfield",
		    member, type);
		return (DCMD_ERR);
	}
	off /= 8;

	if (mdb_vread(buf, len, addr + off) == -1) {
		mdb_warn("failed to read %s from %s at %p",
		    member, type, addr + off);
		return (DCMD_ERR);
	}
	/* mdb_warn("read %s from %s at %p+%llx\n", member, type, addr, off); */

	return (0);
}

#define	GETMEMB(addr, structname, member, dest) \
	getmember(addr, ZFS_STRUCT structname, NULL, #member, \
	sizeof (dest), &(dest))

#define	GETMEMBID(addr, ctfid, member, dest) \
	getmember(addr, NULL, ctfid, #member, sizeof (dest), &(dest))

static boolean_t
strisprint(const char *cp)
{
	for (; *cp; cp++) {
		if (!isprint(*cp))
			return (B_FALSE);
	}
	return (B_TRUE);
}

static int verbose;

static int
freelist_walk_init(mdb_walk_state_t *wsp)
{
	if (wsp->walk_addr == NULL) {
		mdb_warn("must supply starting address\n");
		return (WALK_ERR);
	}

	wsp->walk_data = 0;  /* Index into the freelist */
	return (WALK_NEXT);
}

static int
freelist_walk_step(mdb_walk_state_t *wsp)
{
	uint64_t entry;
	uintptr_t number = (uintptr_t)wsp->walk_data;
	char *ddata[] = { "ALLOC", "FREE", "CONDENSE", "INVALID",
			    "INVALID", "INVALID", "INVALID", "INVALID" };
	int mapshift = SPA_MINBLOCKSHIFT;

	if (mdb_vread(&entry, sizeof (entry), wsp->walk_addr) == -1) {
		mdb_warn("failed to read freelist entry %p", wsp->walk_addr);
		return (WALK_DONE);
	}
	wsp->walk_addr += sizeof (entry);
	wsp->walk_data = (void *)(number + 1);

	if (SM_DEBUG_DECODE(entry)) {
		mdb_printf("DEBUG: %3u  %10s: txg=%llu  pass=%llu\n",
		    number,
		    ddata[SM_DEBUG_ACTION_DECODE(entry)],
		    SM_DEBUG_TXG_DECODE(entry),
		    SM_DEBUG_SYNCPASS_DECODE(entry));
	} else {
		mdb_printf("Entry: %3u  offsets=%08llx-%08llx  type=%c  "
		    "size=%06llx", number,
		    SM_OFFSET_DECODE(entry) << mapshift,
		    (SM_OFFSET_DECODE(entry) + SM_RUN_DECODE(entry)) <<
		    mapshift,
		    SM_TYPE_DECODE(entry) == SM_ALLOC ? 'A' : 'F',
		    SM_RUN_DECODE(entry) << mapshift);
		if (verbose)
			mdb_printf("      (raw=%012llx)\n", entry);
		mdb_printf("\n");
	}
	return (WALK_NEXT);
}

static int
mdb_dsl_dir_name(uintptr_t addr, char *buf)
{
	static int gotid;
	static mdb_ctf_id_t dd_id;
	uintptr_t dd_parent;
	char dd_myname[MAXNAMELEN];

	if (!gotid) {
		if (mdb_ctf_lookup_by_name(ZFS_STRUCT "dsl_dir",
		    &dd_id) == -1) {
			mdb_warn("couldn't find struct dsl_dir");
			return (DCMD_ERR);
		}
		gotid = TRUE;
	}
	if (GETMEMBID(addr, &dd_id, dd_parent, dd_parent) ||
	    GETMEMBID(addr, &dd_id, dd_myname, dd_myname)) {
		return (DCMD_ERR);
	}

	if (dd_parent) {
		if (mdb_dsl_dir_name(dd_parent, buf))
			return (DCMD_ERR);
		strcat(buf, "/");
	}

	if (dd_myname[0])
		strcat(buf, dd_myname);
	else
		strcat(buf, "???");

	return (0);
}

static int
objset_name(uintptr_t addr, char *buf)
{
	static int gotid;
	static mdb_ctf_id_t os_id, ds_id;
	uintptr_t os_dsl_dataset;
	char ds_snapname[MAXNAMELEN];
	uintptr_t ds_dir;

	buf[0] = '\0';

	if (!gotid) {
		if (mdb_ctf_lookup_by_name(ZFS_STRUCT "objset",
		    &os_id) == -1) {
			mdb_warn("couldn't find struct objset");
			return (DCMD_ERR);
		}
		if (mdb_ctf_lookup_by_name(ZFS_STRUCT "dsl_dataset",
		    &ds_id) == -1) {
			mdb_warn("couldn't find struct dsl_dataset");
			return (DCMD_ERR);
		}

		gotid = TRUE;
	}

	if (GETMEMBID(addr, &os_id, os_dsl_dataset, os_dsl_dataset))
		return (DCMD_ERR);

	if (os_dsl_dataset == 0) {
		strcat(buf, "mos");
		return (0);
	}

	if (GETMEMBID(os_dsl_dataset, &ds_id, ds_snapname, ds_snapname) ||
	    GETMEMBID(os_dsl_dataset, &ds_id, ds_dir, ds_dir)) {
		return (DCMD_ERR);
	}

	if (ds_dir && mdb_dsl_dir_name(ds_dir, buf))
		return (DCMD_ERR);

	if (ds_snapname[0]) {
		strcat(buf, "@");
		strcat(buf, ds_snapname);
	}
	return (0);
}

static void
enum_lookup(char *out, size_t size, mdb_ctf_id_t id, int val,
    const char *prefix)
{
	const char *cp;
	size_t len = strlen(prefix);

	if ((cp = mdb_ctf_enum_name(id, val)) != NULL) {
		if (strncmp(cp, prefix, len) == 0)
			cp += len;
		(void) strncpy(out, cp, size);
	} else {
		mdb_snprintf(out, size, "? (%d)", val);
	}
}

/* ARGSUSED */
static int
zfs_params(uintptr_t addr, uint_t flags, int argc, const mdb_arg_t *argv)
{
	/*
	 * This table can be approximately generated by running:
	 * egrep "^[a-z0-9_]+ [a-z0-9_]+( =.*)?;" *.c | cut -d ' ' -f 2
	 */
	static const char *params[] = {
		"arc_reduce_dnlc_percent",
		"zfs_arc_max",
		"zfs_arc_min",
		"arc_shrink_shift",
		"zfs_mdcomp_disable",
		"zfs_prefetch_disable",
		"zfetch_max_streams",
		"zfetch_min_sec_reap",
		"zfetch_block_cap",
		"zfetch_array_rd_sz",
		"zfs_default_bs",
		"zfs_default_ibs",
		"metaslab_aliquot",
		"reference_tracking_enable",
		"reference_history",
		"spa_max_replication_override",
		"spa_mode_global",
		"zfs_flags",
		"zfs_txg_synctime_ms",
		"zfs_txg_timeout",
		"zfs_write_limit_min",
		"zfs_write_limit_max",
		"zfs_write_limit_shift",
		"zfs_write_limit_override",
		"zfs_no_write_throttle",
		"zfs_vdev_cache_max",
		"zfs_vdev_cache_size",
		"zfs_vdev_cache_bshift",
		"vdev_mirror_shift",
		"zfs_vdev_max_pending",
		"zfs_vdev_min_pending",
		"zfs_scrub_limit",
		"zfs_no_scrub_io",
		"zfs_no_scrub_prefetch",
		"zfs_vdev_time_shift",
		"zfs_vdev_ramp_rate",
		"zfs_vdev_aggregation_limit",
		"fzap_default_block_shift",
		"zfs_immediate_write_sz",
		"zfs_read_chunk_size",
		"zfs_nocacheflush",
		"zil_replay_disable",
		"metaslab_gang_bang",
		"metaslab_df_alloc_threshold",
		"metaslab_df_free_pct",
		"zio_injection_enabled",
		"zvol_immediate_write_sz",
	};

	for (int i = 0; i < sizeof (params) / sizeof (params[0]); i++) {
		int sz;
		uint64_t val64;
		uint32_t *val32p = (uint32_t *)&val64;

		sz = mdb_readvar(&val64, params[i]);
		if (sz == 4) {
			mdb_printf("%s = 0x%x\n", params[i], *val32p);
		} else if (sz == 8) {
			mdb_printf("%s = 0x%llx\n", params[i], val64);
		} else {
			mdb_warn("variable %s not found", params[i]);
		}
	}

	return (DCMD_OK);
}

/* ARGSUSED */
static int
blkptr(uintptr_t addr, uint_t flags, int argc, const mdb_arg_t *argv)
{
	mdb_ctf_id_t type_enum, checksum_enum, compress_enum;
	char type[80], checksum[80], compress[80];
	blkptr_t blk, *bp = &blk;
	char buf[BP_SPRINTF_LEN];

	if (mdb_vread(&blk, sizeof (blkptr_t), addr) == -1) {
		mdb_warn("failed to read blkptr_t");
		return (DCMD_ERR);
	}

	if (mdb_ctf_lookup_by_name("enum dmu_object_type", &type_enum) == -1 ||
	    mdb_ctf_lookup_by_name("enum zio_checksum", &checksum_enum) == -1 ||
	    mdb_ctf_lookup_by_name("enum zio_compress", &compress_enum) == -1) {
		mdb_warn("Could not find blkptr enumerated types");
		return (DCMD_ERR);
	}

	enum_lookup(type, sizeof (type), type_enum,
	    BP_GET_TYPE(bp), "DMU_OT_");
	enum_lookup(checksum, sizeof (checksum), checksum_enum,
	    BP_GET_CHECKSUM(bp), "ZIO_CHECKSUM_");
	enum_lookup(compress, sizeof (compress), compress_enum,
	    BP_GET_COMPRESS(bp), "ZIO_COMPRESS_");

	SPRINTF_BLKPTR(mdb_snprintf, '\n', buf, bp, type, checksum, compress);

	mdb_printf("%s\n", buf);

	return (DCMD_OK);
}

typedef struct mdb_dmu_buf_impl {
	struct {
		uint64_t db_object;
	} db;
	uintptr_t db_objset;
	uint64_t db_level;
	uint64_t db_blkid;
	struct {
		uint64_t rc_count;
	} db_holds;
} mdb_dmu_buf_impl_t;

/* ARGSUSED */
static int
dbuf(uintptr_t addr, uint_t flags, int argc, const mdb_arg_t *argv)
{
	mdb_dmu_buf_impl_t db;
	char objectname[32];
	char blkidname[32];
	char path[MAXNAMELEN];

	if (DCMD_HDRSPEC(flags))
		mdb_printf("        addr object lvl blkid holds os\n");

	if (mdb_ctf_vread(&db, ZFS_STRUCT "dmu_buf_impl", "mdb_dmu_buf_impl_t",
	    addr, 0) == -1)
		return (DCMD_ERR);

	if (db.db.db_object == DMU_META_DNODE_OBJECT)
		(void) strcpy(objectname, "mdn");
	else
		(void) mdb_snprintf(objectname, sizeof (objectname), "%llx",
		    (u_longlong_t)db.db.db_object);

	if (db.db_blkid == DMU_BONUS_BLKID)
		(void) strcpy(blkidname, "bonus");
	else
		(void) mdb_snprintf(blkidname, sizeof (blkidname), "%llx",
		    (u_longlong_t)db.db_blkid);

	if (objset_name(db.db_objset, path)) {
		return (DCMD_ERR);
	}

	mdb_printf("%p %8s %1u %9s %2llu %s\n", addr,
	    objectname, (int)db.db_level, blkidname,
	    db.db_holds.rc_count, path);

	return (DCMD_OK);
}

/* ARGSUSED */
static int
dbuf_stats(uintptr_t addr, uint_t flags, int argc, const mdb_arg_t *argv)
{
#define	HISTOSZ 32
	uintptr_t dbp;
	dmu_buf_impl_t db;
	dbuf_hash_table_t ht;
	uint64_t bucket, ndbufs;
	uint64_t histo[HISTOSZ];
	uint64_t histo2[HISTOSZ];
	int i, maxidx;

	if (mdb_readvar(&ht, "dbuf_hash_table") == -1) {
		mdb_warn("failed to read 'dbuf_hash_table'");
		return (DCMD_ERR);
	}

	for (i = 0; i < HISTOSZ; i++) {
		histo[i] = 0;
		histo2[i] = 0;
	}

	ndbufs = 0;
	for (bucket = 0; bucket < ht.hash_table_mask+1; bucket++) {
		int len;

		if (mdb_vread(&dbp, sizeof (void *),
		    (uintptr_t)(ht.hash_table+bucket)) == -1) {
			mdb_warn("failed to read hash bucket %u at %p",
			    bucket, ht.hash_table+bucket);
			return (DCMD_ERR);
		}

		len = 0;
		while (dbp != 0) {
			if (mdb_vread(&db, sizeof (dmu_buf_impl_t),
			    dbp) == -1) {
				mdb_warn("failed to read dbuf at %p", dbp);
				return (DCMD_ERR);
			}
			dbp = (uintptr_t)db.db_hash_next;
			for (i = MIN(len, HISTOSZ - 1); i >= 0; i--)
				histo2[i]++;
			len++;
			ndbufs++;
		}

		if (len >= HISTOSZ)
			len = HISTOSZ-1;
		histo[len]++;
	}

	mdb_printf("hash table has %llu buckets, %llu dbufs "
	    "(avg %llu buckets/dbuf)\n",
	    ht.hash_table_mask+1, ndbufs,
	    (ht.hash_table_mask+1)/ndbufs);

	mdb_printf("\n");
	maxidx = 0;
	for (i = 0; i < HISTOSZ; i++)
		if (histo[i] > 0)
			maxidx = i;
	mdb_printf("hash chain length	number of buckets\n");
	for (i = 0; i <= maxidx; i++)
		mdb_printf("%u			%llu\n", i, histo[i]);

	mdb_printf("\n");
	maxidx = 0;
	for (i = 0; i < HISTOSZ; i++)
		if (histo2[i] > 0)
			maxidx = i;
	mdb_printf("hash chain depth	number of dbufs\n");
	for (i = 0; i <= maxidx; i++)
		mdb_printf("%u or more		%llu	%llu%%\n",
		    i, histo2[i], histo2[i]*100/ndbufs);


	return (DCMD_OK);
}

#define	CHAIN_END 0xffff
/*
 * ::zap_leaf [-v]
 *
 * Print a zap_leaf_phys_t, assumed to be 16k
 */
/* ARGSUSED */
static int
zap_leaf(uintptr_t addr, uint_t flags, int argc, const mdb_arg_t *argv)
{
	char buf[16*1024];
	int verbose = B_FALSE;
	int four = B_FALSE;
	zap_leaf_t l;
	zap_leaf_phys_t *zlp = (void *)buf;
	int i;

	if (mdb_getopts(argc, argv,
	    'v', MDB_OPT_SETBITS, TRUE, &verbose,
	    '4', MDB_OPT_SETBITS, TRUE, &four,
	    NULL) != argc)
		return (DCMD_USAGE);

	l.l_phys = zlp;
	l.l_bs = 14; /* assume 16k blocks */
	if (four)
		l.l_bs = 12;

	if (!(flags & DCMD_ADDRSPEC)) {
		return (DCMD_USAGE);
	}

	if (mdb_vread(buf, sizeof (buf), addr) == -1) {
		mdb_warn("failed to read zap_leaf_phys_t at %p", addr);
		return (DCMD_ERR);
	}

	if (zlp->l_hdr.lh_block_type != ZBT_LEAF ||
	    zlp->l_hdr.lh_magic != ZAP_LEAF_MAGIC) {
		mdb_warn("This does not appear to be a zap_leaf_phys_t");
		return (DCMD_ERR);
	}

	mdb_printf("zap_leaf_phys_t at %p:\n", addr);
	mdb_printf("    lh_prefix_len = %u\n", zlp->l_hdr.lh_prefix_len);
	mdb_printf("    lh_prefix = %llx\n", zlp->l_hdr.lh_prefix);
	mdb_printf("    lh_nentries = %u\n", zlp->l_hdr.lh_nentries);
	mdb_printf("    lh_nfree = %u\n", zlp->l_hdr.lh_nfree,
	    zlp->l_hdr.lh_nfree * 100 / (ZAP_LEAF_NUMCHUNKS(&l)));
	mdb_printf("    lh_freelist = %u\n", zlp->l_hdr.lh_freelist);
	mdb_printf("    lh_flags = %x (%s)\n", zlp->l_hdr.lh_flags,
	    zlp->l_hdr.lh_flags & ZLF_ENTRIES_CDSORTED ?
	    "ENTRIES_CDSORTED" : "");

	if (verbose) {
		mdb_printf(" hash table:\n");
		for (i = 0; i < ZAP_LEAF_HASH_NUMENTRIES(&l); i++) {
			if (zlp->l_hash[i] != CHAIN_END)
				mdb_printf("    %u: %u\n", i, zlp->l_hash[i]);
		}
	}

	mdb_printf(" chunks:\n");
	for (i = 0; i < ZAP_LEAF_NUMCHUNKS(&l); i++) {
		/* LINTED: alignment */
		zap_leaf_chunk_t *zlc = &ZAP_LEAF_CHUNK(&l, i);
		switch (zlc->l_entry.le_type) {
		case ZAP_CHUNK_FREE:
			if (verbose) {
				mdb_printf("    %u: free; lf_next = %u\n",
				    i, zlc->l_free.lf_next);
			}
			break;
		case ZAP_CHUNK_ENTRY:
			mdb_printf("    %u: entry\n", i);
			if (verbose) {
				mdb_printf("        le_next = %u\n",
				    zlc->l_entry.le_next);
			}
			mdb_printf("        le_name_chunk = %u\n",
			    zlc->l_entry.le_name_chunk);
			mdb_printf("        le_name_numints = %u\n",
			    zlc->l_entry.le_name_numints);
			mdb_printf("        le_value_chunk = %u\n",
			    zlc->l_entry.le_value_chunk);
			mdb_printf("        le_value_intlen = %u\n",
			    zlc->l_entry.le_value_intlen);
			mdb_printf("        le_value_numints = %u\n",
			    zlc->l_entry.le_value_numints);
			mdb_printf("        le_cd = %u\n",
			    zlc->l_entry.le_cd);
			mdb_printf("        le_hash = %llx\n",
			    zlc->l_entry.le_hash);
			break;
		case ZAP_CHUNK_ARRAY:
			mdb_printf("    %u: array", i);
			if (strisprint((char *)zlc->l_array.la_array))
				mdb_printf(" \"%s\"", zlc->l_array.la_array);
			mdb_printf("\n");
			if (verbose) {
				int j;
				mdb_printf("        ");
				for (j = 0; j < ZAP_LEAF_ARRAY_BYTES; j++) {
					mdb_printf("%02x ",
					    zlc->l_array.la_array[j]);
				}
				mdb_printf("\n");
			}
			if (zlc->l_array.la_next != CHAIN_END) {
				mdb_printf("        lf_next = %u\n",
				    zlc->l_array.la_next);
			}
			break;
		default:
			mdb_printf("    %u: undefined type %u\n",
			    zlc->l_entry.le_type);
		}
	}

	return (DCMD_OK);
}

typedef struct dbufs_data {
	mdb_ctf_id_t id;
	uint64_t objset;
	uint64_t object;
	uint64_t level;
	uint64_t blkid;
	char *osname;
} dbufs_data_t;

#define	DBUFS_UNSET	(0xbaddcafedeadbeefULL)

/* ARGSUSED */
static int
dbufs_cb(uintptr_t addr, const void *unknown, void *arg)
{
	dbufs_data_t *data = arg;
	uintptr_t objset;
	dmu_buf_t db;
	uint8_t level;
	uint64_t blkid;
	char osname[MAXNAMELEN];

	if (GETMEMBID(addr, &data->id, db_objset, objset) ||
	    GETMEMBID(addr, &data->id, db, db) ||
	    GETMEMBID(addr, &data->id, db_level, level) ||
	    GETMEMBID(addr, &data->id, db_blkid, blkid)) {
		return (WALK_ERR);
	}

	if ((data->objset == DBUFS_UNSET || data->objset == objset) &&
	    (data->osname == NULL || (objset_name(objset, osname) == 0 &&
	    strcmp(data->osname, osname) == 0)) &&
	    (data->object == DBUFS_UNSET || data->object == db.db_object) &&
	    (data->level == DBUFS_UNSET || data->level == level) &&
	    (data->blkid == DBUFS_UNSET || data->blkid == blkid)) {
		mdb_printf("%#lr\n", addr);
	}
	return (WALK_NEXT);
}

/* ARGSUSED */
static int
dbufs(uintptr_t addr, uint_t flags, int argc, const mdb_arg_t *argv)
{
	dbufs_data_t data;
	char *object = NULL;
	char *blkid = NULL;

	data.objset = data.object = data.level = data.blkid = DBUFS_UNSET;
	data.osname = NULL;

	if (mdb_getopts(argc, argv,
	    'O', MDB_OPT_UINT64, &data.objset,
	    'n', MDB_OPT_STR, &data.osname,
	    'o', MDB_OPT_STR, &object,
	    'l', MDB_OPT_UINT64, &data.level,
	    'b', MDB_OPT_STR, &blkid) != argc) {
		return (DCMD_USAGE);
	}

	if (object) {
		if (strcmp(object, "mdn") == 0) {
			data.object = DMU_META_DNODE_OBJECT;
		} else {
			data.object = mdb_strtoull(object);
		}
	}

	if (blkid) {
		if (strcmp(blkid, "bonus") == 0) {
			data.blkid = DMU_BONUS_BLKID;
		} else {
			data.blkid = mdb_strtoull(blkid);
		}
	}

	if (mdb_ctf_lookup_by_name(ZFS_STRUCT "dmu_buf_impl", &data.id) == -1) {
		mdb_warn("couldn't find struct dmu_buf_impl_t");
		return (DCMD_ERR);
	}

	if (mdb_walk("dmu_buf_impl_t", dbufs_cb, &data) != 0) {
		mdb_warn("can't walk dbufs");
		return (DCMD_ERR);
	}

	return (DCMD_OK);
}

typedef struct abuf_find_data {
	dva_t dva;
	mdb_ctf_id_t id;
} abuf_find_data_t;

/* ARGSUSED */
static int
abuf_find_cb(uintptr_t addr, const void *unknown, void *arg)
{
	abuf_find_data_t *data = arg;
	dva_t dva;

	if (GETMEMBID(addr, &data->id, b_dva, dva)) {
		return (WALK_ERR);
	}

	if (dva.dva_word[0] == data->dva.dva_word[0] &&
	    dva.dva_word[1] == data->dva.dva_word[1]) {
		mdb_printf("%#lr\n", addr);
	}
	return (WALK_NEXT);
}

/* ARGSUSED */
static int
abuf_find(uintptr_t addr, uint_t flags, int argc, const mdb_arg_t *argv)
{
	abuf_find_data_t data;
	GElf_Sym sym;
	int i;
	const char *syms[] = {
		"ARC_mru",
		"ARC_mru_ghost",
		"ARC_mfu",
		"ARC_mfu_ghost",
	};

	if (argc != 2)
		return (DCMD_USAGE);

	for (i = 0; i < 2; i ++) {
		switch (argv[i].a_type) {
		case MDB_TYPE_STRING:
			data.dva.dva_word[i] = mdb_strtoull(argv[i].a_un.a_str);
			break;
		case MDB_TYPE_IMMEDIATE:
			data.dva.dva_word[i] = argv[i].a_un.a_val;
			break;
		default:
			return (DCMD_USAGE);
		}
	}

	if (mdb_ctf_lookup_by_name(ZFS_STRUCT "arc_buf_hdr", &data.id) == -1) {
		mdb_warn("couldn't find struct arc_buf_hdr");
		return (DCMD_ERR);
	}

	for (i = 0; i < sizeof (syms) / sizeof (syms[0]); i++) {
		if (mdb_lookup_by_obj(ZFS_OBJ_NAME, syms[i], &sym)) {
			mdb_warn("can't find symbol %s", syms[i]);
			return (DCMD_ERR);
		}

		if (mdb_pwalk("list", abuf_find_cb, &data, sym.st_value) != 0) {
			mdb_warn("can't walk %s", syms[i]);
			return (DCMD_ERR);
		}
	}

	return (DCMD_OK);
}


typedef struct dbgmsg_arg {
	boolean_t da_verbose;
	boolean_t da_address;
} dbgmsg_arg_t;

/* ARGSUSED */
static int
dbgmsg_cb(uintptr_t addr, const void *unknown, void *arg)
{
	static mdb_ctf_id_t id;
	static boolean_t gotid;
	static ulong_t off;

	dbgmsg_arg_t *da = arg;
	time_t timestamp;
	char buf[1024];

	if (!gotid) {
		if (mdb_ctf_lookup_by_name(ZFS_STRUCT "zfs_dbgmsg", &id) ==
		    -1) {
			mdb_warn("couldn't find struct zfs_dbgmsg");
			return (WALK_ERR);
		}
		gotid = TRUE;
		if (mdb_ctf_offsetof(id, "zdm_msg", &off) == -1) {
			mdb_warn("couldn't find zdm_msg");
			return (WALK_ERR);
		}
		off /= 8;
	}


	if (GETMEMBID(addr, &id, zdm_timestamp, timestamp)) {
		return (WALK_ERR);
	}

	if (mdb_readstr(buf, sizeof (buf), addr + off) == -1) {
		mdb_warn("failed to read zdm_msg at %p\n", addr + off);
		return (DCMD_ERR);
	}

	if (da->da_address)
		mdb_printf("%p ", addr);
	if (da->da_verbose)
		mdb_printf("%Y ", timestamp);

	mdb_printf("%s\n", buf);

	if (da->da_verbose)
		(void) mdb_call_dcmd("whatis", addr, DCMD_ADDRSPEC, 0, NULL);

	return (WALK_NEXT);
}

/* ARGSUSED */
static int
dbgmsg(uintptr_t addr, uint_t flags, int argc, const mdb_arg_t *argv)
{
	GElf_Sym sym;
	dbgmsg_arg_t da = { 0 };

	if (mdb_getopts(argc, argv,
	    'v', MDB_OPT_SETBITS, B_TRUE, &da.da_verbose,
	    'a', MDB_OPT_SETBITS, B_TRUE, &da.da_address,
	    NULL) != argc)
		return (DCMD_USAGE);

	if (mdb_lookup_by_obj(ZFS_OBJ_NAME, "zfs_dbgmsgs", &sym)) {
		mdb_warn("can't find zfs_dbgmsgs");
		return (DCMD_ERR);
	}

	if (mdb_pwalk("list", dbgmsg_cb, &da, sym.st_value) != 0) {
		mdb_warn("can't walk zfs_dbgmsgs");
		return (DCMD_ERR);
	}

	return (DCMD_OK);
}

/*ARGSUSED*/
static int
arc_print(uintptr_t addr, uint_t flags, int argc, const mdb_arg_t *argv)
{
	kstat_named_t *stats;
	GElf_Sym sym;
	int nstats, i;
	uint_t opt_a = FALSE;
	uint_t opt_b = FALSE;
	uint_t shift = 0;
	const char *suffix;

	static const char *bytestats[] = {
		"p", "c", "c_min", "c_max", "size", "duplicate_buffers_size",
		"arc_meta_used", "arc_meta_limit", "arc_meta_max",
		NULL
	};

	static const char *extras[] = {
		"arc_no_grow", "arc_tempreserve",
		NULL
	};

	if (mdb_lookup_by_obj(ZFS_OBJ_NAME, "arc_stats", &sym) == -1) {
		mdb_warn("failed to find 'arc_stats'");
		return (DCMD_ERR);
	}

	stats = mdb_zalloc(sym.st_size, UM_SLEEP | UM_GC);

	if (mdb_vread(stats, sym.st_size, sym.st_value) == -1) {
		mdb_warn("couldn't read 'arc_stats' at %p", sym.st_value);
		return (DCMD_ERR);
	}

	nstats = sym.st_size / sizeof (kstat_named_t);

	/* NB: -a / opt_a are ignored for backwards compatability */
	if (mdb_getopts(argc, argv,
	    'a', MDB_OPT_SETBITS, TRUE, &opt_a,
	    'b', MDB_OPT_SETBITS, TRUE, &opt_b,
	    'k', MDB_OPT_SETBITS, 10, &shift,
	    'm', MDB_OPT_SETBITS, 20, &shift,
	    'g', MDB_OPT_SETBITS, 30, &shift,
	    NULL) != argc)
		return (DCMD_USAGE);

	if (!opt_b && !shift)
		shift = 20;

	switch (shift) {
	case 0:
		suffix = "B";
		break;
	case 10:
		suffix = "KB";
		break;
	case 20:
		suffix = "MB";
		break;
	case 30:
		suffix = "GB";
		break;
	default:
		suffix = "XX";
	}

	for (i = 0; i < nstats; i++) {
		int j;
		boolean_t bytes = B_FALSE;

		for (j = 0; bytestats[j]; j++) {
			if (strcmp(stats[i].name, bytestats[j]) == 0) {
				bytes = B_TRUE;
				break;
			}
		}

		if (bytes) {
			mdb_printf("%-25s = %9llu %s\n", stats[i].name,
			    stats[i].value.ui64 >> shift, suffix);
		} else {
			mdb_printf("%-25s = %9llu\n", stats[i].name,
			    stats[i].value.ui64);
		}
	}

	for (i = 0; extras[i]; i++) {
		uint64_t buf;

		if (mdb_lookup_by_obj(ZFS_OBJ_NAME, extras[i], &sym) == -1) {
			mdb_warn("failed to find '%s'", extras[i]);
			return (DCMD_ERR);
		}

		if (sym.st_size != sizeof (uint64_t) &&
		    sym.st_size != sizeof (uint32_t)) {
			mdb_warn("expected scalar for variable '%s'\n",
			    extras[i]);
			return (DCMD_ERR);
		}

		if (mdb_vread(&buf, sym.st_size, sym.st_value) == -1) {
			mdb_warn("couldn't read '%s'", extras[i]);
			return (DCMD_ERR);
		}

		mdb_printf("%-25s = ", extras[i]);

		/* NB: all the 64-bit extras happen to be byte counts */
		if (sym.st_size == sizeof (uint64_t))
			mdb_printf("%9llu %s\n", buf >> shift, suffix);

		if (sym.st_size == sizeof (uint32_t))
			mdb_printf("%9d\n", *((uint32_t *)&buf));
	}
	return (DCMD_OK);
}

typedef struct mdb_spa_print {
	pool_state_t spa_state;
	char spa_name[MAXNAMELEN];
} mdb_spa_print_t;

/*
 * ::spa
 *
 *	-c	Print configuration information as well
 *	-v	Print vdev state
 *	-e	Print vdev error stats
 *
 * Print a summarized spa_t.  When given no arguments, prints out a table of all
 * active pools on the system.
 */
/* ARGSUSED */
static int
spa_print(uintptr_t addr, uint_t flags, int argc, const mdb_arg_t *argv)
{
	const char *statetab[] = { "ACTIVE", "EXPORTED", "DESTROYED",
		"SPARE", "L2CACHE", "UNINIT", "UNAVAIL", "POTENTIAL" };
	const char *state;
	int config = FALSE;
	int vdevs = FALSE;
	int errors = FALSE;

	if (mdb_getopts(argc, argv,
	    'c', MDB_OPT_SETBITS, TRUE, &config,
	    'v', MDB_OPT_SETBITS, TRUE, &vdevs,
	    'e', MDB_OPT_SETBITS, TRUE, &errors,
	    NULL) != argc)
		return (DCMD_USAGE);

	if (!(flags & DCMD_ADDRSPEC)) {
		if (mdb_walk_dcmd("spa", "spa", argc, argv) == -1) {
			mdb_warn("can't walk spa");
			return (DCMD_ERR);
		}

		return (DCMD_OK);
	}

	if (flags & DCMD_PIPE_OUT) {
		mdb_printf("%#lr\n", addr);
		return (DCMD_OK);
	}

	if (DCMD_HDRSPEC(flags))
		mdb_printf("%<u>%-?s %9s %-*s%</u>\n", "ADDR", "STATE",
		    sizeof (uintptr_t) == 4 ? 60 : 52, "NAME");

	mdb_spa_print_t spa;
	if (mdb_ctf_vread(&spa, "spa_t", "mdb_spa_print_t", addr, 0) == -1)
		return (DCMD_ERR);

	if (spa.spa_state < 0 || spa.spa_state > POOL_STATE_UNAVAIL)
		state = "UNKNOWN";
	else
		state = statetab[spa.spa_state];

	mdb_printf("%0?p %9s %s\n", addr, state, spa.spa_name);

	if (config) {
		mdb_printf("\n");
		mdb_inc_indent(4);
		if (mdb_call_dcmd("spa_config", addr, flags, 0,
		    NULL) != DCMD_OK)
			return (DCMD_ERR);
		mdb_dec_indent(4);
	}

	if (vdevs || errors) {
		mdb_arg_t v;

		v.a_type = MDB_TYPE_STRING;
		v.a_un.a_str = "-e";

		mdb_printf("\n");
		mdb_inc_indent(4);
		if (mdb_call_dcmd("spa_vdevs", addr, flags, errors ? 1 : 0,
		    &v) != DCMD_OK)
			return (DCMD_ERR);
		mdb_dec_indent(4);
	}

	return (DCMD_OK);
}

typedef struct mdb_spa_config_spa {
	uintptr_t spa_config;
} mdb_spa_config_spa_t;

/*
 * ::spa_config
 *
 * Given a spa_t, print the configuration information stored in spa_config.
 * Since it's just an nvlist, format it as an indented list of name=value pairs.
 * We simply read the value of spa_config and pass off to ::nvlist.
 */
/* ARGSUSED */
static int
spa_print_config(uintptr_t addr, uint_t flags, int argc, const mdb_arg_t *argv)
{
	mdb_spa_config_spa_t spa;

	if (argc != 0 || !(flags & DCMD_ADDRSPEC))
		return (DCMD_USAGE);

	if (mdb_ctf_vread(&spa, ZFS_STRUCT "spa", "mdb_spa_config_spa_t",
	    addr, 0) == -1)
		return (DCMD_ERR);

	if (spa.spa_config == 0) {
		mdb_printf("(none)\n");
		return (DCMD_OK);
	}

	return (mdb_call_dcmd("nvlist", spa.spa_config, flags,
	    0, NULL));
}

/*
 * ::vdev
 *
 * Print out a summarized vdev_t, in the following form:
 *
 * ADDR             STATE	AUX            DESC
 * fffffffbcde23df0 HEALTHY	-              /dev/dsk/c0t0d0
 *
 * If '-r' is specified, recursively visit all children.
 *
 * With '-e', the statistics associated with the vdev are printed as well.
 */
static int
do_print_vdev(uintptr_t addr, int flags, int depth, int stats,
    int recursive)
{
	vdev_t vdev;
	char desc[MAXNAMELEN];
	int c, children;
	uintptr_t *child;
	const char *state, *aux;

	if (mdb_vread(&vdev, sizeof (vdev), (uintptr_t)addr) == -1) {
		mdb_warn("failed to read vdev_t at %p\n", (uintptr_t)addr);
		return (DCMD_ERR);
	}

	if (flags & DCMD_PIPE_OUT) {
		mdb_printf("%#lr\n", addr);
	} else {
		if (vdev.vdev_path != NULL) {
			if (mdb_readstr(desc, sizeof (desc),
			    (uintptr_t)vdev.vdev_path) == -1) {
				mdb_warn("failed to read vdev_path at %p\n",
				    vdev.vdev_path);
				return (DCMD_ERR);
			}
		} else if (vdev.vdev_ops != NULL) {
			vdev_ops_t ops;
			if (mdb_vread(&ops, sizeof (ops),
			    (uintptr_t)vdev.vdev_ops) == -1) {
				mdb_warn("failed to read vdev_ops at %p\n",
				    vdev.vdev_ops);
				return (DCMD_ERR);
			}
			(void) strcpy(desc, ops.vdev_op_type);
		} else {
			(void) strcpy(desc, "<unknown>");
		}

		if (depth == 0 && DCMD_HDRSPEC(flags))
			mdb_printf("%<u>%-?s %-9s %-12s %-*s%</u>\n",
			    "ADDR", "STATE", "AUX",
			    sizeof (uintptr_t) == 4 ? 43 : 35,
			    "DESCRIPTION");

		mdb_printf("%0?p ", addr);

		switch (vdev.vdev_state) {
		case VDEV_STATE_CLOSED:
			state = "CLOSED";
			break;
		case VDEV_STATE_OFFLINE:
			state = "OFFLINE";
			break;
		case VDEV_STATE_CANT_OPEN:
			state = "CANT_OPEN";
			break;
		case VDEV_STATE_DEGRADED:
			state = "DEGRADED";
			break;
		case VDEV_STATE_HEALTHY:
			state = "HEALTHY";
			break;
		case VDEV_STATE_REMOVED:
			state = "REMOVED";
			break;
		case VDEV_STATE_FAULTED:
			state = "FAULTED";
			break;
		default:
			state = "UNKNOWN";
			break;
		}

		switch (vdev.vdev_stat.vs_aux) {
		case VDEV_AUX_NONE:
			aux = "-";
			break;
		case VDEV_AUX_OPEN_FAILED:
			aux = "OPEN_FAILED";
			break;
		case VDEV_AUX_CORRUPT_DATA:
			aux = "CORRUPT_DATA";
			break;
		case VDEV_AUX_NO_REPLICAS:
			aux = "NO_REPLICAS";
			break;
		case VDEV_AUX_BAD_GUID_SUM:
			aux = "BAD_GUID_SUM";
			break;
		case VDEV_AUX_TOO_SMALL:
			aux = "TOO_SMALL";
			break;
		case VDEV_AUX_BAD_LABEL:
			aux = "BAD_LABEL";
			break;
		case VDEV_AUX_VERSION_NEWER:
			aux = "VERS_NEWER";
			break;
		case VDEV_AUX_VERSION_OLDER:
			aux = "VERS_OLDER";
			break;
		case VDEV_AUX_UNSUP_FEAT:
			aux = "UNSUP_FEAT";
			break;
		case VDEV_AUX_SPARED:
			aux = "SPARED";
			break;
		case VDEV_AUX_ERR_EXCEEDED:
			aux = "ERR_EXCEEDED";
			break;
		case VDEV_AUX_IO_FAILURE:
			aux = "IO_FAILURE";
			break;
		case VDEV_AUX_BAD_LOG:
			aux = "BAD_LOG";
			break;
		case VDEV_AUX_EXTERNAL:
			aux = "EXTERNAL";
			break;
		case VDEV_AUX_SPLIT_POOL:
			aux = "SPLIT_POOL";
			break;
		default:
			aux = "UNKNOWN";
			break;
		}

		mdb_printf("%-9s %-12s %*s%s\n", state, aux, depth, "", desc);

		if (stats) {
			vdev_stat_t *vs = &vdev.vdev_stat;
			int i;

			mdb_inc_indent(4);
			mdb_printf("\n");
			mdb_printf("%<u>       %12s %12s %12s %12s "
			    "%12s%</u>\n", "READ", "WRITE", "FREE", "CLAIM",
			    "IOCTL");
			mdb_printf("OPS     ");
			for (i = 1; i < ZIO_TYPES; i++)
				mdb_printf("%11#llx%s", vs->vs_ops[i],
				    i == ZIO_TYPES - 1 ? "" : "  ");
			mdb_printf("\n");
			mdb_printf("BYTES   ");
			for (i = 1; i < ZIO_TYPES; i++)
				mdb_printf("%11#llx%s", vs->vs_bytes[i],
				    i == ZIO_TYPES - 1 ? "" : "  ");


			mdb_printf("\n");
			mdb_printf("EREAD    %10#llx\n", vs->vs_read_errors);
			mdb_printf("EWRITE   %10#llx\n", vs->vs_write_errors);
			mdb_printf("ECKSUM   %10#llx\n",
			    vs->vs_checksum_errors);
			mdb_dec_indent(4);
		}

		if (stats)
			mdb_printf("\n");
	}

	children = vdev.vdev_children;

	if (children == 0 || !recursive)
		return (DCMD_OK);

	child = mdb_alloc(children * sizeof (void *), UM_SLEEP | UM_GC);
	if (mdb_vread(child, children * sizeof (void *),
	    (uintptr_t)vdev.vdev_child) == -1) {
		mdb_warn("failed to read vdev children at %p", vdev.vdev_child);
		return (DCMD_ERR);
	}

	for (c = 0; c < children; c++) {
		if (do_print_vdev(child[c], flags, depth + 2, stats,
		    recursive))
			return (DCMD_ERR);
	}

	return (DCMD_OK);
}

static int
vdev_print(uintptr_t addr, uint_t flags, int argc, const mdb_arg_t *argv)
{
	int recursive = FALSE;
	int stats = FALSE;
	uint64_t depth = 0;

	if (mdb_getopts(argc, argv,
	    'r', MDB_OPT_SETBITS, TRUE, &recursive,
	    'e', MDB_OPT_SETBITS, TRUE, &stats,
	    'd', MDB_OPT_UINT64, &depth,
	    NULL) != argc)
		return (DCMD_USAGE);

	if (!(flags & DCMD_ADDRSPEC)) {
		mdb_warn("no vdev_t address given\n");
		return (DCMD_ERR);
	}

	return (do_print_vdev(addr, flags, (int)depth, stats, recursive));
}

typedef struct metaslab_walk_data {
	uint64_t mw_numvdevs;
	uintptr_t *mw_vdevs;
	int mw_curvdev;
	uint64_t mw_nummss;
	uintptr_t *mw_mss;
	int mw_curms;
} metaslab_walk_data_t;

static int
metaslab_walk_step(mdb_walk_state_t *wsp)
{
	metaslab_walk_data_t *mw = wsp->walk_data;
	metaslab_t ms;
	uintptr_t msp;

	if (mw->mw_curvdev >= mw->mw_numvdevs)
		return (WALK_DONE);

	if (mw->mw_mss == NULL) {
		uintptr_t mssp;
		uintptr_t vdevp;

		ASSERT(mw->mw_curms == 0);
		ASSERT(mw->mw_nummss == 0);

		vdevp = mw->mw_vdevs[mw->mw_curvdev];
		if (GETMEMB(vdevp, "vdev", vdev_ms, mssp) ||
		    GETMEMB(vdevp, "vdev", vdev_ms_count, mw->mw_nummss)) {
			return (WALK_ERR);
		}

		mw->mw_mss = mdb_alloc(mw->mw_nummss * sizeof (void*),
		    UM_SLEEP | UM_GC);
		if (mdb_vread(mw->mw_mss, mw->mw_nummss * sizeof (void*),
		    mssp) == -1) {
			mdb_warn("failed to read vdev_ms at %p", mssp);
			return (WALK_ERR);
		}
	}

	if (mw->mw_curms >= mw->mw_nummss) {
		mw->mw_mss = NULL;
		mw->mw_curms = 0;
		mw->mw_nummss = 0;
		mw->mw_curvdev++;
		return (WALK_NEXT);
	}

	msp = mw->mw_mss[mw->mw_curms];
	if (mdb_vread(&ms, sizeof (metaslab_t), msp) == -1) {
		mdb_warn("failed to read metaslab_t at %p", msp);
		return (WALK_ERR);
	}

	mw->mw_curms++;

	return (wsp->walk_callback(msp, &ms, wsp->walk_cbdata));
}

/* ARGSUSED */
static int
metaslab_walk_init(mdb_walk_state_t *wsp)
{
	metaslab_walk_data_t *mw;
	uintptr_t root_vdevp;
	uintptr_t childp;

	if (wsp->walk_addr == NULL) {
		mdb_warn("must supply address of spa_t\n");
		return (WALK_ERR);
	}

	mw = mdb_zalloc(sizeof (metaslab_walk_data_t), UM_SLEEP | UM_GC);

	if (GETMEMB(wsp->walk_addr, "spa", spa_root_vdev, root_vdevp) ||
	    GETMEMB(root_vdevp, "vdev", vdev_children, mw->mw_numvdevs) ||
	    GETMEMB(root_vdevp, "vdev", vdev_child, childp)) {
		return (DCMD_ERR);
	}

	mw->mw_vdevs = mdb_alloc(mw->mw_numvdevs * sizeof (void *),
	    UM_SLEEP | UM_GC);
	if (mdb_vread(mw->mw_vdevs, mw->mw_numvdevs * sizeof (void *),
	    childp) == -1) {
		mdb_warn("failed to read root vdev children at %p", childp);
		return (DCMD_ERR);
	}

	wsp->walk_data = mw;

	return (WALK_NEXT);
}

typedef struct mdb_spa {
	uintptr_t spa_dsl_pool;
	uintptr_t spa_root_vdev;
} mdb_spa_t;

typedef struct mdb_dsl_dir {
	uintptr_t dd_phys;
	int64_t dd_space_towrite[TXG_SIZE];
} mdb_dsl_dir_t;

typedef struct mdb_dsl_dir_phys {
	uint64_t dd_used_bytes;
	uint64_t dd_compressed_bytes;
	uint64_t dd_uncompressed_bytes;
} mdb_dsl_dir_phys_t;

typedef struct mdb_vdev {
	uintptr_t vdev_parent;
	uintptr_t vdev_ms;
	uint64_t vdev_ms_count;
	vdev_stat_t vdev_stat;
} mdb_vdev_t;

typedef struct mdb_metaslab {
	space_map_t ms_allocmap[TXG_SIZE];
	space_map_t ms_freemap[TXG_SIZE];
	space_map_t ms_map;
	space_map_obj_t ms_smo;
	space_map_obj_t ms_smo_syncing;
} mdb_metaslab_t;

typedef struct space_data {
	uint64_t ms_allocmap[TXG_SIZE];
	uint64_t ms_freemap[TXG_SIZE];
	uint64_t ms_map;
	uint64_t avail;
	uint64_t nowavail;
} space_data_t;

/* ARGSUSED */
static int
space_cb(uintptr_t addr, const void *unknown, void *arg)
{
	space_data_t *sd = arg;
	mdb_metaslab_t ms;

	if (GETMEMB(addr, "metaslab", ms_allocmap, ms.ms_allocmap) ||
	    GETMEMB(addr, "metaslab", ms_freemap, ms.ms_freemap) ||
	    GETMEMB(addr, "metaslab", ms_map, ms.ms_map) ||
	    GETMEMB(addr, "metaslab", ms_smo, ms.ms_smo) ||
	    GETMEMB(addr, "metaslab", ms_smo_syncing, ms.ms_smo_syncing)) {
		return (WALK_ERR);
	}

	sd->ms_allocmap[0] += ms.ms_allocmap[0].sm_space;
	sd->ms_allocmap[1] += ms.ms_allocmap[1].sm_space;
	sd->ms_allocmap[2] += ms.ms_allocmap[2].sm_space;
	sd->ms_allocmap[3] += ms.ms_allocmap[3].sm_space;
	sd->ms_freemap[0] += ms.ms_freemap[0].sm_space;
	sd->ms_freemap[1] += ms.ms_freemap[1].sm_space;
	sd->ms_freemap[2] += ms.ms_freemap[2].sm_space;
	sd->ms_freemap[3] += ms.ms_freemap[3].sm_space;
	sd->ms_map += ms.ms_map.sm_space;
	sd->avail += ms.ms_map.sm_size - ms.ms_smo.smo_alloc;
	sd->nowavail += ms.ms_map.sm_size - ms.ms_smo_syncing.smo_alloc;

	return (WALK_NEXT);
}

/*
 * ::spa_space [-b]
 *
 * Given a spa_t, print out it's on-disk space usage and in-core
 * estimates of future usage.  If -b is given, print space in bytes.
 * Otherwise print in megabytes.
 */
/* ARGSUSED */
static int
spa_space(uintptr_t addr, uint_t flags, int argc, const mdb_arg_t *argv)
{
	mdb_spa_t spa;
	uintptr_t dp_root_dir;
	mdb_dsl_dir_t dd;
	mdb_dsl_dir_phys_t dsp;
	uint64_t children;
	uintptr_t childaddr;
	space_data_t sd;
	int shift = 20;
	char *suffix = "M";
	int bytes = B_FALSE;

	if (mdb_getopts(argc, argv, 'b', MDB_OPT_SETBITS, TRUE, &bytes, NULL) !=
	    argc)
		return (DCMD_USAGE);
	if (!(flags & DCMD_ADDRSPEC))
		return (DCMD_USAGE);

	if (bytes) {
		shift = 0;
		suffix = "";
	}

	if (GETMEMB(addr, "spa", spa_dsl_pool, spa.spa_dsl_pool) ||
	    GETMEMB(addr, "spa", spa_root_vdev, spa.spa_root_vdev) ||
	    GETMEMB(spa.spa_root_vdev, "vdev", vdev_children, children) ||
	    GETMEMB(spa.spa_root_vdev, "vdev", vdev_child, childaddr) ||
	    GETMEMB(spa.spa_dsl_pool, "dsl_pool",
	    dp_root_dir, dp_root_dir) ||
	    GETMEMB(dp_root_dir, "dsl_dir", dd_phys, dd.dd_phys) ||
	    GETMEMB(dp_root_dir, "dsl_dir",
	    dd_space_towrite, dd.dd_space_towrite) ||
	    GETMEMB(dd.dd_phys, "dsl_dir_phys",
	    dd_used_bytes, dsp.dd_used_bytes) ||
	    GETMEMB(dd.dd_phys, "dsl_dir_phys",
	    dd_compressed_bytes, dsp.dd_compressed_bytes) ||
	    GETMEMB(dd.dd_phys, "dsl_dir_phys",
	    dd_uncompressed_bytes, dsp.dd_uncompressed_bytes)) {
		return (DCMD_ERR);
	}

	mdb_printf("dd_space_towrite = %llu%s %llu%s %llu%s %llu%s\n",
	    dd.dd_space_towrite[0] >> shift, suffix,
	    dd.dd_space_towrite[1] >> shift, suffix,
	    dd.dd_space_towrite[2] >> shift, suffix,
	    dd.dd_space_towrite[3] >> shift, suffix);

	mdb_printf("dd_phys.dd_used_bytes = %llu%s\n",
	    dsp.dd_used_bytes >> shift, suffix);
	mdb_printf("dd_phys.dd_compressed_bytes = %llu%s\n",
	    dsp.dd_compressed_bytes >> shift, suffix);
	mdb_printf("dd_phys.dd_uncompressed_bytes = %llu%s\n",
	    dsp.dd_uncompressed_bytes >> shift, suffix);

	bzero(&sd, sizeof (sd));
	if (mdb_pwalk("metaslab", space_cb, &sd, addr) != 0) {
		mdb_warn("can't walk metaslabs");
		return (DCMD_ERR);
	}

	mdb_printf("ms_allocmap = %llu%s %llu%s %llu%s %llu%s\n",
	    sd.ms_allocmap[0] >> shift, suffix,
	    sd.ms_allocmap[1] >> shift, suffix,
	    sd.ms_allocmap[2] >> shift, suffix,
	    sd.ms_allocmap[3] >> shift, suffix);
	mdb_printf("ms_freemap = %llu%s %llu%s %llu%s %llu%s\n",
	    sd.ms_freemap[0] >> shift, suffix,
	    sd.ms_freemap[1] >> shift, suffix,
	    sd.ms_freemap[2] >> shift, suffix,
	    sd.ms_freemap[3] >> shift, suffix);
	mdb_printf("ms_map = %llu%s\n", sd.ms_map >> shift, suffix);
	mdb_printf("last synced avail = %llu%s\n", sd.avail >> shift, suffix);
	mdb_printf("current syncing avail = %llu%s\n",
	    sd.nowavail >> shift, suffix);

	return (DCMD_OK);
}

typedef struct mdb_spa_aux_vdev {
	int sav_count;
	uintptr_t sav_vdevs;
} mdb_spa_aux_vdev_t;

typedef struct mdb_spa_vdevs {
	uintptr_t spa_root_vdev;
	mdb_spa_aux_vdev_t spa_l2cache;
	mdb_spa_aux_vdev_t spa_spares;
} mdb_spa_vdevs_t;

static int
spa_print_aux(mdb_spa_aux_vdev_t *sav, uint_t flags, mdb_arg_t *v,
    const char *name)
{
	uintptr_t *aux;
	size_t len;
	int ret, i;

	/*
	 * Iterate over aux vdevs and print those out as well.  This is a
	 * little annoying because we don't have a root vdev to pass to ::vdev.
	 * Instead, we print a single line and then call it for each child
	 * vdev.
	 */
	if (sav->sav_count != 0) {
		v[1].a_type = MDB_TYPE_STRING;
		v[1].a_un.a_str = "-d";
		v[2].a_type = MDB_TYPE_IMMEDIATE;
		v[2].a_un.a_val = 2;

		len = sav->sav_count * sizeof (uintptr_t);
		aux = mdb_alloc(len, UM_SLEEP);
		if (mdb_vread(aux, len, sav->sav_vdevs) == -1) {
			mdb_free(aux, len);
			mdb_warn("failed to read l2cache vdevs at %p",
			    sav->sav_vdevs);
			return (DCMD_ERR);
		}

		mdb_printf("%-?s %-9s %-12s %s\n", "-", "-", "-", name);

		for (i = 0; i < sav->sav_count; i++) {
			ret = mdb_call_dcmd("vdev", aux[i], flags, 3, v);
			if (ret != DCMD_OK) {
				mdb_free(aux, len);
				return (ret);
			}
		}

		mdb_free(aux, len);
	}

	return (0);
}

/*
 * ::spa_vdevs
 *
 * 	-e	Include error stats
 *
 * Print out a summarized list of vdevs for the given spa_t.
 * This is accomplished by invoking "::vdev -re" on the root vdev, as well as
 * iterating over the cache devices.
 */
/* ARGSUSED */
static int
spa_vdevs(uintptr_t addr, uint_t flags, int argc, const mdb_arg_t *argv)
{
	mdb_arg_t v[3];
	int errors = FALSE;
	int ret;

	if (mdb_getopts(argc, argv,
	    'e', MDB_OPT_SETBITS, TRUE, &errors,
	    NULL) != argc)
		return (DCMD_USAGE);

	if (!(flags & DCMD_ADDRSPEC))
		return (DCMD_USAGE);

	mdb_spa_vdevs_t spa;
	if (mdb_ctf_vread(&spa, "spa_t", "mdb_spa_vdevs_t", addr, 0) == -1)
		return (DCMD_ERR);

	/*
	 * Unitialized spa_t structures can have a NULL root vdev.
	 */
	if (spa.spa_root_vdev == NULL) {
		mdb_printf("no associated vdevs\n");
		return (DCMD_OK);
	}

	v[0].a_type = MDB_TYPE_STRING;
	v[0].a_un.a_str = errors ? "-re" : "-r";

	ret = mdb_call_dcmd("vdev", (uintptr_t)spa.spa_root_vdev,
	    flags, 1, v);
	if (ret != DCMD_OK)
		return (ret);

	if (spa_print_aux(&spa.spa_l2cache, flags, v, "cache") != 0 ||
	    spa_print_aux(&spa.spa_spares, flags, v, "spares") != 0)
		return (DCMD_ERR);

	return (DCMD_OK);
}

/*
 * ::zio
 *
 * Print a summary of zio_t and all its children.  This is intended to display a
 * zio tree, and hence we only pick the most important pieces of information for
 * the main summary.  More detailed information can always be found by doing a
 * '::print zio' on the underlying zio_t.  The columns we display are:
 *
 *	ADDRESS  TYPE  STAGE  WAITER  TIME_ELAPSED
 *
 * The 'address' column is indented by one space for each depth level as we
 * descend down the tree.
 */

#define	ZIO_MAXINDENT	7
#define	ZIO_MAXWIDTH	(sizeof (uintptr_t) * 2 + ZIO_MAXINDENT)
#define	ZIO_WALK_SELF	0
#define	ZIO_WALK_CHILD	1
#define	ZIO_WALK_PARENT	2

typedef struct zio_print_args {
	int	zpa_current_depth;
	int	zpa_min_depth;
	int	zpa_max_depth;
	int	zpa_type;
	uint_t	zpa_flags;
} zio_print_args_t;

typedef struct mdb_zio {
	enum zio_type io_type;
	enum zio_stage io_stage;
	uintptr_t io_waiter;
	uintptr_t io_spa;
	struct {
		struct {
			uintptr_t list_next;
		} list_head;
	} io_parent_list;
	int io_error;
} mdb_zio_t;

typedef struct mdb_zio_timestamp {
	hrtime_t io_timestamp;
} mdb_zio_timestamp_t;

static int zio_child_cb(uintptr_t addr, const void *unknown, void *arg);

static int
zio_print_cb(uintptr_t addr, zio_print_args_t *zpa)
{
	mdb_ctf_id_t type_enum, stage_enum;
	int indent = zpa->zpa_current_depth;
	const char *type, *stage;
	uintptr_t laddr;
	mdb_zio_t zio;
	mdb_zio_timestamp_t zio_timestamp = { 0 };

	if (mdb_ctf_vread(&zio, ZFS_STRUCT "zio", "mdb_zio_t", addr, 0) == -1)
		return (WALK_ERR);
	(void) mdb_ctf_vread(&zio_timestamp, ZFS_STRUCT "zio",
	    "mdb_zio_timestamp_t", addr, MDB_CTF_VREAD_QUIET);

	if (indent > ZIO_MAXINDENT)
		indent = ZIO_MAXINDENT;

	if (mdb_ctf_lookup_by_name("enum zio_type", &type_enum) == -1 ||
	    mdb_ctf_lookup_by_name("enum zio_stage", &stage_enum) == -1) {
		mdb_warn("failed to lookup zio enums");
		return (WALK_ERR);
	}

	if ((type = mdb_ctf_enum_name(type_enum, zio.io_type)) != NULL)
		type += sizeof ("ZIO_TYPE_") - 1;
	else
		type = "?";

	if (zio.io_error == 0) {
		stage = mdb_ctf_enum_name(stage_enum, zio.io_stage);
		if (stage != NULL)
			stage += sizeof ("ZIO_STAGE_") - 1;
		else
			stage = "?";
	} else {
		stage = "FAILED";
	}

	if (zpa->zpa_current_depth >= zpa->zpa_min_depth) {
		if (zpa->zpa_flags & DCMD_PIPE_OUT) {
			mdb_printf("%?p\n", addr);
		} else {
			mdb_printf("%*s%-*p %-5s %-16s ", indent, "",
			    ZIO_MAXWIDTH - indent, addr, type, stage);
			if (zio.io_waiter != 0)
				mdb_printf("%-16lx ", zio.io_waiter);
			else
				mdb_printf("%-16s ", "-");
#ifdef _KERNEL
			if (zio_timestamp.io_timestamp != 0) {
				mdb_printf("%llums", (mdb_gethrtime() -
				    zio_timestamp.io_timestamp) /
				    1000000);
			} else {
				mdb_printf("%-12s ", "-");
			}
#else
			mdb_printf("%-12s ", "-");
#endif
			mdb_printf("\n");
		}
	}

	if (zpa->zpa_current_depth >= zpa->zpa_max_depth)
		return (WALK_NEXT);

	if (zpa->zpa_type == ZIO_WALK_PARENT)
		laddr = addr + mdb_ctf_offsetof_by_name(ZFS_STRUCT "zio",
		    "io_parent_list");
	else
		laddr = addr + mdb_ctf_offsetof_by_name(ZFS_STRUCT "zio",
		    "io_child_list");

	zpa->zpa_current_depth++;
	if (mdb_pwalk("list", zio_child_cb, zpa, laddr) != 0) {
		mdb_warn("failed to walk zio_t children at %p\n", laddr);
		return (WALK_ERR);
	}
	zpa->zpa_current_depth--;

	return (WALK_NEXT);
}

/* ARGSUSED */
static int
zio_child_cb(uintptr_t addr, const void *unknown, void *arg)
{
	zio_link_t zl;
	uintptr_t ziop;
	zio_print_args_t *zpa = arg;

	if (mdb_vread(&zl, sizeof (zl), addr) == -1) {
		mdb_warn("failed to read zio_link_t at %p", addr);
		return (WALK_ERR);
	}

	if (zpa->zpa_type == ZIO_WALK_PARENT)
		ziop = (uintptr_t)zl.zl_parent;
	else
		ziop = (uintptr_t)zl.zl_child;

	return (zio_print_cb(ziop, arg));
}

/* ARGSUSED */
static int
zio_print(uintptr_t addr, uint_t flags, int argc, const mdb_arg_t *argv)
{
	zio_print_args_t zpa = { 0 };

	if (!(flags & DCMD_ADDRSPEC))
		return (DCMD_USAGE);

	if (mdb_getopts(argc, argv,
	    'r', MDB_OPT_SETBITS, INT_MAX, &zpa.zpa_max_depth,
	    'c', MDB_OPT_SETBITS, ZIO_WALK_CHILD, &zpa.zpa_type,
	    'p', MDB_OPT_SETBITS, ZIO_WALK_PARENT, &zpa.zpa_type,
	    NULL) != argc)
		return (DCMD_USAGE);

	zpa.zpa_flags = flags;
	if (zpa.zpa_max_depth != 0) {
		if (zpa.zpa_type == ZIO_WALK_SELF)
			zpa.zpa_type = ZIO_WALK_CHILD;
	} else if (zpa.zpa_type != ZIO_WALK_SELF) {
		zpa.zpa_min_depth = 1;
		zpa.zpa_max_depth = 1;
	}

	if (!(flags & DCMD_PIPE_OUT) && DCMD_HDRSPEC(flags)) {
		mdb_printf("%<u>%-*s %-5s %-16s %-16s %-12s%</u>\n",
		    ZIO_MAXWIDTH, "ADDRESS", "TYPE", "STAGE", "WAITER",
		    "TIME_ELAPSED");
	}

	if (zio_print_cb(addr, &zpa) != WALK_NEXT)
		return (DCMD_ERR);

	return (DCMD_OK);
}

/*
 * [addr]::zio_state
 *
 * Print a summary of all zio_t structures on the system, or for a particular
 * pool.  This is equivalent to '::walk zio_root | ::zio'.
 */
/*ARGSUSED*/
static int
zio_state(uintptr_t addr, uint_t flags, int argc, const mdb_arg_t *argv)
{
	/*
	 * MDB will remember the last address of the pipeline, so if we don't
	 * zero this we'll end up trying to walk zio structures for a
	 * non-existent spa_t.
	 */
	if (!(flags & DCMD_ADDRSPEC))
		addr = 0;

	return (mdb_pwalk_dcmd("zio_root", "zio", argc, argv, addr));
}

typedef struct txg_list_walk_data {
	uintptr_t lw_head[TXG_SIZE];
	int	lw_txgoff;
	int	lw_maxoff;
	size_t	lw_offset;
	void	*lw_obj;
} txg_list_walk_data_t;

static int
txg_list_walk_init_common(mdb_walk_state_t *wsp, int txg, int maxoff)
{
	txg_list_walk_data_t *lwd;
	txg_list_t list;
	int i;

	lwd = mdb_alloc(sizeof (txg_list_walk_data_t), UM_SLEEP | UM_GC);
	if (mdb_vread(&list, sizeof (txg_list_t), wsp->walk_addr) == -1) {
		mdb_warn("failed to read txg_list_t at %#lx", wsp->walk_addr);
		return (WALK_ERR);
	}

	for (i = 0; i < TXG_SIZE; i++)
		lwd->lw_head[i] = (uintptr_t)list.tl_head[i];
	lwd->lw_offset = list.tl_offset;
	lwd->lw_obj = mdb_alloc(lwd->lw_offset + sizeof (txg_node_t),
	    UM_SLEEP | UM_GC);
	lwd->lw_txgoff = txg;
	lwd->lw_maxoff = maxoff;

	wsp->walk_addr = lwd->lw_head[lwd->lw_txgoff];
	wsp->walk_data = lwd;

	return (WALK_NEXT);
}

static int
txg_list_walk_init(mdb_walk_state_t *wsp)
{
	return (txg_list_walk_init_common(wsp, 0, TXG_SIZE-1));
}

static int
txg_list0_walk_init(mdb_walk_state_t *wsp)
{
	return (txg_list_walk_init_common(wsp, 0, 0));
}

static int
txg_list1_walk_init(mdb_walk_state_t *wsp)
{
	return (txg_list_walk_init_common(wsp, 1, 1));
}

static int
txg_list2_walk_init(mdb_walk_state_t *wsp)
{
	return (txg_list_walk_init_common(wsp, 2, 2));
}

static int
txg_list3_walk_init(mdb_walk_state_t *wsp)
{
	return (txg_list_walk_init_common(wsp, 3, 3));
}

static int
txg_list_walk_step(mdb_walk_state_t *wsp)
{
	txg_list_walk_data_t *lwd = wsp->walk_data;
	uintptr_t addr;
	txg_node_t *node;
	int status;

	while (wsp->walk_addr == NULL && lwd->lw_txgoff < lwd->lw_maxoff) {
		lwd->lw_txgoff++;
		wsp->walk_addr = lwd->lw_head[lwd->lw_txgoff];
	}

	if (wsp->walk_addr == NULL)
		return (WALK_DONE);

	addr = wsp->walk_addr - lwd->lw_offset;

	if (mdb_vread(lwd->lw_obj,
	    lwd->lw_offset + sizeof (txg_node_t), addr) == -1) {
		mdb_warn("failed to read list element at %#lx", addr);
		return (WALK_ERR);
	}

	status = wsp->walk_callback(addr, lwd->lw_obj, wsp->walk_cbdata);
	node = (txg_node_t *)((uintptr_t)lwd->lw_obj + lwd->lw_offset);
	wsp->walk_addr = (uintptr_t)node->tn_next[lwd->lw_txgoff];

	return (status);
}

/*
 * ::walk spa
 *
 * Walk all named spa_t structures in the namespace.  This is nothing more than
 * a layered avl walk.
 */
static int
spa_walk_init(mdb_walk_state_t *wsp)
{
	GElf_Sym sym;

	if (wsp->walk_addr != NULL) {
		mdb_warn("spa walk only supports global walks\n");
		return (WALK_ERR);
	}

	if (mdb_lookup_by_obj(ZFS_OBJ_NAME, "spa_namespace_avl", &sym) == -1) {
		mdb_warn("failed to find symbol 'spa_namespace_avl'");
		return (WALK_ERR);
	}

	wsp->walk_addr = (uintptr_t)sym.st_value;

	if (mdb_layered_walk("avl", wsp) == -1) {
		mdb_warn("failed to walk 'avl'\n");
		return (WALK_ERR);
	}

	return (WALK_NEXT);
}

static int
spa_walk_step(mdb_walk_state_t *wsp)
{
	return (wsp->walk_callback(wsp->walk_addr, NULL, wsp->walk_cbdata));
}

/*
 * [addr]::walk zio
 *
 * Walk all active zio_t structures on the system.  This is simply a layered
 * walk on top of ::walk zio_cache, with the optional ability to limit the
 * structures to a particular pool.
 */
static int
zio_walk_init(mdb_walk_state_t *wsp)
{
	wsp->walk_data = &wsp->walk_addr;

	if (mdb_layered_walk("zio_cache", wsp) == -1) {
		mdb_warn("failed to walk 'zio_cache'\n");
		return (WALK_ERR);
	}

	return (WALK_NEXT);
}

static int
zio_walk_step(mdb_walk_state_t *wsp)
{
	mdb_zio_t zio;
<<<<<<< HEAD
	uintptr_t spa = (uintptr_t)wsp->walk_data;
=======
	uintptr_t *spap = wsp->walk_data;
>>>>>>> f971a346

	if (mdb_ctf_vread(&zio, ZFS_STRUCT "zio", "mdb_zio_t",
	    wsp->walk_addr, 0) == -1)
		return (WALK_ERR);

<<<<<<< HEAD
	if (spa != 0 && spa != zio.io_spa)
=======
	if (*spap != 0 && *spap != zio.io_spa)
>>>>>>> f971a346
		return (WALK_NEXT);

	return (wsp->walk_callback(wsp->walk_addr, &zio, wsp->walk_cbdata));
}

/*
 * [addr]::walk zio_root
 *
 * Walk only root zio_t structures, optionally for a particular spa_t.
 */
static int
zio_walk_root_step(mdb_walk_state_t *wsp)
{
	mdb_zio_t zio;
<<<<<<< HEAD
	uintptr_t spa = (uintptr_t)wsp->walk_data;
=======
	uintptr_t *spap = wsp->walk_data;
>>>>>>> f971a346

	if (mdb_ctf_vread(&zio, ZFS_STRUCT "zio", "mdb_zio_t",
	    wsp->walk_addr, 0) == -1)
		return (WALK_ERR);

<<<<<<< HEAD
	if (spa != 0 && spa != zio.io_spa)
=======
	if (*spap != 0 && *spap != zio.io_spa)
>>>>>>> f971a346
		return (WALK_NEXT);

	/* If the parent list is not empty, ignore */
	if (zio.io_parent_list.list_head.list_next !=
	    wsp->walk_addr +
	    mdb_ctf_offsetof_by_name(ZFS_STRUCT "zio", "io_parent_list") +
	    mdb_ctf_offsetof_by_name("struct list", "list_head"))
		return (WALK_NEXT);

	return (wsp->walk_callback(wsp->walk_addr, &zio, wsp->walk_cbdata));
}

#define	NICENUM_BUFLEN 6

static int
snprintfrac(char *buf, int len,
    uint64_t numerator, uint64_t denom, int frac_digits)
{
	int mul = 1;
	int whole, frac, i;

	for (i = frac_digits; i; i--)
		mul *= 10;
	whole = numerator / denom;
	frac = mul * numerator / denom - mul * whole;
	return (mdb_snprintf(buf, len, "%u.%0*u", whole, frac_digits, frac));
}

static void
mdb_nicenum(uint64_t num, char *buf)
{
	uint64_t n = num;
	int index = 0;
	char *u;

	while (n >= 1024) {
		n = (n + (1024 / 2)) / 1024; /* Round up or down */
		index++;
	}

	u = &" \0K\0M\0G\0T\0P\0E\0"[index*2];

	if (index == 0) {
		(void) mdb_snprintf(buf, NICENUM_BUFLEN, "%llu",
		    (u_longlong_t)n);
	} else if (n < 10 && (num & (num - 1)) != 0) {
		(void) snprintfrac(buf, NICENUM_BUFLEN,
		    num, 1ULL << 10 * index, 2);
		strcat(buf, u);
	} else if (n < 100 && (num & (num - 1)) != 0) {
		(void) snprintfrac(buf, NICENUM_BUFLEN,
		    num, 1ULL << 10 * index, 1);
		strcat(buf, u);
	} else {
		(void) mdb_snprintf(buf, NICENUM_BUFLEN, "%llu%s",
		    (u_longlong_t)n, u);
	}
}

/*
 * ::zfs_blkstats
 *
 * 	-v	print verbose per-level information
 *
 */
static int
zfs_blkstats(uintptr_t addr, uint_t flags, int argc, const mdb_arg_t *argv)
{
	boolean_t verbose = B_FALSE;
	zfs_all_blkstats_t stats;
	dmu_object_type_t t;
	zfs_blkstat_t *tzb;
	uint64_t ditto;
	dmu_object_type_info_t dmu_ot[DMU_OT_NUMTYPES + 10];
	/* +10 in case it grew */

	if (mdb_readvar(&dmu_ot, "dmu_ot") == -1) {
		mdb_warn("failed to read 'dmu_ot'");
		return (DCMD_ERR);
	}

	if (mdb_getopts(argc, argv,
	    'v', MDB_OPT_SETBITS, TRUE, &verbose,
	    NULL) != argc)
		return (DCMD_USAGE);

	if (!(flags & DCMD_ADDRSPEC))
		return (DCMD_USAGE);

	if (GETMEMB(addr, "spa", spa_dsl_pool, addr) ||
	    GETMEMB(addr, "dsl_pool", dp_blkstats, addr) ||
	    mdb_vread(&stats, sizeof (zfs_all_blkstats_t), addr) == -1) {
		mdb_warn("failed to read data at %p;", addr);
		mdb_printf("maybe no stats? run \"zpool scrub\" first.");
		return (DCMD_ERR);
	}

	tzb = &stats.zab_type[DN_MAX_LEVELS][DMU_OT_TOTAL];
	if (tzb->zb_gangs != 0) {
		mdb_printf("Ganged blocks: %llu\n",
		    (longlong_t)tzb->zb_gangs);
	}

	ditto = tzb->zb_ditto_2_of_2_samevdev + tzb->zb_ditto_2_of_3_samevdev +
	    tzb->zb_ditto_3_of_3_samevdev;
	if (ditto != 0) {
		mdb_printf("Dittoed blocks on same vdev: %llu\n",
		    (longlong_t)ditto);
	}

	mdb_printf("\nBlocks\tLSIZE\tPSIZE\tASIZE"
	    "\t  avg\t comp\t%%Total\tType\n");

	for (t = 0; t <= DMU_OT_TOTAL; t++) {
		char csize[NICENUM_BUFLEN], lsize[NICENUM_BUFLEN];
		char psize[NICENUM_BUFLEN], asize[NICENUM_BUFLEN];
		char avg[NICENUM_BUFLEN];
		char comp[NICENUM_BUFLEN], pct[NICENUM_BUFLEN];
		char typename[64];
		int l;


		if (t == DMU_OT_DEFERRED)
			strcpy(typename, "deferred free");
		else if (t == DMU_OT_OTHER)
			strcpy(typename, "other");
		else if (t == DMU_OT_TOTAL)
			strcpy(typename, "Total");
		else if (mdb_readstr(typename, sizeof (typename),
		    (uintptr_t)dmu_ot[t].ot_name) == -1) {
			mdb_warn("failed to read type name");
			return (DCMD_ERR);
		}

		if (stats.zab_type[DN_MAX_LEVELS][t].zb_asize == 0)
			continue;

		for (l = -1; l < DN_MAX_LEVELS; l++) {
			int level = (l == -1 ? DN_MAX_LEVELS : l);
			zfs_blkstat_t *zb = &stats.zab_type[level][t];

			if (zb->zb_asize == 0)
				continue;

			/*
			 * Don't print each level unless requested.
			 */
			if (!verbose && level != DN_MAX_LEVELS)
				continue;

			/*
			 * If all the space is level 0, don't print the
			 * level 0 separately.
			 */
			if (level == 0 && zb->zb_asize ==
			    stats.zab_type[DN_MAX_LEVELS][t].zb_asize)
				continue;

			mdb_nicenum(zb->zb_count, csize);
			mdb_nicenum(zb->zb_lsize, lsize);
			mdb_nicenum(zb->zb_psize, psize);
			mdb_nicenum(zb->zb_asize, asize);
			mdb_nicenum(zb->zb_asize / zb->zb_count, avg);
			(void) snprintfrac(comp, NICENUM_BUFLEN,
			    zb->zb_lsize, zb->zb_psize, 2);
			(void) snprintfrac(pct, NICENUM_BUFLEN,
			    100 * zb->zb_asize, tzb->zb_asize, 2);

			mdb_printf("%6s\t%5s\t%5s\t%5s\t%5s"
			    "\t%5s\t%6s\t",
			    csize, lsize, psize, asize, avg, comp, pct);

			if (level == DN_MAX_LEVELS)
				mdb_printf("%s\n", typename);
			else
				mdb_printf("  L%d %s\n",
				    level, typename);
		}
	}

	return (DCMD_OK);
}

typedef struct mdb_reference {
	uintptr_t ref_holder;
	uintptr_t ref_removed;
	uint64_t ref_number;
} mdb_reference_t;

/* ARGSUSED */
static int
reference_cb(uintptr_t addr, const void *ignored, void *arg)
{
	mdb_reference_t ref;
	boolean_t holder_is_str = B_FALSE;
	char holder_str[128];
	boolean_t removed = (boolean_t)arg;

	if (mdb_ctf_vread(&ref, "reference_t", "mdb_reference_t", addr,
	    0) == -1)
		return (DCMD_ERR);

	if (mdb_readstr(holder_str, sizeof (holder_str),
	    ref.ref_holder) != -1)
		holder_is_str = strisprint(holder_str);

	if (removed)
		mdb_printf("removed ");
	mdb_printf("reference ");
	if (ref.ref_number != 1)
		mdb_printf("with count=%llu ", ref.ref_number);
	mdb_printf("with tag %lx", ref.ref_holder);
	if (holder_is_str)
		mdb_printf(" \"%s\"", holder_str);
	mdb_printf(", held at:\n");

	(void) mdb_call_dcmd("whatis", addr, DCMD_ADDRSPEC, 0, NULL);

	if (removed) {
		mdb_printf("removed at:\n");
		(void) mdb_call_dcmd("whatis", ref.ref_removed,
		    DCMD_ADDRSPEC, 0, NULL);
	}

	mdb_printf("\n");

	return (WALK_NEXT);
}

typedef struct mdb_refcount {
	uint64_t rc_count;
} mdb_refcount_t;

typedef struct mdb_refcount_removed {
	uint64_t rc_removed_count;
} mdb_refcount_removed_t;

typedef struct mdb_refcount_tracked {
	boolean_t rc_tracked;
} mdb_refcount_tracked_t;

/* ARGSUSED */
static int
refcount(uintptr_t addr, uint_t flags, int argc, const mdb_arg_t *argv)
{
	mdb_refcount_t rc;
	mdb_refcount_removed_t rcr;
	mdb_refcount_tracked_t rct;
	int off;
	boolean_t released = B_FALSE;

	if (!(flags & DCMD_ADDRSPEC))
		return (DCMD_USAGE);

	if (mdb_getopts(argc, argv,
	    'r', MDB_OPT_SETBITS, B_TRUE, &released,
	    NULL) != argc)
		return (DCMD_USAGE);

	if (mdb_ctf_vread(&rc, "refcount_t", "mdb_refcount_t", addr,
	    0) == -1)
		return (DCMD_ERR);

	if (mdb_ctf_vread(&rcr, "refcount_t", "mdb_refcount_removed_t", addr,
	    MDB_CTF_VREAD_QUIET) == -1) {
		mdb_printf("refcount_t at %p has %llu holds (untracked)\n",
		    addr, (longlong_t)rc.rc_count);
		return (DCMD_OK);
	}

	if (mdb_ctf_vread(&rct, "refcount_t", "mdb_refcount_tracked_t", addr,
	    MDB_CTF_VREAD_QUIET) == -1) {
		/* If this is an old target, it might be tracked. */
		rct.rc_tracked = B_TRUE;
	}

	mdb_printf("refcount_t at %p has %llu current holds, "
	    "%llu recently released holds\n",
	    addr, (longlong_t)rc.rc_count, (longlong_t)rcr.rc_removed_count);

	if (rct.rc_tracked && rc.rc_count > 0)
		mdb_printf("current holds:\n");
	off = mdb_ctf_offsetof_by_name("refcount_t", "rc_list");
	if (off == -1)
		return (DCMD_ERR);
	mdb_pwalk("list", reference_cb, (void*)B_FALSE, addr + off);

	if (released && rcr.rc_removed_count > 0) {
		mdb_printf("released holds:\n");

		off = mdb_ctf_offsetof_by_name("refcount_t", "rc_removed");
		if (off == -1)
			return (DCMD_ERR);
		mdb_pwalk("list", reference_cb, (void*)B_FALSE, addr + off);
	}

	return (DCMD_OK);
}

/* ARGSUSED */
static int
sa_attr_table(uintptr_t addr, uint_t flags, int argc, const mdb_arg_t *argv)
{
	sa_attr_table_t *table;
	sa_os_t sa_os;
	char *name;
	int i;

	if (mdb_vread(&sa_os, sizeof (sa_os_t), addr) == -1) {
		mdb_warn("failed to read sa_os at %p", addr);
		return (DCMD_ERR);
	}

	table = mdb_alloc(sizeof (sa_attr_table_t) * sa_os.sa_num_attrs,
	    UM_SLEEP | UM_GC);
	name = mdb_alloc(MAXPATHLEN, UM_SLEEP | UM_GC);

	if (mdb_vread(table, sizeof (sa_attr_table_t) * sa_os.sa_num_attrs,
	    (uintptr_t)sa_os.sa_attr_table) == -1) {
		mdb_warn("failed to read sa_os at %p", addr);
		return (DCMD_ERR);
	}

	mdb_printf("%<u>%-10s %-10s %-10s %-10s %s%</u>\n",
	    "ATTR ID", "REGISTERED", "LENGTH", "BSWAP", "NAME");
	for (i = 0; i != sa_os.sa_num_attrs; i++) {
		mdb_readstr(name, MAXPATHLEN, (uintptr_t)table[i].sa_name);
		mdb_printf("%5x   %8x %8x %8x          %-s\n",
		    (int)table[i].sa_attr, (int)table[i].sa_registered,
		    (int)table[i].sa_length, table[i].sa_byteswap, name);
	}

	return (DCMD_OK);
}

static int
sa_get_off_table(uintptr_t addr, uint32_t **off_tab, int attr_count)
{
	uintptr_t idx_table;

	if (GETMEMB(addr, "sa_idx_tab", sa_idx_tab, idx_table)) {
		mdb_printf("can't find offset table in sa_idx_tab\n");
		return (-1);
	}

	*off_tab = mdb_alloc(attr_count * sizeof (uint32_t),
	    UM_SLEEP | UM_GC);

	if (mdb_vread(*off_tab,
	    attr_count * sizeof (uint32_t), idx_table) == -1) {
		mdb_warn("failed to attribute offset table %p", idx_table);
		return (-1);
	}

	return (DCMD_OK);
}

/*ARGSUSED*/
static int
sa_attr_print(uintptr_t addr, uint_t flags, int argc, const mdb_arg_t *argv)
{
	uint32_t *offset_tab;
	int attr_count;
	uint64_t attr_id;
	uintptr_t attr_addr;
	uintptr_t bonus_tab, spill_tab;
	uintptr_t db_bonus, db_spill;
	uintptr_t os, os_sa;
	uintptr_t db_data;

	if (argc != 1)
		return (DCMD_USAGE);

	if (argv[0].a_type == MDB_TYPE_STRING)
		attr_id = mdb_strtoull(argv[0].a_un.a_str);
	else
		return (DCMD_USAGE);

	if (GETMEMB(addr, "sa_handle", sa_bonus_tab, bonus_tab) ||
	    GETMEMB(addr, "sa_handle", sa_spill_tab, spill_tab) ||
	    GETMEMB(addr, "sa_handle", sa_os, os) ||
	    GETMEMB(addr, "sa_handle", sa_bonus, db_bonus) ||
	    GETMEMB(addr, "sa_handle", sa_spill, db_spill)) {
		mdb_printf("Can't find necessary information in sa_handle "
		    "in sa_handle\n");
		return (DCMD_ERR);
	}

	if (GETMEMB(os, "objset", os_sa, os_sa)) {
		mdb_printf("Can't find os_sa in objset\n");
		return (DCMD_ERR);
	}

	if (GETMEMB(os_sa, "sa_os", sa_num_attrs, attr_count)) {
		mdb_printf("Can't find sa_num_attrs\n");
		return (DCMD_ERR);
	}

	if (attr_id > attr_count) {
		mdb_printf("attribute id number is out of range\n");
		return (DCMD_ERR);
	}

	if (bonus_tab) {
		if (sa_get_off_table(bonus_tab, &offset_tab,
		    attr_count) == -1) {
			return (DCMD_ERR);
		}

		if (GETMEMB(db_bonus, "dmu_buf", db_data, db_data)) {
			mdb_printf("can't find db_data in bonus dbuf\n");
			return (DCMD_ERR);
		}
	}

	if (bonus_tab && !TOC_ATTR_PRESENT(offset_tab[attr_id]) &&
	    spill_tab == NULL) {
		mdb_printf("Attribute does not exist\n");
		return (DCMD_ERR);
	} else if (!TOC_ATTR_PRESENT(offset_tab[attr_id]) && spill_tab) {
		if (sa_get_off_table(spill_tab, &offset_tab,
		    attr_count) == -1) {
			return (DCMD_ERR);
		}
		if (GETMEMB(db_spill, "dmu_buf", db_data, db_data)) {
			mdb_printf("can't find db_data in spill dbuf\n");
			return (DCMD_ERR);
		}
		if (!TOC_ATTR_PRESENT(offset_tab[attr_id])) {
			mdb_printf("Attribute does not exist\n");
			return (DCMD_ERR);
		}
	}
	attr_addr = db_data + TOC_OFF(offset_tab[attr_id]);
	mdb_printf("%p\n", attr_addr);
	return (DCMD_OK);
}

/* ARGSUSED */
static int
zfs_ace_print_common(uintptr_t addr, uint_t flags,
    uint64_t id, uint32_t access_mask, uint16_t ace_flags,
    uint16_t ace_type, int verbose)
{
	if (DCMD_HDRSPEC(flags) && !verbose)
		mdb_printf("%<u>%-?s %-8s %-8s %-8s %s%</u>\n",
		    "ADDR", "FLAGS", "MASK", "TYPE", "ID");

	if (!verbose) {
		mdb_printf("%0?p %-8x %-8x %-8x %-llx\n", addr,
		    ace_flags, access_mask, ace_type, id);
		return (DCMD_OK);
	}

	switch (ace_flags & ACE_TYPE_FLAGS) {
	case ACE_OWNER:
		mdb_printf("owner@:");
		break;
	case (ACE_IDENTIFIER_GROUP | ACE_GROUP):
		mdb_printf("group@:");
		break;
	case ACE_EVERYONE:
		mdb_printf("everyone@:");
		break;
	case ACE_IDENTIFIER_GROUP:
		mdb_printf("group:%llx:", (u_longlong_t)id);
		break;
	case 0: /* User entry */
		mdb_printf("user:%llx:", (u_longlong_t)id);
		break;
	}

	/* print out permission mask */
	if (access_mask & ACE_READ_DATA)
		mdb_printf("r");
	else
		mdb_printf("-");
	if (access_mask & ACE_WRITE_DATA)
		mdb_printf("w");
	else
		mdb_printf("-");
	if (access_mask & ACE_EXECUTE)
		mdb_printf("x");
	else
		mdb_printf("-");
	if (access_mask & ACE_APPEND_DATA)
		mdb_printf("p");
	else
		mdb_printf("-");
	if (access_mask & ACE_DELETE)
		mdb_printf("d");
	else
		mdb_printf("-");
	if (access_mask & ACE_DELETE_CHILD)
		mdb_printf("D");
	else
		mdb_printf("-");
	if (access_mask & ACE_READ_ATTRIBUTES)
		mdb_printf("a");
	else
		mdb_printf("-");
	if (access_mask & ACE_WRITE_ATTRIBUTES)
		mdb_printf("A");
	else
		mdb_printf("-");
	if (access_mask & ACE_READ_NAMED_ATTRS)
		mdb_printf("R");
	else
		mdb_printf("-");
	if (access_mask & ACE_WRITE_NAMED_ATTRS)
		mdb_printf("W");
	else
		mdb_printf("-");
	if (access_mask & ACE_READ_ACL)
		mdb_printf("c");
	else
		mdb_printf("-");
	if (access_mask & ACE_WRITE_ACL)
		mdb_printf("C");
	else
		mdb_printf("-");
	if (access_mask & ACE_WRITE_OWNER)
		mdb_printf("o");
	else
		mdb_printf("-");
	if (access_mask & ACE_SYNCHRONIZE)
		mdb_printf("s");
	else
		mdb_printf("-");

	mdb_printf(":");

	/* Print out inheritance flags */
	if (ace_flags & ACE_FILE_INHERIT_ACE)
		mdb_printf("f");
	else
		mdb_printf("-");
	if (ace_flags & ACE_DIRECTORY_INHERIT_ACE)
		mdb_printf("d");
	else
		mdb_printf("-");
	if (ace_flags & ACE_INHERIT_ONLY_ACE)
		mdb_printf("i");
	else
		mdb_printf("-");
	if (ace_flags & ACE_NO_PROPAGATE_INHERIT_ACE)
		mdb_printf("n");
	else
		mdb_printf("-");
	if (ace_flags & ACE_SUCCESSFUL_ACCESS_ACE_FLAG)
		mdb_printf("S");
	else
		mdb_printf("-");
	if (ace_flags & ACE_FAILED_ACCESS_ACE_FLAG)
		mdb_printf("F");
	else
		mdb_printf("-");
	if (ace_flags & ACE_INHERITED_ACE)
		mdb_printf("I");
	else
		mdb_printf("-");

	switch (ace_type) {
	case ACE_ACCESS_ALLOWED_ACE_TYPE:
		mdb_printf(":allow\n");
		break;
	case ACE_ACCESS_DENIED_ACE_TYPE:
		mdb_printf(":deny\n");
		break;
	case ACE_SYSTEM_AUDIT_ACE_TYPE:
		mdb_printf(":audit\n");
		break;
	case ACE_SYSTEM_ALARM_ACE_TYPE:
		mdb_printf(":alarm\n");
		break;
	default:
		mdb_printf(":?\n");
	}
	return (DCMD_OK);
}

/* ARGSUSED */
static int
zfs_ace_print(uintptr_t addr, uint_t flags, int argc, const mdb_arg_t *argv)
{
	zfs_ace_t zace;
	int verbose = FALSE;
	uint64_t id;

	if (!(flags & DCMD_ADDRSPEC))
		return (DCMD_USAGE);

	if (mdb_getopts(argc, argv,
	    'v', MDB_OPT_SETBITS, TRUE, &verbose, TRUE, NULL) != argc)
		return (DCMD_USAGE);

	if (mdb_vread(&zace, sizeof (zfs_ace_t), addr) == -1) {
		mdb_warn("failed to read zfs_ace_t");
		return (DCMD_ERR);
	}

	if ((zace.z_hdr.z_flags & ACE_TYPE_FLAGS) == 0 ||
	    (zace.z_hdr.z_flags & ACE_TYPE_FLAGS) == ACE_IDENTIFIER_GROUP)
		id = zace.z_fuid;
	else
		id = -1;

	return (zfs_ace_print_common(addr, flags, id, zace.z_hdr.z_access_mask,
	    zace.z_hdr.z_flags, zace.z_hdr.z_type, verbose));
}

/* ARGSUSED */
static int
zfs_ace0_print(uintptr_t addr, uint_t flags, int argc, const mdb_arg_t *argv)
{
	ace_t ace;
	uint64_t id;
	int verbose = FALSE;

	if (!(flags & DCMD_ADDRSPEC))
		return (DCMD_USAGE);

	if (mdb_getopts(argc, argv,
	    'v', MDB_OPT_SETBITS, TRUE, &verbose, TRUE, NULL) != argc)
		return (DCMD_USAGE);

	if (mdb_vread(&ace, sizeof (ace_t), addr) == -1) {
		mdb_warn("failed to read ace_t");
		return (DCMD_ERR);
	}

	if ((ace.a_flags & ACE_TYPE_FLAGS) == 0 ||
	    (ace.a_flags & ACE_TYPE_FLAGS) == ACE_IDENTIFIER_GROUP)
		id = ace.a_who;
	else
		id = -1;

	return (zfs_ace_print_common(addr, flags, id, ace.a_access_mask,
	    ace.a_flags, ace.a_type, verbose));
}

typedef struct acl_dump_args {
	int a_argc;
	const mdb_arg_t *a_argv;
	uint16_t a_version;
	int a_flags;
} acl_dump_args_t;

/* ARGSUSED */
static int
acl_aces_cb(uintptr_t addr, const void *unknown, void *arg)
{
	acl_dump_args_t *acl_args = (acl_dump_args_t *)arg;

	if (acl_args->a_version == 1) {
		if (mdb_call_dcmd("zfs_ace", addr,
		    DCMD_ADDRSPEC|acl_args->a_flags, acl_args->a_argc,
		    acl_args->a_argv) != DCMD_OK) {
			return (WALK_ERR);
		}
	} else {
		if (mdb_call_dcmd("zfs_ace0", addr,
		    DCMD_ADDRSPEC|acl_args->a_flags, acl_args->a_argc,
		    acl_args->a_argv) != DCMD_OK) {
			return (WALK_ERR);
		}
	}
	acl_args->a_flags = DCMD_LOOP;
	return (WALK_NEXT);
}

/* ARGSUSED */
static int
acl_cb(uintptr_t addr, const void *unknown, void *arg)
{
	acl_dump_args_t *acl_args = (acl_dump_args_t *)arg;

	if (acl_args->a_version == 1) {
		if (mdb_pwalk("zfs_acl_node_aces", acl_aces_cb,
		    arg, addr) != 0) {
			mdb_warn("can't walk ACEs");
			return (DCMD_ERR);
		}
	} else {
		if (mdb_pwalk("zfs_acl_node_aces0", acl_aces_cb,
		    arg, addr) != 0) {
			mdb_warn("can't walk ACEs");
			return (DCMD_ERR);
		}
	}
	return (WALK_NEXT);
}

/* ARGSUSED */
static int
zfs_acl_dump(uintptr_t addr, uint_t flags, int argc, const mdb_arg_t *argv)
{
	zfs_acl_t zacl;
	int verbose = FALSE;
	acl_dump_args_t acl_args;

	if (!(flags & DCMD_ADDRSPEC))
		return (DCMD_USAGE);

	if (mdb_getopts(argc, argv,
	    'v', MDB_OPT_SETBITS, TRUE, &verbose, TRUE, NULL) != argc)
		return (DCMD_USAGE);

	if (mdb_vread(&zacl, sizeof (zfs_acl_t), addr) == -1) {
		mdb_warn("failed to read zfs_acl_t");
		return (DCMD_ERR);
	}

	acl_args.a_argc = argc;
	acl_args.a_argv = argv;
	acl_args.a_version = zacl.z_version;
	acl_args.a_flags = DCMD_LOOPFIRST;

	if (mdb_pwalk("zfs_acl_node", acl_cb, &acl_args, addr) != 0) {
		mdb_warn("can't walk ACL");
		return (DCMD_ERR);
	}

	return (DCMD_OK);
}

/* ARGSUSED */
static int
zfs_acl_node_walk_init(mdb_walk_state_t *wsp)
{
	if (wsp->walk_addr == NULL) {
		mdb_warn("must supply address of zfs_acl_node_t\n");
		return (WALK_ERR);
	}

	wsp->walk_addr +=
	    mdb_ctf_offsetof_by_name(ZFS_STRUCT "zfs_acl", "z_acl");

	if (mdb_layered_walk("list", wsp) == -1) {
		mdb_warn("failed to walk 'list'\n");
		return (WALK_ERR);
	}

	return (WALK_NEXT);
}

static int
zfs_acl_node_walk_step(mdb_walk_state_t *wsp)
{
	zfs_acl_node_t	aclnode;

	if (mdb_vread(&aclnode, sizeof (zfs_acl_node_t),
	    wsp->walk_addr) == -1) {
		mdb_warn("failed to read zfs_acl_node at %p", wsp->walk_addr);
		return (WALK_ERR);
	}

	return (wsp->walk_callback(wsp->walk_addr, &aclnode, wsp->walk_cbdata));
}

typedef struct ace_walk_data {
	int		ace_count;
	int		ace_version;
} ace_walk_data_t;

static int
zfs_aces_walk_init_common(mdb_walk_state_t *wsp, int version,
    int ace_count, uintptr_t ace_data)
{
	ace_walk_data_t *ace_walk_data;

	if (wsp->walk_addr == NULL) {
		mdb_warn("must supply address of zfs_acl_node_t\n");
		return (WALK_ERR);
	}

	ace_walk_data = mdb_alloc(sizeof (ace_walk_data_t), UM_SLEEP | UM_GC);

	ace_walk_data->ace_count = ace_count;
	ace_walk_data->ace_version = version;

	wsp->walk_addr = ace_data;
	wsp->walk_data = ace_walk_data;

	return (WALK_NEXT);
}

static int
zfs_acl_node_aces_walk_init_common(mdb_walk_state_t *wsp, int version)
{
	static int gotid;
	static mdb_ctf_id_t acl_id;
	int z_ace_count;
	uintptr_t z_acldata;

	if (!gotid) {
		if (mdb_ctf_lookup_by_name("struct zfs_acl_node",
		    &acl_id) == -1) {
			mdb_warn("couldn't find struct zfs_acl_node");
			return (DCMD_ERR);
		}
		gotid = TRUE;
	}

	if (GETMEMBID(wsp->walk_addr, &acl_id, z_ace_count, z_ace_count)) {
		return (DCMD_ERR);
	}
	if (GETMEMBID(wsp->walk_addr, &acl_id, z_acldata, z_acldata)) {
		return (DCMD_ERR);
	}

	return (zfs_aces_walk_init_common(wsp, version,
	    z_ace_count, z_acldata));
}

/* ARGSUSED */
static int
zfs_acl_node_aces_walk_init(mdb_walk_state_t *wsp)
{
	return (zfs_acl_node_aces_walk_init_common(wsp, 1));
}

/* ARGSUSED */
static int
zfs_acl_node_aces0_walk_init(mdb_walk_state_t *wsp)
{
	return (zfs_acl_node_aces_walk_init_common(wsp, 0));
}

static int
zfs_aces_walk_step(mdb_walk_state_t *wsp)
{
	ace_walk_data_t *ace_data = wsp->walk_data;
	zfs_ace_t zace;
	ace_t *acep;
	int status;
	int entry_type;
	int allow_type;
	uintptr_t ptr;

	if (ace_data->ace_count == 0)
		return (WALK_DONE);

	if (mdb_vread(&zace, sizeof (zfs_ace_t), wsp->walk_addr) == -1) {
		mdb_warn("failed to read zfs_ace_t at %#lx",
		    wsp->walk_addr);
		return (WALK_ERR);
	}

	switch (ace_data->ace_version) {
	case 0:
		acep = (ace_t *)&zace;
		entry_type = acep->a_flags & ACE_TYPE_FLAGS;
		allow_type = acep->a_type;
		break;
	case 1:
		entry_type = zace.z_hdr.z_flags & ACE_TYPE_FLAGS;
		allow_type = zace.z_hdr.z_type;
		break;
	default:
		return (WALK_ERR);
	}

	ptr = (uintptr_t)wsp->walk_addr;
	switch (entry_type) {
	case ACE_OWNER:
	case ACE_EVERYONE:
	case (ACE_IDENTIFIER_GROUP | ACE_GROUP):
		ptr += ace_data->ace_version == 0 ?
		    sizeof (ace_t) : sizeof (zfs_ace_hdr_t);
		break;
	case ACE_IDENTIFIER_GROUP:
	default:
		switch (allow_type) {
		case ACE_ACCESS_ALLOWED_OBJECT_ACE_TYPE:
		case ACE_ACCESS_DENIED_OBJECT_ACE_TYPE:
		case ACE_SYSTEM_AUDIT_OBJECT_ACE_TYPE:
		case ACE_SYSTEM_ALARM_OBJECT_ACE_TYPE:
			ptr += ace_data->ace_version == 0 ?
			    sizeof (ace_t) : sizeof (zfs_object_ace_t);
			break;
		default:
			ptr += ace_data->ace_version == 0 ?
			    sizeof (ace_t) : sizeof (zfs_ace_t);
			break;
		}
	}

	ace_data->ace_count--;
	status = wsp->walk_callback(wsp->walk_addr,
	    (void *)(uintptr_t)&zace, wsp->walk_cbdata);

	wsp->walk_addr = ptr;
	return (status);
}

typedef struct mdb_zfs_rrwlock {
	uintptr_t	rr_writer;
	boolean_t	rr_writer_wanted;
} mdb_zfs_rrwlock_t;

static uint_t rrw_key;

/* ARGSUSED */
static int
rrwlock(uintptr_t addr, uint_t flags, int argc, const mdb_arg_t *argv)
{
	mdb_zfs_rrwlock_t rrw;

	if (rrw_key == 0) {
		if (mdb_ctf_readsym(&rrw_key, "uint_t", "rrw_tsd_key", 0) == -1)
			return (DCMD_ERR);
	}

	if (mdb_ctf_vread(&rrw, "rrwlock_t", "mdb_zfs_rrwlock_t", addr,
	    0) == -1)
		return (DCMD_ERR);

	if (rrw.rr_writer != 0) {
		mdb_printf("write lock held by thread %lx\n", rrw.rr_writer);
		return (DCMD_OK);
	}

	if (rrw.rr_writer_wanted) {
		mdb_printf("writer wanted\n");
	}

	mdb_printf("anonymous references:\n");
	(void) mdb_call_dcmd("refcount", addr +
	    mdb_ctf_offsetof_by_name(ZFS_STRUCT "rrwlock", "rr_anon_rcount"),
	    DCMD_ADDRSPEC, 0, NULL);

	mdb_printf("linked references:\n");
	(void) mdb_call_dcmd("refcount", addr +
	    mdb_ctf_offsetof_by_name(ZFS_STRUCT "rrwlock", "rr_linked_rcount"),
	    DCMD_ADDRSPEC, 0, NULL);

	/*
	 * XXX This should find references from
	 * "::walk thread | ::tsd -v <rrw_key>", but there is no support
	 * for programmatic consumption of dcmds, so this would be
	 * difficult, potentially requiring reimplementing ::tsd (both
	 * user and kernel versions) in this MDB module.
	 */

	return (DCMD_OK);
}

/*
 * MDB module linkage information:
 *
 * We declare a list of structures describing our dcmds, and a function
 * named _mdb_init to return a pointer to our module information.
 */

static const mdb_dcmd_t dcmds[] = {
	{ "arc", "[-bkmg]", "print ARC variables", arc_print },
	{ "blkptr", ":", "print blkptr_t", blkptr },
	{ "dbuf", ":", "print dmu_buf_impl_t", dbuf },
	{ "dbuf_stats", ":", "dbuf stats", dbuf_stats },
	{ "dbufs",
	    "\t[-O objset_t*] [-n objset_name | \"mos\"] "
	    "[-o object | \"mdn\"] \n"
	    "\t[-l level] [-b blkid | \"bonus\"]",
	    "find dmu_buf_impl_t's that match specified criteria", dbufs },
	{ "abuf_find", "dva_word[0] dva_word[1]",
	    "find arc_buf_hdr_t of a specified DVA",
	    abuf_find },
	{ "spa", "?[-cv]", "spa_t summary", spa_print },
	{ "spa_config", ":", "print spa_t configuration", spa_print_config },
	{ "spa_space", ":[-b]", "print spa_t on-disk space usage", spa_space },
	{ "spa_vdevs", ":", "given a spa_t, print vdev summary", spa_vdevs },
	{ "vdev", ":[-re]\n"
	    "\t-r display recursively\n"
	    "\t-e print statistics",
	    "vdev_t summary", vdev_print },
	{ "zio", ":[cpr]\n"
	    "\t-c display children\n"
	    "\t-p display parents\n"
	    "\t-r display recursively",
	    "zio_t summary", zio_print },
	{ "zio_state", "?", "print out all zio_t structures on system or "
	    "for a particular pool", zio_state },
	{ "zfs_blkstats", ":[-v]",
	    "given a spa_t, print block type stats from last scrub",
	    zfs_blkstats },
	{ "zfs_params", "", "print zfs tunable parameters", zfs_params },
	{ "refcount", ":[-r]\n"
	    "\t-r display recently removed references",
	    "print refcount_t holders", refcount },
	{ "zap_leaf", "", "print zap_leaf_phys_t", zap_leaf },
	{ "zfs_aces", ":[-v]", "print all ACEs from a zfs_acl_t",
	    zfs_acl_dump },
	{ "zfs_ace", ":[-v]", "print zfs_ace", zfs_ace_print },
	{ "zfs_ace0", ":[-v]", "print zfs_ace0", zfs_ace0_print },
	{ "sa_attr_table", ":", "print SA attribute table from sa_os_t",
	    sa_attr_table},
	{ "sa_attr", ": attr_id",
	    "print SA attribute address when given sa_handle_t", sa_attr_print},
	{ "zfs_dbgmsg", ":[-va]",
	    "print zfs debug log", dbgmsg},
	{ "rrwlock", ":",
	    "print rrwlock_t, including readers", rrwlock},
	{ NULL }
};

static const mdb_walker_t walkers[] = {
	{ "zms_freelist", "walk ZFS metaslab freelist",
	    freelist_walk_init, freelist_walk_step, NULL },
	{ "txg_list", "given any txg_list_t *, walk all entries in all txgs",
	    txg_list_walk_init, txg_list_walk_step, NULL },
	{ "txg_list0", "given any txg_list_t *, walk all entries in txg 0",
	    txg_list0_walk_init, txg_list_walk_step, NULL },
	{ "txg_list1", "given any txg_list_t *, walk all entries in txg 1",
	    txg_list1_walk_init, txg_list_walk_step, NULL },
	{ "txg_list2", "given any txg_list_t *, walk all entries in txg 2",
	    txg_list2_walk_init, txg_list_walk_step, NULL },
	{ "txg_list3", "given any txg_list_t *, walk all entries in txg 3",
	    txg_list3_walk_init, txg_list_walk_step, NULL },
	{ "zio", "walk all zio structures, optionally for a particular spa_t",
	    zio_walk_init, zio_walk_step, NULL },
	{ "zio_root",
	    "walk all root zio_t structures, optionally for a particular spa_t",
	    zio_walk_init, zio_walk_root_step, NULL },
	{ "spa", "walk all spa_t entries in the namespace",
	    spa_walk_init, spa_walk_step, NULL },
	{ "metaslab", "given a spa_t *, walk all metaslab_t structures",
	    metaslab_walk_init, metaslab_walk_step, NULL },
	{ "zfs_acl_node", "given a zfs_acl_t, walk all zfs_acl_nodes",
	    zfs_acl_node_walk_init, zfs_acl_node_walk_step, NULL },
	{ "zfs_acl_node_aces", "given a zfs_acl_node_t, walk all ACEs",
	    zfs_acl_node_aces_walk_init, zfs_aces_walk_step, NULL },
	{ "zfs_acl_node_aces0",
	    "given a zfs_acl_node_t, walk all ACEs as ace_t",
	    zfs_acl_node_aces0_walk_init, zfs_aces_walk_step, NULL },
	{ NULL }
};

static const mdb_modinfo_t modinfo = {
	MDB_API_VERSION, dcmds, walkers
};

const mdb_modinfo_t *
_mdb_init(void)
{
	return (&modinfo);
}<|MERGE_RESOLUTION|>--- conflicted
+++ resolved
@@ -2040,7 +2040,7 @@
 static int
 zio_walk_init(mdb_walk_state_t *wsp)
 {
-	wsp->walk_data = &wsp->walk_addr;
+	wsp->walk_data = (void *)wsp->walk_addr;
 
 	if (mdb_layered_walk("zio_cache", wsp) == -1) {
 		mdb_warn("failed to walk 'zio_cache'\n");
@@ -2054,21 +2054,13 @@
 zio_walk_step(mdb_walk_state_t *wsp)
 {
 	mdb_zio_t zio;
-<<<<<<< HEAD
 	uintptr_t spa = (uintptr_t)wsp->walk_data;
-=======
-	uintptr_t *spap = wsp->walk_data;
->>>>>>> f971a346
 
 	if (mdb_ctf_vread(&zio, ZFS_STRUCT "zio", "mdb_zio_t",
 	    wsp->walk_addr, 0) == -1)
 		return (WALK_ERR);
 
-<<<<<<< HEAD
 	if (spa != 0 && spa != zio.io_spa)
-=======
-	if (*spap != 0 && *spap != zio.io_spa)
->>>>>>> f971a346
 		return (WALK_NEXT);
 
 	return (wsp->walk_callback(wsp->walk_addr, &zio, wsp->walk_cbdata));
@@ -2083,21 +2075,13 @@
 zio_walk_root_step(mdb_walk_state_t *wsp)
 {
 	mdb_zio_t zio;
-<<<<<<< HEAD
 	uintptr_t spa = (uintptr_t)wsp->walk_data;
-=======
-	uintptr_t *spap = wsp->walk_data;
->>>>>>> f971a346
 
 	if (mdb_ctf_vread(&zio, ZFS_STRUCT "zio", "mdb_zio_t",
 	    wsp->walk_addr, 0) == -1)
 		return (WALK_ERR);
 
-<<<<<<< HEAD
 	if (spa != 0 && spa != zio.io_spa)
-=======
-	if (*spap != 0 && *spap != zio.io_spa)
->>>>>>> f971a346
 		return (WALK_NEXT);
 
 	/* If the parent list is not empty, ignore */
