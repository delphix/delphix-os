#
# CDDL HEADER START
#
# The contents of this file are subject to the terms of the
# Common Development and Distribution License (the "License").
# You may not use this file except in compliance with the License.
#
# You can obtain a copy of the license at usr/src/OPENSOLARIS.LICENSE
# or http://www.opensolaris.org/os/licensing.
# See the License for the specific language governing permissions
# and limitations under the License.
#
# When distributing Covered Code, include this CDDL HEADER in each
# file and include the License file at usr/src/OPENSOLARIS.LICENSE.
# If applicable, add the following below this CDDL HEADER, with the
# fields enclosed by brackets "[]" replaced with your own identifying
# information: Portions Copyright [yyyy] [name of copyright owner]
#
# CDDL HEADER END
#
# Copyright (c) 1999, 2010, Oracle and/or its affiliates. All rights reserved.
<<<<<<< HEAD
# Copyright (c) 2013 by Delphix. All rights reserved.
=======
# Copyright 2013 Nexenta Systems, Inc.  All rights reserved.
>>>>>>> f68770ea
#
# MDB modules used for debugging user processes that every ISA's build
# subdirectory will need to build.
#

COMMON_MODULES_PROC = \
	dof \
	libavl \
	libc \
	libcmdutils \
	libfksmbsrv \
	libnvpair \
	libproc \
	libpython2.6 \
	libsysevent \
	libtopo \
	libumem \
	libuutil \
	libzpool \
	mdb_ds \
	mdb_test

#
# MDB modules used for debugging user processes which are only 32-bit
#
COMMON_MODULES_PROC_32BIT = \
	svc.configd \
	svc.startd

#
# MDB modules used for debugging kernels.
#
COMMON_MODULES_KVM = \
	arp \
	cpc \
	crypto	\
	dtrace	\
	emlxs \
	fcip \
	fcp \
	fctl \
	genunix \
	hook \
	neti \
	idm \
	ii \
	ip \
	ipc \
	ipp \
	klmmod \
	krtld \
	lofs \
	logindmux \
	mac \
	md \
	mpt_sas \
	mr_sas \
	nca \
	nsctl \
	nsmb \
	pmcs \
	ptm \
	qlc \
	random \
	rdc \
	s1394 \
	scsi_vhci \
	sctp \
	sd \
	sdbc \
	smbfs \
	smbsrv \
	sockfs \
	specfs \
	sppp \
	srpt \
	stmf \
	stmf_sbd \
	sv \
	ufs \
	usba \
	zfs

CLOSED_COMMON_MODULES_KVM = \
	mpt \
	nfs

include $(SRC)/Makefile.master<|MERGE_RESOLUTION|>--- conflicted
+++ resolved
@@ -19,11 +19,8 @@
 # CDDL HEADER END
 #
 # Copyright (c) 1999, 2010, Oracle and/or its affiliates. All rights reserved.
-<<<<<<< HEAD
 # Copyright (c) 2013 by Delphix. All rights reserved.
-=======
 # Copyright 2013 Nexenta Systems, Inc.  All rights reserved.
->>>>>>> f68770ea
 #
 # MDB modules used for debugging user processes that every ISA's build
 # subdirectory will need to build.
