--- conflicted
+++ resolved
@@ -25,11 +25,8 @@
  */
 /*
  * Copyright (c) 2012, Joyent, Inc.  All rights reserved.
-<<<<<<< HEAD
+ * Copyright 2014 Nexenta Systems, Inc.  All rights reserved.
  * Copyright (c) 2013 by Delphix. All rights reserved.
-=======
- * Copyright 2014 Nexenta Systems, Inc.  All rights reserved.
->>>>>>> 0b453801
  */
 
 #include <sys/types.h>
@@ -240,10 +237,6 @@
 	while (fp != 0) {
 		int args_style = 0;
 
-<<<<<<< HEAD
-		if (mdb_tgt_vread(t, &fr, sizeof (fr), fp) != sizeof (fr))
-			return (-1);	/* errno has been set for us */
-=======
 		/*
 		 * Ensure progress (increasing fp), and prevent
 		 * endless loop with the same FP.
@@ -252,15 +245,10 @@
 			err = EMDB_STKFRAME;
 			goto badfp;
 		}
-		if (!fp_is_aligned(fp, xpv_panic)) {
-			err = EMDB_STKALIGN;
-			goto badfp;
-		}
 		if (mdb_tgt_vread(t, &fr, sizeof (fr), fp) != sizeof (fr)) {
 			err = EMDB_NOMAP;
 			goto badfp;
 		}
->>>>>>> 0b453801
 
 		if ((mdb_tgt_lookup_by_addr(t, pc, MDB_TGT_SYM_FUZZY,
 		    NULL, 0, &s, &sip) == 0) &&
