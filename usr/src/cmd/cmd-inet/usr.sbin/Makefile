--- conflicted
+++ resolved
@@ -82,13 +82,8 @@
 # they're all clean, replace the dependency of the lint target
 # with SUBDIRS.  Also (sigh) deal with the commented-out build lines
 # for the lint rule.
-<<<<<<< HEAD
-LINTSUBDIRS=	bootconfchk ifconfig ilbadm in.rdisc in.routed in.talkd \
-		inetadm inetconv ipmpstat ipqosconf ipsecutils kssl/kssladm \
-=======
-LINTSUBDIRS=	ilbadm in.rdisc in.routed in.talkd inetadm \
+LINTSUBDIRS=	ifconfig ilbadm in.rdisc in.routed in.talkd inetadm \
 		inetconv ipmpstat ipqosconf ipsecutils kssl/kssladm \
->>>>>>> bf5d9f18
 		kssl/ksslcfg nwamadm nwamcfg ping routeadm sppptun traceroute \
 		wificonfig
 # And as programs are verified not to attempt to write into constants,
