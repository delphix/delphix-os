--- conflicted
+++ resolved
@@ -4,11 +4,8 @@
  Copyright 2009 Sun Microsystems, Inc.  All rights reserved.
  Use is subject to license terms.
 
-<<<<<<< HEAD
+ Copyright 2016 Hans Rosenfeld <rosenfeld@grumpf.hope-2000.org>
  Copyright (c) 2012 by Delphix. All rights reserved.
-=======
- Copyright 2016 Hans Rosenfeld <rosenfeld@grumpf.hope-2000.org>
->>>>>>> 7ddce999
 
  CDDL HEADER START
 
