--- conflicted
+++ resolved
@@ -40,15 +40,12 @@
  * contributors.
  */
 
-<<<<<<< HEAD
-=======
 /*
  * Copyright 2017 Jason King.
  */
 
->>>>>>> 0a055120
 /*
- *	Swap administrative interface
+ * 	Swap administrative interface
  *	Used to add/delete/list swap devices.
  */
 
@@ -73,14 +70,11 @@
 #include	<libintl.h>
 #include	<libdiskmgt.h>
 #include	<sys/fs/zfs.h>
-<<<<<<< HEAD
 #include	<kstat.h>
 #include	<assert.h>
 #include	<libzfs.h>
-=======
 #include	<libcmdutils.h>
 #include	<sys/debug.h>
->>>>>>> 0a055120
 
 #define	LFLAG	0x01	/* swap -l (list swap devices) */
 #define	DFLAG	0x02	/* swap -d (delete swap device) */
