--- conflicted
+++ resolved
@@ -337,15 +337,7 @@
 		(void) fprintf(fp, "YES   disabled | enabled | active\n");
 
 		(void) fprintf(fp, gettext("\nThe feature@ properties must be "
-<<<<<<< HEAD
-		    "appended with a feature specifier of one of these\n"
-		    "forms:\n"
-		    "    <reverse-dns>:<short-name>  (eg: \"com.example:feature"
-		    "\")\n"
-		    "    <short-name>                (eg: \"feature\")\n"));
-=======
 		    "appended with a feature name.\nSee zpool-features(5).\n"));
->>>>>>> 53089ab7
 	}
 
 	/*
@@ -424,18 +416,14 @@
 	proplist = *props;
 
 	if (poolprop) {
-<<<<<<< HEAD
 		const char *vname = zpool_prop_to_name(ZPOOL_PROP_VERSION);
 
-=======
->>>>>>> 53089ab7
 		if ((prop = zpool_name_to_prop(propname)) == ZPROP_INVAL &&
 		    !zpool_prop_feature(propname)) {
 			(void) fprintf(stderr, gettext("property '%s' is "
 			    "not a valid pool property\n"), propname);
 			return (2);
 		}
-<<<<<<< HEAD
 
 		/*
 		 * feature@ properties and version should not be specified
@@ -452,8 +440,6 @@
 		}
 
 
-=======
->>>>>>> 53089ab7
 		if (zpool_prop_feature(propname))
 			normnm = propname;
 		else
@@ -1514,14 +1500,11 @@
 		    "incompatible version.\n"));
 		break;
 
-<<<<<<< HEAD
 	case ZPOOL_STATUS_FEAT_DISABLED:
 		(void) printf(gettext(" status: Some supported features are "
 		    "not enabled on the pool.\n"));
 		break;
 
-=======
->>>>>>> 53089ab7
 	case ZPOOL_STATUS_UNSUP_FEAT_READ:
 		(void) printf(gettext("status: The pool uses the following "
 		    "feature(s) not supported on this sytem:\n"));
@@ -3562,6 +3545,7 @@
 	return (ret);
 }
 
+
 /*
  * zpool reopen <pool>
  *
@@ -4057,7 +4041,6 @@
 		    "backup.\n"));
 		break;
 
-<<<<<<< HEAD
 	case ZPOOL_STATUS_FEAT_DISABLED:
 		(void) printf(gettext("status: Some supported features are not "
 		    "enabled on the pool. The pool can\n\tstill be used, but "
@@ -4068,8 +4051,6 @@
 		    "the features. See zpool-features(5) for details.\n"));
 		break;
 
-=======
->>>>>>> 53089ab7
 	case ZPOOL_STATUS_UNSUP_FEAT_READ:
 		(void) printf(gettext("status: The pool cannot be accessed on "
 		    "this system because it uses the\n\tfollowing feature(s) "
@@ -4387,23 +4368,7 @@
 	verify(nvlist_lookup_uint64(config, ZPOOL_CONFIG_VERSION,
 	    &version) == 0);
 
-<<<<<<< HEAD
 	assert(SPA_VERSION_IS_SUPPORTED(version));
-=======
-	if (!cbp->cb_newer && SPA_VERSION_IS_SUPPORTED(version) &&
-	    version != SPA_VERSION) {
-		if (!cbp->cb_all) {
-			if (cbp->cb_first) {
-				(void) printf(gettext("The following pools are "
-				    "out of date, and can be upgraded.  After "
-				    "being\nupgraded, these pools will no "
-				    "longer be accessible by older software "
-				    "versions.\n\n"));
-				(void) printf(gettext("VER  POOL\n"));
-				(void) printf(gettext("---  ------------\n"));
-				cbp->cb_first = B_FALSE;
-			}
->>>>>>> 53089ab7
 
 	if (version < cbp->cb_version) {
 		cbp->cb_first = B_FALSE;
@@ -4432,7 +4397,6 @@
 			cbp->cb_first = B_FALSE;
 			printnl = B_TRUE;
 		}
-<<<<<<< HEAD
 	}
 
 	if (printnl) {
@@ -4441,10 +4405,6 @@
 
 	return (0);
 }
-=======
-	} else if (cbp->cb_newer && !SPA_VERSION_IS_SUPPORTED(version)) {
-		assert(!cbp->cb_all);
->>>>>>> 53089ab7
 
 static int
 upgrade_list_older_cb(zpool_handle_t *zhp, void *arg)
@@ -4462,17 +4422,11 @@
 	if (version < SPA_VERSION_FEATURES) {
 		if (cbp->cb_first) {
 			(void) printf(gettext("The following pools are "
-<<<<<<< HEAD
 			    "formatted with legacy version numbers and can\n"
 			    "be upgraded to use feature flags.  After "
 			    "being upgraded, these pools\nwill no "
 			    "longer be accessible by software that does not "
 			    "support feature\nflags.\n\n"));
-=======
-			    "formatted using an unsupported software version "
-			    "and\ncannot be accessed on the current "
-			    "system.\n\n"));
->>>>>>> 53089ab7
 			(void) printf(gettext("VER  POOL\n"));
 			(void) printf(gettext("---  ------------\n"));
 			cbp->cb_first = B_FALSE;
@@ -4675,10 +4629,6 @@
 
 	(void) printf(gettext("This system supports ZFS pool feature "
 	    "flags.\n\n"));
-<<<<<<< HEAD
-=======
-	cb.cb_first = B_TRUE;
->>>>>>> 53089ab7
 	if (showversions) {
 		int i;
 
@@ -4976,7 +4926,6 @@
 		    (zpool_prop_feature(pl->pl_user_prop) ||
 		    zpool_prop_unsupported(pl->pl_user_prop))) {
 			srctype = ZPROP_SRC_LOCAL;
-<<<<<<< HEAD
 
 			if (zpool_prop_get_feature(zhp, pl->pl_user_prop,
 			    value, sizeof (value)) == 0) {
@@ -4989,20 +4938,6 @@
 			    sizeof (value), &srctype) != 0)
 				continue;
 
-=======
-
-			if (zpool_prop_get_feature(zhp, pl->pl_user_prop,
-			    value, sizeof (value)) == 0) {
-				zprop_print_one_property(zpool_get_name(zhp),
-				    cbp, pl->pl_user_prop, value, srctype,
-				    NULL, NULL);
-			}
-		} else {
-			if (zpool_get_prop(zhp, pl->pl_prop, value,
-			    sizeof (value), &srctype) != 0)
-				continue;
-
->>>>>>> 53089ab7
 			zprop_print_one_property(zpool_get_name(zhp), cbp,
 			    zpool_prop_to_name(pl->pl_prop), value, srctype,
 			    NULL, NULL);
