#!/sbin/sh
#
# CDDL HEADER START
#
# The contents of this file are subject to the terms of the
# Common Development and Distribution License (the "License").
# You may not use this file except in compliance with the License.
#
# You can obtain a copy of the license at usr/src/OPENSOLARIS.LICENSE
# or http://www.opensolaris.org/os/licensing.
# See the License for the specific language governing permissions
# and limitations under the License.
#
# When distributing Covered Code, include this CDDL HEADER in each
# file and include the License file at usr/src/OPENSOLARIS.LICENSE.
# If applicable, add the following below this CDDL HEADER, with the
# fields enclosed by brackets "[]" replaced with your own identifying
# information: Portions Copyright [yyyy] [name of copyright owner]
#
# CDDL HEADER END
#
# Copyright (c) 2009, 2010, Oracle and/or its affiliates. All rights reserved.
<<<<<<< HEAD
# Copyright (c) 2011 by Delphix. All rights reserved.
=======
# Copyright 2016 Hans Rosenfeld <rosenfeld@grumpf.hope-2000.org>
>>>>>>> 7ddce999
#

IPFILTER_FMRI="svc:/network/ipfilter:default"
ETC_IPF_DIR=/etc/ipf
IPNATCONF=`/usr/bin/svcprop -p config/ipnat_config_file $IPFILTER_FMRI \
    2>/dev/null`
if [ $? -eq 1 ]; then
	IPNATCONF=$ETC_IPF_DIR/ipnat.conf
fi
IPPOOLCONF=`/usr/bin/svcprop -p config/ippool_config_file $IPFILTER_FMRI \
    2>/dev/null`
if [ $? -eq 1 ]; then
	IPPOOLCONF=$ETC_IPF_DIR/ippool.conf
fi
VAR_IPF_DIR=/var/run/ipf
IPFILCONF=$VAR_IPF_DIR/ipf.conf
IP6FILCONF=$VAR_IPF_DIR/ipf6.conf
IPFILOVRCONF=$VAR_IPF_DIR/ipf_ovr.conf
IP6FILOVRCONF=$VAR_IPF_DIR/ipf6_ovr.conf
IPF_LOCK=/var/run/ipflock
CONF_FILES=""
CONF6_FILES=""
NAT_FILES=""
IPF_SUFFIX=".ipf"
IPF6_SUFFIX=".ipf6"
NAT_SUFFIX=".nat"

# version for configuration upgrades
CURRENT_VERSION=1

IPF_FMRI="svc:/network/ipfilter:default"
INETDFMRI="svc:/network/inetd:default"
RPCBINDFMRI="svc:/network/rpc/bind:default"

SMF_ONLINE="online"
SMF_MAINT="maintenance"
SMF_NONE="none"

FW_CONTEXT_PG="firewall_context"
METHOD_PROP="ipf_method"

FW_CONFIG_PG="firewall_config"
POLICY_PROP="policy"
APPLY2_PROP="apply_to"
APPLY2_6_PROP="apply_to_6"
EXCEPTIONS_PROP="exceptions"
EXCEPTIONS_6_PROP="exceptions_6"
TARGET_PROP="target"
TARGET_6_PROP="target_6"
BLOCKPOL_PROP="block_policy"

FW_CONFIG_DEF_PG="firewall_config_default"
FW_CONFIG_OVR_PG="firewall_config_override"
CUSTOM_FILE_PROP="custom_policy_file"
CUSTOM_FILE_6_PROP="custom_policy_file_6"
OPEN_PORTS_PROP="open_ports"

PREFIX_HOST="host:"
PREFIX_NET="network:"
PREFIX_POOL="pool:"
PREFIX_IF="if:"

GLOBAL_CONFIG=""
GLOBAL_POLICY=""
GLOBAL_BLOCK_POLICY=""

SERVINFO=/usr/lib/servinfo

#
# Get value(s) for given property from either firewall_config_default or
# firewall_config_override property groups.
#
# global_get_prop_value pg_name propname
#   pg_name - FW_CONFIG_DEF_PG or FW_CONFIG_OVR_PG
#   propname - property name
#
global_get_prop_value()
{
	target_pg=$1
	prop=$2

	[ "$1" != $FW_CONFIG_OVR_PG -a "$1" != $FW_CONFIG_DEF_PG ] && return

	[ "$1" == $FW_CONFIG_DEF_PG ] && extra_pg=$FW_CONFIG_OVR_PG  || \
		extra_pg=$FW_CONFIG_DEF_PG

	value=`echo $GLOBAL_CONFIG | awk '{
		found=0
		for (i=1; i<=NF; i++) {
			if (found == 1) {
				if (index($i, target_pg) == 1 || index($i, extra_pg) == 1)
					break;

				print $i;
			}

			if (split($i, values, "/") < 2)
				continue;

			if (values[1] == target_pg && values[2] == prop)
				found=1;
		}
	}' target_pg=$target_pg prop=$prop extra_pg=$extra_pg`

	# Return
	echo "$value"
}

#
# Initialize and cache network/ipfilter configuration, global configuration.
#
# Since an SMF service configuration may get updated during the execution of the
# service method, it's best to read all relevant configuration via one svcprop
# invocation and cache it for later use.
#
# This function reads and stores relevant configuration into GLOBAL_CONFIG and
# initializes the GLOBAL_POLICY and GLOBAL_BLOCK_POLICY variables. GLOBAL_CONFIG
# is a string containing pg/prop and their corresponding values (i.e. svcprop -p
# pg fmri output). To get values for a certain pg/prop, use
# global_get_prop_value().
#
global_init()
{
	GLOBAL_CONFIG=`svcprop -p ${FW_CONFIG_OVR_PG} -p ${FW_CONFIG_DEF_PG} \
        $IPF_FMRI 2>/dev/null | awk '{$2=" "; print $0}'`

	GLOBAL_POLICY=`global_get_prop_value $FW_CONFIG_DEF_PG $POLICY_PROP`
        GLOBAL_BLOCK_POLICY=`global_get_prop_value $FW_CONFIG_DEF_PG \
	   $BLOCKPOL_PROP`
}

#
# Given a service, gets its config pg name
#
get_config_pg()
{
	if [ "$1" = "$IPF_FMRI" ]; then
		echo "$FW_CONFIG_DEF_PG"
	else
		echo "$FW_CONFIG_PG"
	fi
	return 0
}

#
# Given a service, gets its firewall policy
#
get_policy()
{
	config_pg=`get_config_pg $1`
	svcprop -p $config_pg/${POLICY_PROP} $1 2>/dev/null
}

#
# block policy can be set to "return", which will expand into
# separate block rules for tcp (block return-rst ...) and all other
# protocols (block return-icmp-as-dest ...)
#
get_block_policy()
{
	config_pg=`get_config_pg $1`
	svcprop -p $config_pg/${BLOCKPOL_PROP} $1 2>/dev/null
}

#
# Given a service, gets its source address exceptions for IPv4
#
get_exceptions()
{
	config_pg=`get_config_pg $1`
	exceptions=`svcprop -p $config_pg/${EXCEPTIONS_PROP} $1 2>/dev/null`
        echo $exceptions | sed -e 's/\\//g'
}

#
# Given a service, gets its source address exceptions for IPv6
#
get_exceptions_6()
{
	config_pg=`get_config_pg $1`
	exceptions6=`svcprop -p $config_pg/${EXCEPTIONS_6_PROP} $1 2>/dev/null`
        echo $exceptions6 | sed -e 's/\\//g'
}

#
# Given a service, gets its firewalled source addresses for IPv4
#
get_apply2_list()
{
	config_pg=`get_config_pg $1`
	apply2=`svcprop -p $config_pg/${APPLY2_PROP} $1 2>/dev/null`
        echo $apply2 | sed -e 's/\\//g'
}

#
# Given a service, gets its firewalled source addresses for IPv6
#
get_apply2_6_list()
{
	config_pg=`get_config_pg $1`
	apply2_6=`svcprop -p $config_pg/${APPLY2_6_PROP} $1 2>/dev/null`
        echo $apply2_6 | sed -e 's/\\//g'
}

#
# Given a service, gets its firewalled target addresses for IPv4
#
get_target_list()
{
	config_pg=`get_config_pg $1`
	target=`svcprop -p $config_pg/${TARGET_PROP} $1 2>/dev/null`
	[ -z "$target" -o "$target" = '""' ] && target=any
	echo $target | sed -e 's/\\//g'
}

#
# Given a service, gets its firewalled target addresses for IPv6
#
get_target_6_list()
{
	config_pg=`get_config_pg $1`
	target6=`svcprop -p $config_pg/${TARGET_6_PROP} $1 2>/dev/null`
	[ -z "$target6" -o "$target6" = '""' ] && target6=any
	echo $target6 | sed -e 's/\\//g'
}

check_ipf_dir()
{
	[ -d $VAR_IPF_DIR ] && return 0
	mkdir $VAR_IPF_DIR >/dev/null 2>&1 || return 1
}

#
# fmri_to_file fmri suffix
#
fmri_to_file()
{
	check_ipf_dir || return 1
	fprefix="${VAR_IPF_DIR}/`echo $1 | tr -s '/:' '__'`"
	echo "${fprefix}${2}"
}

#
# Return service's enabled property
#
service_is_enabled()
{
	#
	# Temporary enabled state overrides the persistent state
	# so check it first.
	#
	enabled_ovr=`svcprop -c -p general_ovr/enabled $1 2>/dev/null`
	if [ -n "$enabled_ovr" ]; then
		[ "$enabled_ovr" = "true" ] && return 0 || return 1
	fi

	enabled=`svcprop -c -p general/enabled $1 2>/dev/null`
	[ -n "$enabled" -a "$enabled" = "true" ] && return 0 || return 1
}

#
# Return whether service is desired state
#
# Args: fmri state
# Return:
#  0 - desired state is service's current state
#  1 - desired state is not service's current state
#
service_check_state()
{
	#
	# Make sure we're done with ongoing state transition
	#
	while [ "`svcprop -p restarter/next_state $1`" != "$SMF_NONE" ]; do
		echo "Waiting for service $1 to come online"
		sleep 1
	done

	[ "`svcprop -p restarter/state $1`" = "$2" ] && return 0 || return 1
}

#
# Deny/Allow list stores values in the form "host:addr", "network:addr/netmask",
# "pool:number", and "if:interface". This function returns the
# IP(addr or addr/netmask) value or a pool number.
#
get_IP()
{
	value_is_interface $1 && return 1
	echo "$1" | sed -n -e "s,^${PREFIX_POOL}\(.*\),pool/\1,p" \
	    -e "s,^${PREFIX_HOST}\(.*\),\1,p" \
	    -e "s,^${PREFIX_NET}\(.*\),\1,p" \
	    -e "s,^any,any,p"
}

get_interface()
{
	value_is_interface $1 || return 1
	scratch=`echo "$1" | sed -e "s/^${PREFIX_IF}//"`

	ifconfig $scratch >/dev/null 2>&1 || return 1
	echo $scratch | sed -e 's/:.*//'
}

#
#
#
value_is_interface()
{
	[ -z "$1" ] && return 1
	echo $1 | grep "^${PREFIX_IF}" >/dev/null 2>&1
}

#
# Remove rules in given file from active list without restarting ipfilter
#
remove_rules()
{
	[ -f "$1" ] && ipf $2 -r -f $1 >/dev/null 2>&1
}

remove_nat_rules()
{
	[ -f "$1" ] && ipnat -r -f $1 >/dev/null 2>&1
}

check_ipf_syntax()
{
	ipf $2 -n -f $1 >/dev/null 2>&1
}

check_nat_syntax()
{
	ipnat -n -f $1 >/dev/null 2>&1
}

unique_ports()
{
	echo $* | xargs -n 1 echo | sort -u
}

file_get_ports()
{
	ipf $2 -n -v -f $1 2>/dev/null | sed -n -e \
	    's/.*to.* port = \([a-z0-9]*\).*/\1/p' | uniq | \
	    awk '{if (length($0) > 1) {printf("%s ", $1)}}'
}

get_active_ports()
{
	ipfstat $1 -io 2>/dev/null | sed -n -e \
	    's/.*to.* port = \([a-z0-9]*\).*/\1/p' | uniq | \
	    awk '{if (length($0) > 1) {printf("%s ",$1)}}'
}

#
# Given two list of ports, return failure if there's a duplicate.
#
sets_check_duplicate()
{
	#
	# If either list is empty, there isn't any conflict.
	#
	[ -z "$1" -o -z "$2" ] && return 0

	for p in $1; do
		for ap in $2; do
			[ "$p" = "$ap" ] && return 1
		done
	done

	return 0
}

#
# Given a file containing ipf rules, check the syntax and verify
# the rules don't conflict, use same port number, with active
# rules (ipfstat -io output).
#
update_check_ipf_rules()
{
	check_ipf_syntax $1 $2 || return 1

	lports=`file_get_ports $1 $2`
	lactive_ports=`get_active_ports $2`

	sets_check_duplicate "$lports" "$lactive_ports" || return 1
}

server_port_list=""
server_port_list_6=""

#
# Given a file containing ipf rules, check the syntax and verify
# the rules don't conflict with already processed services.
#
# The list of processed services' ports are maintained in the global
# variables 'server_port_list' and 'server_port_list_6'.
#
check_ipf_rules()
{

	check_ipf_syntax $1 $2 || return 1

	lports=`file_get_ports $1 $2`

	if [ "$2" = "-6" ]; then
		sets_check_duplicate "$lports" "$server_port_list_6" || return 1
	        server_port_list_6="$server_port_list_6 $lports"
	else
		sets_check_duplicate "$lports" "$server_port_list" || return 1
	        server_port_list="$server_port_list $lports"
	fi

	return 0
}

prepend_new_rules()
{
	check_ipf_syntax $1 $2 && tail -r $1 | sed -e 's/^[a-z]/@0 &/' | \
	    ipf $2 -f - >/dev/null 2>&1
}

append_new_rules()
{
	check_ipf_syntax $1 $2 && ipf $2 -f $1 >/dev/null 2>&1
}

append_new_nat_rules()
{
	check_nat_syntax $1 && ipnat -f $1 >/dev/null 2>&1
}

#
# get port information from string of the form "proto:{port | port-port}"
#
tuple_get_port()
{
	port_str=`echo "$1" | sed -e 's/ //g; s/.*://' 2>/dev/null`
	[ -z "$port_str" ] && return 1

	echo $port_str | grep "-" >/dev/null
	if  [ $? -eq  0 ]; then
		echo $port_str | grep '^[0-9]\{1,5\}-[0-9]\{1,5\}$' >/dev/null || \
		    return 1
		ports=`echo $port_str | ( IFS=- read a b ; \
		    [ $a \-le $b ] && echo $a $b || echo $b $a )`

		for p in $ports; do
			[ $p -gt 65535 ] && return 1
		done
		echo "$ports"
	else
		#
		# port_str is a single port, verify and return it.
		#
		echo "$port_str" | grep '^[0-9]\{1,5\}$' >/dev/null || return 1
		[ $port_str -gt 65535 ] && return 1
		echo "$port_str"
	fi
}

#
# get proto info from string of the form "{tcp | udp}:port"
#
tuple_get_proto()
{
	proto=`echo "$1" | sed -e 's/ //g; s/:.*//' 2>/dev/null`
	[ -z "$proto" ] && return 0

	[ "$proto" = "tcp" -o "$proto" = "udp" ] && echo $proto || return 1
	return 0
}

ipf_get_lock()
{
	newpid=$$

	if [ -f "$IPF_LOCK/pid" ]; then
		curpid=`cat $IPF_LOCK/pid 2>/dev/null`
		[ "$curpid" = "$newpid" ] && return 0

		#
		# Clear lock if the owning process is no longer around.
		#
		ps -p $curpid >/dev/null 2>&1 || rm -r $IPF_LOCK >/dev/null 2>&1
	fi

	#
	# Grab the lock
	#
	while :; do
		mkdir $IPF_LOCK 2>/dev/null && break;
		sleep 1
	done
	echo $newpid > $IPF_LOCK/pid
}

#
# Remove lock if it's ours
#
ipf_remove_lock()
{
	if [ -f "$IPF_LOCK/pid" ]; then
		[ "`cat $IPF_LOCK/pid`" = "$$" ] && rm -r $IPF_LOCK
	fi
	return 0
}

#
# Make IPFILCONF, /var/tmp/ipf/ipf.conf, a symlink to the input file argument.
#
custom_set_symlink()
{
	#
	# Nothing to do if the input file doesn't exist.
	#
	[ ! -f "$1" ] && return 0

	check_ipf_dir || return 1

	rm $IPFILCONF >/dev/null 2>&1
	ln -s $1 $IPFILCONF >/dev/null 2>&1
}

#
# New file replaces original file if they have different content
#
replace_file()
{
	orig=$1
	new=$2

	#
	# IPFILCONF may be a symlink, remove it if that's the case
	#
	if [ -L "$orig" ]; then
		rm $orig
		touch $orig
	fi

	check_ipf_dir || return 1
	mv $new $orig && return 0 || return 1
}

#
# Given a service, gets the following details for ipf rule:
# - policy
# - protocol
# - port(IANA port obtained by running servinfo)
#
process_server_svc()
{
	service=$1
        policy=`get_policy ${service}`

	#
	# Empties service's rules file so callers won't use existing rule if
	# we fail here.
	#
	file=`fmri_to_file $service $IPF_SUFFIX`
	file6=`fmri_to_file $service $IPF6_SUFFIX`
	[ -z "$file" ] && return 1
	echo "# $service" >${file}
	echo "# $service" >${file6}

	#
	# Nothing to do if policy is "use_global"
	#
	[ "$policy" = "use_global" ] && return 0

	restarter=`svcprop -p general/restarter $service 2>/dev/null`
	if [ "$restarter" = "$INETDFMRI" ]; then
		iana_name=`svcprop -p inetd/name $service 2>/dev/null`
		isrpc=`svcprop -p inetd/isrpc $service 2>/dev/null`
	else
		iana_name=`svcprop -p $FW_CONTEXT_PG/name $service 2>/dev/null`
		isrpc=`svcprop -p $FW_CONTEXT_PG/isrpc $service 2>/dev/null`
	fi

	#
	# Bail if iana_name isn't defined. Services with static rules
	# like nis/client don't need to generate rules using
	# iana name and protocol information.
	#
	[ -z "$iana_name" ] && return 1

	#
	# RPC services
	#
	if [ "$isrpc" = "true" ]; then
		# The ports used for IPv6 are usually also reachable
		# through IPv4, so generate IPv4 rules for them, too.
		tports=`$SERVINFO -R -p -t -s $iana_name 2>/dev/null`
<<<<<<< HEAD
		if [ -n "$tports" ]; then
			for tport in $tports; do
=======
		tports6=`$SERVINFO -R -p -t6 -s $iana_name 2>/dev/null`
		if [ -n "$tports" -o -n "$tports6" ]; then
			tports=`unique_ports $tports $tports6`
			for tport in $tports; do 
>>>>>>> 7ddce999
				generate_rules $service $policy "tcp" \
				    $tport $file
			done
		fi

		if [ -n "$tports6" ]; then
			for tport6 in $tports6; do
				generate_rules $service $policy "tcp" \
				    $tport6 $file6 _6
			done
		fi

		uports=`$SERVINFO -R -p -u -s $iana_name 2>/dev/null`
		uports6=`$SERVINFO -R -p -u6 -s $iana_name 2>/dev/null`
		if [ -n "$uports" ]; then
<<<<<<< HEAD
			for uport in $uports; do
=======
			uports=`unique_ports $uports $uports6`
			for uport in $uports; do 
>>>>>>> 7ddce999
				generate_rules $service $policy "udp" \
				    $uport $file
			done
		fi

		if [ -n "$uports6" ]; then
			for uport6 in $uports6; do
				generate_rules $service $policy "udp" \
				    $uport6 $file6 _6
			done
		fi

		return 0
	fi

	#
	# Get the IANA port and supported protocols(tcp and udp)
	#
	tport=`$SERVINFO -p -t -s $iana_name 2>&1`
	if [ $? -eq 0 -a -n "$tport" ]; then
		generate_rules $service $policy "tcp" $tport $file
	fi

	tport6=`$SERVINFO -p -t6 -s $iana_name 2>&1`
	if [ $? -eq 0 -a -n "$tport6" ]; then
		generate_rules $service $policy "tcp" $tport6 $file6 _6
	fi

	uport=`$SERVINFO -p -u -s $iana_name 2>&1`
	if [ $? -eq 0 -a -n "$uport" ]; then
		generate_rules $service $policy "udp" $uport $file
	fi

	uport6=`$SERVINFO -p -u6 -s $iana_name 2>&1`
	if [ $? -eq 0 -a -n "$uport6" ]; then
		generate_rules $service $policy "udp" $uport6 $file6 _6
	fi

	return 0
}

#
# Given a service's name, policy, protocol and port, generate ipf rules
# - list of host/network/interface to apply policy
#
# A 'use_global' policy inherits the system-wided Global Default policy
# from network/ipfilter. For {deny | allow} policies, the rules are
# ordered as:
#
# - make exceptions to policy for those in "exceptions" list
# - apply policy to those specified in "apply_to" list
# - policy rule
#
generate_rules()
{
	service=$1
	mypolicy=$2
	proto=$3
	port=$4
	out=$5
	_6=$6

	#
	# Default mode is to inherit from global's policy
	#
	[ "$mypolicy" = "use_global" ] && return 0

	tcp_opts=""
	[ "$proto" = "tcp" ] && tcp_opts="flags S keep state keep frags"

	block_policy=`get_block_policy $1`
        if [ "$block_policy" = "use_global" ]; then
		block_policy=${GLOBAL_BLOCK_POLICY}
        fi

	if [ "$block_policy" = "return" ]; then
		[ "$proto" = "tcp" ] && block_policy="return-rst"
		[ "$proto" != "tcp" ] && block_policy="return-icmp-as-dest"
	else
		block_policy=""
        fi

	iplist=`get_target${_6}_list $service`

	#
	# Allow all if policy is 'none'
	#
	if [ "$mypolicy" = "none" ]; then
		for ip in $iplist; do
			daddr=`get_IP ${ip}`
			[ -z "$daddr" -o "$daddr" = '""' ] && continue
			echo "pass in log quick proto ${proto} from any to ${daddr}" \
			    "port = ${port} ${tcp_opts}" >>${out}
		done
		return 0
	fi

	#
	# For now, let's concern ourselves only with incoming traffic.
	#
	[ "$mypolicy" = "deny" ] && { ecmd="pass"; acmd="block ${block_policy}"; }
	[ "$mypolicy" = "allow" ] && { ecmd="block ${block_policy}"; acmd="pass"; }

	for name in `get_exceptions${_6} $service`; do
		[ -z "$name" -o "$name" = '""' ] && continue

		ifc=`get_interface $name`
		if [ $? -eq 0 -a -n "$ifc" ]; then
			for ip in $iplist; do
				daddr=`get_IP ${ip}`
				[ -z "$daddr" -o "$daddr" = '""' ] && continue
				echo "${ecmd} in log quick on ${ifc} from any to" \
				    "${daddr} port = ${port}" >>${out}
			done
			continue
		fi

		saddr=`get_IP ${name}`
		if [ $? -eq 0 -a -n "$saddr" ]; then
			for ip in $iplist; do
				daddr=`get_IP ${ip}`
				[ -z "$daddr" -o "$daddr" = '""' ] && continue
				echo "${ecmd} in log quick proto ${proto} from ${saddr}" \
				    "to ${daddr} port = ${port} ${tcp_opts}" >>${out}
			done
		fi
	done

	for name in `get_apply2${_6}_list $service`; do
		[ -z "$name" -o "$name" = '""' ] && continue

		ifc=`get_interface $name`
		if [ $? -eq 0 -a -n "$ifc" ]; then
			for ip in $iplist; do
				daddr=`get_IP ${ip}`
				[ -z "$daddr" -o "$daddr" = '""' ] && continue
				echo "${acmd} in log quick on ${ifc} from any to" \
				    "${daddr} port = ${port}" >>${out}
			done
			continue
		fi

		saddr=`get_IP ${name}`
		if [ $? -eq 0 -a -n "$saddr" ]; then
			for ip in $iplist; do
				daddr=`get_IP ${ip}`
				[ -z "$daddr" -o "$daddr" = '""' ] && continue
				echo "${acmd} in log quick proto ${proto} from ${saddr}" \
				    "to ${daddr} port = ${port} ${tcp_opts}" >>${out}
			done
		fi
	done

	for ip in $iplist; do
		daddr=`get_IP ${ip}`
		[ -z "$daddr" -o "$daddr" = '""' ] && continue
		echo "${ecmd} in log quick proto ${proto} from any to ${daddr}" \
		    "port = ${port} ${tcp_opts}" >>${out}
	done

	return 0
}

#
# Service has either IANA ports and proto or its own firewall method to
# generate the rules.
#
# - if service has a custom method, use it to populate its rules
# - if service has a firewall_config pg, use process_server_svc
#
# Argument - fmri
#
process_service()
{
	#
	# Don't process network/ipfilter
	#
	[ "$1" = "$IPF_FMRI" ] && return 0

	service_check_state $1 $SMF_MAINT && return 1

	method=`svcprop -p $FW_CONTEXT_PG/$METHOD_PROP $1 2>/dev/null | \
	    sed 's/\\\//g'`
	if [ -n "$method" -a "$method" != '""' ]; then
		( exec $method $1 >/dev/null )
	else
		process_server_svc $1 || return 1
	fi
	return 0
}

#
# Generate rules for protocol/port defined in firewall_config_default/open_ports
# property. These are non-service programs whose network resource info are
# defined as "{tcp | upd}:{PORT | PORT-PORT}". Essentially, these programs need
# some specific local ports to be opened. For example, BitTorrent clients need to
# have 6881-6889 opened.
#
process_nonsvc_progs()
{
	out=$1
	echo "# Non-service programs rules" >>${out}
	progs=`global_get_prop_value $FW_CONFIG_DEF_PG $OPEN_PORTS_PROP`

	for prog in $progs; do
		[ -z "$prog" -o "$prog" = '""' ] && continue

		port=`tuple_get_port $prog`
		[ $? -eq 1 -o -z "$port" ] && continue

		proto=`tuple_get_proto $prog`
		[ $? -eq 1 ] && continue

		set -- $port
		if  [ $# -gt 1 ]; then
			if [ -z "$proto" ]; then
				echo "pass in log quick from any to any" \
				    "port ${1} >< ${2}" >>${out}
			else
				echo "pass in log quick proto ${proto} from any" \
				    "to any port ${1} >< ${2}" >>${out}
			fi
		else
			if [ -z "$proto" ]; then
				echo "pass in log quick from any to any" \
				    "port = ${1}" >>${out}
			else
				echo "pass in log quick proto ${proto} from any" \
				    "to any port = ${1}" >>${out}
			fi
		fi
	done

	return 0
}

#
# Generate a new /etc/ipf/ipf.conf. If firewall policy is 'none',
# ipf.conf is empty .
#
create_global_rules()
{
	if [ "$GLOBAL_POLICY" = "custom" ]; then
		file=`global_get_prop_value $FW_CONFIG_DEF_PG $CUSTOM_FILE_PROP`
		file6=`global_get_prop_value $FW_CONFIG_DEF_PG $CUSTOM_FILE_6_PROP`

		[ -n "$file" ] && custom_set_symlink $file
		[ -n "$file6" ] && custom_set_symlink $file6

		return 0
	fi

	TEMP=`mktemp /var/run/ipf.conf.pid$$.XXXXXX`
	TEMP6=`mktemp /var/run/ipf6.conf.pid$$.XXXXXX`
	process_nonsvc_progs $TEMP
	process_nonsvc_progs $TEMP6

	echo "# Global Default rules" >>${TEMP}
	echo "# Global Default rules" >>${TEMP6}
	if [ "$GLOBAL_POLICY" != "none" ]; then
		echo "pass out log quick all keep state" >>${TEMP}
		echo "pass out log quick all keep state" >>${TEMP6}
	fi

	case "$GLOBAL_POLICY" in
	'none')
		# No rules
		replace_file ${IPFILCONF} ${TEMP}
		replace_file ${IP6FILCONF} ${TEMP6}
		return $?
		;;

	'deny')
		ecmd="pass"
		acmd="block"
		;;

	'allow')
		ecmd="block"
		acmd="pass"
		;;
	*)
		return 1;
		;;
	esac

	for name in `global_get_prop_value $FW_CONFIG_DEF_PG $EXCEPTIONS_PROP`; do
		[ -z "$name" -o "$name" = '""' ] && continue

		ifc=`get_interface $name`
		if [ $? -eq 0 -a -n "$ifc" ]; then
			echo "${ecmd} in log quick on ${ifc} all" >>${TEMP}
			continue
		fi

		addr=`get_IP ${name}`
		if [ $? -eq 0 -a -n "$addr" ]; then
			echo "${ecmd} in log quick from ${addr} to any" >>${TEMP}
		fi

	done

	for name in `global_get_prop_value $FW_CONFIG_DEF_PG $EXCEPTIONS_6_PROP`; do
		[ -z "$name" -o "$name" = '""' ] && continue

		ifc=`get_interface $name`
		if [ $? -eq 0 -a -n "$ifc" ]; then
			echo "${ecmd} in log quick on ${ifc} all" >>${TEMP6}
			continue
		fi

		addr=`get_IP ${name}`
		if [ $? -eq 0 -a -n "$addr" ]; then
			echo "${ecmd} in log quick from ${addr} to any" >>${TEMP6}
		fi

	done

	for name in `global_get_prop_value $FW_CONFIG_DEF_PG $APPLY2_PROP`; do
		[ -z "$name" -o "$name" = '""' ] && continue

		ifc=`get_interface $name`
		if [ $? -eq 0 -a -n "$ifc" ]; then
			echo "${acmd} in log quick on ${ifc} all" >>${TEMP}
			continue
		fi

		addr=`get_IP ${name}`
		if [ $? -eq 0 -a -n "$addr" ]; then
			echo "${acmd} in log quick from ${addr} to any" >>${TEMP}
		fi
	done

	for name in `global_get_prop_value $FW_CONFIG_DEF_PG $APPLY2_6_PROP`; do
		[ -z "$name" -o "$name" = '""' ] && continue

		ifc=`get_interface $name`
		if [ $? -eq 0 -a -n "$ifc" ]; then
			echo "${acmd} in log quick on ${ifc} all" >>${TEMP6}
			continue
		fi

		addr=`get_IP ${name}`
		if [ $? -eq 0 -a -n "$addr" ]; then
			echo "${acmd} in log quick from ${addr} to any" >>${TEMP6}
		fi
	done

	if [ "$GLOBAL_POLICY" = "allow" ]; then
		#
<<<<<<< HEAD
		# Allow DHCP traffic if running as a DHCP client
=======
		# Allow DHCP(v6) traffic if running as a DHCP client
>>>>>>> 7ddce999
		#
		/sbin/netstrategy | grep dhcp >/dev/null 2>&1
		if [ $? -eq 0 ]; then
			echo "pass out log quick from any port = 68" \
			    "keep state" >>${TEMP}
			echo "pass in log quick from any to any port = 68" >>${TEMP}

			echo "pass out log quick from any port = 546" \
			    "keep state" >>${TEMP6}
			echo "pass in log quick from any to any port = 546" >>${TEMP6}
		fi
		echo "block in log all" >>${TEMP}
		echo "block in log all" >>${TEMP6}
	fi

	replace_file ${IPFILCONF} ${TEMP}
	replace_file ${IP6FILCONF} ${TEMP6}
	return $?
}

#
# Generate a new /etc/ipf/ipf_ovr.conf, the override system-wide policy. It's
# a simplified policy that doesn't support 'exceptions' entities.
#
# If firewall policy is "none", no rules are generated.
#
# Note that "pass" rules don't have "quick" as we don't want
# them to override services' block rules.
#
create_global_ovr_rules()
{
	#
	# Simply empty override file if global policy is 'custom'
	#
	if [ "$GLOBAL_POLICY" = "custom" ]; then
		echo "# 'custom' global policy" >$IPFILOVRCONF
		echo "# 'custom' global policy" >$IP6FILOVRCONF
		return 0
	fi

	#
	# Get and process override policy
	#
	ovr_policy=`global_get_prop_value $FW_CONFIG_OVR_PG $POLICY_PROP`
	if [ "$ovr_policy" = "none" ]; then
		echo "# global override policy is 'none'" >$IPFILOVRCONF
		echo "# global override policy is 'none'" >$IP6FILOVRCONF
		return 0
	fi

	TEMP=`mktemp /var/run/ipf_ovr.conf.pid$$.XXXXXX`
	[ "$ovr_policy" = "deny" ] && acmd="block in log quick"
	[ "$ovr_policy" = "allow" ] && acmd="pass in log"

	apply2_list=`global_get_prop_value $FW_CONFIG_OVR_PG $APPLY2_PROP`
	for name in $apply2_list; do
		[ -z "$name" -o "$name" = '""' ] && continue

		ifc=`get_interface $name`
		if [ $? -eq 0 -a -n "$ifc" ]; then
			echo "${acmd} on ${ifc} all" >>${TEMP}
			continue
		fi

		addr=`get_IP ${name}`
		if [ $? -eq 0 -a -n "$addr" ]; then
			echo "${acmd} from ${addr} to any" >>${TEMP}
		fi
	done

	apply2_6_list=`global_get_prop_value $FW_CONFIG_OVR_PG $APPLY2_6_PROP`
	for name in $apply2_6_list; do
		[ -z "$name" -o "$name" = '""' ] && continue

		ifc=`get_interface $name`
		if [ $? -eq 0 -a -n "$ifc" ]; then
			echo "${acmd} on ${ifc} all" >>${TEMP6}
			continue
		fi

		addr=`get_IP ${name}`
		if [ $? -eq 0 -a -n "$addr" ]; then
			echo "${acmd} from ${addr} to any" >>${TEMP6}
		fi
	done

	replace_file ${IPFILOVRCONF} ${TEMP}
	replace_file ${IP6FILOVRCONF} ${TEMP6}
	return $?
}

#
# Service is put into maintenance state due to its invalid firewall
# definition and/or policy.
#
svc_mark_maintenance()
{
	svcadm mark maintenance $1 >/dev/null 2>&1

	date=`date`
	echo "[ $date ${0}: $1 has invalid ipf configuration. ]"
	echo "[ $date ${0}: placing $1 in maintenance. ]"

	#
	# Move service's rule files to another location since
	# they're most likely invalid.
	#
	ipfile=`fmri_to_file $1 $IPF_SUFFIX`
	[ -f "$ipfile" ] && mv $ipfile "$ipfile.bak"
	ip6file=`fmri_to_file $1 $IPF6_SUFFIX`
	[ -f "$ip6file" ] && mv $ip6file "$ip6file.bak"

	natfile=`fmri_to_file $1 $NAT_SUFFIX`
	[ -f "$natfile" ] && mv $natfile "$natfile.bak"

	return 0
}

svc_is_server()
{
	svcprop -p $FW_CONFIG_PG $1 >/dev/null 2>&1
}

#
# Create rules for enabled firewalling and client services.
# - obtain the list of enabled services and process them
# - save the list of rules file for later use
#
create_services_rules()
{
	#
	# Do nothing if global policy is 'custom'
	#
	[ "$GLOBAL_POLICY" = "custom" ] && return 0

	ipf_get_lock

	#
	# Get all enabled services
	#
	allsvcs=`svcprop -cf -p general/enabled -p general_ovr/enabled '*' \
	    2>/dev/null | sed -n 's,^\(svc:.*\)/:properties/.* true$,\1,p' | sort -u`

	#
	# Process enabled services
	#
	for s in $allsvcs; do
		svcprop -p $FW_CONFIG_PG $s >/dev/null 2>&1; found_config=$?
		svcprop -p $FW_CONTEXT_PG $s >/dev/null 2>&1; found_context=$?
		[ $found_config -ne 0 -a $found_context -ne 0 ] && continue

		service_is_enabled $s || continue
		process_service $s || continue

		ipfile=`fmri_to_file $s $IPF_SUFFIX`
		if [ -n "$ipfile" -a -r "$ipfile" ]; then
			check_ipf_syntax $ipfile
			if [ $? -ne 0 ]; then
				svc_mark_maintenance $s
				continue
			fi

			svc_is_server $s
			if [ $? -eq 0 ]; then
				check_ipf_rules $ipfile
				if [ $? -ne 0 ]; then
					svc_mark_maintenance $s
					continue
				fi
			fi
			CONF_FILES="$CONF_FILES $ipfile"
		fi

		ip6file=`fmri_to_file $s $IPF6_SUFFIX`
		if [ -n "$ip6file" -a -r "$ip6file" ]; then
			check_ipf_syntax $ip6file -6
			if [ $? -ne 0 ]; then
				svc_mark_maintenance $s
				continue
			fi

			svc_is_server $s
			if [ $? -eq 0 ]; then
				check_ipf_rules $ip6file -6
				if [ $? -ne 0 ]; then
					svc_mark_maintenance $s
					continue
				fi
			fi
			CONF6_FILES="$CONF6_FILES $ip6file"
		fi

		natfile=`fmri_to_file $s $NAT_SUFFIX`
		if [ -n "$natfile" -a -r "$natfile" ]; then
			check_nat_syntax $natfile
			if [ $? -ne 0 ]; then
				svc_mark_maintenance $s
				continue
			fi

			NAT_FILES="$NAT_FILES $natfile"
		fi
	done

	ipf_remove_lock
	return 0
}

#
# We update a services ipf ruleset in the following manners:
# - service is disabled, tear down its rules.
# - service is disable or refreshed(online), setup or update its rules.
#
service_update_rules()
{
	svc=$1

	ipfile=`fmri_to_file $svc $IPF_SUFFIX`
	ip6file=`fmri_to_file $svc $IPF6_SUFFIX`
	[ -n "$ipfile" ] && remove_rules $ipfile
	[ -n "$ip6file" ] && remove_rules $ip6file -6

	[ -z "$ipfile" -a -z "$ip6file" ] && return 0

	natfile=`fmri_to_file $svc $NAT_SUFFIX`
	[ -n "$natfile" ] && remove_nat_rules $natfile

	#
	# Don't go further if service is disabled or in maintenance.
	#
	service_is_enabled $svc || return 0
	service_check_state $1 $SMF_MAINT && return 0

	process_service $svc || return 1
	if [ -f "$ipfile" ]; then
		check_ipf_syntax $ipfile
		if [ $? -ne 0 ]; then
			svc_mark_maintenance $svc
			return 1
		fi
	fi

	if [ -f "$ip6file" ]; then
		check_ipf_syntax $ip6file -6
		if [ $? -ne 0 ]; then
			svc_mark_maintenance $svc
			return 1
		fi
	fi

	if [ -f "$natfile" ]; then
		check_nat_syntax $natfile
		if [ $? -ne 0 ]; then
			svc_mark_maintenance $svc
			return 1
		fi
	fi

	if [ -f "$ipfile" ]; then
		svc_is_server $svc
		if [ $? -eq 0 ]; then
			update_check_ipf_rules $ipfile
			if [ $? -ne 0 ]; then
				svc_mark_maintenance $svc
				return 1
			fi
		fi

		prepend_new_rules $ipfile

		#
		# reload Global Override rules to
		# maintain correct ordering.
		#
		remove_rules $IPFILOVRCONF
		prepend_new_rules $IPFILOVRCONF
	fi

	if [ -f "$ip6file" ]; then
		svc_is_server $svc
		if [ $? -eq 0 ]; then
			update_check_ipf_rules $ip6file -6
			if [ $? -ne 0 ]; then
				svc_mark_maintenance $svc
				return 1
			fi
		fi

		prepend_new_rules $ip6file -6

		#
		# reload Global Override rules to
		# maintain correct ordering.
		#
		remove_rules $IP6FILOVRCONF -6
		prepend_new_rules $IP6FILOVRCONF -6
	fi

	[ -f "$natfile" ] && append_new_nat_rules $natfile

	return 0
}

#
# Call the service_update_rules with appropriate svc fmri.
#
# This is called from '/lib/svc/method/ipfilter fw_update' whenever
# a service is disabled/enabled/refreshed.
#
service_update()
{
	svc=$1
	ret=0

	#
	# If ipfilter isn't online or global policy is 'custom',
	# nothing should be done.
	#
	[ "$GLOBAL_POLICY" = "custom" ] && return 0
	service_check_state $SMF_FMRI $SMF_ONLINE || return 0

	ipf_get_lock
	service_update_rules $svc || ret=1

	ipf_remove_lock
	return $ret
}

#
# Initialize global configuration
#
global_init
<|MERGE_RESOLUTION|>--- conflicted
+++ resolved
@@ -20,11 +20,8 @@
 # CDDL HEADER END
 #
 # Copyright (c) 2009, 2010, Oracle and/or its affiliates. All rights reserved.
-<<<<<<< HEAD
+# Copyright 2016 Hans Rosenfeld <rosenfeld@grumpf.hope-2000.org>
 # Copyright (c) 2011 by Delphix. All rights reserved.
-=======
-# Copyright 2016 Hans Rosenfeld <rosenfeld@grumpf.hope-2000.org>
->>>>>>> 7ddce999
 #
 
 IPFILTER_FMRI="svc:/network/ipfilter:default"
@@ -619,15 +616,10 @@
 		# The ports used for IPv6 are usually also reachable
 		# through IPv4, so generate IPv4 rules for them, too.
 		tports=`$SERVINFO -R -p -t -s $iana_name 2>/dev/null`
-<<<<<<< HEAD
-		if [ -n "$tports" ]; then
-			for tport in $tports; do
-=======
 		tports6=`$SERVINFO -R -p -t6 -s $iana_name 2>/dev/null`
 		if [ -n "$tports" -o -n "$tports6" ]; then
 			tports=`unique_ports $tports $tports6`
-			for tport in $tports; do 
->>>>>>> 7ddce999
+			for tport in $tports; do
 				generate_rules $service $policy "tcp" \
 				    $tport $file
 			done
@@ -643,12 +635,8 @@
 		uports=`$SERVINFO -R -p -u -s $iana_name 2>/dev/null`
 		uports6=`$SERVINFO -R -p -u6 -s $iana_name 2>/dev/null`
 		if [ -n "$uports" ]; then
-<<<<<<< HEAD
+			uports=`unique_ports $uports $uports6`
 			for uport in $uports; do
-=======
-			uports=`unique_ports $uports $uports6`
-			for uport in $uports; do 
->>>>>>> 7ddce999
 				generate_rules $service $policy "udp" \
 				    $uport $file
 			done
@@ -999,11 +987,7 @@
 
 	if [ "$GLOBAL_POLICY" = "allow" ]; then
 		#
-<<<<<<< HEAD
-		# Allow DHCP traffic if running as a DHCP client
-=======
 		# Allow DHCP(v6) traffic if running as a DHCP client
->>>>>>> 7ddce999
 		#
 		/sbin/netstrategy | grep dhcp >/dev/null 2>&1
 		if [ $? -eq 0 ]; then
