<?xml version="1.0"?>
<!DOCTYPE service_bundle SYSTEM "/usr/share/lib/xml/dtd/service_bundle.dtd.1">
<!--
 Copyright 2005 Sun Microsystems, Inc.  All rights reserved.
 Use is subject to license terms.
<<<<<<< HEAD
 Copyright 2012 OmniTI Computer Consulting, Inc.  All rights reserved.
=======
 Copyright 2015 OmniTI Computer Consulting, Inc.  All rights reserved.
>>>>>>> f68770ea

 CDDL HEADER START

 The contents of this file are subject to the terms of the
 Common Development and Distribution License, Version 1.0 only
 (the "License").  You may not use this file except in compliance
 with the License.

 You can obtain a copy of the license at usr/src/OPENSOLARIS.LICENSE
 or http://www.opensolaris.org/os/licensing.
 See the License for the specific language governing permissions
 and limitations under the License.

 When distributing Covered Code, include this CDDL HEADER in each
 file and include the License file at usr/src/OPENSOLARIS.LICENSE.
 If applicable, add the following below this CDDL HEADER, with the
 fields enclosed by brackets "[]" replaced with your own identifying
 information: Portions Copyright [yyyy] [name of copyright owner]

 CDDL HEADER END

	NOTE:  This service manifest is not editable; its contents will
	be overwritten by package or patch operations, including
	operating system upgrade.  Make customizations in a different
	file.
-->

<service_bundle type='manifest' name='SUNWcsr:single-user'>

<service
	name='milestone/single-user'
	type='service'
	version='1'>

	<create_default_instance enabled='true' />

	<single_instance />

	<dependency
		name='nodename'
		grouping='require_all'
		restart_on='none'
		type='service'>
		<service_fmri value='svc:/system/identity:node' />
	</dependency>

	<dependency
		name='filesystem-minimal'
		grouping='require_all'
		restart_on='none'
		type='service'>
		<service_fmri value='svc:/system/filesystem/minimal' />
	</dependency>

	<dependency
		name='milestone-devices'
		grouping='require_all'
		restart_on='none'
		type='service'>
		<service_fmri value='svc:/milestone/devices' />
	</dependency>

	<dependency
		name='manifests'
		grouping='require_all'
		restart_on='none'
		type='service'>
		<service_fmri value='svc:/system/manifest-import' />
	</dependency>

	<dependency
		name='loopback-network'
		grouping='require_any'
		restart_on='none'
		type='service'>
		<service_fmri value='svc:/network/loopback' />
	</dependency>

	<dependency
		name='network'
		grouping='optional_all'
		restart_on='none'
		type='service'>
		<service_fmri value='svc:/milestone/network' />
	</dependency>

	<!--
	  We can't know how long legacy init scripts will take to run.  Set
	  the timeout value high enough to allow them to take their time
	  to start.
	-->

	<exec_method
		type='method'
		name='start'
		exec='/sbin/rcS start'
		timeout_seconds='1800' />

	<exec_method
		type='method'
		name='stop'
		exec=':true'
		timeout_seconds='0' />

	<!--
	    The init scripts should never automatically be run twice.
	    duration=transient tells svc.startd not to restart if no
	    processes are left running, and timeout_retry=false tells
	    svc.startd not to retry the start method if it times out.
	-->
	<property_group name='startd' type='framework'>
		<propval name='duration' type='astring' value='transient' />
		<propval name='timeout_retry' type='boolean' value='false' />
	</property_group>

	<stability value='Evolving' />

	<template>
		<common_name>
			<loctext xml:lang='C'>
				single-user milestone
			</loctext>
		</common_name>
		<documentation>
			<manpage title='init' section='1M'
				manpath='/usr/share/man' />
		</documentation>
	</template>
</service>

</service_bundle><|MERGE_RESOLUTION|>--- conflicted
+++ resolved
@@ -3,11 +3,7 @@
 <!--
  Copyright 2005 Sun Microsystems, Inc.  All rights reserved.
  Use is subject to license terms.
-<<<<<<< HEAD
- Copyright 2012 OmniTI Computer Consulting, Inc.  All rights reserved.
-=======
  Copyright 2015 OmniTI Computer Consulting, Inc.  All rights reserved.
->>>>>>> f68770ea
 
  CDDL HEADER START
 
