/*
 * CDDL HEADER START
 *
 * The contents of this file are subject to the terms of the
 * Common Development and Distribution License (the "License").
 * You may not use this file except in compliance with the License.
 *
 * You can obtain a copy of the license at usr/src/OPENSOLARIS.LICENSE
 * or http://www.opensolaris.org/os/licensing.
 * See the License for the specific language governing permissions
 * and limitations under the License.
 *
 * When distributing Covered Code, include this CDDL HEADER in each
 * file and include the License file at usr/src/OPENSOLARIS.LICENSE.
 * If applicable, add the following below this CDDL HEADER, with the
 * fields enclosed by brackets "[]" replaced with your own identifying
 * information: Portions Copyright [yyyy] [name of copyright owner]
 *
 * CDDL HEADER END
 */
/*
 * Copyright 2009 Sun Microsystems, Inc.  All rights reserved.
 * Use is subject to license terms.
 */

/*
<<<<<<< HEAD
 * Copyright 2013, Joyent, Inc. All rights reserved.
 * Copyright (c) 2016 by Delphix. All rights reserved.
=======
 * Copyright 2015, Joyent, Inc. All rights reserved.
>>>>>>> 81293f93
 */

/*
 * svcadm - request adminstrative actions for service instances
 */

#include <locale.h>
#include <libintl.h>
#include <libscf.h>
#include <libscf_priv.h>
#include <libcontract.h>
#include <libcontract_priv.h>
#include <sys/contract/process.h>
#include <libuutil.h>
#include <stddef.h>
#include <stdio.h>
#include <stdlib.h>
#include <string.h>
#include <unistd.h>
#include <fcntl.h>
#include <procfs.h>
#include <assert.h>
#include <errno.h>
#include <zone.h>

#ifndef TEXT_DOMAIN
#define	TEXT_DOMAIN	"SUNW_OST_OSCMD"
#endif /* TEXT_DOMAIN */

/* Must be a power of two */
#define	HT_BUCKETS	64

/*
 * Exit codes for enable and disable -s.
 */
#define	EXIT_SVC_FAILURE	3
#define	EXIT_DEP_FAILURE	4

#define	WALK_FLAGS	(SCF_WALK_UNIPARTIAL | SCF_WALK_MULTIPLE)

/*
 * How long we will wait (in seconds) for a service to change state
 * before re-checking its dependencies.
 */
#define	WAIT_INTERVAL		3

#define	bad_error(func, err)						\
	uu_panic("%s:%d: %s() failed with unexpected error %d.\n",	\
	    __FILE__, __LINE__, (func), (err));

struct ht_elt {
	struct ht_elt	*next;
	boolean_t	active;
	char		str[1];
};


scf_handle_t *h;
ssize_t max_scf_fmri_sz;
static const char *emsg_permission_denied;
static const char *emsg_nomem;
static const char *emsg_create_pg_perm_denied;
static const char *emsg_pg_perm_denied;
static const char *emsg_prop_perm_denied;
static const char *emsg_no_service;

static int exit_status = 0;
static int verbose = 0;
static char *scratch_fmri;
static char *g_zonename = NULL;
static char svcstate[80];
static boolean_t svcsearch = B_FALSE;

static struct ht_elt **visited;

void do_scfdie(int lineno) __NORETURN;
static void usage_milestone(void) __NORETURN;
static void set_astring_prop(const char *, const char *, const char *,
    uint32_t, const char *, const char *);
static void pr_warn(const char *format, ...);

/*
 * Visitors from synch.c, needed for enable -s and disable -s.
 */
extern int is_enabled(scf_instance_t *);
extern int has_potential(scf_instance_t *, int);

void
do_scfdie(int lineno)
{
	scf_error_t err;

	switch (err = scf_error()) {
	case SCF_ERROR_CONNECTION_BROKEN:
		uu_die(gettext("Connection to repository server broken.  "
		    "Exiting.\n"));
		/* NOTREACHED */

	case SCF_ERROR_BACKEND_READONLY:
		uu_die(gettext("Repository is read-only.  Exiting.\n"));
		/* NOTREACHED */

	default:
#ifdef NDEBUG
		uu_die(gettext("Unexpected libscf error: %s.  Exiting.\n"),
		    scf_strerror(err));
#else
		uu_die("Unexpected libscf error on line %d: %s.\n", lineno,
		    scf_strerror(err));
#endif
	}
}

#define	scfdie()	do_scfdie(__LINE__)

static void
usage()
{
	(void) fprintf(stderr, gettext(
	"Usage: %1$s [-S <state>] [-v] [-Z | -z zone] [cmd [args ... ]]\n\n"
	"\t%1$s enable [-rst] [<service> ...]\t- enable and online service(s)\n"
	"\t%1$s disable [-st] [<service> ...]\t- disable and offline "
	"service(s)\n"
	"\t%1$s restart [-d] [<service> ...]\t- restart specified service(s)\n"
	"\t%1$s refresh [<service> ...]\t\t- re-read service configuration\n"
	"\t%1$s mark [-It] <state> [<service> ...] - set maintenance state\n"
	"\t%1$s clear [<service> ...]\t\t- clear maintenance state\n"
	"\t%1$s milestone [-d] <milestone>\t- advance to a service milestone\n"
	"\n\t"
	"Services can be specified using an FMRI, abbreviation, or fnmatch(5)\n"
	"\tpattern, as shown in these examples for svc:/network/smtp:sendmail\n"
	"\n"
	"\t%1$s <cmd> svc:/network/smtp:sendmail\n"
	"\t%1$s <cmd> network/smtp:sendmail\n"
	"\t%1$s <cmd> network/*mail\n"
	"\t%1$s <cmd> network/smtp\n"
	"\t%1$s <cmd> smtp:sendmail\n"
	"\t%1$s <cmd> smtp\n"
	"\t%1$s <cmd> sendmail\n"), uu_getpname());

	exit(UU_EXIT_USAGE);
}


/*
 * FMRI hash table for recursive enable.
 */

static uint32_t
hash_fmri(const char *str)
{
	uint32_t h = 0, g;
	const char *p;

	/* Generic hash function from uts/common/os/modhash.c . */
	for (p = str; *p != '\0'; ++p) {
		h = (h << 4) + *p;
		if ((g = (h & 0xf0000000)) != 0) {
			h ^= (g >> 24);
			h ^= g;
		}
	}

	return (h);
}

/*
 * Return 1 if str has been visited, 0 if it has not, and -1 if memory could not
 * be allocated.
 */
static int
visited_find_or_add(const char *str, struct ht_elt **hep)
{
	uint32_t h;
	uint_t i;
	struct ht_elt *he;

	h = hash_fmri(str);
	i = h & (HT_BUCKETS - 1);

	for (he = visited[i]; he != NULL; he = he->next) {
		if (strcmp(he->str, str) == 0) {
			if (hep)
				*hep = he;
			return (1);
		}
	}

	he = malloc(offsetof(struct ht_elt, str) + strlen(str) + 1);
	if (he == NULL)
		return (-1);

	(void) strcpy(he->str, str);

	he->next = visited[i];
	visited[i] = he;

	if (hep)
		*hep = he;
	return (0);
}


/*
 * Returns 0, ECANCELED if pg is deleted, ENOENT if propname doesn't exist,
 * EINVAL if the property is not of boolean type or has no values, and E2BIG
 * if it has more than one value.  *bp is set if 0 or E2BIG is returned.
 */
int
get_bool_prop(scf_propertygroup_t *pg, const char *propname, uint8_t *bp)
{
	scf_property_t *prop;
	scf_value_t *val;
	int ret;

	if ((prop = scf_property_create(h)) == NULL ||
	    (val = scf_value_create(h)) == NULL)
		scfdie();

	if (scf_pg_get_property(pg, propname, prop) != 0) {
		switch (scf_error()) {
		case SCF_ERROR_DELETED:
			ret = ECANCELED;
			goto out;

		case SCF_ERROR_NOT_FOUND:
			ret = ENOENT;
			goto out;

		case SCF_ERROR_NOT_SET:
			assert(0);
			abort();
			/* NOTREACHED */

		default:
			scfdie();
		}
	}

	if (scf_property_get_value(prop, val) == 0) {
		ret = 0;
	} else {
		switch (scf_error()) {
		case SCF_ERROR_DELETED:
			ret = ENOENT;
			goto out;

		case SCF_ERROR_NOT_FOUND:
			ret = EINVAL;
			goto out;

		case SCF_ERROR_CONSTRAINT_VIOLATED:
			ret = E2BIG;
			break;

		case SCF_ERROR_NOT_SET:
			assert(0);
			abort();
			/* NOTREACHED */

		default:
			scfdie();
		}
	}

	if (scf_value_get_boolean(val, bp) != 0) {
		if (scf_error() != SCF_ERROR_TYPE_MISMATCH)
			scfdie();

		ret = EINVAL;
		goto out;
	}

out:
	scf_value_destroy(val);
	scf_property_destroy(prop);
	return (ret);
}

/*
 * Returns 0, EPERM, or EROFS.
 */
static int
set_bool_prop(scf_propertygroup_t *pg, const char *propname, boolean_t b)
{
	scf_value_t *v;
	scf_transaction_t *tx;
	scf_transaction_entry_t *ent;
	int ret = 0, r;

	if ((tx = scf_transaction_create(h)) == NULL ||
	    (ent = scf_entry_create(h)) == NULL ||
	    (v = scf_value_create(h)) == NULL)
		scfdie();

	scf_value_set_boolean(v, b);

	for (;;) {
		if (scf_transaction_start(tx, pg) == -1) {
			switch (scf_error()) {
			case SCF_ERROR_PERMISSION_DENIED:
				ret = EPERM;
				goto out;

			case SCF_ERROR_BACKEND_READONLY:
				ret = EROFS;
				goto out;

			default:
				scfdie();
			}
		}

		if (scf_transaction_property_change_type(tx, ent, propname,
		    SCF_TYPE_BOOLEAN) != 0) {
			if (scf_error() != SCF_ERROR_NOT_FOUND)
				scfdie();

			if (scf_transaction_property_new(tx, ent, propname,
			    SCF_TYPE_BOOLEAN) != 0)
				scfdie();
		}

		r = scf_entry_add_value(ent, v);
		assert(r == 0);

		r = scf_transaction_commit(tx);
		if (r == 1)
			break;

		scf_transaction_reset(tx);

		if (r != 0) {
			switch (scf_error()) {
			case SCF_ERROR_PERMISSION_DENIED:
				ret = EPERM;
				goto out;

			case SCF_ERROR_BACKEND_READONLY:
				ret = EROFS;
				goto out;

			default:
				scfdie();
			}
		}

		if (scf_pg_update(pg) == -1)
			scfdie();
	}

out:
	scf_transaction_destroy(tx);
	scf_entry_destroy(ent);
	scf_value_destroy(v);
	return (ret);
}

/*
 * Gets the single astring value of the propname property of pg.  prop & v are
 * scratch space.  Returns the length of the string on success or
 *   -ENOENT - pg has no property named propname
 *   -E2BIG - property has no values or multiple values
 *   -EINVAL - property type is not compatible with astring
 */
ssize_t
get_astring_prop(const scf_propertygroup_t *pg, const char *propname,
    scf_property_t *prop, scf_value_t *v, char *buf, size_t bufsz)
{
	ssize_t sz;

	if (scf_pg_get_property(pg, propname, prop) != 0) {
		if (scf_error() != SCF_ERROR_NOT_FOUND)
			scfdie();

		return (-ENOENT);
	}

	if (scf_property_get_value(prop, v) != 0) {
		switch (scf_error()) {
		case SCF_ERROR_NOT_FOUND:
		case SCF_ERROR_CONSTRAINT_VIOLATED:
			return (-E2BIG);

		default:
			scfdie();
		}
	}

	sz = scf_value_get_astring(v, buf, bufsz);
	if (sz < 0) {
		if (scf_error() != SCF_ERROR_TYPE_MISMATCH)
			scfdie();

		return (-EINVAL);
	}

	return (sz);
}

/*
 * Returns 0 or EPERM.
 */
static int
pg_get_or_add(const scf_instance_t *inst, const char *pgname,
    const char *pgtype, uint32_t pgflags, scf_propertygroup_t *pg)
{
again:
	if (scf_instance_get_pg(inst, pgname, pg) == 0)
		return (0);

	if (scf_error() != SCF_ERROR_NOT_FOUND)
		scfdie();

	if (scf_instance_add_pg(inst, pgname, pgtype, pgflags, pg) == 0)
		return (0);

	switch (scf_error()) {
	case SCF_ERROR_EXISTS:
		goto again;

	case SCF_ERROR_PERMISSION_DENIED:
		return (EPERM);

	default:
		scfdie();
		/* NOTREACHED */
	}
}

static int
my_ct_name(char *out, size_t len)
{
	ct_stathdl_t st;
	char *ct_fmri;
	ctid_t ct;
	int fd, errno, ret;

	if ((ct = getctid()) == -1)
		uu_die(gettext("Could not get contract id for process"));

	fd = contract_open(ct, "process", "status", O_RDONLY);

	if ((errno = ct_status_read(fd, CTD_ALL, &st)) != 0)
		uu_warn(gettext("Could not read status of contract "
		    "%ld: %s.\n"), ct, strerror(errno));

	if ((errno = ct_pr_status_get_svc_fmri(st, &ct_fmri)) != 0)
		uu_warn(gettext("Could not get svc_fmri for contract "
		    "%ld: %s.\n"), ct, strerror(errno));

	ret = strlcpy(out, ct_fmri, len);

	ct_status_free(st);
	(void) close(fd);

	return (ret);
}

/*
 * Set auxiliary_tty and auxiliary_fmri properties in restarter_actions pg to
 * communicate whether the action is requested from a tty and the fmri of the
 * responsible process.
 *
 * Returns 0, EPERM, or EROFS
 */
static int
restarter_setup(const char *fmri, const scf_instance_t *inst)
{
	boolean_t b = B_FALSE;
	scf_propertygroup_t *pg = NULL;
	int ret = 0;

	if ((pg = scf_pg_create(h)) == NULL)
		scfdie();

	if (pg_get_or_add(inst, SCF_PG_RESTARTER_ACTIONS,
	    SCF_PG_RESTARTER_ACTIONS_TYPE, SCF_PG_RESTARTER_ACTIONS_FLAGS,
	    pg) == EPERM) {
		if (!verbose)
			uu_warn(emsg_permission_denied, fmri);
		else
			uu_warn(emsg_create_pg_perm_denied, fmri,
			    SCF_PG_RESTARTER_ACTIONS);

		ret = EPERM;
		goto out;
	}

	/* Set auxiliary_tty property */
	if (isatty(STDIN_FILENO))
		b = B_TRUE;

	/* Create and set state to disabled */
	switch (set_bool_prop(pg, SCF_PROPERTY_AUX_TTY, b) != 0) {
	case 0:
		break;

	case EPERM:
		if (!verbose)
			uu_warn(emsg_permission_denied, fmri);
		else
			uu_warn(emsg_prop_perm_denied, fmri,
			    SCF_PG_RESTARTER_ACTIONS, SCF_PROPERTY_AUX_TTY);

		ret = EPERM;
		goto out;
		/* NOTREACHED */

	case EROFS:
		/* Shouldn't happen, but it can. */
		if (!verbose)
			uu_warn(gettext("%s: Repository read-only.\n"), fmri);
		else
			uu_warn(gettext("%s: Could not set %s/%s "
			    "(repository read-only).\n"), fmri,
			    SCF_PG_RESTARTER_ACTIONS, SCF_PROPERTY_AUX_TTY);

		ret = EROFS;
		goto out;
		/* NOTREACHED */

	default:
		scfdie();
	}

	if (my_ct_name(scratch_fmri, max_scf_fmri_sz) > 0) {
		set_astring_prop(fmri, SCF_PG_RESTARTER_ACTIONS,
		    SCF_PG_RESTARTER_ACTIONS_TYPE,
		    SCF_PG_RESTARTER_ACTIONS_FLAGS,
		    SCF_PROPERTY_AUX_FMRI, scratch_fmri);
	} else {
		uu_warn(gettext("%s: Could not set %s/%s: "
		    "my_ct_name failed.\n"), fmri,
		    SCF_PG_RESTARTER_ACTIONS, SCF_PROPERTY_AUX_FMRI);
	}

out:
	scf_pg_destroy(pg);
	return (ret);
}

/*
 * Enable or disable inst, per enable.  If temp is true, set
 * general_ovr/enabled.  Otherwise set general/enabled and delete
 * general_ovr/enabled if it exists (order is important here: we don't want the
 * enabled status to glitch).
 */
static void
set_inst_enabled(const char *fmri, scf_instance_t *inst, boolean_t temp,
    boolean_t enable)
{
	scf_propertygroup_t *pg;
	uint8_t b;
	const char *pgname = NULL;	/* For emsg_pg_perm_denied */
	int r;

	pg = scf_pg_create(h);
	if (pg == NULL)
		scfdie();

	if (restarter_setup(fmri, inst))
		goto out;

	/*
	 * An instance's configuration is incomplete if general/enabled
	 * doesn't exist. Create both the property group and property
	 * here if they don't exist.
	 */
	pgname = SCF_PG_GENERAL;
	if (pg_get_or_add(inst, pgname, SCF_PG_GENERAL_TYPE,
	    SCF_PG_GENERAL_FLAGS, pg) != 0)
		goto eperm;

	if (get_bool_prop(pg, SCF_PROPERTY_ENABLED, &b) != 0) {
		/* Create and set state to disabled */
		switch (set_bool_prop(pg, SCF_PROPERTY_ENABLED, B_FALSE) != 0) {
		case 0:
			break;

		case EPERM:
			goto eperm;

		case EROFS:
			/* Shouldn't happen, but it can. */
			if (!verbose)
				uu_warn(gettext("%s: Repository read-only.\n"),
				    fmri);
			else
				uu_warn(gettext("%s: Could not set %s/%s "
				    "(repository read-only).\n"), fmri,
				    SCF_PG_GENERAL, SCF_PROPERTY_ENABLED);
			goto out;

		default:
			assert(0);
			abort();
		}
	}

	if (temp) {
		/* Set general_ovr/enabled */
		pgname = SCF_PG_GENERAL_OVR;
		if (pg_get_or_add(inst, pgname, SCF_PG_GENERAL_OVR_TYPE,
		    SCF_PG_GENERAL_OVR_FLAGS, pg) != 0)
			goto eperm;

		switch (set_bool_prop(pg, SCF_PROPERTY_ENABLED, enable) != 0) {
		case 0:
			break;

		case EPERM:
			goto eperm;

		case EROFS:
			/* Shouldn't happen, but it can. */
			if (!verbose)
				uu_warn(gettext("%s: Repository read-only.\n"),
				    fmri);
			else
				uu_warn(gettext("%s: Could not set %s/%s "
				    "(repository read-only).\n"), fmri,
				    SCF_PG_GENERAL_OVR, SCF_PROPERTY_ENABLED);
			goto out;

		default:
			assert(0);
			abort();
		}

		if (verbose)
			(void) printf(enable ?
			    gettext("%s temporarily enabled.\n") :
			    gettext("%s temporarily disabled.\n"), fmri);
	} else {
again:
		/*
		 * Both pg and property should exist since we created
		 * them earlier. However, there's still a chance that
		 * someone may have deleted the property out from under
		 * us.
		 */
		if (pg_get_or_add(inst, pgname, SCF_PG_GENERAL_TYPE,
		    SCF_PG_GENERAL_FLAGS, pg) != 0)
			goto eperm;

		switch (set_bool_prop(pg, SCF_PROPERTY_ENABLED, enable)) {
		case 0:
			break;

		case EPERM:
			goto eperm;

		case EROFS:
			/*
			 * If general/enabled is already set the way we want,
			 * proceed.
			 */
			switch (get_bool_prop(pg, SCF_PROPERTY_ENABLED, &b)) {
			case 0:
				if ((b != 0) == (enable != B_FALSE))
					break;
				/* FALLTHROUGH */

			case ENOENT:
			case EINVAL:
			case E2BIG:
				if (!verbose)
					uu_warn(gettext("%s: Repository "
					    "read-only.\n"), fmri);
				else
					uu_warn(gettext("%s: Could not set "
					    "%s/%s (repository read-only).\n"),
					    fmri, SCF_PG_GENERAL,
					    SCF_PROPERTY_ENABLED);
				goto out;

			case ECANCELED:
				goto again;

			default:
				assert(0);
				abort();
			}
			break;

		default:
			assert(0);
			abort();
		}

		pgname = SCF_PG_GENERAL_OVR;
		r = scf_instance_delete_prop(inst, pgname,
		    SCF_PROPERTY_ENABLED);
		switch (r) {
		case 0:
			break;

		case ECANCELED:
			uu_warn(emsg_no_service, fmri);
			goto out;

		case EPERM:
			goto eperm;

		case EACCES:
			uu_warn(gettext("Could not delete %s/%s "
			    "property of %s: backend access denied.\n"),
			    pgname, SCF_PROPERTY_ENABLED, fmri);
			goto out;

		case EROFS:
			uu_warn(gettext("Could not delete %s/%s "
			    "property of %s: backend is read-only.\n"),
			    pgname, SCF_PROPERTY_ENABLED, fmri);
			goto out;

		default:
			bad_error("scf_instance_delete_prop", r);
		}

		if (verbose)
			(void) printf(enable ?  gettext("%s enabled.\n") :
			    gettext("%s disabled.\n"), fmri);
	}

	scf_pg_destroy(pg);
	return;

eperm:
	assert(pgname != NULL);
	if (!verbose)
		uu_warn(emsg_permission_denied, fmri);
	else
		uu_warn(emsg_pg_perm_denied, fmri, pgname);

out:
	scf_pg_destroy(pg);
	exit_status = 1;
}

/*
 * Set inst to the instance which corresponds to fmri.  If fmri identifies
 * a service with a single instance, get that instance.
 *
 * Fails with
 *   ENOTSUP - fmri has an unsupported scheme
 *   EINVAL - fmri is invalid
 *   ENOTDIR - fmri does not identify a service or instance
 *   ENOENT - could not locate instance
 *   E2BIG - fmri is a service with multiple instances (warning not printed)
 */
static int
get_inst_mult(const char *fmri, scf_instance_t *inst)
{
	char *cfmri;
	const char *svc_name, *inst_name, *pg_name;
	scf_service_t *svc;
	scf_instance_t *inst2;
	scf_iter_t *iter;
	int ret;

	if (strncmp(fmri, "lrc:", sizeof ("lrc:") - 1) == 0) {
		uu_warn(gettext("FMRI \"%s\" is a legacy service.\n"), fmri);
		exit_status = 1;
		return (ENOTSUP);
	}

	cfmri = strdup(fmri);
	if (cfmri == NULL)
		uu_die(emsg_nomem);

	if (scf_parse_svc_fmri(cfmri, NULL, &svc_name, &inst_name, &pg_name,
	    NULL) != SCF_SUCCESS) {
		free(cfmri);
		uu_warn(gettext("FMRI \"%s\" is invalid.\n"), fmri);
		exit_status = 1;
		return (EINVAL);
	}

	free(cfmri);

	if (svc_name == NULL || pg_name != NULL) {
		uu_warn(gettext(
		    "FMRI \"%s\" does not designate a service or instance.\n"),
		    fmri);
		exit_status = 1;
		return (ENOTDIR);
	}

	if (inst_name != NULL) {
		if (scf_handle_decode_fmri(h, fmri, NULL, NULL, inst, NULL,
		    NULL, SCF_DECODE_FMRI_EXACT) == 0)
			return (0);

		if (scf_error() != SCF_ERROR_NOT_FOUND)
			scfdie();

		uu_warn(gettext("No such instance \"%s\".\n"), fmri);
		exit_status = 1;

		return (ENOENT);
	}

	if ((svc = scf_service_create(h)) == NULL ||
	    (inst2 = scf_instance_create(h)) == NULL ||
	    (iter = scf_iter_create(h)) == NULL)
		scfdie();

	if (scf_handle_decode_fmri(h, fmri, NULL, svc, NULL, NULL, NULL,
	    SCF_DECODE_FMRI_EXACT) != SCF_SUCCESS) {
		if (scf_error() != SCF_ERROR_NOT_FOUND)
			scfdie();

		uu_warn(emsg_no_service, fmri);
		exit_status = 1;

		ret = ENOENT;
		goto out;
	}

	/* If the service has only one child, use it. */
	if (scf_iter_service_instances(iter, svc) != SCF_SUCCESS)
		scfdie();

	ret = scf_iter_next_instance(iter, inst);
	if (ret < 0)
		scfdie();
	if (ret != 1) {
		uu_warn(gettext("Service \"%s\" has no instances.\n"),
		    fmri);
		exit_status = 1;
		ret = ENOENT;
		goto out;
	}

	ret = scf_iter_next_instance(iter, inst2);
	if (ret < 0)
		scfdie();

	if (ret != 0) {
		ret = E2BIG;
		goto out;
	}

	ret = 0;

out:
	scf_iter_destroy(iter);
	scf_instance_destroy(inst2);
	scf_service_destroy(svc);
	return (ret);
}

/*
 * Same as get_inst_mult(), but on E2BIG prints a warning and returns ENOENT.
 */
static int
get_inst(const char *fmri, scf_instance_t *inst)
{
	int r;

	r = get_inst_mult(fmri, inst);
	if (r != E2BIG)
		return (r);

	uu_warn(gettext("operation on service %s is ambiguous; "
	    "instance specification needed.\n"), fmri);
	return (ENOENT);
}

static char *
inst_get_fmri(const scf_instance_t *inst)
{
	ssize_t sz;

	sz = scf_instance_to_fmri(inst, scratch_fmri, max_scf_fmri_sz);
	if (sz < 0)
		scfdie();
	if (sz >= max_scf_fmri_sz)
		uu_die(gettext("scf_instance_to_fmri() returned unexpectedly "
		    "long value.\n"));

	return (scratch_fmri);
}

static ssize_t
dep_get_astring(const char *fmri, const char *pgname,
    const scf_propertygroup_t *pg, const char *propname, scf_property_t *prop,
    scf_value_t *v, char *buf, size_t bufsz)
{
	ssize_t sz;

	sz = get_astring_prop(pg, propname, prop, v, buf, bufsz);
	if (sz >= 0)
		return (sz);

	switch (-sz) {
	case ENOENT:
		uu_warn(gettext("\"%s\" is misconfigured (\"%s\" dependency "
		    "lacks \"%s\" property.)\n"), fmri, pgname, propname);
		return (-1);

	case E2BIG:
		uu_warn(gettext("\"%s\" is misconfigured (\"%s/%s\" property "
		    "is not single-valued.)\n"), fmri, pgname, propname);
		return (-1);

	case EINVAL:
		uu_warn(gettext("\"%s\" is misconfigured (\"%s/%s\" property "
		    "is not of astring type.)\n"), fmri, pgname, propname);
		return (-1);

	default:
		assert(0);
		abort();
		/* NOTREACHED */
	}
}

static boolean_t
multiple_instances(scf_iter_t *iter, scf_value_t *v, char *buf)
{
	int count = 0, r;
	boolean_t ret;
	scf_instance_t *inst;

	inst = scf_instance_create(h);
	if (inst == NULL)
		scfdie();

	for (;;) {
		r = scf_iter_next_value(iter, v);
		if (r == 0) {
			ret = B_FALSE;
			goto out;
		}
		if (r != 1)
			scfdie();

		if (scf_value_get_astring(v, buf, max_scf_fmri_sz) < 0)
			scfdie();

		switch (get_inst_mult(buf, inst)) {
		case 0:
			++count;
			if (count > 1) {
				ret = B_TRUE;
				goto out;
			}
			break;

		case ENOTSUP:
		case EINVAL:
		case ENOTDIR:
		case ENOENT:
			continue;

		case E2BIG:
			ret = B_TRUE;
			goto out;

		default:
			assert(0);
			abort();
		}
	}

out:
	scf_instance_destroy(inst);
	return (ret);
}

/*
 * Enable the service or instance identified by fmri and its dependencies,
 * recursively.  Specifically, call get_inst(fmri), enable the result, and
 * recurse on its restarter and the dependencies.  To avoid duplication of
 * effort or looping around a dependency cycle, each FMRI is entered into the
 * "visited" hash table.  While recursing, the hash table entry is marked
 * "active", so that if we come upon it again, we know we've hit a cycle.
 * exclude_all and optional_all dependencies are ignored.  require_any
 * dependencies are followed only if they comprise a single service; otherwise
 * the user is warned.
 *
 * fmri must point to a writable max_scf_fmri_sz buffer.  Returns EINVAL if fmri
 * is invalid, E2BIG if fmri identifies a service with multiple instances, ELOOP
 * on cycle detection, or 0 on success.
 */
static int
enable_fmri_rec(char *fmri, boolean_t temp)
{
	scf_instance_t *inst;
	scf_snapshot_t *snap;
	scf_propertygroup_t *pg;
	scf_property_t *prop;
	scf_value_t *v;
	scf_iter_t *pg_iter, *val_iter;
	scf_type_t ty;
	char *buf, *pgname;
	ssize_t name_sz, len, sz;
	int ret;
	struct ht_elt *he;

	len = scf_canonify_fmri(fmri, fmri, max_scf_fmri_sz);
	if (len < 0) {
		assert(scf_error() == SCF_ERROR_INVALID_ARGUMENT);
		return (EINVAL);
	}
	assert(len < max_scf_fmri_sz);

	switch (visited_find_or_add(fmri, &he)) {
	case 0:
		he->active = B_TRUE;
		break;

	case 1:
		return (he->active ? ELOOP : 0);

	case -1:
		uu_die(emsg_nomem);

	default:
		assert(0);
		abort();
	}

	inst = scf_instance_create(h);
	if (inst == NULL)
		scfdie();

	switch (get_inst_mult(fmri, inst)) {
	case 0:
		break;

	case E2BIG:
		he->active = B_FALSE;
		return (E2BIG);

	default:
		he->active = B_FALSE;
		return (0);
	}

	set_inst_enabled(fmri, inst, temp, B_TRUE);

	if ((snap = scf_snapshot_create(h)) == NULL ||
	    (pg = scf_pg_create(h)) == NULL ||
	    (prop = scf_property_create(h)) == NULL ||
	    (v = scf_value_create(h)) == NULL ||
	    (pg_iter = scf_iter_create(h)) == NULL ||
	    (val_iter = scf_iter_create(h)) == NULL)
		scfdie();

	buf = malloc(max_scf_fmri_sz);
	if (buf == NULL)
		uu_die(emsg_nomem);

	name_sz = scf_limit(SCF_LIMIT_MAX_NAME_LENGTH);
	if (name_sz < 0)
		scfdie();
	++name_sz;
	pgname = malloc(name_sz);
	if (pgname == NULL)
		uu_die(emsg_nomem);

	if (scf_instance_get_snapshot(inst, "running", snap) != 0) {
		if (scf_error() != SCF_ERROR_NOT_FOUND)
			scfdie();

		scf_snapshot_destroy(snap);
		snap = NULL;
	}

	/* Enable restarter */
	if (scf_instance_get_pg_composed(inst, snap, SCF_PG_GENERAL, pg) != 0) {
		if (scf_error() != SCF_ERROR_NOT_FOUND)
			scfdie();

		uu_warn(gettext("\"%s\" is misconfigured (lacks \"%s\" "
		    "property group).\n"), fmri, SCF_PG_GENERAL);
		ret = 0;
		goto out;
	}

	sz = get_astring_prop(pg, SCF_PROPERTY_RESTARTER, prop, v, buf,
	    max_scf_fmri_sz);
	if (sz > max_scf_fmri_sz) {
		uu_warn(gettext("\"%s\" is misconfigured (the value of "
		    "\"%s/%s\" is too long).\n"), fmri, SCF_PG_GENERAL,
		    SCF_PROPERTY_RESTARTER);
		ret = 0;
		goto out;
	} else if (sz >= 0) {
		switch (enable_fmri_rec(buf, temp)) {
		case 0:
			break;

		case EINVAL:
			uu_warn(gettext("Restarter FMRI for \"%s\" is "
			    "invalid.\n"), fmri);
			break;

		case E2BIG:
			uu_warn(gettext("Restarter FMRI for \"%s\" identifies "
			    "a service with multiple instances.\n"), fmri);
			break;

		case ELOOP:
			ret = ELOOP;
			goto out;

		default:
			assert(0);
			abort();
		}
	} else if (sz < 0) {
		switch (-sz) {
		case ENOENT:
			break;

		case E2BIG:
			uu_warn(gettext("\"%s\" is misconfigured (\"%s/%s\" "
			    "property is not single-valued).\n"), fmri,
			    SCF_PG_GENERAL, SCF_PROPERTY_RESTARTER);
			ret = 0;
			goto out;

		case EINVAL:
			uu_warn(gettext("\"%s\" is misconfigured (\"%s/%s\" "
			    "property is not of astring type).\n"), fmri,
			    SCF_PG_GENERAL, SCF_PROPERTY_RESTARTER);
			ret = 0;
			goto out;

		default:
			assert(0);
			abort();
		}
	}

	if (scf_iter_instance_pgs_typed_composed(pg_iter, inst, snap,
	    SCF_GROUP_DEPENDENCY) == -1)
		scfdie();

	while (scf_iter_next_pg(pg_iter, pg) > 0) {
		len = scf_pg_get_name(pg, pgname, name_sz);
		if (len < 0)
			scfdie();
		assert(len < name_sz);

		if (dep_get_astring(fmri, pgname, pg, SCF_PROPERTY_TYPE, prop,
		    v, buf, max_scf_fmri_sz) < 0)
			continue;

		if (strcmp(buf, "service") != 0)
			continue;

		if (dep_get_astring(fmri, pgname, pg, SCF_PROPERTY_GROUPING,
		    prop, v, buf, max_scf_fmri_sz) < 0)
			continue;

		if (strcmp(buf, SCF_DEP_EXCLUDE_ALL) == 0 ||
		    strcmp(buf, SCF_DEP_OPTIONAL_ALL) == 0)
			continue;

		if (strcmp(buf, SCF_DEP_REQUIRE_ALL) != 0 &&
		    strcmp(buf, SCF_DEP_REQUIRE_ANY) != 0) {
			uu_warn(gettext("Dependency \"%s\" of \"%s\" has "
			    "unknown type \"%s\".\n"), pgname, fmri, buf);
			continue;
		}

		if (scf_pg_get_property(pg, SCF_PROPERTY_ENTITIES, prop) ==
		    -1) {
			if (scf_error() != SCF_ERROR_NOT_FOUND)
				scfdie();

			uu_warn(gettext("\"%s\" is misconfigured (\"%s\" "
			    "dependency lacks \"%s\" property.)\n"), fmri,
			    pgname, SCF_PROPERTY_ENTITIES);
			continue;
		}

		if (scf_property_type(prop, &ty) != SCF_SUCCESS)
			scfdie();

		if (ty != SCF_TYPE_FMRI) {
			uu_warn(gettext("\"%s\" is misconfigured (property "
			    "\"%s/%s\" is not of fmri type).\n"), fmri, pgname,
			    SCF_PROPERTY_ENTITIES);
			continue;
		}

		if (scf_iter_property_values(val_iter, prop) == -1)
			scfdie();

		if (strcmp(buf, SCF_DEP_REQUIRE_ANY) == 0) {
			if (multiple_instances(val_iter, v, buf)) {
				(void) printf(gettext("%s requires one of:\n"),
				    fmri);

				if (scf_iter_property_values(val_iter, prop) !=
				    0)
					scfdie();

				for (;;) {
					int r;

					r = scf_iter_next_value(val_iter, v);
					if (r == 0)
						break;
					if (r != 1)
						scfdie();

					if (scf_value_get_astring(v, buf,
					    max_scf_fmri_sz) < 0)
						scfdie();

					(void) fputs("  ", stdout);
					(void) puts(buf);
				}

				continue;
			}

			/*
			 * Since there's only one instance, we can enable it.
			 * Reset val_iter and continue.
			 */
			if (scf_iter_property_values(val_iter, prop) != 0)
				scfdie();
		}

		for (;;) {
			ret = scf_iter_next_value(val_iter, v);
			if (ret == 0)
				break;
			if (ret != 1)
				scfdie();

			if (scf_value_get_astring(v, buf, max_scf_fmri_sz) ==
			    -1)
				scfdie();

			switch (enable_fmri_rec(buf, temp)) {
			case 0:
				break;

			case EINVAL:
				uu_warn(gettext("\"%s\" dependency of \"%s\" "
				    "has invalid FMRI \"%s\".\n"), pgname,
				    fmri, buf);
				break;

			case E2BIG:
				uu_warn(gettext("%s depends on %s, which has "
				    "multiple instances.\n"), fmri, buf);
				break;

			case ELOOP:
				ret = ELOOP;
				goto out;

			default:
				assert(0);
				abort();
			}
		}
	}

	ret = 0;

out:
	he->active = B_FALSE;

	free(buf);
	free(pgname);

	(void) scf_value_destroy(v);
	scf_property_destroy(prop);
	scf_pg_destroy(pg);
	scf_snapshot_destroy(snap);
	scf_iter_destroy(pg_iter);
	scf_iter_destroy(val_iter);

	return (ret);
}

/*
 * fmri here is only used for verbose messages.
 */
static void
set_inst_action(const char *fmri, const scf_instance_t *inst,
    const char *action)
{
	scf_transaction_t *tx;
	scf_transaction_entry_t *ent;
	scf_propertygroup_t *pg;
	scf_property_t *prop;
	scf_value_t *v;
	int ret;
	int64_t t;
	hrtime_t timestamp;

	const char * const scf_pg_restarter_actions = SCF_PG_RESTARTER_ACTIONS;

	if ((pg = scf_pg_create(h)) == NULL ||
	    (prop = scf_property_create(h)) == NULL ||
	    (v = scf_value_create(h)) == NULL ||
	    (tx = scf_transaction_create(h)) == NULL ||
	    (ent = scf_entry_create(h)) == NULL)
		scfdie();

	if (restarter_setup(fmri, inst)) {
		exit_status = 1;
		goto out;
	}

	if (scf_instance_get_pg(inst, scf_pg_restarter_actions, pg) == -1) {
		if (scf_error() != SCF_ERROR_NOT_FOUND)
			scfdie();

		/* Try creating the restarter_actions property group. */
		if (scf_instance_add_pg(inst, scf_pg_restarter_actions,
		    SCF_PG_RESTARTER_ACTIONS_TYPE,
		    SCF_PG_RESTARTER_ACTIONS_FLAGS, pg) == -1) {
			switch (scf_error()) {
			case SCF_ERROR_EXISTS:
				/* Someone must have added it. */
				break;

			case SCF_ERROR_PERMISSION_DENIED:
				if (!verbose)
					uu_warn(emsg_permission_denied, fmri);
				else
					uu_warn(emsg_create_pg_perm_denied,
					    fmri, scf_pg_restarter_actions);
				goto out;

			default:
				scfdie();
			}
		}
	}

	/*
	 * If we lose the transaction race and need to retry, there are 2
	 * potential other winners:
	 *	- another process setting actions
	 *	- the restarter marking the action complete
	 * Therefore, re-read the property every time through the loop before
	 * making any decisions based on their values.
	 */
	do {
		timestamp = gethrtime();

		if (scf_transaction_start(tx, pg) == -1) {
			if (scf_error() != SCF_ERROR_PERMISSION_DENIED)
				scfdie();

			if (!verbose)
				uu_warn(emsg_permission_denied, fmri);
			else
				uu_warn(emsg_pg_perm_denied, fmri,
				    scf_pg_restarter_actions);
			goto out;
		}

		if (scf_pg_get_property(pg, action, prop) == -1) {
			if (scf_error() != SCF_ERROR_NOT_FOUND)
				scfdie();
			if (scf_transaction_property_new(tx, ent,
			    action, SCF_TYPE_INTEGER) == -1)
				scfdie();
			goto action_set;
		} else {
			if (scf_transaction_property_change_type(tx, ent,
			    action, SCF_TYPE_INTEGER) == -1)
				scfdie();
		}

		if (scf_property_get_value(prop, v) == -1) {
			switch (scf_error()) {
			case SCF_ERROR_CONSTRAINT_VIOLATED:
			case SCF_ERROR_NOT_FOUND:
				/* Misconfigured, so set anyway. */
				goto action_set;

			default:
				scfdie();
			}
		} else {
			if (scf_value_get_integer(v, &t) == -1) {
				assert(scf_error() == SCF_ERROR_TYPE_MISMATCH);
				goto action_set;
			}
			if (t > timestamp)
				break;
		}

action_set:
		scf_value_set_integer(v, timestamp);
		if (scf_entry_add_value(ent, v) == -1)
			scfdie();

		ret = scf_transaction_commit(tx);
		if (ret == -1) {
			if (scf_error() != SCF_ERROR_PERMISSION_DENIED)
				scfdie();

			if (!verbose)
				uu_warn(emsg_permission_denied, fmri);
			else
				uu_warn(emsg_prop_perm_denied, fmri,
				    scf_pg_restarter_actions, action);
			scf_transaction_reset(tx);
			goto out;
		}

		scf_transaction_reset(tx);

		if (ret == 0) {
			if (scf_pg_update(pg) == -1)
				scfdie();
		}
	} while (ret == 0);

	if (verbose)
		(void) printf(gettext("Action %s set for %s.\n"), action, fmri);

out:
	scf_value_destroy(v);
	scf_entry_destroy(ent);
	scf_transaction_destroy(tx);
	scf_property_destroy(prop);
	scf_pg_destroy(pg);
}

/*
 * Get the state of inst.  state should point to a buffer of
 * MAX_SCF_STATE_STRING_SZ bytes.  Returns 0 on success or -1 if
 *   no restarter property group
 *   no state property
 *   state property is misconfigured (wrong type, not single-valued)
 *   state value is too long
 * In these cases, fmri is used to print a warning.
 *
 * If pgp is non-NULL, a successful call to inst_get_state will store
 * the SCF_PG_RESTARTER property group in *pgp, and the caller will be
 * responsible for calling scf_pg_destroy on the property group.
 */
int
inst_get_state(scf_instance_t *inst, char *state, const char *fmri,
    scf_propertygroup_t **pgp)
{
	scf_propertygroup_t *pg;
	scf_property_t *prop;
	scf_value_t *val;
	int ret = -1;
	ssize_t szret;

	if ((pg = scf_pg_create(h)) == NULL ||
	    (prop = scf_property_create(h)) == NULL ||
	    (val = scf_value_create(h)) == NULL)
		scfdie();

	if (scf_instance_get_pg(inst, SCF_PG_RESTARTER, pg) != SCF_SUCCESS) {
		if (scf_error() != SCF_ERROR_NOT_FOUND)
			scfdie();

		uu_warn(gettext("%s is misconfigured (lacks \"%s\" property "
		    "group).\n"), fmri ? fmri : inst_get_fmri(inst),
		    SCF_PG_RESTARTER);
		goto out;
	}

	szret = get_astring_prop(pg, SCF_PROPERTY_STATE, prop, val, state,
	    MAX_SCF_STATE_STRING_SZ);
	if (szret < 0) {
		switch (-szret) {
		case ENOENT:
			uu_warn(gettext("%s is misconfigured (\"%s\" property "
			    "group lacks \"%s\" property).\n"),
			    fmri ? fmri : inst_get_fmri(inst), SCF_PG_RESTARTER,
			    SCF_PROPERTY_STATE);
			goto out;

		case E2BIG:
			uu_warn(gettext("%s is misconfigured (\"%s/%s\" "
			    "property is not single-valued).\n"),
			    fmri ? fmri : inst_get_fmri(inst), SCF_PG_RESTARTER,
			    SCF_PROPERTY_STATE);
			goto out;

		case EINVAL:
			uu_warn(gettext("%s is misconfigured (\"%s/%s\" "
			    "property is not of type astring).\n"),
			    fmri ? fmri : inst_get_fmri(inst), SCF_PG_RESTARTER,
			    SCF_PROPERTY_STATE);
			goto out;

		default:
			assert(0);
			abort();
		}
	}
	if (szret >= MAX_SCF_STATE_STRING_SZ) {
		uu_warn(gettext("%s is misconfigured (\"%s/%s\" property value "
		    "is too long).\n"), fmri ? fmri : inst_get_fmri(inst),
		    SCF_PG_RESTARTER, SCF_PROPERTY_STATE);
		goto out;
	}

	ret = 0;
	if (pgp)
		*pgp = pg;

out:
	(void) scf_value_destroy(val);
	scf_property_destroy(prop);
	if (ret || pgp == NULL)
		scf_pg_destroy(pg);
	return (ret);
}

static void
set_astring_prop(const char *fmri, const char *pgname, const char *pgtype,
    uint32_t pgflags, const char *propname, const char *str)
{
	scf_instance_t *inst;
	scf_propertygroup_t *pg;
	scf_property_t *prop;
	scf_value_t *val;
	scf_transaction_t *tx;
	scf_transaction_entry_t *txent;
	int ret;

	inst = scf_instance_create(h);
	if (inst == NULL)
		scfdie();

	if (get_inst(fmri, inst) != 0)
		return;

	if ((pg = scf_pg_create(h)) == NULL ||
	    (prop = scf_property_create(h)) == NULL ||
	    (val = scf_value_create(h)) == NULL ||
	    (tx = scf_transaction_create(h)) == NULL ||
	    (txent = scf_entry_create(h)) == NULL)
		scfdie();

	if (scf_instance_get_pg(inst, pgname, pg) != SCF_SUCCESS) {
		if (scf_error() != SCF_ERROR_NOT_FOUND)
			scfdie();

		if (scf_instance_add_pg(inst, pgname, pgtype, pgflags, pg) !=
		    SCF_SUCCESS) {
			switch (scf_error()) {
			case SCF_ERROR_EXISTS:
				if (scf_instance_get_pg(inst, pgname, pg) !=
				    SCF_SUCCESS) {
					if (scf_error() != SCF_ERROR_NOT_FOUND)
						scfdie();

					uu_warn(gettext("Repository write "
					    "contention.\n"));
					goto out;
				}
				break;

			case SCF_ERROR_PERMISSION_DENIED:
				if (!verbose)
					uu_warn(emsg_permission_denied, fmri);
				else
					uu_warn(emsg_create_pg_perm_denied,
					    fmri, pgname);
				goto out;

			default:
				scfdie();
			}
		}
	}

	do {
		if (scf_transaction_start(tx, pg) != SCF_SUCCESS) {
			if (scf_error() != SCF_ERROR_PERMISSION_DENIED)
				scfdie();

			if (!verbose)
				uu_warn(emsg_permission_denied, fmri);
			else
				uu_warn(emsg_pg_perm_denied, fmri, pgname);
			goto out;
		}

		if (scf_transaction_property_change_type(tx, txent, propname,
		    SCF_TYPE_ASTRING) != 0) {
			if (scf_error() != SCF_ERROR_NOT_FOUND)
				scfdie();

			if (scf_transaction_property_new(tx, txent, propname,
			    SCF_TYPE_ASTRING) != 0)
				scfdie();
		}

		if (scf_value_set_astring(val, str) != SCF_SUCCESS)
			scfdie();

		if (scf_entry_add_value(txent, val) != SCF_SUCCESS)
			scfdie();

		ret = scf_transaction_commit(tx);
		if (ret == -1) {
			if (scf_error() != SCF_ERROR_PERMISSION_DENIED)
				scfdie();

			if (!verbose)
				uu_warn(emsg_permission_denied, fmri);
			else
				uu_warn(emsg_prop_perm_denied, fmri, pgname,
				    propname);
			goto out;
		}

		if (ret == 0) {
			scf_transaction_reset(tx);

			if (scf_pg_update(pg) == -1)
				scfdie();
		}
	} while (ret == 0);

out:
	scf_transaction_destroy(tx);
	scf_entry_destroy(txent);
	scf_value_destroy(val);
	scf_property_destroy(prop);
	scf_pg_destroy(pg);
	scf_instance_destroy(inst);
}


/*
 * Flags to control enable and disable actions.
 */
#define	SET_ENABLED	0x1
#define	SET_TEMPORARY	0x2
#define	SET_RECURSIVE	0x4

static int
set_fmri_enabled(void *data, scf_walkinfo_t *wip)
{
	int flags = (int)data;

	assert(wip->inst != NULL);
	assert(wip->pg == NULL);

	if (svcsearch) {
		char state[MAX_SCF_STATE_STRING_SZ];

		if (inst_get_state(wip->inst, state, wip->fmri, NULL) != 0)
			return (0);
		if (strcmp(state, svcstate) != 0)
			return (0);
	}

	if (flags & SET_RECURSIVE) {
		char *fmri_buf = malloc(max_scf_fmri_sz);
		if (fmri_buf == NULL)
			uu_die(emsg_nomem);

		visited = calloc(HT_BUCKETS, sizeof (*visited));
		if (visited == NULL)
			uu_die(emsg_nomem);

		/* scf_walk_fmri() guarantees that fmri isn't too long */
		assert(strlen(wip->fmri) <= max_scf_fmri_sz);
		(void) strlcpy(fmri_buf, wip->fmri, max_scf_fmri_sz);

		switch (enable_fmri_rec(fmri_buf, (flags & SET_TEMPORARY))) {
		case E2BIG:
			uu_warn(gettext("operation on service %s is ambiguous; "
			    "instance specification needed.\n"), fmri_buf);
			break;

		case ELOOP:
			uu_warn(gettext("%s: Dependency cycle detected.\n"),
			    fmri_buf);
		}

		free(visited);
		free(fmri_buf);

	} else {
		set_inst_enabled(wip->fmri, wip->inst,
		    (flags & SET_TEMPORARY) != 0, (flags & SET_ENABLED) != 0);
	}

	return (0);
}

/* ARGSUSED */
static int
wait_fmri_enabled(void *data, scf_walkinfo_t *wip)
{
	scf_propertygroup_t *pg = NULL;
	char state[MAX_SCF_STATE_STRING_SZ];

	assert(wip->inst != NULL);
	assert(wip->pg == NULL);

	do {
		if (pg)
			scf_pg_destroy(pg);
		if (inst_get_state(wip->inst, state, wip->fmri, &pg) != 0) {
			exit_status = EXIT_SVC_FAILURE;
			return (0);
		}

		if (strcmp(state, SCF_STATE_STRING_ONLINE) == 0 ||
		    strcmp(state, SCF_STATE_STRING_DEGRADED) == 0) {
			/*
			 * We're done.
			 */
			goto out;
		}

		if (strcmp(state, SCF_STATE_STRING_MAINT) == 0) {
			/*
			 * The service is ill.
			 */
			uu_warn(gettext("Instance \"%s\" is in maintenance"
			    " state.\n"), wip->fmri);
			exit_status = EXIT_SVC_FAILURE;
			goto out;
		}

		if (!is_enabled(wip->inst)) {
			/*
			 * Someone stepped in and disabled the service.
			 */
			uu_warn(gettext("Instance \"%s\" has been disabled"
			    " by another entity.\n"), wip->fmri);
			exit_status = EXIT_SVC_FAILURE;
			goto out;
		}

		if (!has_potential(wip->inst, B_FALSE)) {
			/*
			 * Our dependencies aren't met.  We'll never
			 * amount to anything.
			 */
			uu_warn(gettext("Instance \"%s\" has unsatisfied"
			    " dependencies.\n"), wip->fmri);
			/*
			 * EXIT_SVC_FAILURE takes precedence over
			 * EXIT_DEP_FAILURE
			 */
			if (exit_status == 0)
				exit_status = EXIT_DEP_FAILURE;
			goto out;
		}
	} while (_scf_pg_wait(pg, WAIT_INTERVAL) >= 0);
	scfdie();
	/* NOTREACHED */

out:
	scf_pg_destroy(pg);
	return (0);
}

/* ARGSUSED */
static int
wait_fmri_disabled(void *data, scf_walkinfo_t *wip)
{
	scf_propertygroup_t *pg = NULL;
	char state[MAX_SCF_STATE_STRING_SZ];

	assert(wip->inst != NULL);
	assert(wip->pg == NULL);

	do {
		if (pg)
			scf_pg_destroy(pg);
		if (inst_get_state(wip->inst, state, wip->fmri, &pg) != 0) {
			exit_status = EXIT_SVC_FAILURE;
			return (0);
		}

		if (strcmp(state, SCF_STATE_STRING_DISABLED) == 0) {
			/*
			 * We're done.
			 */
			goto out;
		}

		if (is_enabled(wip->inst)) {
			/*
			 * Someone stepped in and enabled the service.
			 */
			uu_warn(gettext("Instance \"%s\" has been enabled"
			    " by another entity.\n"), wip->fmri);
			exit_status = EXIT_SVC_FAILURE;
			goto out;
		}

		if (!has_potential(wip->inst, B_TRUE)) {
			/*
			 * Our restarter is hopeless.
			 */
			uu_warn(gettext("Restarter for instance \"%s\" is"
			    " unavailable.\n"), wip->fmri);
			/*
			 * EXIT_SVC_FAILURE takes precedence over
			 * EXIT_DEP_FAILURE
			 */
			if (exit_status == 0)
				exit_status = EXIT_DEP_FAILURE;
			goto out;
		}

	} while (_scf_pg_wait(pg, WAIT_INTERVAL) >= 0);
	scfdie();
	/* NOTREACHED */

out:
	scf_pg_destroy(pg);
	return (0);
}

/* ARGSUSED */
static int
clear_instance(void *data, scf_walkinfo_t *wip)
{
	char state[MAX_SCF_STATE_STRING_SZ];

	assert(wip->inst != NULL);
	assert(wip->pg == NULL);

	if (inst_get_state(wip->inst, state, wip->fmri, NULL) != 0)
		return (0);

	if (svcsearch && strcmp(state, svcstate) != 0)
		return (0);

	if (strcmp(state, SCF_STATE_STRING_MAINT) == 0) {
		set_inst_action(wip->fmri, wip->inst, SCF_PROPERTY_MAINT_OFF);
	} else if (strcmp(state, SCF_STATE_STRING_DEGRADED) ==
	    0) {
		set_inst_action(wip->fmri, wip->inst, SCF_PROPERTY_RESTORE);
	} else {
		uu_warn(gettext("Instance \"%s\" is not in a "
		    "maintenance or degraded state.\n"), wip->fmri);

		exit_status = 1;
	}

	return (0);
}

static int
set_fmri_action(void *action, scf_walkinfo_t *wip)
{
	assert(wip->inst != NULL && wip->pg == NULL);

	if (svcsearch) {
		char state[MAX_SCF_STATE_STRING_SZ];

		if (inst_get_state(wip->inst, state, wip->fmri, NULL) != 0)
			return (0);
		if (strcmp(state, svcstate) != 0)
			return (0);
	}

	set_inst_action(wip->fmri, wip->inst, action);

	return (0);
}

/*
 * Flags to control 'mark' action.
 */
#define	MARK_IMMEDIATE	0x1
#define	MARK_TEMPORARY	0x2

static int
force_degraded(void *data, scf_walkinfo_t *wip)
{
	int flags = (int)data;
	char state[MAX_SCF_STATE_STRING_SZ];

	if (inst_get_state(wip->inst, state, wip->fmri, NULL) != 0) {
		exit_status = 1;
		return (0);
	}

	if (svcsearch && strcmp(state, svcstate) != 0)
		return (0);

	if (strcmp(state, SCF_STATE_STRING_ONLINE) != 0) {
		uu_warn(gettext("Instance \"%s\" is not online.\n"), wip->fmri);
		exit_status = 1;
		return (0);
	}

	set_inst_action(wip->fmri, wip->inst, (flags & MARK_IMMEDIATE) ?
	    SCF_PROPERTY_DEGRADE_IMMEDIATE : SCF_PROPERTY_DEGRADED);

	return (0);
}

static int
force_maintenance(void *data, scf_walkinfo_t *wip)
{
	int flags = (int)data;
	const char *prop;

	if (svcsearch) {
		char state[MAX_SCF_STATE_STRING_SZ];

		if (inst_get_state(wip->inst, state, wip->fmri, NULL) != 0)
			return (0);
		if (strcmp(state, svcstate) != 0)
			return (0);
	}

	if (flags & MARK_IMMEDIATE) {
		prop = (flags & MARK_TEMPORARY) ?
		    SCF_PROPERTY_MAINT_ON_IMMTEMP :
		    SCF_PROPERTY_MAINT_ON_IMMEDIATE;
	} else {
		prop = (flags & MARK_TEMPORARY) ?
		    SCF_PROPERTY_MAINT_ON_TEMPORARY :
		    SCF_PROPERTY_MAINT_ON;
	}

	set_inst_action(wip->fmri, wip->inst, prop);

	return (0);
}

static void
set_milestone(const char *fmri, boolean_t temporary)
{
	scf_instance_t *inst;
	scf_propertygroup_t *pg;
	int r;

	if (temporary) {
		set_astring_prop(SCF_SERVICE_STARTD, SCF_PG_OPTIONS_OVR,
		    SCF_PG_OPTIONS_OVR_TYPE, SCF_PG_OPTIONS_OVR_FLAGS,
		    SCF_PROPERTY_MILESTONE, fmri);
		return;
	}

	if ((inst = scf_instance_create(h)) == NULL ||
	    (pg = scf_pg_create(h)) == NULL)
		scfdie();

	if (get_inst(SCF_SERVICE_STARTD, inst) != 0) {
		scf_instance_destroy(inst);
		return;
	}

	/*
	 * Set the persistent milestone before deleting the override so we don't
	 * glitch.
	 */
	set_astring_prop(SCF_SERVICE_STARTD, SCF_PG_OPTIONS,
	    SCF_PG_OPTIONS_TYPE, SCF_PG_OPTIONS_FLAGS, SCF_PROPERTY_MILESTONE,
	    fmri);

	r = scf_instance_delete_prop(inst, SCF_PG_OPTIONS_OVR,
	    SCF_PROPERTY_MILESTONE);
	switch (r) {
	case 0:
		break;

	case ECANCELED:
		uu_warn(emsg_no_service, fmri);
		exit_status = 1;
		goto out;

	case EPERM:
		uu_warn(gettext("Could not delete %s/%s property of "
		    "%s: permission denied.\n"), SCF_PG_OPTIONS_OVR,
		    SCF_PROPERTY_MILESTONE, SCF_SERVICE_STARTD);
		exit_status = 1;
		goto out;

	case EACCES:
		uu_warn(gettext("Could not delete %s/%s property of "
		    "%s: access denied.\n"), SCF_PG_OPTIONS_OVR,
		    SCF_PROPERTY_MILESTONE, SCF_SERVICE_STARTD);
		exit_status = 1;
		goto out;

	case EROFS:
		uu_warn(gettext("Could not delete %s/%s property of "
		    "%s: backend read-only.\n"), SCF_PG_OPTIONS_OVR,
		    SCF_PROPERTY_MILESTONE, SCF_SERVICE_STARTD);
		exit_status = 1;
		goto out;

	default:
		bad_error("scf_instance_delete_prop", r);
	}

out:
	scf_pg_destroy(pg);
	scf_instance_destroy(inst);
}

static char const *milestones[] = {
	SCF_MILESTONE_SINGLE_USER,
	SCF_MILESTONE_MULTI_USER,
	SCF_MILESTONE_MULTI_USER_SERVER,
	NULL
};

static void
usage_milestone(void)
{
	const char **ms;

	(void) fprintf(stderr, gettext(
	"Usage: svcadm milestone [-d] <milestone>\n\n"
	"\t-d\tmake the specified milestone the default for system boot\n\n"
	"\tMilestones can be specified using an FMRI or abbreviation.\n"
	"\tThe major milestones are as follows:\n\n"
	"\tall\n"
	"\tnone\n"));

	for (ms = milestones; *ms != NULL; ms++)
		(void) fprintf(stderr, "\t%s\n", *ms);

	exit(UU_EXIT_USAGE);
}

static const char *
validate_milestone(const char *milestone)
{
	const char **ms;
	const char *tmp;
	size_t len;

	if (strcmp(milestone, "all") == 0)
		return (milestone);

	if (strcmp(milestone, "none") == 0)
		return (milestone);

	/*
	 * Determine if this is a full or partial milestone
	 */
	for (ms = milestones; *ms != NULL; ms++) {
		if ((tmp = strstr(*ms, milestone)) != NULL) {
			len = strlen(milestone);

			/*
			 * The beginning of the string must align with the start
			 * of a milestone fmri, or on the boundary between
			 * elements.  The end of the string must align with the
			 * end of the milestone, or at the instance boundary.
			 */
			if ((tmp == *ms || tmp[-1] == '/') &&
			    (tmp[len] == '\0' || tmp[len] == ':'))
				return (*ms);
		}
	}

	(void) fprintf(stderr,
	    gettext("\"%s\" is not a valid major milestone.\n"), milestone);

	usage_milestone();
	/* NOTREACHED */
}

/*PRINTFLIKE1*/
static void
pr_warn(const char *format, ...)
{
	const char *pname = uu_getpname();
	va_list alist;

	va_start(alist, format);

	if (pname != NULL)
		(void) fprintf(stderr, "%s", pname);

	if (g_zonename != NULL)
		(void) fprintf(stderr, " (%s)", g_zonename);

	(void) fprintf(stderr, ": ");

	(void) vfprintf(stderr, format, alist);

	if (strrchr(format, '\n') == NULL)
		(void) fprintf(stderr, ": %s\n", strerror(errno));

	va_end(alist);
}

/*ARGSUSED*/
static void
quiet(const char *fmt, ...)
{
	/* Do nothing */
}

int
main(int argc, char *argv[])
{
	int o;
	int err;
	int sw_back;
	boolean_t do_zones = B_FALSE;
	boolean_t do_a_zone = B_FALSE;
	char zonename[ZONENAME_MAX];
	uint_t nzents = 0, zent = 0;
	zoneid_t *zids = NULL;
	int orig_optind, orig_argc;
	char **orig_argv;

	(void) setlocale(LC_ALL, "");
	(void) textdomain(TEXT_DOMAIN);

	(void) uu_setpname(argv[0]);

	if (argc < 2)
		usage();

	max_scf_fmri_sz = scf_limit(SCF_LIMIT_MAX_FMRI_LENGTH);
	if (max_scf_fmri_sz < 0)
		scfdie();
	++max_scf_fmri_sz;

	scratch_fmri = malloc(max_scf_fmri_sz);
	if (scratch_fmri == NULL)
		uu_die(emsg_nomem);

	while ((o = getopt(argc, argv, "S:vZz:")) != -1) {
		switch (o) {
		case 'S':
			(void) strlcpy(svcstate, optarg, sizeof (svcstate));
			svcsearch = B_TRUE;
			break;

		case 'v':
			verbose = 1;
			break;

		case 'z':
			if (getzoneid() != GLOBAL_ZONEID)
				uu_die(gettext("svcadm -z may only be used "
				    "from the global zone\n"));
			if (do_zones)
				usage();

			(void) strlcpy(zonename, optarg, sizeof (zonename));
			do_a_zone = B_TRUE;
			break;

		case 'Z':
			if (getzoneid() != GLOBAL_ZONEID)
				uu_die(gettext("svcadm -Z may only be used "
				    "from the global zone\n"));
			if (do_a_zone)
				usage();

			do_zones = B_TRUE;
			break;

		default:
			usage();
		}
	}

	while (do_zones) {
		uint_t found;

		if (zone_list(NULL, &nzents) != 0)
			uu_die(gettext("could not get number of zones"));

		if ((zids = malloc(nzents * sizeof (zoneid_t))) == NULL) {
			uu_die(gettext("could not allocate array for "
			    "%d zone IDs"), nzents);
		}

		found = nzents;

		if (zone_list(zids, &found) != 0)
			uu_die(gettext("could not get zone list"));

		/*
		 * If the number of zones has not changed between our calls to
		 * zone_list(), we're done -- otherwise, we must free our array
		 * of zone IDs and take another lap.
		 */
		if (found == nzents)
			break;

		free(zids);
	}

	emsg_permission_denied = gettext("%s: Permission denied.\n");
	emsg_nomem = gettext("Out of memory.\n");
	emsg_create_pg_perm_denied = gettext("%s: Couldn't create \"%s\" "
	    "property group (permission denied).\n");
	emsg_pg_perm_denied = gettext("%s: Couldn't modify \"%s\" property "
	    "group (permission denied).\n");
	emsg_prop_perm_denied = gettext("%s: Couldn't modify \"%s/%s\" "
	    "property (permission denied).\n");
	emsg_no_service = gettext("No such service \"%s\".\n");

	orig_optind = optind;
	orig_argc = argc;
	orig_argv = argv;

again:
	h = scf_handle_create(SCF_VERSION);
	if (h == NULL)
		scfdie();

	if (do_zones) {
		zone_status_t status;

		if (zone_getattr(zids[zent], ZONE_ATTR_STATUS, &status,
		    sizeof (status)) < 0 || status != ZONE_IS_RUNNING) {
			/*
			 * If this zone is not running or we cannot
			 * get its status, we do not want to attempt
			 * to bind an SCF handle to it, lest we
			 * accidentally interfere with a zone that
			 * is not yet running by looking up a door
			 * to its svc.configd (which could potentially
			 * block a mount with an EBUSY).
			 */
			zent++;
			goto nextzone;
		}

		if (getzonenamebyid(zids[zent++], zonename,
		    sizeof (zonename)) < 0) {
			uu_warn(gettext("could not get name for "
			    "zone %d; ignoring"), zids[zent - 1]);
			goto nextzone;
		}

		g_zonename = zonename;
	}

	if (do_a_zone || do_zones) {
		scf_value_t *zone;

		if ((zone = scf_value_create(h)) == NULL)
			scfdie();

		if (scf_value_set_astring(zone, zonename) != SCF_SUCCESS)
			scfdie();

		if (scf_handle_decorate(h, "zone", zone) != SCF_SUCCESS) {
			if (do_a_zone) {
				uu_die(gettext("invalid zone '%s'\n"), optarg);
			} else {
				scf_value_destroy(zone);
				goto nextzone;
			}
		}

		scf_value_destroy(zone);
	}

	if (scf_handle_bind(h) == -1) {
		if (do_zones)
			goto nextzone;

		uu_die(gettext("Couldn't bind to configuration repository: "
		    "%s.\n"), scf_strerror(scf_error()));
	}

	optind = orig_optind;
	argc = orig_argc;
	argv = orig_argv;

	if (optind >= argc)
		usage();

	if (strcmp(argv[optind], "enable") == 0) {
		int flags = SET_ENABLED;
		int wait = 0;
		int error = 0;

		++optind;

		while ((o = getopt(argc, argv, "rst")) != -1) {
			if (o == 'r')
				flags |= SET_RECURSIVE;
			else if (o == 't')
				flags |= SET_TEMPORARY;
			else if (o == 's')
				wait = 1;
			else if (o == '?')
				usage();
			else {
				assert(0);
				abort();
			}
		}
		argc -= optind;
		argv += optind;

		if (argc == 0 && !svcsearch)
			usage();

		if (argc > 0 && svcsearch)
			usage();

		/*
		 * We want to continue with -s processing if we had
		 * invalid options, but not if an enable failed.  We
		 * squelch output the second time we walk fmris; we saw
		 * the errors the first time.
		 */
		if ((err = scf_walk_fmri(h, argc, argv, WALK_FLAGS,
		    set_fmri_enabled, (void *)flags, &error, pr_warn)) != 0) {

			pr_warn(gettext("failed to iterate over "
			    "instances: %s\n"), scf_strerror(err));
			exit_status = UU_EXIT_FATAL;

		} else if (wait && exit_status == 0 &&
		    (err = scf_walk_fmri(h, argc, argv, WALK_FLAGS,
		    wait_fmri_enabled, (void *)flags, &error, quiet)) != 0) {

			pr_warn(gettext("failed to iterate over "
			    "instances: %s\n"), scf_strerror(err));
			exit_status = UU_EXIT_FATAL;
		}

		if (error > 0)
			exit_status = error;

	} else if (strcmp(argv[optind], "disable") == 0) {
		int flags = 0;
		int wait = 0;
		int error = 0;

		++optind;

		while ((o = getopt(argc, argv, "st")) != -1) {
			if (o == 't')
				flags |= SET_TEMPORARY;
			else if (o == 's')
				wait = 1;
			else if (o == '?')
				usage();
			else {
				assert(0);
				abort();
			}
		}
		argc -= optind;
		argv += optind;

		if (argc == 0 && !svcsearch)
			usage();

		if (argc > 0 && svcsearch)
			usage();

		/*
		 * We want to continue with -s processing if we had
		 * invalid options, but not if a disable failed.  We
		 * squelch output the second time we walk fmris; we saw
		 * the errors the first time.
		 */
		if ((err = scf_walk_fmri(h, argc, argv, WALK_FLAGS,
		    set_fmri_enabled, (void *)flags, &exit_status,
		    pr_warn)) != 0) {

			pr_warn(gettext("failed to iterate over "
			    "instances: %s\n"), scf_strerror(err));
			exit_status = UU_EXIT_FATAL;

		} else if (wait && exit_status == 0 &&
		    (err = scf_walk_fmri(h, argc, argv, WALK_FLAGS,
		    wait_fmri_disabled, (void *)flags, &error, quiet)) != 0) {

			pr_warn(gettext("failed to iterate over "
			    "instances: %s\n"), scf_strerror(err));
			exit_status = UU_EXIT_FATAL;
		}

		if (error > 0)
			exit_status = error;

	} else if (strcmp(argv[optind], "restart") == 0) {
		boolean_t do_dump = B_FALSE;

		++optind;

		while ((o = getopt(argc, argv, "d")) != -1) {
			if (o == 'd')
				do_dump = B_TRUE;
			else if (o == '?')
				usage();
			else {
				assert(0);
				abort();
			}
		}
		argc -= optind;
		argv += optind;

		if (argc == 0 && !svcsearch)
			usage();

		if (argc > 0 && svcsearch)
			usage();

		if (do_dump) {
			if ((err = scf_walk_fmri(h, argc, argv, WALK_FLAGS,
			    set_fmri_action, (void *)SCF_PROPERTY_DODUMP,
			    &exit_status, pr_warn)) != 0) {
				pr_warn(gettext("failed to iterate over "
				    "instances: %s\n"), scf_strerror(err));
				exit_status = UU_EXIT_FATAL;
			}
		}

		if ((err = scf_walk_fmri(h, argc, argv, WALK_FLAGS,
		    set_fmri_action, (void *)SCF_PROPERTY_RESTART, &exit_status,
		    pr_warn)) != 0) {
			pr_warn(gettext("failed to iterate over "
			    "instances: %s\n"), scf_strerror(err));
			exit_status = UU_EXIT_FATAL;
		}

	} else if (strcmp(argv[optind], "refresh") == 0) {
		++optind;
		argc -= optind;
		argv += optind;

		if (argc == 0 && !svcsearch)
			usage();

		if (argc > 0 && svcsearch)
			usage();

		if ((err = scf_walk_fmri(h, argc, argv, WALK_FLAGS,
		    set_fmri_action, (void *)SCF_PROPERTY_REFRESH, &exit_status,
		    pr_warn)) != 0) {
			pr_warn(gettext("failed to iterate over "
			    "instances: %s\n"), scf_strerror(scf_error()));
			exit_status = UU_EXIT_FATAL;
		}

	} else if (strcmp(argv[optind], "mark") == 0) {
		int flags = 0;
		scf_walk_callback callback;

		++optind;

		while ((o = getopt(argc, argv, "It")) != -1) {
			if (o == 'I')
				flags |= MARK_IMMEDIATE;
			else if (o == 't')
				flags |= MARK_TEMPORARY;
			else if (o == '?')
				usage();
			else {
				assert(0);
				abort();
			}
		}

		if (argc - optind < 2)
			usage();

		if (strcmp(argv[optind], "degraded") == 0) {
			if (flags & MARK_TEMPORARY)
				uu_xdie(UU_EXIT_USAGE, gettext("-t may not be "
				    "used with degraded.\n"));
			callback = force_degraded;

		} else if (strcmp(argv[optind], "maintenance") == 0) {
			callback = force_maintenance;
		} else {
			usage();
		}

		optind++;
		argc -= optind;
		argv += optind;

		if (argc == 0 && !svcsearch)
			usage();

		if (argc > 0 && svcsearch)
			usage();

		if ((err = scf_walk_fmri(h, argc, argv, WALK_FLAGS, callback,
		    NULL, &exit_status, pr_warn)) != 0) {
			pr_warn(gettext("failed to iterate over "
			    "instances: %s\n"),
			    scf_strerror(err));
			exit_status = UU_EXIT_FATAL;
		}

	} else if (strcmp(argv[optind], "clear") == 0) {
		++optind;
		argc -= optind;
		argv += optind;

		if (argc == 0 && !svcsearch)
			usage();

		if (svcsearch) {
			if (argc > 0)
				usage();
			if (strcmp(svcstate, SCF_STATE_STRING_MAINT) != 0 &&
			    strcmp(svcstate, SCF_STATE_STRING_DEGRADED) != 0)
				uu_die(gettext("State must be '%s' or '%s'\n"),
				    SCF_STATE_STRING_MAINT,
				    SCF_STATE_STRING_DEGRADED);
		}

		if ((err = scf_walk_fmri(h, argc, argv, WALK_FLAGS,
		    clear_instance, NULL, &exit_status, pr_warn)) != 0) {
			pr_warn(gettext("failed to iterate over "
			    "instances: %s\n"), scf_strerror(err));
			exit_status = UU_EXIT_FATAL;
		}

	} else if (strcmp(argv[optind], "milestone") == 0) {
		boolean_t temporary = B_TRUE;
		const char *milestone;

		++optind;

		while ((o = getopt(argc, argv, "d")) != -1) {
			if (o == 'd')
				temporary = B_FALSE;
			else if (o == '?')
				usage_milestone();
			else {
				assert(0);
				abort();
			}
		}

		if (optind >= argc)
			usage_milestone();

		milestone = validate_milestone(argv[optind]);

		set_milestone(milestone, temporary);
	} else if (strcmp(argv[optind], "_smf_backup") == 0) {
		const char *reason = NULL;

		++optind;

		if (optind != argc - 1)
			usage();

		if ((err = _scf_request_backup(h, argv[optind])) !=
		    SCF_SUCCESS) {
			switch (scf_error()) {
			case SCF_ERROR_NOT_BOUND:
			case SCF_ERROR_CONNECTION_BROKEN:
			case SCF_ERROR_BACKEND_READONLY:
				scfdie();
				break;

			case SCF_ERROR_PERMISSION_DENIED:
			case SCF_ERROR_INVALID_ARGUMENT:
				reason = scf_strerror(scf_error());
				break;

			case SCF_ERROR_INTERNAL:
				reason =
				    "unknown error (see console for details)";
				break;
			}

			pr_warn("failed to backup repository: %s\n", reason);
			exit_status = UU_EXIT_FATAL;
		}
	} else if (strcmp(argv[optind], "_smf_repository_switch") == 0) {
		const char *reason = NULL;

		++optind;

		/*
		 * Check argument and setup scf_switch structure
		 */
		if (optind != argc - 1)
			exit(1);

		if (strcmp(argv[optind], "fast") == 0) {
			sw_back = 0;
		} else if (strcmp(argv[optind], "perm") == 0) {
			sw_back = 1;
		} else {
			exit(UU_EXIT_USAGE);
		}

		/*
		 * Call into switch primitive
		 */
		if ((err = _scf_repository_switch(h, sw_back)) !=
		    SCF_SUCCESS) {
			/*
			 * Retrieve per thread SCF error code
			 */
			switch (scf_error()) {
			case SCF_ERROR_NOT_BOUND:
				abort();
				/* NOTREACHED */

			case SCF_ERROR_CONNECTION_BROKEN:
			case SCF_ERROR_BACKEND_READONLY:
				scfdie();
				/* NOTREACHED */

			case SCF_ERROR_PERMISSION_DENIED:
			case SCF_ERROR_INVALID_ARGUMENT:
				reason = scf_strerror(scf_error());
				break;

			case SCF_ERROR_INTERNAL:
				reason = "File operation error: (see console)";
				break;

			default:
				abort();
				/* NOTREACHED */
			}

			pr_warn("failed to switch repository: %s\n", reason);
			exit_status = UU_EXIT_FATAL;
		}
	} else {
		usage();
	}

	if (scf_handle_unbind(h) == -1)
		scfdie();
nextzone:
	scf_handle_destroy(h);
	if (do_zones && zent < nzents)
		goto again;

	return (exit_status);
}<|MERGE_RESOLUTION|>--- conflicted
+++ resolved
@@ -24,12 +24,8 @@
  */
 
 /*
-<<<<<<< HEAD
- * Copyright 2013, Joyent, Inc. All rights reserved.
+ * Copyright 2015, Joyent, Inc. All rights reserved.
  * Copyright (c) 2016 by Delphix. All rights reserved.
-=======
- * Copyright 2015, Joyent, Inc. All rights reserved.
->>>>>>> 81293f93
  */
 
 /*
