/*
 * CDDL HEADER START
 *
 * The contents of this file are subject to the terms of the
 * Common Development and Distribution License (the "License").
 * You may not use this file except in compliance with the License.
 *
 * You can obtain a copy of the license at usr/src/OPENSOLARIS.LICENSE
 * or http://www.opensolaris.org/os/licensing.
 * See the License for the specific language governing permissions
 * and limitations under the License.
 *
 * When distributing Covered Code, include this CDDL HEADER in each
 * file and include the License file at usr/src/OPENSOLARIS.LICENSE.
 * If applicable, add the following below this CDDL HEADER, with the
 * fields enclosed by brackets "[]" replaced with your own identifying
 * information: Portions Copyright [yyyy] [name of copyright owner]
 *
 * CDDL HEADER END
 */

/*
 * Copyright (c) 1989, 2010, Oracle and/or its affiliates. All rights reserved.
 * Copyright (c) 2016 by Delphix. All rights reserved.
 */

/*	Copyright (c) 1984, 1986, 1987, 1988, 1989 AT&T	*/
/*	  All Rights Reserved  	*/


/* Copyright (c) 1981 Regents of the University of California */

#include "ex.h"
#include "ex_argv.h"
#include "ex_temp.h"
#include "ex_tty.h"
#include "ex_vis.h"
#ifdef	STDIO
#include	<stdio.h>
#undef getchar
#undef putchar
#endif


/*
 * Command mode subroutines implementing
 *	append, args, copy, delete, join, move, put,
 *	shift, tag, yank, z and undo
 */

bool	endline = 1;
line	*tad1;
static int jnoop(void);
static void splitit(void);
int putchar(), getchar();
int tags_flag;

/*
 * Append after line a lines returned by function f.
 * Be careful about intermediate states to avoid scramble
 * if an interrupt comes in.
 */
int
append(int (*f)(), line *a)
{
	line *a1, *a2, *rdot;
	int nline;

	nline = 0;
	dot = a;
	if(FIXUNDO && !inopen && f!=getsub) {
		undap1 = undap2 = dot + 1;
		undkind = UNDCHANGE;
	}
	while ((*f)() == 0) {
		if (truedol >= endcore) {
			if (morelines() < 0) {
				if (FIXUNDO && f == getsub) {
					undap1 = addr1;
					undap2 = addr2 + 1;
				}
				error(value(vi_TERSE) ? gettext("Out of memory") :
gettext("Out of memory- too many lines in file"));
			}
		}
		nline++;
		a1 = truedol + 1;
		a2 = a1 + 1;
		dot++;
		undap2++;
		dol++;
		unddol++;
		truedol++;
		for (rdot = dot; a1 > rdot;)
			*--a2 = *--a1;
		*rdot = 0;
		putmark(rdot);
		if (f == gettty) {
			dirtcnt++;
			TSYNC();
		}
	}
	return (nline);
}

void
appendnone(void)
{

	if(FIXUNDO) {
		undkind = UNDCHANGE;
		undap1 = undap2 = addr1;
	}
}

/*
 * Print out the argument list, with []'s around the current name.
 */
void
pargs(void)
{
	unsigned char **av = argv0, *as = args0;
	int ac;

	for (ac = 0; ac < argc0; ac++) {
		if (ac != 0)
			putchar(' ');
		if (ac + argc == argc0 - 1)
			viprintf("[");
		lprintf("%s", as);
		if (ac + argc == argc0 - 1)
			viprintf("]");
		as = av ? *++av : strend(as) + 1;
	}
	noonl();
}

/*
 * Delete lines; two cases are if we are really deleting,
 * more commonly we are just moving lines to the undo save area.
 */
int
delete(bool hush)
{
	line *a1, *a2;

	nonzero();
	if(FIXUNDO) {
		void (*dsavint)();

#ifdef UNDOTRACE
		if (trace)
			vudump("before delete");
#endif
		change();
		dsavint = signal(SIGINT, SIG_IGN);
		undkind = UNDCHANGE;
		a1 = addr1;
		squish();
		a2 = addr2;
		if (a2++ != dol) {
			reverse(a1, a2);
			reverse(a2, dol + 1);
			reverse(a1, dol + 1);
		}
		dol -= a2 - a1;
		unddel = a1 - 1;
		if (a1 > dol)
			a1 = dol;
		dot = a1;
		pkill[0] = pkill[1] = 0;
		signal(SIGINT, dsavint);
#ifdef UNDOTRACE
		if (trace)
			vudump("after delete");
#endif
	} else {
		line *a3;
		int i;

		change();
		a1 = addr1;
		a2 = addr2 + 1;
		a3 = truedol;
		i = a2 - a1;
		unddol -= i;
		undap2 -= i;
		dol -= i;
		truedol -= i;
		do
			*a1++ = *a2++;
		while (a2 <= a3);
		a1 = addr1;
		if (a1 > dol)
			a1 = dol;
		dot = a1;
	}
	if (!hush)
		killed();
	return (0);
}

void
deletenone(void)
{

	if(FIXUNDO) {
		undkind = UNDCHANGE;
		squish();
		unddel = addr1;
	}
}

/*
 * Crush out the undo save area, moving the open/visual
 * save area down in its place.
 */
void
squish(void)
{
	line *a1 = dol + 1, *a2 = unddol + 1, *a3 = truedol + 1;

	if(FIXUNDO) {
		if (inopen == -1)
			return;
		if (a1 < a2 && a2 < a3)
			do
				*a1++ = *a2++;
			while (a2 < a3);
		truedol -= unddol - dol;
		unddol = dol;
	}
}

/*
 * Join lines.  Special hacks put in spaces, two spaces if
 * preceding line ends with '.', or no spaces if next line starts with ).
 */
static	int jcount;

int
join(int c)
{
	line *a1;
	unsigned char *cp, *cp1;
#ifndef PRESUNEUC
	unsigned char *pcp;
	wchar_t *delim;
	wchar_t wc1, wc2;
	int n;
#endif /* PRESUNEUC */

	cp = genbuf;
	*cp = 0;
	for (a1 = addr1; a1 <= addr2; a1++) {
		getaline(*a1);
		cp1 = linebuf;
		if (a1 != addr1 && c == 0) {
			while (*cp1 == ' ' || *cp1 == '\t')
				cp1++;
			if (*cp1 && cp > genbuf && cp[-1] != ' ' && cp[-1] != '\t') {
#ifndef PRESUNEUC
				/*
				 * insert locale-specific word delimiter if
				 * either of end-of-former-line or
				 * top-of-latter-line is non-ASCII.
				 */
				if (wddlm && *cp1 != ')' && cp[-1] != '.') {
					if ((pcp = cp - MB_CUR_MAX) < genbuf)
						pcp = genbuf;;
					for ( ; pcp <= cp-1; pcp++) {
						if ((n = mbtowc(&wc1,
						    (char *)pcp, cp - pcp)) ==
						    cp - pcp)
							goto gotprev;
					}
					goto mberror;
gotprev:
					if (!isascii(wc2 = *cp1)) {
						if (mbtowc(&wc2, (char *) cp1,
					    		   MB_CUR_MAX) <= 0)
							goto mberror;
					}
					delim = (*wddlm)(wc1,wc2,2);
					while (*delim)
						cp += wctomb((char *)cp,
						      *delim++);
					*cp = 0;
				} else
mberror:
#endif /* PRESUNEUC */
				if (*cp1 != ')') {
					*cp++ = ' ';
					if (cp[-2] == '.')
						*cp++ = ' ';
				}
			}
		}
		while (*cp++ = *cp1++)
			if (cp > &genbuf[LBSIZE-2])
				error(value(vi_TERSE) ? gettext("Line overflow") :
gettext("Result line of join would be too long"));
		cp--;
	}
	strcLIN(genbuf);
	(void) delete(0);
	jcount = 1;
	if (FIXUNDO)
		undap1 = undap2 = addr1;
	(void)append(jnoop, --addr1);
	if (FIXUNDO)
		vundkind = VMANY;
	return (0);
}

static int
jnoop(void)
{

	return(--jcount);
}

/*
 * Move and copy lines.  Hard work is done by move1 which
 * is also called by undo.
 */
int	getcopy();

void
vi_move(void)
{
	line *adt;
	bool iscopy = 0;

	if (Command[0] == 'm') {
		setdot1();
		markpr(addr2 == dot ? addr1 - 1 : addr2 + 1);
	} else {
		iscopy++;
		setdot();
	}
	nonzero();
	adt = address((char*)0);
	if (adt == 0)
		serror(value(vi_TERSE) ?
		    (unsigned char *)gettext("%s where?") :
		    (unsigned char *)gettext("%s requires a trailing address"),
		    Command);
	donewline();
	move1(iscopy, adt);
	killed();
}

void
move1(int cflag, line *addrt)
{
	line *adt, *ad1, *ad2;
	int nlines;

	adt = addrt;
	nlines = (addr2 - addr1) + 1;
	if (cflag) {
		tad1 = addr1;
		ad1 = dol;
		(void)append(getcopy, ad1++);
		ad2 = dol;
	} else {
		ad2 = addr2;
		for (ad1 = addr1; ad1 <= ad2;)
			*ad1++ &= ~01;
		ad1 = addr1;
	}
	ad2++;
	if (adt < ad1) {
		if (adt + 1 == ad1 && !cflag && !inglobal)
			error(gettext("That move would do nothing!"));
		dot = adt + (ad2 - ad1);
		if (++adt != ad1) {
			reverse(adt, ad1);
			reverse(ad1, ad2);
			reverse(adt, ad2);
		}
	} else if (adt >= ad2) {
		dot = adt++;
		reverse(ad1, ad2);
		reverse(ad2, adt);
		reverse(ad1, adt);
	} else
		error(gettext("Move to a moved line"));
	change();
	if (!inglobal)
		if(FIXUNDO) {
			if (cflag) {
				undap1 = addrt + 1;
				undap2 = undap1 + nlines;
				deletenone();
			} else {
				undkind = UNDMOVE;
				undap1 = addr1;
				undap2 = addr2;
				unddel = addrt;
				squish();
			}
		}
}

int
getcopy(void)
{

	if (tad1 > addr2)
		return (EOF);
	getaline(*tad1++);
	return (0);
}

/*
 * Put lines in the buffer from the undo save area.
 */
int
getput(void)
{

	if (tad1 > unddol)
		return (EOF);
	getaline(*tad1++);
	tad1++;
	return (0);
}

int
put(void)
{
	int cnt;

	if (!FIXUNDO)
		error(gettext("Cannot put inside global/macro"));
	cnt = unddol - dol;
	if (cnt && inopen && pkill[0] && pkill[1]) {
		pragged(1);
		return (0);
	}
	tad1 = dol + 1;
	(void)append(getput, addr2);
	undkind = UNDPUT;
	notecnt = cnt;
	netchange(cnt);
	return (0);
}

/*
 * A tricky put, of a group of lines in the middle
 * of an existing line.  Only from open/visual.
 * Argument says pkills have meaning, e.g. called from
 * put; it is 0 on calls from putreg.
 */
void
pragged(bool kill)
{
	extern unsigned char *cursor;
#ifdef XPG4
	extern int P_cursor_offset;
#endif
	unsigned char *gp = &genbuf[cursor - linebuf];

	/*
	 * Assume the editor has:
	 *
	 *	cursor is on 'c'
	 *
	 *	file is:	1) abcd
	 *			2) efgh
	 *
	 *	undo area:	3) 1
	 *			4) 2
	 *			5) 3
	 */

	if (!kill)
		getDOT();

	/*
	 * Copy "abcd" into genbuf.
	 * Note that gp points to 'c'.
	 */

	strcpy(genbuf, linebuf);

	/*
	 * Get last line of undo area ("3") into linebuf.
	 */

	getaline(*unddol);
	if (kill)
		*pkill[1] = 0;


	/*
	 * Concatenate trailing end of current line
	 * into the last line of undo area:
	 *	linebuf = "3cd"
	 */

	strcat(linebuf, gp);
#ifdef XPG4
	P_cursor_offset = strlen(linebuf) - strlen(gp) - 1;
#endif

	/*
	 * Replace the last line with what is now in linebuf.
	 * So unddol = "3cd"
	 */

	putmark(unddol);

	/*
	 * Get the first line of the undo save area into linebuf.
	 * So linebuf = "1"
	 */

	getaline(dol[1]);
	if (kill)
		strcLIN(pkill[0]);

	/*
	 * Copy the first line of the undo save area
	 * over what is pointed to by sp.
	 *	genbuf = "ab1"
	 */

	strcpy(gp, linebuf);

	/*
	 * Now copy genbuf back into linebuf.
	 *	linebuf = "ab1"
	 */

	strcLIN(genbuf);

	/*
	 * Now put linebuf back into the first line
	 * of the undo save area.
	 */

	putmark(dol+1);

	/*
	 * Prepare to perform an undo which will actually
	 * do a put of multiple lines in the middle of
	 * the current line.
	 */

	undkind = UNDCHANGE;
	undap1 = dot;
	undap2 = dot + 1;
	unddel = dot - 1;
	undo(1);
}

/*
 * Shift lines, based on c.
 * If c is neither < nor >, then this is a lisp aligning =.
 */
void
shift(int c, int cnt)
{
	line *addr;
	unsigned char *cp;
	unsigned char *dp;
	int i;

	if(FIXUNDO)
		save12(), undkind = UNDCHANGE;
	cnt *= value(vi_SHIFTWIDTH);
	for (addr = addr1; addr <= addr2; addr++) {
		dot = addr;
		if (c == '=' && addr == addr1 && addr != addr2)
			continue;
		getDOT();
		i = whitecnt(linebuf);
		switch (c) {

		case '>':
			if (linebuf[0] == 0)
				continue;
			cp = genindent(i + cnt);
			break;

		case '<':
			if (i == 0)
				continue;
			i -= cnt;
			cp = i > 0 ? genindent(i) : genbuf;
			break;

		default:
			i = lindent(addr);
			getDOT();
			cp = genindent(i);
			break;
		}
		if (cp + strlen(dp = vpastwh(linebuf)) >= &genbuf[LBSIZE - 2])
			error(value(vi_TERSE) ? gettext("Line too long") :
gettext("Result line after shift would be too long"));
		CP(cp, dp);
		strcLIN(genbuf);
		putmark(addr);
	}
	killed();
}

/*
 * Find a tag in the tags file.
 * Most work here is in parsing the tags file itself.
 */
void
tagfind(quick)
	bool quick;
{
	unsigned char cmdbuf[BUFSIZE];
	unsigned char filebuf[FNSIZE];
	unsigned char tagfbuf[BUFSIZE];
	int c, d;
	bool samef = 1;
	int tfcount = 0;
	int omagic, tl;
	unsigned char *fn, *fne;
#ifdef STDIO		/* was VMUNIX */
	/*
	 * We have lots of room so we bring in stdio and do
	 * a binary search on the tags file.
	 */
	FILE *iof;
	unsigned char iofbuf[BUFSIZE];
	off64_t mid;	/* assumed byte offset */
	off64_t top, bot;	/* length of tag file */
	struct stat64 sbuf;
#endif

	omagic = value(vi_MAGIC);
	tl = value(vi_TAGLENGTH);
	if (!skipend()) {
		unsigned char *lp = lasttag;

		while (!iswhite(peekchar()) && !endcmd(peekchar()))
			if (lp < &lasttag[sizeof lasttag - 2])
				*lp++ = getchar();
			else
				ignchar();
		*lp++ = 0;
		if (!endcmd(peekchar()))
badtag:
			error(value(vi_TERSE) ? gettext("Bad tag") :
				gettext("Give one tag per line"));
	} else if (lasttag[0] == 0)
		error(gettext("No previous tag"));
	c = getchar();
	if (!endcmd(c))
		goto badtag;
	if (c == EOF)
		ungetchar(c);
	clrstats();

	/*
	 * Loop once for each file in tags "path".
	 *
	 * System tags array limits to 4k (tags[ONMSZ]) long,
	 * therefore, tagfbuf should be able to hold all tags.
	 */

	CP(tagfbuf, svalue(vi_TAGS));
	fne = tagfbuf - 1;
	while (fne) {
		fn = ++fne;
		while (*fne && *fne != ' ')
			fne++;
		if (*fne == 0)
			fne = 0;	/* done, quit after this time */
		else
			*fne = 0;	/* null terminate filename */
#ifdef STDIO		/* was VMUNIX */
		iof = fopen((char *)fn, "r");
		if (iof == NULL)
			continue;
		tfcount++;
		setbuf(iof, (char *)iofbuf);
		fstat64(fileno(iof), &sbuf);
		top = sbuf.st_size;
		if (top == 0L || iof == NULL)
			top = -1L;
		bot = 0L;
		while (top >= bot) {
			/* loop for each tags file entry */
			unsigned char *cp = linebuf;
			unsigned char *lp = lasttag;
			unsigned char *oglobp;

			mid = (top + bot) / 2;
			fseeko64(iof, mid, 0);
			if (mid > 0)	/* to get first tag in file to work */
				/* scan to next \n */
				if(fgets((char *)linebuf, sizeof linebuf, iof)==NULL)
					goto goleft;
			/* get the line itself */
			if(fgets((char *)linebuf, sizeof linebuf, iof)==NULL)
				goto goleft;
			linebuf[strlen(linebuf)-1] = 0;	/* was '\n' */
			while (*cp && *lp == *cp)
				cp++, lp++;
			/*
			 * This if decides whether there is a tag match.
			 *  A positive taglength means that a
			 *  match is found if the tag given matches at least
			 *  taglength chars of the tag found.
			 *  A taglength of greater than 511 means that a
			 *  match is found even if the tag given is a proper
			 *  prefix of the tag found.  i.e. "ab" matches "abcd"
			 */
			if ( *lp == 0 && (iswhite(*cp) || tl > 511 || tl > 0 && lp-lasttag >= tl) ) {
				/*
				 * Found a match.  Force selection to be
				 *  the first possible.
				 */
				if ( mid == bot  &&  mid == top ) {
					; /* found first possible match */
				}
				else {
					/* postpone final decision. */
					top = mid;
					continue;
				}
			}
			else {
				if ((int)*lp > (int)*cp)
					bot = mid + 1;
				else
goleft:
					top = mid - 1;
				continue;
			}
			/*
			 * We found the tag.  Decode the line in the file.
			 */
			fclose(iof);

			/* Rest of tag if abbreviated */
			while (!iswhite(*cp))
				cp++;

			/* name of file */
			while (*cp && iswhite(*cp))
				cp++;
			if (!*cp)
badtags:
				serror((unsigned char *)
				    gettext("%s: Bad tags file entry"),
				    lasttag);
			lp = filebuf;
			while (*cp && *cp != ' ' && *cp != '\t') {
				if (lp < &filebuf[sizeof filebuf - 2])
					*lp++ = *cp;
				cp++;
			}
			*lp++ = 0;

			if (*cp == 0)
				goto badtags;
			if (dol != zero) {
				/*
				 * Save current position in 't for ^^ in visual.
				 */
				names['t'-'a'] = *dot &~ 01;
				if (inopen) {
					extern unsigned char *ncols['z'-'a'+2];
					extern unsigned char *cursor;

					ncols['t'-'a'] = cursor;
				}
			}
#ifdef TAG_STACK
                        if (*savedfile) {
				savetag((char *)savedfile);
                        }
#endif
			strcpy(cmdbuf, cp);
			if (strcmp(filebuf, savedfile) || !edited) {
				unsigned char cmdbuf2[sizeof filebuf + 10];

				/* Different file.  Do autowrite & get it. */
				if (!quick) {
					ckaw();
					if (chng && dol > zero) {
#ifdef TAG_STACK
                                                unsavetag();
#endif
						error(value(vi_TERSE) ?
gettext("No write") : gettext("No write since last change (:tag! overrides)"));
					}
				}
				oglobp = globp;
				strcpy(cmdbuf2, "e! ");
				strcat(cmdbuf2, filebuf);
				globp = cmdbuf2;
				d = peekc; ungetchar(0);
				commands(1, 1);
				peekc = d;
				globp = oglobp;
				value(vi_MAGIC) = omagic;
				samef = 0;
			}

			/*
			 * Look for pattern in the current file.
			 */
			oglobp = globp;
			globp = cmdbuf;
			d = peekc; ungetchar(0);
			if (samef)
				markpr(dot);
			/*
			 * BUG: if it isn't found (user edited header
			 * line) we get left in nomagic mode.
			 */
			value(vi_MAGIC) = 0;
			commands(1, 1);
			peekc = d;
			globp = oglobp;
			value(vi_MAGIC) = omagic;
			return;
		}	/* end of "for each tag in file" */
#endif	/* STDIO */
		/*
		 * Binary search failed, so try linear search if -S is on.
		 * -S is needed for tags files that are not sorted.
		 */

		/*
		 * Avoid stdio and scan tag file linearly.
		 */
		if (tags_flag == 0)
			continue;
		io = open(fn, 0);
		if (io < 0)
			continue;
		/* tfcount++; */
		while (getfile() == 0) {
			/* loop for each tags file entry */
			unsigned char *cp = linebuf;
			unsigned char *lp = lasttag;
			unsigned char *oglobp;

			while (*cp && *lp == *cp)
				cp++, lp++;
			/*
			 * This if decides whether there is a tag match.
			 *  A positive taglength means that a
			 *  match is found if the tag given matches at least
			 *  taglength chars of the tag found.
			 *  A taglength of greater than 511 means that a
			 *  match is found even if the tag given is a proper
			 *  prefix of the tag found.  i.e. "ab" matches "abcd"
			 */
			if ( *lp == 0 && (iswhite(*cp) || tl > 511 || tl > 0 && lp-lasttag >= tl) ) {
				; /* Found it. */
			}
			else {
				/* Not this tag.  Try the next */
				continue;
			}
			/*
			 * We found the tag.  Decode the line in the file.
			 */
			close(io);
			/* Rest of tag if abbreviated */
			while (!iswhite(*cp))
				cp++;

			/* name of file */
			while (*cp && iswhite(*cp))
				cp++;
			if (!*cp)
badtags2:
				serror((unsigned char *)
				    gettext("%s: Bad tags file entry"),
				    lasttag);
			lp = filebuf;
			while (*cp && *cp != ' ' && *cp != '\t') {
				if (lp < &filebuf[sizeof filebuf - 2])
					*lp++ = *cp;
				cp++;
			}
			*lp++ = 0;

			if (*cp == 0)
				goto badtags2;
			if (dol != zero) {
				/*
				 * Save current position in 't for ^^ in visual.
				 */
				names['t'-'a'] = *dot &~ 01;
				if (inopen) {
					extern unsigned char *ncols['z'-'a'+2];
					extern unsigned char *cursor;

					ncols['t'-'a'] = cursor;
				}
			}
#ifdef TAG_STACK
                        if (*savedfile) {
				savetag((char *)savedfile);
                        }
#endif
			strcpy(cmdbuf, cp);
			if (strcmp(filebuf, savedfile) || !edited) {
				unsigned char cmdbuf2[sizeof filebuf + 10];

				/* Different file.  Do autowrite & get it. */
				if (!quick) {
					ckaw();
					if (chng && dol > zero) {
#ifdef TAG_STACK
                                                unsavetag();
#endif
						error(value(vi_TERSE) ?
gettext("No write") : gettext("No write since last change (:tag! overrides)"));
					}
				}
				oglobp = globp;
				strcpy(cmdbuf2, "e! ");
				strcat(cmdbuf2, filebuf);
				globp = cmdbuf2;
				d = peekc; ungetchar(0);
				commands(1, 1);
				peekc = d;
				globp = oglobp;
				value(vi_MAGIC) = omagic;
				samef = 0;
			}

			/*
			 * Look for pattern in the current file.
			 */
			oglobp = globp;
			globp = cmdbuf;
			d = peekc; ungetchar(0);
			if (samef)
				markpr(dot);
			/*
			 * BUG: if it isn't found (user edited header
			 * line) we get left in nomagic mode.
			 */
			value(vi_MAGIC) = 0;
			commands(1, 1);
			peekc = d;
			globp = oglobp;
			value(vi_MAGIC) = omagic;
			return;
		}	/* end of "for each tag in file" */

		/*
		 * No such tag in this file.  Close it and try the next.
		 */
#ifdef STDIO		/* was VMUNIX */
		fclose(iof);
#else
		close(io);
#endif
	}	/* end of "for each file in path" */
	if (tfcount <= 0)
		error(gettext("No tags file"));
	else
		serror(value(vi_TERSE) ?
		    (unsigned char *)gettext("%s: No such tag") :
		    (unsigned char *)gettext("%s: No such tag in tags file"),
		    lasttag);
}

/*
 * Save lines from addr1 thru addr2 as though
 * they had been deleted.
 */
int
yank(void)
{

	if (!FIXUNDO)
		error(gettext("Can't yank inside global/macro"));
	save12();
	undkind = UNDNONE;
	killcnt(addr2 - addr1 + 1);
	return (0);
}

/*
 * z command; print windows of text in the file.
 *
 * If this seems unreasonably arcane, the reasons
 * are historical.  This is one of the first commands
 * added to the first ex (then called en) and the
 * number of facilities here were the major advantage
 * of en over ed since they allowed more use to be
 * made of fast terminals w/o typing .,.22p all the time.
 */
bool	zhadpr;
bool	znoclear;
short	zweight;

void
zop(int hadpr)
{
	int c, nlines, op;
	bool excl;

	zhadpr = hadpr;
	notempty();
	znoclear = 0;
	zweight = 0;
	excl = exclam();
	switch (c = op = getchar()) {

	case '^':
		zweight = 1;
	case '-':
	case '+':
		while (peekchar() == op) {
			ignchar();
			zweight++;
		}
	case '=':
	case '.':
		c = getchar();
		break;

	case EOF:
		znoclear++;
		break;

	default:
		op = 0;
		break;
	}
	if (isdigit(c)) {
		nlines = c - '0';
		for(;;) {
			c = getchar();
			if (!isdigit(c))
				break;
			nlines *= 10;
			nlines += c - '0';
		}
		if (nlines < lines)
			znoclear++;
		value(vi_WINDOW) = nlines;
		if (op == '=')
			nlines += 2;
	}
	else {
		nlines = op == EOF ? value(vi_SCROLL) :
			excl ? lines - 1 : value(vi_WINDOW);
	}
	if (inopen || c != EOF) {
		ungetchar(c);
		donewline();
	}
	addr1 = addr2;
	if (addr2 == 0 && dot < dol && op == 0)
		addr1 = addr2 = dot+1;
	setdot();
	zop2(nlines, op);
}

void
zop2(int nlines, int op)
{
	line *split;

	split = NULL;
	switch (op) {

	case EOF:
		if (addr2 == dol)
			error(gettext("\nAt EOF"));
	case '+':
		if (addr2 == dol)
			error(gettext("At EOF"));
		addr2 += nlines * zweight;
		if (addr2 > dol)
			error(gettext("Hit BOTTOM"));
		addr2++;
	default:
		addr1 = addr2;
		addr2 += nlines-1;
		dot = addr2;
		break;

	case '=':
	case '.':
		znoclear = 0;
		nlines--;
		nlines >>= 1;
		if (op == '=')
			nlines--;
		addr1 = addr2 - nlines;
		if (op == '=')
			dot = split = addr2;
		addr2 += nlines;
		if (op == '.') {
			markDOT();
			dot = addr2;
		}
		break;

	case '^':
	case '-':
		addr2 -= nlines * zweight;
		if (addr2 < one)
			error(gettext("Hit TOP"));
		nlines--;
		addr1 = addr2 - nlines;
		dot = addr2;
		break;
	}
	if (addr1 <= zero)
		addr1 = one;
	if (addr2 > dol)
		addr2 = dol;
	if (dot > dol)
		dot = dol;
	if (addr1 > addr2)
		return;
	if (op == EOF && zhadpr) {
		getaline(*addr1);
		putchar((int)('\r' | QUOTE));
		shudclob = 1;
	} else if (znoclear == 0 && clear_screen != NOSTR && !inopen) {
		flush1();
		vclear();
	}
	if (addr2 - addr1 > 1)
		pstart();
	if (split) {
		plines(addr1, split - 1, 0);
		splitit();
		plines(split, split, 0);
		splitit();
		addr1 = split + 1;
	}
	plines(addr1, addr2, 0);
}

static void
splitit(void)
{
	int l;

	for (l = columns > 80 ? 40 : columns / 2; l > 0; l--)
		putchar('-');
	putnl();
}

void
plines(line *adr1, line *adr2, bool movedot)
{
	line *addr;

	pofix();
	for (addr = adr1; addr <= adr2; addr++) {
		getaline(*addr);
		pline(lineno(addr));
		if (inopen)
			putchar((int)('\n' | QUOTE));
		if (movedot)
			dot = addr;
	}
}

void
pofix(void)
{

	if (inopen && Outchar != termchar) {
		vnfl();
		setoutt();
	}
}

/*
 * Command level undo works easily because
 * the editor has a unique temporary file
 * index for every line which ever existed.
 * We don't have to save large blocks of text,
 * only the indices which are small.  We do this
 * by moving them to after the last line in the
 * line buffer array, and marking down info
 * about whence they came.
 *
 * Undo is its own inverse.
 */
void
undo(bool c)
{
	int i, k;
	line *jp, *kp, *j;
	line *dolp1, *newdol, *newadot;

#ifdef UNDOTRACE
	if (trace)
		vudump("before undo");
#endif
	if (inglobal && inopen <= 0)
		error(value(vi_TERSE) ? gettext("Can't undo in global") :
			gettext("Can't undo in global commands"));

	/*
	 * Unless flag indicates a forced undo, make sure
	 * there really was a change before trying to undo it.
	 */

	if (!c)
		somechange();

	/*
	 * Update change flags.
	 */

	pkill[0] = pkill[1] = 0;
	change();
	if (undkind == UNDMOVE) {
 		/*
		 * Command to be undone is a move command.
		 * This is handled as a special case by noting that
		 * a move "a,b m c" can be inverted by another move.
		 */
		if ((i = (jp = unddel) - undap2) > 0) {
			/*
			 * when c > b inverse is a+(c-b),c m a-1
			 */
			addr2 = jp;
			addr1 = (jp = undap1) + i;
			unddel = jp-1;
		} else {
			/*
			 * when b > c inverse is  c+1,c+1+(b-a) m b
			 */
			addr1 = ++jp;
			addr2 = jp + ((unddel = undap2) - undap1);
		}
		kp = undap1;
		move1(0, unddel);
		dot = kp;
		Command = (unsigned char *)"move";
		killed();
	} else {
		int cnt;

		newadot = dot;
		cnt = lineDOL();
		newdol = dol;
		dolp1 = dol + 1;
		/*
		 * Command to be undone is a non-move.
		 * All such commands are treated as a combination of
		 * a delete command and a append command.
		 * We first move the lines appended by the last command
		 * from undap1 to undap2-1 so that they are just before the
		 * saved deleted lines.
		 *
		 * Assume the editor has:
		 *
		 * 	cursor is on 'c'
		 *
		 *	(just change lines 5-8)
		 *
		 *	file is:	1) ab
		 *			2) cd
		 *			3) ef
		 *			4) gh
		 *	undap1:		5) 12
		 *			6) 34
		 *			7) 56
		 *			8) 78
		 *	undap2:		9) qr
		 *		       10) st
		 *		       11) uv
		 *		       12) wx
		 *	dol:	       13) yz
		 *
		 *	    UNDO AREA:
		 *	dol+1:		5) ij
		 *			6) kl
		 *			7) mn
		 *	unddol:		8) op
		 */

		/*
		 * If this is a change (not a delete/put),
		 * then we must move the text between undap1 and undap2
		 * and it must not be at the bottom of the file
		 */

		if ((i = (kp = undap2) - (jp = undap1)) > 0) {
			if (kp != dolp1) {

		/*
		 * FILE:     LINE    INITIAL   REV1   REV2   REV3
		 *
		 *	      1)       ab	ab     ab     ab
		 *	      2)       cd       cd     cd     cd
		 *            3)       ef       ef     ef     ef
		 * unddel:    4)       gh       gh     gh     gh
		 * undap1:    5)       12       78     78     qr
		 *            6)       34       56     56     st
		 *            7)       56       34     34     uv
		 *            8)       78       12     12     wx
		 * undap2:    9)       qr       qr     yz     yz
		 *           10)       st       st     wx     12
		 *           11)       uv       uv     uv     34
		 *           12)       wx       wx     st     56
		 * dol:      13)       yz       yz     qr     78
		 *
		 *	UNDO AREA:
		 * dol+1:     5)       ij       ij     ij     ij
		 *            6)       kl       kl     kl     kl
		 *	      7)       mn       mn     mn     mn
		 * unddol:    8)       op       op     op     op
		 */

				reverse(jp, kp);
				reverse(kp, dolp1);
				reverse(jp, dolp1);
			}
			/*
			 * Unddel, the line just before the spot where this
			 * test was deleted, may have moved. Account for
			 * this in restoration of saved deleted lines.
			 */
			if (unddel >= jp)
				unddel -= i;

			/*
			 * The last line (dol) may have changed,
			 * account for this.
			 */
			 newdol -= i;

			/*
			 * For the case where no lines are restored, dot
			 * is the line before the first line deleted.
			 */
			dot = jp-1;
		}
		/*
		 * Now put the deleted lines, if any, back where they were.
		 * Basic operation is: dol+1,unddol m unddel
		 */
		if (undkind == UNDPUT) {
			unddel = undap1 - 1;
			squish();
		}

		/*
		 * Set jp to the line where deleted text is to be added.
		 */
		jp = unddel + 1;

		/*
		 * Set kp to end of undo save area.
		 *
		 * If there is any deleted text to be added, do reverses.
		 */

		if ((i = (kp = unddol) - dol) > 0) {

			/*
			 * If deleted lines are not to be appended
			 * to the bottom of the file...
			 */

			 if (jp != dolp1) {
				/*
				 * FILE:   LINE   START   REV1   REV2   REV3
				 *          1)     ab      ab     ab     ab
				 *          2)     cd      cd     cd     cd
				 *          3)     ef      ef     ef     ef
				 * unddel:  4)     gh      gh     gh     gh
				 * undap1:  5)     qr      78     78     ij
				 *          6)     st      56     56     kl
				 *          7)     uv      34     34     mn
				 *          8)     wx      12     12     op
				 * undap2:  9)     yz      yz     yz     qr
				 *         10)     12      wx     wx     st
				 *         11)     34      uv     uv     uv
				 *         12)     56      st     st     wx
				 * dol:    13)     78      qr     qr     yz
				 *
				 * UNDO AREA:
				 * dol+1:  5)      ij      ij     op     12
				 *         6)      kl      kl     mn     34
				 *         7)      mn      mn     kl     56
				 * unddol: 8)      op      op     ij     78
				 */

				 reverse(jp, dolp1);
				reverse(dolp1, ++kp);
				reverse(jp, kp);
			}
			/*
			 * Account for possible forward motion of the target
			 * (where the deleted lines were restored) for after
			 * restoration of the deleted lines.
			 */
			if (undap1 >= jp)
				undap1 += i;
			/*
			 * Dot is the first resurrected line.
			 */
			dot = jp;

			/*
			 * Account for a shift in the last line (dol).
			 */

			 newdol += i;
		}
		/*
		 * Clean up so we are invertible
		 */
		unddel = undap1 - 1;
		undap1 = jp;
		undap2 = jp + i;
		dol = newdol;
		netchHAD(cnt);
		if (undkind == UNDALL) {
			dot = undadot;
			undadot = newadot;
		} else
			undkind = UNDCHANGE;
<<<<<<< HEAD
 		/*
 		 * Now relocate all marks for lines that were modified,
 		 * since the marks point to lines whose address has
 		 * been modified from the save area to the current
 		 * area
 		 */

 		for (j=unddol; j> dol; j--)
 			for (k=0; k<=25; k++)
 				if (names[k] == *(j))
 					names[k]= *((undap1+(j-dolp1)) );
=======
		/*
		 * Now relocate all marks for lines that were modified,
		 * since the marks point to lines whose address has
		 * been modified from the save area to the current
		 * area
		 */

		for (j=unddol; j> dol; j--)
			for (k=0; k<=25; k++)
				if (names[k] == *(j))
					names[k]= *((undap1+(j-dolp1)) );
>>>>>>> c0591a0c
	}
	/*
	 * Defensive programming - after a munged undadot.
	 * Also handle empty buffer case.
	 */
	if ((dot <= zero || dot > dol) && dot != dol)
		dot = one;
#ifdef UNDOTRACE
	if (trace)
		vudump("after undo");
#endif
}

/*
 * Be (almost completely) sure there really
 * was a change, before claiming to undo.
 */
void
somechange(void)
{
	line *ip, *jp;

	switch (undkind) {

	case UNDMOVE:
		return;

	case UNDCHANGE:
		if (undap1 == undap2 && dol == unddol)
			break;
		return;

	case UNDPUT:
		if (undap1 != undap2)
			return;
		break;

	case UNDALL:
		if (unddol - dol != lineDOL())
			return;
		for (ip = one, jp = dol + 1; ip <= dol; ip++, jp++)
			if ((*ip &~ 01) != (*jp &~ 01))
				return;
		break;

	case UNDNONE:
		error(gettext("Nothing to undo"));
	}
	error(value(vi_TERSE) ? gettext("Nothing changed") :
		gettext("Last undoable command didn't change anything"));
}

/*
 * Map command:
 * map src dest
 *
 * un is true if this is unmap command
 * ab is true if this is abbr command
 */
void
mapcmd(int un, int ab)
{
	unsigned char lhs[100], rhs[100];	/* max sizes resp. */
	unsigned char *p;
	int c;		/* char --> int */
	unsigned char *dname;
	struct maps *mp;	/* the map structure we are working on */

	mp = ab ? abbrevs : exclam() ? immacs : arrows;
	if (skipend()) {
		int i;

		/* print current mapping values */
		if (peekchar() != EOF)
			ignchar();
		if (un)
			error(gettext("Missing lhs"));
		if (inopen)
			pofix();
		for (i=0; i< MAXNOMACS && mp[i].mapto; i++)
			if (mp[i].cap) {
				lprintf("%s", mp[i].descr);
				putchar('\t');
				lprintf("%s", mp[i].cap);
				putchar('\t');
				lprintf("%s", mp[i].mapto);
				putNFL();
			}
		return;
	}

	(void)skipwh();
	for (p=lhs; ; ) {
		c = getchar();
		if (c == CTRL('v')) {
			c = getchar();
		} else if (!un && any(c, " \t")) {
			/* End of lhs */
			break;
		} else if (endcmd(c) && c!='"') {
			ungetchar(c);
			if (un) {
				donewline();
				*p = 0;
				addmac(lhs, (unsigned char *)NOSTR,
				    (unsigned char *)NOSTR, mp);
				return;
			} else
				error(gettext("Missing rhs"));
		}
		*p++ = c;
	}
	*p = 0;

	if (skipend())
		error(gettext("Missing rhs"));
	for (p=rhs; ; ) {
		c = getchar();
		if (c == CTRL('v')) {
			c = getchar();
		} else if (endcmd(c) && c!='"') {
			ungetchar(c);
			break;
		}
		*p++ = c;
	}
	*p = 0;
	donewline();
	/*
	 * Special hack for function keys: #1 means key f1, etc.
	 * If the terminal doesn't have function keys, we just use #1.
	 */
	if (lhs[0] == '#') {
		unsigned char *fnkey;
		unsigned char *fkey();
		unsigned char funkey[3];

		fnkey = fkey(lhs[1] - '0');
		funkey[0] = 'f'; funkey[1] = lhs[1]; funkey[2] = 0;
		if (fnkey)
			strcpy(lhs, fnkey);
		dname = funkey;
	} else {
		dname = lhs;
	}
	addmac(lhs,rhs,dname,mp);
}

/*
 * Add a macro definition to those that already exist. The sequence of
 * chars "src" is mapped into "dest". If src is already mapped into something
 * this overrides the mapping. There is no recursion. Unmap is done by
 * using NOSTR for dest.  Dname is what to show in listings.  mp is
 * the structure to affect (arrows, etc).
 */
void
addmac(unsigned char *src, unsigned char *dest, unsigned char *dname,
    struct maps *mp)
{
	int slot, zer;

#ifdef UNDOTRACE
	if (trace)
		fprintf(trace, "addmac(src='%s', dest='%s', dname='%s', mp=%x\n", src, dest, dname, mp);
#endif
	if (dest && mp==arrows) {
		/*
		 * Prevent tail recursion. We really should be
		 * checking to see if src is a suffix of dest
		 * but this makes mapping involving escapes that
		 * is reasonable mess up.
		 */
		if (src[1] == 0 && src[0] == dest[strlen(dest)-1])
			error(gettext("No tail recursion"));
		/*
		 * We don't let the user rob himself of ":", and making
		 * multi char words is a bad idea so we don't allow it.
		 * Note that if user sets mapinput and maps all of return,
		 * linefeed, and escape, they can hurt themself. This is
		 * so weird I don't bother to check for it.
		 */
		if (isalpha(src[0])  && isascii(src[0]) && src[1] || any(src[0],":"))
			error(gettext("Too dangerous to map that"));
	}
	else if (dest) {
		/* check for tail recursion in input mode: fussier */
		if (eq(src, dest+strlen(dest)-strlen(src)))
			error(gettext("No tail recursion"));
	}
	/*
	 * If the src were null it would cause the dest to
	 * be mapped always forever. This is not good.
	 */
	if (src == (unsigned char *)NOSTR || src[0] == 0)
		error(gettext("Missing lhs"));

	/* see if we already have a def for src */
	zer = -1;
	for (slot=0; slot < MAXNOMACS && mp[slot].mapto; slot++) {
		if (mp[slot].cap) {
			if (eq(src, mp[slot].cap) || eq(src, mp[slot].mapto))
				break;	/* if so, reuse slot */
		} else {
			zer = slot;	/* remember an empty slot */
		}
	}

	if (slot >= MAXNOMACS)
		error(gettext("Too many macros"));

	if (dest == (unsigned char *)NOSTR) {
		/* unmap */
		if (mp[slot].cap) {
			mp[slot].cap = (unsigned char *)NOSTR;
			mp[slot].descr = (unsigned char *)NOSTR;
		} else {
			error(value(vi_TERSE) ? gettext("Not mapped") :
				gettext("That macro wasn't mapped"));
		}
		return;
	}

	/* reuse empty slot, if we found one and src isn't already defined */
	if (zer >= 0 && mp[slot].mapto == 0)
		slot = zer;

	/* if not, append to end */
	if (msnext == 0)	/* first time */
		msnext = mapspace;
	/* Check is a bit conservative, we charge for dname even if reusing src */
	if (msnext - mapspace + strlen(dest) + strlen(src) + strlen(dname) + 3 > MAXCHARMACS)
		error(gettext("Too much macro text"));
	CP(msnext, src);
	mp[slot].cap = msnext;
	msnext += strlen(src) + 1;	/* plus 1 for null on the end */
	CP(msnext, dest);
	mp[slot].mapto = msnext;
	msnext += strlen(dest) + 1;
	if (dname) {
		CP(msnext, dname);
		mp[slot].descr = msnext;
		msnext += strlen(dname) + 1;
	} else {
		/* default descr to string user enters */
		mp[slot].descr = src;
	}
}

/*
 * Implements macros from command mode. c is the buffer to
 * get the macro from.
 */
void
cmdmac(c)
unsigned char c;
{
	unsigned char macbuf[BUFSIZE];
	line *ad, *a1, *a2;
	unsigned char *oglobp;
	short pk;
	bool oinglobal;

	lastmac = c;
	oglobp = globp;
	oinglobal = inglobal;
	pk = peekc; peekc = 0;
	if (inglobal < 2)
		inglobal = 1;
	regbuf(c, macbuf, sizeof(macbuf));
	a1 = addr1; a2 = addr2;
	for (ad=a1; ad<=a2; ad++) {
		globp = macbuf;
		dot = ad;
		commands(1,1);
	}
	globp = oglobp;
	inglobal = oinglobal;
	peekc = pk;
}

unsigned char *
vgetpass(prompt)
char *prompt;
{
	unsigned char *p;
	int c;
	static unsigned char pbuf[9];

	/* In ex mode, let the system hassle with setting no echo */
	if (!inopen)
		return (unsigned char *)getpass(prompt);
	viprintf("%s", prompt); flush();
	for (p=pbuf; (c = getkey())!='\n' && c!=EOF && c!='\r';) {
		if (p < &pbuf[8])
			*p++ = c;
	}
	*p = '\0';
	return(pbuf);
}


#ifdef TAG_STACK
#define TSTACKSIZE 20
struct tagstack {
	line *tag_line;
	char *tag_file;
} tagstack[TSTACKSIZE];
static int tag_depth = 0;

static char tag_buf[ 1024 ];
static char *tag_end = tag_buf;

void
savetag(char *name)	/* saves location where we are */
{
	if( !value(vi_TAGSTACK) )
		return;
	if(tag_depth >= TSTACKSIZE) {
		error(gettext("Tagstack too deep."));
	}
	if( strlen( name ) + 1 + tag_end >= &tag_buf[1024]) {
		error(gettext("Too many tags."));
	}
	tagstack[tag_depth].tag_line = dot;
	tagstack[tag_depth++].tag_file = tag_end;
	while(*tag_end++ = *name++)
		;
}

/*
 * Undo a "savetag".
 */
void
unsavetag(void)
{
	if (!value(vi_TAGSTACK))
		return;
	if (tag_depth > 0)
		tag_end = tagstack[--tag_depth].tag_file;
}

void
poptag(quick)	/* puts us back where we came from */
bool quick;
{
	unsigned char cmdbuf[100];
	unsigned char *oglobp;
	int d;

	if (!value(vi_TAGSTACK)) {	/* reset the stack */
		tag_end = tag_buf;
		d = tag_depth;
		tag_depth = 0;
		if (d == 0)
			error(gettext("Tagstack not enabled."));
		else
			return;
	}
	if (!tag_depth)
		error(gettext("Tagstack empty."));

	/* change to old file */
	if (strcmp(tagstack[tag_depth-1].tag_file, savedfile) ) {
		if (!quick) {
			ckaw();
			if (chng && dol > zero)
				error(value(vi_TERSE) ?
gettext("No write") : gettext("No write since last change (:pop! overrides)"));
		}
		oglobp = globp;
		strcpy(cmdbuf, "e! ");
		strcat(cmdbuf, tagstack[tag_depth-1].tag_file);
		globp = cmdbuf;
		d = peekc; ungetchar(0);
		commands(1, 1);
		peekc = d;
		globp = oglobp;
	}
		markpr(dot);
	/* set line number */
	dot = tagstack[--tag_depth].tag_line;
	tag_end = tagstack[tag_depth].tag_file;
}
#endif<|MERGE_RESOLUTION|>--- conflicted
+++ resolved
@@ -1435,19 +1435,6 @@
 			undadot = newadot;
 		} else
 			undkind = UNDCHANGE;
-<<<<<<< HEAD
- 		/*
- 		 * Now relocate all marks for lines that were modified,
- 		 * since the marks point to lines whose address has
- 		 * been modified from the save area to the current
- 		 * area
- 		 */
-
- 		for (j=unddol; j> dol; j--)
- 			for (k=0; k<=25; k++)
- 				if (names[k] == *(j))
- 					names[k]= *((undap1+(j-dolp1)) );
-=======
 		/*
 		 * Now relocate all marks for lines that were modified,
 		 * since the marks point to lines whose address has
@@ -1459,7 +1446,6 @@
 			for (k=0; k<=25; k++)
 				if (names[k] == *(j))
 					names[k]= *((undap1+(j-dolp1)) );
->>>>>>> c0591a0c
 	}
 	/*
 	 * Defensive programming - after a munged undadot.
