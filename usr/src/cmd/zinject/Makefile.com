#
# CDDL HEADER START
#
# The contents of this file are subject to the terms of the
# Common Development and Distribution License (the "License").
# You may not use this file except in compliance with the License.
#
# You can obtain a copy of the license at usr/src/OPENSOLARIS.LICENSE
# or http://www.opensolaris.org/os/licensing.
# See the License for the specific language governing permissions
# and limitations under the License.
#
# When distributing Covered Code, include this CDDL HEADER in each
# file and include the License file at usr/src/OPENSOLARIS.LICENSE.
# If applicable, add the following below this CDDL HEADER, with the
# fields enclosed by brackets "[]" replaced with your own identifying
# information: Portions Copyright [yyyy] [name of copyright owner]
#
# CDDL HEADER END
#
#
# Copyright 2006 Sun Microsystems, Inc.  All rights reserved.
# Use is subject to license terms.
#
<<<<<<< HEAD
# Copyright (c) 2016, 2017 by Delphix. All rights reserved.
=======
# Copyright (c) 2016 by Delphix. All rights reserved.
# Copyright 2017 RackTop Systems.
>>>>>>> f06dce2c
#

PROG:sh=	cd ..; basename `pwd`
OBJS= $(PROG).o translate.o
SRCS= $(OBJS:%.o=../%.c)

include ../../Makefile.cmd

INCS +=	-I../../../lib/libzpool/common
INCS +=	-I../../../uts/common/fs/zfs
INCS +=	-I../../../uts/common/fs/zfs/lua

NOTLAZYLIBS = $(ZNOLAZYLOAD) -lzpool $(ZLAZYLOAD)
lint := NOTLAZYLIBS = -lzpool
LDLIBS += $(NOTLAZYLIBS) -lzfs -lnvpair

C99MODE=	-xc99=%all
C99LMODE=	-Xc99=%all

CPPFLAGS.first = -I$(SRC)/lib/libfakekernel/common -D_FAKE_KERNEL
CPPFLAGS += -D_LARGEFILE64_SOURCE=1 -D_REENTRANT $(INCS)

CERRWARN += -_gcc=-Wno-uninitialized
CERRWARN += -_gcc=-Wno-switch

LINTFLAGS += -erroff=E_STATIC_UNUSED
LINTFLAGS64 += -erroff=E_STATIC_UNUSED

.KEEP_STATE:

all: $(PROG)

$(PROG): $(OBJS)
	$(LINK.c) -o $(PROG) $(OBJS) $(LDLIBS)
	$(POST_PROCESS)

clean:
	$(RM) $(OBJS)

lint:	lint_SRCS

%.o: ../%.c
	$(COMPILE.c) $<
	$(POST_PROCESS_O)

include ../../Makefile.targ<|MERGE_RESOLUTION|>--- conflicted
+++ resolved
@@ -22,12 +22,8 @@
 # Copyright 2006 Sun Microsystems, Inc.  All rights reserved.
 # Use is subject to license terms.
 #
-<<<<<<< HEAD
 # Copyright (c) 2016, 2017 by Delphix. All rights reserved.
-=======
-# Copyright (c) 2016 by Delphix. All rights reserved.
 # Copyright 2017 RackTop Systems.
->>>>>>> f06dce2c
 #
 
 PROG:sh=	cd ..; basename `pwd`
