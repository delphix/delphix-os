--- conflicted
+++ resolved
@@ -2077,11 +2077,7 @@
 /*
  * This function is designed to simulate the operations that occur during a
  * mount/unmount operation.  We hold the dataset across these operations in an
-<<<<<<< HEAD
- * attempt to expose any implicit assumptions about the creation
-=======
  * attempt to expose any implicit assumptions about ZIL management.
->>>>>>> 98d13071
  */
 /* ARGSUSED */
 void
