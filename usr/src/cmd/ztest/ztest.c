/*
 * CDDL HEADER START
 *
 * The contents of this file are subject to the terms of the
 * Common Development and Distribution License (the "License").
 * You may not use this file except in compliance with the License.
 *
 * You can obtain a copy of the license at usr/src/OPENSOLARIS.LICENSE
 * or http://www.opensolaris.org/os/licensing.
 * See the License for the specific language governing permissions
 * and limitations under the License.
 *
 * When distributing Covered Code, include this CDDL HEADER in each
 * file and include the License file at usr/src/OPENSOLARIS.LICENSE.
 * If applicable, add the following below this CDDL HEADER, with the
 * fields enclosed by brackets "[]" replaced with your own identifying
 * information: Portions Copyright [yyyy] [name of copyright owner]
 *
 * CDDL HEADER END
 */
/*
 * Copyright (c) 2005, 2010, Oracle and/or its affiliates. All rights reserved.
 * Copyright (c) 2011, 2018 by Delphix. All rights reserved.
 * Copyright 2011 Nexenta Systems, Inc.  All rights reserved.
 * Copyright (c) 2013 Steven Hartland. All rights reserved.
 * Copyright (c) 2014 Integros [integros.com]
 * Copyright 2017 Joyent, Inc.
 * Copyright 2017 RackTop Systems.
 */

/*
 * The objective of this program is to provide a DMU/ZAP/SPA stress test
 * that runs entirely in userland, is easy to use, and easy to extend.
 *
 * The overall design of the ztest program is as follows:
 *
 * (1) For each major functional area (e.g. adding vdevs to a pool,
 *     creating and destroying datasets, reading and writing objects, etc)
 *     we have a simple routine to test that functionality.  These
 *     individual routines do not have to do anything "stressful".
 *
 * (2) We turn these simple functionality tests into a stress test by
 *     running them all in parallel, with as many threads as desired,
 *     and spread across as many datasets, objects, and vdevs as desired.
 *
 * (3) While all this is happening, we inject faults into the pool to
 *     verify that self-healing data really works.
 *
 * (4) Every time we open a dataset, we change its checksum and compression
 *     functions.  Thus even individual objects vary from block to block
 *     in which checksum they use and whether they're compressed.
 *
 * (5) To verify that we never lose on-disk consistency after a crash,
 *     we run the entire test in a child of the main process.
 *     At random times, the child self-immolates with a SIGKILL.
 *     This is the software equivalent of pulling the power cord.
 *     The parent then runs the test again, using the existing
 *     storage pool, as many times as desired. If backwards compatibility
 *     testing is enabled ztest will sometimes run the "older" version
 *     of ztest after a SIGKILL.
 *
 * (6) To verify that we don't have future leaks or temporal incursions,
 *     many of the functional tests record the transaction group number
 *     as part of their data.  When reading old data, they verify that
 *     the transaction group number is less than the current, open txg.
 *     If you add a new test, please do this if applicable.
 *
 * When run with no arguments, ztest runs for about five minutes and
 * produces no output if successful.  To get a little bit of information,
 * specify -V.  To get more information, specify -VV, and so on.
 *
 * To turn this into an overnight stress test, use -T to specify run time.
 *
 * You can ask more more vdevs [-v], datasets [-d], or threads [-t]
 * to increase the pool capacity, fanout, and overall stress level.
 *
 * Use the -k option to set the desired frequency of kills.
 *
 * When ztest invokes itself it passes all relevant information through a
 * temporary file which is mmap-ed in the child process. This allows shared
 * memory to survive the exec syscall. The ztest_shared_hdr_t struct is always
 * stored at offset 0 of this file and contains information on the size and
 * number of shared structures in the file. The information stored in this file
 * must remain backwards compatible with older versions of ztest so that
 * ztest can invoke them during backwards compatibility testing (-B).
 */

#include <sys/zfs_context.h>
#include <sys/spa.h>
#include <sys/dmu.h>
#include <sys/txg.h>
#include <sys/dbuf.h>
#include <sys/zap.h>
#include <sys/dmu_objset.h>
#include <sys/poll.h>
#include <sys/stat.h>
#include <sys/time.h>
#include <sys/wait.h>
#include <sys/mman.h>
#include <sys/resource.h>
#include <sys/zio.h>
#include <sys/zil.h>
#include <sys/zil_impl.h>
#include <sys/vdev_impl.h>
#include <sys/vdev_file.h>
#include <sys/vdev_initialize.h>
#include <sys/spa_impl.h>
#include <sys/metaslab_impl.h>
#include <sys/dsl_prop.h>
#include <sys/dsl_dataset.h>
#include <sys/dsl_destroy.h>
#include <sys/dsl_scan.h>
#include <sys/zio_checksum.h>
#include <sys/refcount.h>
#include <sys/zfeature.h>
#include <sys/dsl_userhold.h>
#include <sys/abd.h>
#include <stdio.h>
#include <stdio_ext.h>
#include <stdlib.h>
#include <unistd.h>
#include <signal.h>
#include <umem.h>
#include <dlfcn.h>
#include <ctype.h>
#include <math.h>
#include <sys/fs/zfs.h>
#include <libnvpair.h>
#include <libcmdutils.h>

static int ztest_fd_data = -1;
static int ztest_fd_rand = -1;

typedef struct ztest_shared_hdr {
	uint64_t	zh_hdr_size;
	uint64_t	zh_opts_size;
	uint64_t	zh_size;
	uint64_t	zh_stats_size;
	uint64_t	zh_stats_count;
	uint64_t	zh_ds_size;
	uint64_t	zh_ds_count;
} ztest_shared_hdr_t;

static ztest_shared_hdr_t *ztest_shared_hdr;

typedef struct ztest_shared_opts {
	char zo_pool[ZFS_MAX_DATASET_NAME_LEN];
	char zo_dir[ZFS_MAX_DATASET_NAME_LEN];
	char zo_alt_ztest[MAXNAMELEN];
	char zo_alt_libpath[MAXNAMELEN];
	uint64_t zo_vdevs;
	uint64_t zo_vdevtime;
	size_t zo_vdev_size;
	int zo_ashift;
	int zo_mirrors;
	int zo_raidz;
	int zo_raidz_parity;
	int zo_datasets;
	int zo_threads;
	uint64_t zo_passtime;
	uint64_t zo_killrate;
	int zo_verbose;
	int zo_init;
	uint64_t zo_time;
	uint64_t zo_maxloops;
	uint64_t zo_metaslab_force_ganging;
} ztest_shared_opts_t;

static const ztest_shared_opts_t ztest_opts_defaults = {
	.zo_pool = { 'z', 't', 'e', 's', 't', '\0' },
	.zo_dir = { '/', 't', 'm', 'p', '\0' },
	.zo_alt_ztest = { '\0' },
	.zo_alt_libpath = { '\0' },
	.zo_vdevs = 5,
	.zo_ashift = SPA_MINBLOCKSHIFT,
	.zo_mirrors = 2,
	.zo_raidz = 4,
	.zo_raidz_parity = 1,
	.zo_vdev_size = SPA_MINDEVSIZE * 4,	/* 256m default size */
	.zo_datasets = 7,
	.zo_threads = 23,
	.zo_passtime = 60,		/* 60 seconds */
	.zo_killrate = 70,		/* 70% kill rate */
	.zo_verbose = 0,
	.zo_init = 1,
	.zo_time = 300,			/* 5 minutes */
	.zo_maxloops = 50,		/* max loops during spa_freeze() */
	.zo_metaslab_force_ganging = 32 << 10
};

extern uint64_t metaslab_force_ganging;
extern uint64_t metaslab_df_alloc_threshold;
extern uint64_t zfs_deadman_synctime_ms;
extern int metaslab_preload_limit;
extern boolean_t zfs_compressed_arc_enabled;
extern boolean_t zfs_abd_scatter_enabled;
extern boolean_t zfs_force_some_double_word_sm_entries;

static ztest_shared_opts_t *ztest_shared_opts;
static ztest_shared_opts_t ztest_opts;

typedef struct ztest_shared_ds {
	uint64_t	zd_seq;
} ztest_shared_ds_t;

static ztest_shared_ds_t *ztest_shared_ds;
#define	ZTEST_GET_SHARED_DS(d) (&ztest_shared_ds[d])

#define	BT_MAGIC	0x123456789abcdefULL
#define	MAXFAULTS() \
	(MAX(zs->zs_mirrors, 1) * (ztest_opts.zo_raidz_parity + 1) - 1)

enum ztest_io_type {
	ZTEST_IO_WRITE_TAG,
	ZTEST_IO_WRITE_PATTERN,
	ZTEST_IO_WRITE_ZEROES,
	ZTEST_IO_TRUNCATE,
	ZTEST_IO_SETATTR,
	ZTEST_IO_REWRITE,
	ZTEST_IO_TYPES
};

typedef struct ztest_block_tag {
	uint64_t	bt_magic;
	uint64_t	bt_objset;
	uint64_t	bt_object;
	uint64_t	bt_offset;
	uint64_t	bt_gen;
	uint64_t	bt_txg;
	uint64_t	bt_crtxg;
} ztest_block_tag_t;

typedef struct bufwad {
	uint64_t	bw_index;
	uint64_t	bw_txg;
	uint64_t	bw_data;
} bufwad_t;

/*
 * XXX -- fix zfs range locks to be generic so we can use them here.
 */
typedef enum {
	RL_READER,
	RL_WRITER,
	RL_APPEND
} rl_type_t;

typedef struct rll {
	void		*rll_writer;
	int		rll_readers;
	kmutex_t	rll_lock;
	kcondvar_t	rll_cv;
} rll_t;

typedef struct rl {
	uint64_t	rl_object;
	uint64_t	rl_offset;
	uint64_t	rl_size;
	rll_t		*rl_lock;
} rl_t;

#define	ZTEST_RANGE_LOCKS	64
#define	ZTEST_OBJECT_LOCKS	64

/*
 * Object descriptor.  Used as a template for object lookup/create/remove.
 */
typedef struct ztest_od {
	uint64_t	od_dir;
	uint64_t	od_object;
	dmu_object_type_t od_type;
	dmu_object_type_t od_crtype;
	uint64_t	od_blocksize;
	uint64_t	od_crblocksize;
	uint64_t	od_gen;
	uint64_t	od_crgen;
	char		od_name[ZFS_MAX_DATASET_NAME_LEN];
} ztest_od_t;

/*
 * Per-dataset state.
 */
typedef struct ztest_ds {
	ztest_shared_ds_t *zd_shared;
	objset_t	*zd_os;
	krwlock_t	zd_zilog_lock;
	zilog_t		*zd_zilog;
	ztest_od_t	*zd_od;		/* debugging aid */
	char		zd_name[ZFS_MAX_DATASET_NAME_LEN];
	kmutex_t	zd_dirobj_lock;
	rll_t		zd_object_lock[ZTEST_OBJECT_LOCKS];
	rll_t		zd_range_lock[ZTEST_RANGE_LOCKS];
} ztest_ds_t;

/*
 * Per-iteration state.
 */
typedef void ztest_func_t(ztest_ds_t *zd, uint64_t id);

typedef struct ztest_info {
	ztest_func_t	*zi_func;	/* test function */
	uint64_t	zi_iters;	/* iterations per execution */
	uint64_t	*zi_interval;	/* execute every <interval> seconds */
} ztest_info_t;

typedef struct ztest_shared_callstate {
	uint64_t	zc_count;	/* per-pass count */
	uint64_t	zc_time;	/* per-pass time */
	uint64_t	zc_next;	/* next time to call this function */
} ztest_shared_callstate_t;

static ztest_shared_callstate_t *ztest_shared_callstate;
#define	ZTEST_GET_SHARED_CALLSTATE(c) (&ztest_shared_callstate[c])

/*
 * Note: these aren't static because we want dladdr() to work.
 */
ztest_func_t ztest_dmu_read_write;
ztest_func_t ztest_dmu_write_parallel;
ztest_func_t ztest_dmu_object_alloc_free;
ztest_func_t ztest_dmu_commit_callbacks;
ztest_func_t ztest_zap;
ztest_func_t ztest_zap_parallel;
ztest_func_t ztest_zil_commit;
ztest_func_t ztest_zil_remount;
ztest_func_t ztest_dmu_read_write_zcopy;
ztest_func_t ztest_dmu_objset_create_destroy;
ztest_func_t ztest_dmu_prealloc;
ztest_func_t ztest_fzap;
ztest_func_t ztest_dmu_snapshot_create_destroy;
ztest_func_t ztest_dsl_prop_get_set;
ztest_func_t ztest_spa_prop_get_set;
ztest_func_t ztest_spa_create_destroy;
ztest_func_t ztest_fault_inject;
ztest_func_t ztest_ddt_repair;
ztest_func_t ztest_dmu_snapshot_hold;
ztest_func_t ztest_spa_rename;
ztest_func_t ztest_scrub;
ztest_func_t ztest_dsl_dataset_promote_busy;
ztest_func_t ztest_vdev_attach_detach;
ztest_func_t ztest_vdev_LUN_growth;
ztest_func_t ztest_vdev_add_remove;
ztest_func_t ztest_vdev_aux_add_remove;
ztest_func_t ztest_split_pool;
ztest_func_t ztest_reguid;
ztest_func_t ztest_spa_upgrade;
ztest_func_t ztest_mooch_byteswap;
ztest_func_t ztest_device_removal;
ztest_func_t ztest_remap_blocks;
<<<<<<< HEAD
ztest_func_t ztest_initialize;
=======
>>>>>>> 86714001
ztest_func_t ztest_spa_checkpoint_create_discard;

uint64_t zopt_always = 0ULL * NANOSEC;		/* all the time */
uint64_t zopt_incessant = 1ULL * NANOSEC / 10;	/* every 1/10 second */
uint64_t zopt_often = 1ULL * NANOSEC;		/* every second */
uint64_t zopt_sometimes = 10ULL * NANOSEC;	/* every 10 seconds */
uint64_t zopt_rarely = 60ULL * NANOSEC;		/* every 60 seconds */

ztest_info_t ztest_info[] = {
	{ ztest_dmu_read_write,			1,	&zopt_always	},
	{ ztest_dmu_write_parallel,		10,	&zopt_always	},
	{ ztest_dmu_object_alloc_free,		1,	&zopt_always	},
	{ ztest_dmu_commit_callbacks,		1,	&zopt_always	},
	{ ztest_zap,				30,	&zopt_always	},
	{ ztest_zap_parallel,			100,	&zopt_always	},
	{ ztest_split_pool,			1,	&zopt_always	},
	{ ztest_zil_commit,			1,	&zopt_incessant	},
	{ ztest_zil_remount,			1,	&zopt_sometimes	},
	{ ztest_dmu_read_write_zcopy,		1,	&zopt_often	},
	{ ztest_dmu_objset_create_destroy,	1,	&zopt_often	},
	{ ztest_dsl_prop_get_set,		1,	&zopt_often	},
	{ ztest_spa_prop_get_set,		1,	&zopt_sometimes	},
#if 0
	{ ztest_dmu_prealloc,			1,	&zopt_sometimes	},
#endif
	{ ztest_fzap,				1,	&zopt_sometimes	},
	{ ztest_dmu_snapshot_create_destroy,	1,	&zopt_sometimes	},
	{ ztest_spa_create_destroy,		1,	&zopt_sometimes	},
	{ ztest_fault_inject,			1,	&zopt_sometimes	},
	{ ztest_ddt_repair,			1,	&zopt_sometimes	},
	{ ztest_dmu_snapshot_hold,		1,	&zopt_sometimes	},
	{ ztest_reguid,				1,	&zopt_rarely	},
	{ ztest_spa_rename,			1,	&zopt_rarely	},
	{ ztest_scrub,				1,	&zopt_rarely	},
	{ ztest_spa_upgrade,			1,	&zopt_rarely	},
	{ ztest_dsl_dataset_promote_busy,	1,	&zopt_rarely	},
	{ ztest_vdev_attach_detach,		1,	&zopt_sometimes	},
	{ ztest_vdev_LUN_growth,		1,	&zopt_rarely	},
	{ ztest_vdev_add_remove,		1,
	    &ztest_opts.zo_vdevtime				},
	{ ztest_vdev_aux_add_remove,		1,
	    &ztest_opts.zo_vdevtime				},
	{ ztest_mooch_byteswap,			1,	&zopt_sometimes	},
	{ ztest_device_removal,			1,	&zopt_sometimes	},
	{ ztest_remap_blocks,			1,	&zopt_sometimes },
<<<<<<< HEAD
	{ ztest_spa_checkpoint_create_discard,	1,	&zopt_rarely	},
	{ ztest_initialize,			1,	&zopt_sometimes }
=======
	{ ztest_spa_checkpoint_create_discard,	1,	&zopt_rarely	}
>>>>>>> 86714001
};

#define	ZTEST_FUNCS	(sizeof (ztest_info) / sizeof (ztest_info_t))

/*
 * The following struct is used to hold a list of uncalled commit callbacks.
 * The callbacks are ordered by txg number.
 */
typedef struct ztest_cb_list {
	kmutex_t zcl_callbacks_lock;
	list_t	zcl_callbacks;
} ztest_cb_list_t;

/*
 * Stuff we need to share writably between parent and child.
 */
typedef struct ztest_shared {
	boolean_t	zs_do_init;
	hrtime_t	zs_proc_start;
	hrtime_t	zs_proc_stop;
	hrtime_t	zs_thread_start;
	hrtime_t	zs_thread_stop;
	hrtime_t	zs_thread_kill;
	uint64_t	zs_enospc_count;
	uint64_t	zs_vdev_next_leaf;
	uint64_t	zs_vdev_aux;
	uint64_t	zs_alloc;
	uint64_t	zs_space;
	uint64_t	zs_splits;
	uint64_t	zs_mirrors;
	uint64_t	zs_metaslab_sz;
	uint64_t	zs_metaslab_df_alloc_threshold;
	uint64_t	zs_guid;
} ztest_shared_t;

#define	ID_PARALLEL	-1ULL

static char ztest_dev_template[] = "%s/%s.%llua";
static char ztest_aux_template[] = "%s/%s.%s.%llu";
ztest_shared_t *ztest_shared;

static spa_t *ztest_spa = NULL;
static ztest_ds_t *ztest_ds;

static kmutex_t ztest_vdev_lock;
static kmutex_t ztest_checkpoint_lock;

/*
 * The ztest_name_lock protects the pool and dataset namespace used by
 * the individual tests. To modify the namespace, consumers must grab
 * this lock as writer. Grabbing the lock as reader will ensure that the
 * namespace does not change while the lock is held.
 */
static krwlock_t ztest_name_lock;

static boolean_t ztest_dump_core = B_TRUE;
static boolean_t ztest_exiting;

/* Global commit callback list */
static ztest_cb_list_t zcl;

enum ztest_object {
	ZTEST_META_DNODE = 0,
	ZTEST_DIROBJ,
	ZTEST_OBJECTS
};

static kmutex_t ztest_checkpoint_lock;

/*
 * Name of entry in ZTEST_DIROBJ that maps the origin objects referenced.
 */
#define	ZTEST_MOOCH_BYTESWAP_MAP "ZTEST_MOOCH_BYTESWAP_MAP"

static void usage(boolean_t) __NORETURN;

/*
 * These libumem hooks provide a reasonable set of defaults for the allocator's
 * debugging facilities.
 */
const char *
_umem_debug_init()
{
	return ("default,verbose"); /* $UMEM_DEBUG setting */
}

const char *
_umem_logging_init(void)
{
	return ("fail,contents"); /* $UMEM_LOGGING setting */
}

#define	FATAL_MSG_SZ	1024

char *fatal_msg;

static void
fatal(int do_perror, char *message, ...)
{
	va_list args;
	int save_errno = errno;
	char buf[FATAL_MSG_SZ];

	(void) fflush(stdout);

	va_start(args, message);
	(void) sprintf(buf, "ztest: ");
	/* LINTED */
	(void) vsprintf(buf + strlen(buf), message, args);
	va_end(args);
	if (do_perror) {
		(void) snprintf(buf + strlen(buf), FATAL_MSG_SZ - strlen(buf),
		    ": %s", strerror(save_errno));
	}
	(void) fprintf(stderr, "%s\n", buf);
	fatal_msg = buf;			/* to ease debugging */
	if (ztest_dump_core)
		abort();
	exit(3);
}

static int
str2shift(const char *buf)
{
	const char *ends = "BKMGTPEZ";
	int i;

	if (buf[0] == '\0')
		return (0);
	for (i = 0; i < strlen(ends); i++) {
		if (toupper(buf[0]) == ends[i])
			break;
	}
	if (i == strlen(ends)) {
		(void) fprintf(stderr, "ztest: invalid bytes suffix: %s\n",
		    buf);
		usage(B_FALSE);
	}
	if (buf[1] == '\0' || (toupper(buf[1]) == 'B' && buf[2] == '\0')) {
		return (10*i);
	}
	(void) fprintf(stderr, "ztest: invalid bytes suffix: %s\n", buf);
	usage(B_FALSE);
	/* NOTREACHED */
}

static uint64_t
nicenumtoull(const char *buf)
{
	char *end;
	uint64_t val;

	val = strtoull(buf, &end, 0);
	if (end == buf) {
		(void) fprintf(stderr, "ztest: bad numeric value: %s\n", buf);
		usage(B_FALSE);
	} else if (end[0] == '.') {
		double fval = strtod(buf, &end);
		fval *= pow(2, str2shift(end));
		if (fval > UINT64_MAX) {
			(void) fprintf(stderr, "ztest: value too large: %s\n",
			    buf);
			usage(B_FALSE);
		}
		val = (uint64_t)fval;
	} else {
		int shift = str2shift(end);
		if (shift >= 64 || (val << shift) >> shift != val) {
			(void) fprintf(stderr, "ztest: value too large: %s\n",
			    buf);
			usage(B_FALSE);
		}
		val <<= shift;
	}
	return (val);
}

static void
usage(boolean_t requested)
{
	const ztest_shared_opts_t *zo = &ztest_opts_defaults;

	char nice_vdev_size[NN_NUMBUF_SZ];
	char nice_force_ganging[NN_NUMBUF_SZ];
	FILE *fp = requested ? stdout : stderr;

	nicenum(zo->zo_vdev_size, nice_vdev_size, sizeof (nice_vdev_size));
	nicenum(zo->zo_metaslab_force_ganging, nice_force_ganging,
	    sizeof (nice_force_ganging));

	(void) fprintf(fp, "Usage: %s\n"
	    "\t[-v vdevs (default: %llu)]\n"
	    "\t[-s size_of_each_vdev (default: %s)]\n"
	    "\t[-a alignment_shift (default: %d)] use 0 for random\n"
	    "\t[-m mirror_copies (default: %d)]\n"
	    "\t[-r raidz_disks (default: %d)]\n"
	    "\t[-R raidz_parity (default: %d)]\n"
	    "\t[-d datasets (default: %d)]\n"
	    "\t[-t threads (default: %d)]\n"
	    "\t[-g gang_block_threshold (default: %s)]\n"
	    "\t[-i init_count (default: %d)] initialize pool i times\n"
	    "\t[-k kill_percentage (default: %llu%%)]\n"
	    "\t[-p pool_name (default: %s)]\n"
	    "\t[-f dir (default: %s)] file directory for vdev files\n"
	    "\t[-V] verbose (use multiple times for ever more blather)\n"
	    "\t[-E] use existing pool instead of creating new one\n"
	    "\t[-T time (default: %llu sec)] total run time\n"
	    "\t[-F freezeloops (default: %llu)] max loops in spa_freeze()\n"
	    "\t[-P passtime (default: %llu sec)] time per pass\n"
	    "\t[-B alt_ztest (default: <none>)] alternate ztest path\n"
	    "\t[-o variable=value] ... set global variable to an unsigned\n"
	    "\t    32-bit integer value\n"
	    "\t[-h] (print help)\n"
	    "",
	    zo->zo_pool,
	    (u_longlong_t)zo->zo_vdevs,			/* -v */
	    nice_vdev_size,				/* -s */
	    zo->zo_ashift,				/* -a */
	    zo->zo_mirrors,				/* -m */
	    zo->zo_raidz,				/* -r */
	    zo->zo_raidz_parity,			/* -R */
	    zo->zo_datasets,				/* -d */
	    zo->zo_threads,				/* -t */
	    nice_force_ganging,				/* -g */
	    zo->zo_init,				/* -i */
	    (u_longlong_t)zo->zo_killrate,		/* -k */
	    zo->zo_pool,				/* -p */
	    zo->zo_dir,					/* -f */
	    (u_longlong_t)zo->zo_time,			/* -T */
	    (u_longlong_t)zo->zo_maxloops,		/* -F */
	    (u_longlong_t)zo->zo_passtime);
	exit(requested ? 0 : 1);
}

static void
process_options(int argc, char **argv)
{
	char *path;
	ztest_shared_opts_t *zo = &ztest_opts;

	int opt;
	uint64_t value;
	char altdir[MAXNAMELEN] = { 0 };

	bcopy(&ztest_opts_defaults, zo, sizeof (*zo));

	while ((opt = getopt(argc, argv,
	    "v:s:a:m:r:R:d:t:g:i:k:p:f:VET:P:hF:B:o:")) != EOF) {
		value = 0;
		switch (opt) {
		case 'v':
		case 's':
		case 'a':
		case 'm':
		case 'r':
		case 'R':
		case 'd':
		case 't':
		case 'g':
		case 'i':
		case 'k':
		case 'T':
		case 'P':
		case 'F':
			value = nicenumtoull(optarg);
		}
		switch (opt) {
		case 'v':
			zo->zo_vdevs = value;
			break;
		case 's':
			zo->zo_vdev_size = MAX(SPA_MINDEVSIZE, value);
			break;
		case 'a':
			zo->zo_ashift = value;
			break;
		case 'm':
			zo->zo_mirrors = value;
			break;
		case 'r':
			zo->zo_raidz = MAX(1, value);
			break;
		case 'R':
			zo->zo_raidz_parity = MIN(MAX(value, 1), 3);
			break;
		case 'd':
			zo->zo_datasets = MAX(1, value);
			break;
		case 't':
			zo->zo_threads = MAX(1, value);
			break;
		case 'g':
			zo->zo_metaslab_force_ganging =
			    MAX(SPA_MINBLOCKSIZE << 1, value);
			break;
		case 'i':
			zo->zo_init = value;
			break;
		case 'k':
			zo->zo_killrate = value;
			break;
		case 'p':
			(void) strlcpy(zo->zo_pool, optarg,
			    sizeof (zo->zo_pool));
			break;
		case 'f':
			path = realpath(optarg, NULL);
			if (path == NULL) {
				(void) fprintf(stderr, "error: %s: %s\n",
				    optarg, strerror(errno));
				usage(B_FALSE);
			} else {
				(void) strlcpy(zo->zo_dir, path,
				    sizeof (zo->zo_dir));
			}
			break;
		case 'V':
			zo->zo_verbose++;
			break;
		case 'E':
			zo->zo_init = 0;
			break;
		case 'T':
			zo->zo_time = value;
			break;
		case 'P':
			zo->zo_passtime = MAX(1, value);
			break;
		case 'F':
			zo->zo_maxloops = MAX(1, value);
			break;
		case 'B':
			(void) strlcpy(altdir, optarg, sizeof (altdir));
			break;
		case 'o':
			if (set_global_var(optarg) != 0)
				usage(B_FALSE);
			break;
		case 'h':
			usage(B_TRUE);
			break;
		case '?':
		default:
			usage(B_FALSE);
			break;
		}
	}

	zo->zo_raidz_parity = MIN(zo->zo_raidz_parity, zo->zo_raidz - 1);

	zo->zo_vdevtime =
	    (zo->zo_vdevs > 0 ? zo->zo_time * NANOSEC / zo->zo_vdevs :
	    UINT64_MAX >> 2);

	if (strlen(altdir) > 0) {
		char *cmd;
		char *realaltdir;
		char *bin;
		char *ztest;
		char *isa;
		int isalen;

		cmd = umem_alloc(MAXPATHLEN, UMEM_NOFAIL);
		realaltdir = umem_alloc(MAXPATHLEN, UMEM_NOFAIL);

		VERIFY(NULL != realpath(getexecname(), cmd));
		if (0 != access(altdir, F_OK)) {
			ztest_dump_core = B_FALSE;
			fatal(B_TRUE, "invalid alternate ztest path: %s",
			    altdir);
		}
		VERIFY(NULL != realpath(altdir, realaltdir));

		/*
		 * 'cmd' should be of the form "<anything>/usr/bin/<isa>/ztest".
		 * We want to extract <isa> to determine if we should use
		 * 32 or 64 bit binaries.
		 */
		bin = strstr(cmd, "/usr/bin/");
		ztest = strstr(bin, "/ztest");
		isa = bin + 9;
		isalen = ztest - isa;
		(void) snprintf(zo->zo_alt_ztest, sizeof (zo->zo_alt_ztest),
		    "%s/usr/bin/%.*s/ztest", realaltdir, isalen, isa);
		(void) snprintf(zo->zo_alt_libpath, sizeof (zo->zo_alt_libpath),
		    "%s/usr/lib/%.*s", realaltdir, isalen, isa);

		if (0 != access(zo->zo_alt_ztest, X_OK)) {
			ztest_dump_core = B_FALSE;
			fatal(B_TRUE, "invalid alternate ztest: %s",
			    zo->zo_alt_ztest);
		} else if (0 != access(zo->zo_alt_libpath, X_OK)) {
			ztest_dump_core = B_FALSE;
			fatal(B_TRUE, "invalid alternate lib directory %s",
			    zo->zo_alt_libpath);
		}

		umem_free(cmd, MAXPATHLEN);
		umem_free(realaltdir, MAXPATHLEN);
	}
}

static void
ztest_kill(ztest_shared_t *zs)
{
	zs->zs_alloc = metaslab_class_get_alloc(spa_normal_class(ztest_spa));
	zs->zs_space = metaslab_class_get_space(spa_normal_class(ztest_spa));

	/*
	 * Before we kill off ztest, make sure that the config is updated.
	 * See comment above spa_write_cachefile().
	 */
	mutex_enter(&spa_namespace_lock);
	spa_write_cachefile(ztest_spa, B_FALSE, B_FALSE);
	mutex_exit(&spa_namespace_lock);

	zfs_dbgmsg_print(FTAG);
	(void) kill(getpid(), SIGKILL);
}

static uint64_t
ztest_random(uint64_t range)
{
	uint64_t r;

	ASSERT3S(ztest_fd_rand, >=, 0);

	if (range == 0)
		return (0);

	if (read(ztest_fd_rand, &r, sizeof (r)) != sizeof (r))
		fatal(1, "short read from /dev/urandom");

	return (r % range);
}

/* ARGSUSED */
static void
ztest_record_enospc(const char *s)
{
	ztest_shared->zs_enospc_count++;
}

static uint64_t
ztest_get_ashift(void)
{
	if (ztest_opts.zo_ashift == 0)
		return (SPA_MINBLOCKSHIFT + ztest_random(5));
	return (ztest_opts.zo_ashift);
}

static nvlist_t *
make_vdev_file(char *path, char *aux, char *pool, size_t size, uint64_t ashift)
{
	char pathbuf[MAXPATHLEN];
	uint64_t vdev;
	nvlist_t *file;

	if (ashift == 0)
		ashift = ztest_get_ashift();

	if (path == NULL) {
		path = pathbuf;

		if (aux != NULL) {
			vdev = ztest_shared->zs_vdev_aux;
			(void) snprintf(path, sizeof (pathbuf),
			    ztest_aux_template, ztest_opts.zo_dir,
			    pool == NULL ? ztest_opts.zo_pool : pool,
			    aux, vdev);
		} else {
			vdev = ztest_shared->zs_vdev_next_leaf++;
			(void) snprintf(path, sizeof (pathbuf),
			    ztest_dev_template, ztest_opts.zo_dir,
			    pool == NULL ? ztest_opts.zo_pool : pool, vdev);
		}
	}

	if (size != 0) {
		int fd = open(path, O_RDWR | O_CREAT | O_TRUNC, 0666);
		if (fd == -1)
			fatal(1, "can't open %s", path);
		if (ftruncate(fd, size) != 0)
			fatal(1, "can't ftruncate %s", path);
		(void) close(fd);
	}

	VERIFY(nvlist_alloc(&file, NV_UNIQUE_NAME, 0) == 0);
	VERIFY(nvlist_add_string(file, ZPOOL_CONFIG_TYPE, VDEV_TYPE_FILE) == 0);
	VERIFY(nvlist_add_string(file, ZPOOL_CONFIG_PATH, path) == 0);
	VERIFY(nvlist_add_uint64(file, ZPOOL_CONFIG_ASHIFT, ashift) == 0);

	return (file);
}

static nvlist_t *
make_vdev_raidz(char *path, char *aux, char *pool, size_t size,
    uint64_t ashift, int r)
{
	nvlist_t *raidz, **child;
	int c;

	if (r < 2)
		return (make_vdev_file(path, aux, pool, size, ashift));
	child = umem_alloc(r * sizeof (nvlist_t *), UMEM_NOFAIL);

	for (c = 0; c < r; c++)
		child[c] = make_vdev_file(path, aux, pool, size, ashift);

	VERIFY(nvlist_alloc(&raidz, NV_UNIQUE_NAME, 0) == 0);
	VERIFY(nvlist_add_string(raidz, ZPOOL_CONFIG_TYPE,
	    VDEV_TYPE_RAIDZ) == 0);
	VERIFY(nvlist_add_uint64(raidz, ZPOOL_CONFIG_NPARITY,
	    ztest_opts.zo_raidz_parity) == 0);
	VERIFY(nvlist_add_nvlist_array(raidz, ZPOOL_CONFIG_CHILDREN,
	    child, r) == 0);

	for (c = 0; c < r; c++)
		nvlist_free(child[c]);

	umem_free(child, r * sizeof (nvlist_t *));

	return (raidz);
}

static nvlist_t *
make_vdev_mirror(char *path, char *aux, char *pool, size_t size,
    uint64_t ashift, int r, int m)
{
	nvlist_t *mirror, **child;
	int c;

	if (m < 1)
		return (make_vdev_raidz(path, aux, pool, size, ashift, r));

	child = umem_alloc(m * sizeof (nvlist_t *), UMEM_NOFAIL);

	for (c = 0; c < m; c++)
		child[c] = make_vdev_raidz(path, aux, pool, size, ashift, r);

	VERIFY(nvlist_alloc(&mirror, NV_UNIQUE_NAME, 0) == 0);
	VERIFY(nvlist_add_string(mirror, ZPOOL_CONFIG_TYPE,
	    VDEV_TYPE_MIRROR) == 0);
	VERIFY(nvlist_add_nvlist_array(mirror, ZPOOL_CONFIG_CHILDREN,
	    child, m) == 0);

	for (c = 0; c < m; c++)
		nvlist_free(child[c]);

	umem_free(child, m * sizeof (nvlist_t *));

	return (mirror);
}

static nvlist_t *
make_vdev_root(char *path, char *aux, char *pool, size_t size, uint64_t ashift,
    int log, int r, int m, int t)
{
	nvlist_t *root, **child;
	int c;

	ASSERT(t > 0);

	child = umem_alloc(t * sizeof (nvlist_t *), UMEM_NOFAIL);

	for (c = 0; c < t; c++) {
		child[c] = make_vdev_mirror(path, aux, pool, size, ashift,
		    r, m);
		VERIFY(nvlist_add_uint64(child[c], ZPOOL_CONFIG_IS_LOG,
		    log) == 0);
	}

	VERIFY(nvlist_alloc(&root, NV_UNIQUE_NAME, 0) == 0);
	VERIFY(nvlist_add_string(root, ZPOOL_CONFIG_TYPE, VDEV_TYPE_ROOT) == 0);
	VERIFY(nvlist_add_nvlist_array(root, aux ? aux : ZPOOL_CONFIG_CHILDREN,
	    child, t) == 0);

	for (c = 0; c < t; c++)
		nvlist_free(child[c]);

	umem_free(child, t * sizeof (nvlist_t *));

	return (root);
}

/*
 * Find a random spa version. Returns back a random spa version in the
 * range [initial_version, SPA_VERSION_FEATURES].
 */
static uint64_t
ztest_random_spa_version(uint64_t initial_version)
{
	uint64_t version = initial_version;

	if (version <= SPA_VERSION_BEFORE_FEATURES) {
		version = version +
		    ztest_random(SPA_VERSION_BEFORE_FEATURES - version + 1);
	}

	if (version > SPA_VERSION_BEFORE_FEATURES)
		version = SPA_VERSION_FEATURES;

	ASSERT(SPA_VERSION_IS_SUPPORTED(version));
	return (version);
}

static int
ztest_random_blocksize(void)
{
	uint64_t block_shift;
	/*
	 * Choose a block size >= the ashift.
	 * If the SPA supports new MAXBLOCKSIZE, test up to 1MB blocks.
	 */
	int maxbs = SPA_OLD_MAXBLOCKSHIFT;
	if (spa_maxblocksize(ztest_spa) == SPA_MAXBLOCKSIZE)
		maxbs = 20;
	block_shift = ztest_random(maxbs - ztest_spa->spa_max_ashift + 1);
	return (1 << (SPA_MINBLOCKSHIFT + block_shift));
}

static int
ztest_random_ibshift(void)
{
	return (DN_MIN_INDBLKSHIFT +
	    ztest_random(DN_MAX_INDBLKSHIFT - DN_MIN_INDBLKSHIFT + 1));
}

static uint64_t
ztest_random_vdev_top(spa_t *spa, boolean_t log_ok)
{
	uint64_t top;
	vdev_t *rvd = spa->spa_root_vdev;
	vdev_t *tvd;

	ASSERT(spa_config_held(spa, SCL_ALL, RW_READER) != 0);

	do {
		top = ztest_random(rvd->vdev_children);
		tvd = rvd->vdev_child[top];
	} while (!vdev_is_concrete(tvd) || (tvd->vdev_islog && !log_ok) ||
	    tvd->vdev_mg == NULL || tvd->vdev_mg->mg_class == NULL);

	return (top);
}

static uint64_t
ztest_random_dsl_prop(zfs_prop_t prop)
{
	uint64_t value;

	do {
		value = zfs_prop_random_value(prop, ztest_random(-1ULL));
	} while (prop == ZFS_PROP_CHECKSUM && value == ZIO_CHECKSUM_OFF);

	return (value);
}

static int
ztest_dsl_prop_set_uint64(char *osname, zfs_prop_t prop, uint64_t value,
    boolean_t inherit)
{
	const char *propname = zfs_prop_to_name(prop);
	const char *valname;
	char setpoint[MAXPATHLEN];
	uint64_t curval;
	int error;

	error = dsl_prop_set_int(osname, propname,
	    (inherit ? ZPROP_SRC_NONE : ZPROP_SRC_LOCAL), value);

	if (error == ENOSPC) {
		ztest_record_enospc(FTAG);
		return (error);
	}
	ASSERT0(error);

	VERIFY0(dsl_prop_get_integer(osname, propname, &curval, setpoint));

	if (ztest_opts.zo_verbose >= 6) {
		VERIFY(zfs_prop_index_to_string(prop, curval, &valname) == 0);
		(void) printf("%s %s = %s at '%s'\n",
		    osname, propname, valname, setpoint);
	}

	return (error);
}

static int
ztest_spa_prop_set_uint64(zpool_prop_t prop, uint64_t value)
{
	spa_t *spa = ztest_spa;
	nvlist_t *props = NULL;
	int error;

	VERIFY(nvlist_alloc(&props, NV_UNIQUE_NAME, 0) == 0);
	VERIFY(nvlist_add_uint64(props, zpool_prop_to_name(prop), value) == 0);

	error = spa_prop_set(spa, props);

	nvlist_free(props);

	if (error == ENOSPC) {
		ztest_record_enospc(FTAG);
		return (error);
	}
	ASSERT0(error);

	return (error);
}

static void
ztest_rll_init(rll_t *rll)
{
	rll->rll_writer = NULL;
	rll->rll_readers = 0;
	mutex_init(&rll->rll_lock, NULL, USYNC_THREAD, NULL);
	cv_init(&rll->rll_cv, NULL, USYNC_THREAD, NULL);
}

static void
ztest_rll_destroy(rll_t *rll)
{
	ASSERT(rll->rll_writer == NULL);
	ASSERT(rll->rll_readers == 0);
	mutex_destroy(&rll->rll_lock);
	cv_destroy(&rll->rll_cv);
}

static void
ztest_rll_lock(rll_t *rll, rl_type_t type)
{
	mutex_enter(&rll->rll_lock);

	if (type == RL_READER) {
		while (rll->rll_writer != NULL)
			cv_wait(&rll->rll_cv, &rll->rll_lock);
		rll->rll_readers++;
	} else {
		while (rll->rll_writer != NULL || rll->rll_readers)
			cv_wait(&rll->rll_cv, &rll->rll_lock);
		rll->rll_writer = curthread;
	}

	mutex_exit(&rll->rll_lock);
}

static void
ztest_rll_unlock(rll_t *rll)
{
	mutex_enter(&rll->rll_lock);

	if (rll->rll_writer) {
		ASSERT(rll->rll_readers == 0);
		rll->rll_writer = NULL;
	} else {
		ASSERT(rll->rll_readers != 0);
		ASSERT(rll->rll_writer == NULL);
		rll->rll_readers--;
	}

	if (rll->rll_writer == NULL && rll->rll_readers == 0)
		cv_broadcast(&rll->rll_cv);

	mutex_exit(&rll->rll_lock);
}

static void
ztest_object_lock(ztest_ds_t *zd, uint64_t object, rl_type_t type)
{
	rll_t *rll = &zd->zd_object_lock[object & (ZTEST_OBJECT_LOCKS - 1)];

	ztest_rll_lock(rll, type);
}

static void
ztest_object_unlock(ztest_ds_t *zd, uint64_t object)
{
	rll_t *rll = &zd->zd_object_lock[object & (ZTEST_OBJECT_LOCKS - 1)];

	ztest_rll_unlock(rll);
}

static rl_t *
ztest_range_lock(ztest_ds_t *zd, uint64_t object, uint64_t offset,
    uint64_t size, rl_type_t type)
{
	uint64_t hash = object ^ (offset % (ZTEST_RANGE_LOCKS + 1));
	rll_t *rll = &zd->zd_range_lock[hash & (ZTEST_RANGE_LOCKS - 1)];
	rl_t *rl;

	rl = umem_alloc(sizeof (*rl), UMEM_NOFAIL);
	rl->rl_object = object;
	rl->rl_offset = offset;
	rl->rl_size = size;
	rl->rl_lock = rll;

	ztest_rll_lock(rll, type);

	return (rl);
}

static void
ztest_range_unlock(rl_t *rl)
{
	rll_t *rll = rl->rl_lock;

	ztest_rll_unlock(rll);

	umem_free(rl, sizeof (*rl));
}

static void
ztest_zd_init(ztest_ds_t *zd, ztest_shared_ds_t *szd, objset_t *os)
{
	zd->zd_os = os;
	zd->zd_zilog = dmu_objset_zil(os);
	zd->zd_shared = szd;
	dmu_objset_name(os, zd->zd_name);

	if (zd->zd_shared != NULL)
		zd->zd_shared->zd_seq = 0;

	rw_init(&zd->zd_zilog_lock, NULL, USYNC_THREAD, NULL);
	mutex_init(&zd->zd_dirobj_lock, NULL, USYNC_THREAD, NULL);

	for (int l = 0; l < ZTEST_OBJECT_LOCKS; l++)
		ztest_rll_init(&zd->zd_object_lock[l]);

	for (int l = 0; l < ZTEST_RANGE_LOCKS; l++)
		ztest_rll_init(&zd->zd_range_lock[l]);
}

static void
ztest_zd_fini(ztest_ds_t *zd)
{
	mutex_destroy(&zd->zd_dirobj_lock);

	for (int l = 0; l < ZTEST_OBJECT_LOCKS; l++)
		ztest_rll_destroy(&zd->zd_object_lock[l]);

	for (int l = 0; l < ZTEST_RANGE_LOCKS; l++)
		ztest_rll_destroy(&zd->zd_range_lock[l]);
}

#define	TXG_MIGHTWAIT	(ztest_random(10) == 0 ? TXG_NOWAIT : TXG_WAIT)

static uint64_t
ztest_tx_assign(dmu_tx_t *tx, uint64_t txg_how, const char *tag)
{
	uint64_t txg;
	int error;

	/*
	 * Attempt to assign tx to some transaction group.
	 */
	error = dmu_tx_assign(tx, txg_how);
	if (error) {
		if (error == ERESTART) {
			ASSERT(txg_how == TXG_NOWAIT);
			dmu_tx_wait(tx);
		} else {
			ASSERT3U(error, ==, ENOSPC);
			ztest_record_enospc(tag);
		}
		dmu_tx_abort(tx);
		return (0);
	}
	txg = dmu_tx_get_txg(tx);
	ASSERT(txg != 0);
	return (txg);
}

static void
ztest_pattern_set(void *buf, uint64_t size, uint64_t value)
{
	uint64_t *ip = buf;
	uint64_t *ip_end = (uint64_t *)((uintptr_t)buf + (uintptr_t)size);

	while (ip < ip_end)
		*ip++ = value;
}

static boolean_t
ztest_pattern_match(void *buf, uint64_t size, uint64_t value)
{
	uint64_t *ip = buf;
	uint64_t *ip_end = (uint64_t *)((uintptr_t)buf + (uintptr_t)size);
	uint64_t diff = 0;

	while (ip < ip_end)
		diff |= (value - *ip++);

	return (diff == 0);
}

static void
ztest_bt_generate(ztest_block_tag_t *bt, objset_t *os, uint64_t object,
    uint64_t offset, uint64_t gen, uint64_t txg, uint64_t crtxg)
{
	bt->bt_magic = BT_MAGIC;
	bt->bt_objset = dmu_objset_id(os);
	bt->bt_object = object;
	bt->bt_offset = offset;
	bt->bt_gen = gen;
	bt->bt_txg = txg;
	bt->bt_crtxg = crtxg;
}

static void
ztest_bt_verify(ztest_block_tag_t *bt, objset_t *os, uint64_t object,
    uint64_t offset, uint64_t gen, uint64_t txg, uint64_t crtxg)
{
	ASSERT3U(bt->bt_magic, ==, BT_MAGIC);
	ASSERT3U(bt->bt_objset, ==, dmu_objset_id(os));
	ASSERT3U(bt->bt_object, ==, object);
	ASSERT3U(bt->bt_offset, ==, offset);
	ASSERT3U(bt->bt_gen, <=, gen);
	ASSERT3U(bt->bt_txg, <=, txg);
	ASSERT3U(bt->bt_crtxg, ==, crtxg);
}

static ztest_block_tag_t *
ztest_bt_bonus(dmu_buf_t *db)
{
	dmu_object_info_t doi;
	ztest_block_tag_t *bt;

	dmu_object_info_from_db(db, &doi);
	ASSERT3U(doi.doi_bonus_size, <=, db->db_size);
	ASSERT3U(doi.doi_bonus_size, >=, sizeof (*bt));
	bt = (void *)((char *)db->db_data + doi.doi_bonus_size - sizeof (*bt));

	return (bt);
}

/*
 * ZIL logging ops
 */

#define	lrz_type	lr_mode
#define	lrz_blocksize	lr_uid
#define	lrz_ibshift	lr_gid
#define	lrz_bonustype	lr_rdev
#define	lrz_bonuslen	lr_crtime[1]

static void
ztest_log_create(ztest_ds_t *zd, dmu_tx_t *tx, lr_create_t *lr)
{
	char *name = (void *)(lr + 1);		/* name follows lr */
	size_t namesize = strlen(name) + 1;
	itx_t *itx;

	if (zil_replaying(zd->zd_zilog, tx))
		return;

	itx = zil_itx_create(TX_CREATE, sizeof (*lr) + namesize);
	bcopy(&lr->lr_common + 1, &itx->itx_lr + 1,
	    sizeof (*lr) + namesize - sizeof (lr_t));

	zil_itx_assign(zd->zd_zilog, itx, tx);
}

static void
ztest_log_remove(ztest_ds_t *zd, dmu_tx_t *tx, lr_remove_t *lr, uint64_t object)
{
	char *name = (void *)(lr + 1);		/* name follows lr */
	size_t namesize = strlen(name) + 1;
	itx_t *itx;

	if (zil_replaying(zd->zd_zilog, tx))
		return;

	itx = zil_itx_create(TX_REMOVE, sizeof (*lr) + namesize);
	bcopy(&lr->lr_common + 1, &itx->itx_lr + 1,
	    sizeof (*lr) + namesize - sizeof (lr_t));

	itx->itx_oid = object;
	zil_itx_assign(zd->zd_zilog, itx, tx);
}

static void
ztest_log_write(ztest_ds_t *zd, dmu_tx_t *tx, lr_write_t *lr)
{
	itx_t *itx;
	itx_wr_state_t write_state = ztest_random(WR_NUM_STATES);

	if (zil_replaying(zd->zd_zilog, tx))
		return;

	if (lr->lr_length > ZIL_MAX_LOG_DATA)
		write_state = WR_INDIRECT;

	itx = zil_itx_create(TX_WRITE,
	    sizeof (*lr) + (write_state == WR_COPIED ? lr->lr_length : 0));

	if (write_state == WR_COPIED &&
	    dmu_read(zd->zd_os, lr->lr_foid, lr->lr_offset, lr->lr_length,
	    ((lr_write_t *)&itx->itx_lr) + 1, DMU_READ_NO_PREFETCH) != 0) {
		zil_itx_destroy(itx);
		itx = zil_itx_create(TX_WRITE, sizeof (*lr));
		write_state = WR_NEED_COPY;
	}
	itx->itx_private = zd;
	itx->itx_wr_state = write_state;
	itx->itx_sync = (ztest_random(8) == 0);

	bcopy(&lr->lr_common + 1, &itx->itx_lr + 1,
	    sizeof (*lr) - sizeof (lr_t));

	zil_itx_assign(zd->zd_zilog, itx, tx);
}

static void
ztest_log_truncate(ztest_ds_t *zd, dmu_tx_t *tx, lr_truncate_t *lr)
{
	itx_t *itx;

	if (zil_replaying(zd->zd_zilog, tx))
		return;

	itx = zil_itx_create(TX_TRUNCATE, sizeof (*lr));
	bcopy(&lr->lr_common + 1, &itx->itx_lr + 1,
	    sizeof (*lr) - sizeof (lr_t));

	itx->itx_sync = B_FALSE;
	zil_itx_assign(zd->zd_zilog, itx, tx);
}

static void
ztest_log_setattr(ztest_ds_t *zd, dmu_tx_t *tx, lr_setattr_t *lr)
{
	itx_t *itx;

	if (zil_replaying(zd->zd_zilog, tx))
		return;

	itx = zil_itx_create(TX_SETATTR, sizeof (*lr));
	bcopy(&lr->lr_common + 1, &itx->itx_lr + 1,
	    sizeof (*lr) - sizeof (lr_t));

	itx->itx_sync = B_FALSE;
	zil_itx_assign(zd->zd_zilog, itx, tx);
}

/*
 * ZIL replay ops
 */
static int
ztest_replay_create(void *arg1, void *arg2, boolean_t byteswap)
{
	ztest_ds_t *zd = arg1;
	lr_create_t *lr = arg2;
	char *name = (void *)(lr + 1);		/* name follows lr */
	objset_t *os = zd->zd_os;
	ztest_block_tag_t *bbt;
	dmu_buf_t *db;
	dmu_tx_t *tx;
	uint64_t txg;
	int error = 0;

	if (byteswap)
		byteswap_uint64_array(lr, sizeof (*lr));

	ASSERT(lr->lr_doid == ZTEST_DIROBJ);
	ASSERT(name[0] != '\0');

	tx = dmu_tx_create(os);

	dmu_tx_hold_zap(tx, lr->lr_doid, B_TRUE, name);

	if (lr->lrz_type == DMU_OT_ZAP_OTHER) {
		dmu_tx_hold_zap(tx, DMU_NEW_OBJECT, B_TRUE, NULL);
	} else {
		dmu_tx_hold_bonus(tx, DMU_NEW_OBJECT);
	}

	txg = ztest_tx_assign(tx, TXG_WAIT, FTAG);
	if (txg == 0)
		return (ENOSPC);

	ASSERT(dmu_objset_zil(os)->zl_replay == !!lr->lr_foid);

	if (lr->lrz_type == DMU_OT_ZAP_OTHER) {
		if (lr->lr_foid == 0) {
			lr->lr_foid = zap_create(os,
			    lr->lrz_type, lr->lrz_bonustype,
			    lr->lrz_bonuslen, tx);
		} else {
			error = zap_create_claim(os, lr->lr_foid,
			    lr->lrz_type, lr->lrz_bonustype,
			    lr->lrz_bonuslen, tx);
		}
	} else {
		if (lr->lr_foid == 0) {
			lr->lr_foid = dmu_object_alloc(os,
			    lr->lrz_type, 0, lr->lrz_bonustype,
			    lr->lrz_bonuslen, tx);
		} else {
			error = dmu_object_claim(os, lr->lr_foid,
			    lr->lrz_type, 0, lr->lrz_bonustype,
			    lr->lrz_bonuslen, tx);
		}
	}

	if (error) {
		ASSERT3U(error, ==, EEXIST);
		ASSERT(zd->zd_zilog->zl_replay);
		dmu_tx_commit(tx);
		return (error);
	}

	ASSERT(lr->lr_foid != 0);

	if (lr->lrz_type != DMU_OT_ZAP_OTHER)
		VERIFY3U(0, ==, dmu_object_set_blocksize(os, lr->lr_foid,
		    lr->lrz_blocksize, lr->lrz_ibshift, tx));

	VERIFY3U(0, ==, dmu_bonus_hold(os, lr->lr_foid, FTAG, &db));
	bbt = ztest_bt_bonus(db);
	dmu_buf_will_dirty(db, tx);
	ztest_bt_generate(bbt, os, lr->lr_foid, -1ULL, lr->lr_gen, txg, txg);
	dmu_buf_rele(db, FTAG);

	VERIFY3U(0, ==, zap_add(os, lr->lr_doid, name, sizeof (uint64_t), 1,
	    &lr->lr_foid, tx));

	(void) ztest_log_create(zd, tx, lr);

	dmu_tx_commit(tx);

	return (0);
}

static int
ztest_replay_remove(void *arg1, void *arg2, boolean_t byteswap)
{
	ztest_ds_t *zd = arg1;
	lr_remove_t *lr = arg2;
	char *name = (void *)(lr + 1);		/* name follows lr */
	objset_t *os = zd->zd_os;
	dmu_object_info_t doi;
	dmu_tx_t *tx;
	uint64_t object, txg;

	if (byteswap)
		byteswap_uint64_array(lr, sizeof (*lr));

	ASSERT(lr->lr_doid == ZTEST_DIROBJ);
	ASSERT(name[0] != '\0');

	VERIFY3U(0, ==,
	    zap_lookup(os, lr->lr_doid, name, sizeof (object), 1, &object));
	ASSERT(object != 0);

	ztest_object_lock(zd, object, RL_WRITER);

	VERIFY3U(0, ==, dmu_object_info(os, object, &doi));

	tx = dmu_tx_create(os);

	dmu_tx_hold_zap(tx, lr->lr_doid, B_FALSE, name);
	dmu_tx_hold_free(tx, object, 0, DMU_OBJECT_END);

	txg = ztest_tx_assign(tx, TXG_WAIT, FTAG);
	if (txg == 0) {
		ztest_object_unlock(zd, object);
		return (ENOSPC);
	}

	if (doi.doi_type == DMU_OT_ZAP_OTHER) {
		VERIFY3U(0, ==, zap_destroy(os, object, tx));
	} else {
		VERIFY3U(0, ==, dmu_object_free(os, object, tx));
	}

	VERIFY3U(0, ==, zap_remove(os, lr->lr_doid, name, tx));

	(void) ztest_log_remove(zd, tx, lr, object);

	dmu_tx_commit(tx);

	ztest_object_unlock(zd, object);

	return (0);
}

static int
ztest_replay_write(void *arg1, void *arg2, boolean_t byteswap)
{
	ztest_ds_t *zd = arg1;
	lr_write_t *lr = arg2;
	objset_t *os = zd->zd_os;
	void *data = lr + 1;			/* data follows lr */
	uint64_t offset, length;
	ztest_block_tag_t *bt = data;
	ztest_block_tag_t *bbt;
	uint64_t gen, txg, lrtxg, crtxg;
	dmu_object_info_t doi;
	dmu_tx_t *tx;
	dmu_buf_t *db;
	arc_buf_t *abuf = NULL;
	rl_t *rl;

	if (byteswap)
		byteswap_uint64_array(lr, sizeof (*lr));

	offset = lr->lr_offset;
	length = lr->lr_length;

	/* If it's a dmu_sync() block, write the whole block */
	if (lr->lr_common.lrc_reclen == sizeof (lr_write_t)) {
		uint64_t blocksize = BP_GET_LSIZE(&lr->lr_blkptr);
		if (length < blocksize) {
			offset -= offset % blocksize;
			length = blocksize;
		}
	}

	if (bt->bt_magic == BSWAP_64(BT_MAGIC))
		byteswap_uint64_array(bt, sizeof (*bt));

	if (bt->bt_magic != BT_MAGIC)
		bt = NULL;

	ztest_object_lock(zd, lr->lr_foid, RL_READER);
	rl = ztest_range_lock(zd, lr->lr_foid, offset, length, RL_WRITER);

	VERIFY3U(0, ==, dmu_bonus_hold(os, lr->lr_foid, FTAG, &db));

	dmu_object_info_from_db(db, &doi);

	bbt = ztest_bt_bonus(db);
	ASSERT3U(bbt->bt_magic, ==, BT_MAGIC);
	gen = bbt->bt_gen;
	crtxg = bbt->bt_crtxg;
	lrtxg = lr->lr_common.lrc_txg;

	tx = dmu_tx_create(os);

	dmu_tx_hold_write(tx, lr->lr_foid, offset, length);

	if (ztest_random(8) == 0 && length == doi.doi_data_block_size &&
	    P2PHASE(offset, length) == 0)
		abuf = dmu_request_arcbuf(db, length);

	txg = ztest_tx_assign(tx, TXG_WAIT, FTAG);
	if (txg == 0) {
		if (abuf != NULL)
			dmu_return_arcbuf(abuf);
		dmu_buf_rele(db, FTAG);
		ztest_range_unlock(rl);
		ztest_object_unlock(zd, lr->lr_foid);
		return (ENOSPC);
	}

	if (bt != NULL) {
		/*
		 * Usually, verify the old data before writing new data --
		 * but not always, because we also want to verify correct
		 * behavior when the data was not recently read into cache.
		 */
		ASSERT(offset % doi.doi_data_block_size == 0);
		if (ztest_random(4) != 0) {
			int prefetch = ztest_random(2) ?
			    DMU_READ_PREFETCH : DMU_READ_NO_PREFETCH;
			ztest_block_tag_t rbt;

			VERIFY(dmu_read(os, lr->lr_foid, offset,
			    sizeof (rbt), &rbt, prefetch) == 0);
			if (rbt.bt_magic == BT_MAGIC) {
				ztest_bt_verify(&rbt, os, lr->lr_foid,
				    offset, gen, txg, crtxg);
			}
		}

		/*
		 * Writes can appear to be newer than the bonus buffer because
		 * the ztest_get_data() callback does a dmu_read() of the
		 * open-context data, which may be different than the data
		 * as it was when the write was generated.
		 */
		if (zd->zd_zilog->zl_replay) {
			ztest_bt_verify(bt, os, lr->lr_foid, offset,
			    MAX(gen, bt->bt_gen), MAX(txg, lrtxg),
			    bt->bt_crtxg);
		}

		/*
		 * Set the bt's gen/txg to the bonus buffer's gen/txg
		 * so that all of the usual ASSERTs will work.
		 */
		ztest_bt_generate(bt, os, lr->lr_foid, offset, gen, txg, crtxg);
	}

	if (abuf == NULL) {
		dmu_write(os, lr->lr_foid, offset, length, data, tx);
	} else {
		bcopy(data, abuf->b_data, length);
		dmu_assign_arcbuf(db, offset, abuf, tx);
	}

	(void) ztest_log_write(zd, tx, lr);

	dmu_buf_rele(db, FTAG);

	dmu_tx_commit(tx);

	ztest_range_unlock(rl);
	ztest_object_unlock(zd, lr->lr_foid);

	return (0);
}

static int
ztest_replay_truncate(void *arg1, void *arg2, boolean_t byteswap)
{
	ztest_ds_t *zd = arg1;
	lr_truncate_t *lr = arg2;
	objset_t *os = zd->zd_os;
	dmu_tx_t *tx;
	uint64_t txg;
	rl_t *rl;

	if (byteswap)
		byteswap_uint64_array(lr, sizeof (*lr));

	ztest_object_lock(zd, lr->lr_foid, RL_READER);
	rl = ztest_range_lock(zd, lr->lr_foid, lr->lr_offset, lr->lr_length,
	    RL_WRITER);

	tx = dmu_tx_create(os);

	dmu_tx_hold_free(tx, lr->lr_foid, lr->lr_offset, lr->lr_length);

	txg = ztest_tx_assign(tx, TXG_WAIT, FTAG);
	if (txg == 0) {
		ztest_range_unlock(rl);
		ztest_object_unlock(zd, lr->lr_foid);
		return (ENOSPC);
	}

	VERIFY(dmu_free_range(os, lr->lr_foid, lr->lr_offset,
	    lr->lr_length, tx) == 0);

	(void) ztest_log_truncate(zd, tx, lr);

	dmu_tx_commit(tx);

	ztest_range_unlock(rl);
	ztest_object_unlock(zd, lr->lr_foid);

	return (0);
}

static int
ztest_replay_setattr(void *arg1, void *arg2, boolean_t byteswap)
{
	ztest_ds_t *zd = arg1;
	lr_setattr_t *lr = arg2;
	objset_t *os = zd->zd_os;
	dmu_tx_t *tx;
	dmu_buf_t *db;
	ztest_block_tag_t *bbt;
	uint64_t txg, lrtxg, crtxg;

	if (byteswap)
		byteswap_uint64_array(lr, sizeof (*lr));

	ztest_object_lock(zd, lr->lr_foid, RL_WRITER);

	VERIFY3U(0, ==, dmu_bonus_hold(os, lr->lr_foid, FTAG, &db));

	tx = dmu_tx_create(os);
	dmu_tx_hold_bonus(tx, lr->lr_foid);

	txg = ztest_tx_assign(tx, TXG_WAIT, FTAG);
	if (txg == 0) {
		dmu_buf_rele(db, FTAG);
		ztest_object_unlock(zd, lr->lr_foid);
		return (ENOSPC);
	}

	bbt = ztest_bt_bonus(db);
	ASSERT3U(bbt->bt_magic, ==, BT_MAGIC);
	crtxg = bbt->bt_crtxg;
	lrtxg = lr->lr_common.lrc_txg;

	if (zd->zd_zilog->zl_replay) {
		ASSERT(lr->lr_size != 0);
		ASSERT(lr->lr_mode != 0);
		ASSERT(lrtxg != 0);
	} else {
		/*
		 * Randomly change the size and increment the generation.
		 */
		lr->lr_size = (ztest_random(db->db_size / sizeof (*bbt)) + 1) *
		    sizeof (*bbt);
		lr->lr_mode = bbt->bt_gen + 1;
		ASSERT(lrtxg == 0);
	}

	/*
	 * Verify that the current bonus buffer is not newer than our txg.
	 */
	ztest_bt_verify(bbt, os, lr->lr_foid, -1ULL, lr->lr_mode,
	    MAX(txg, lrtxg), crtxg);

	dmu_buf_will_dirty(db, tx);

	ASSERT3U(lr->lr_size, >=, sizeof (*bbt));
	ASSERT3U(lr->lr_size, <=, db->db_size);
	VERIFY0(dmu_set_bonus(db, lr->lr_size, tx));
	bbt = ztest_bt_bonus(db);

	ztest_bt_generate(bbt, os, lr->lr_foid, -1ULL, lr->lr_mode, txg, crtxg);

	dmu_buf_rele(db, FTAG);

	(void) ztest_log_setattr(zd, tx, lr);

	dmu_tx_commit(tx);

	ztest_object_unlock(zd, lr->lr_foid);

	return (0);
}

zil_replay_func_t *ztest_replay_vector[TX_MAX_TYPE] = {
	NULL,			/* 0 no such transaction type */
	ztest_replay_create,	/* TX_CREATE */
	NULL,			/* TX_MKDIR */
	NULL,			/* TX_MKXATTR */
	NULL,			/* TX_SYMLINK */
	ztest_replay_remove,	/* TX_REMOVE */
	NULL,			/* TX_RMDIR */
	NULL,			/* TX_LINK */
	NULL,			/* TX_RENAME */
	ztest_replay_write,	/* TX_WRITE */
	ztest_replay_truncate,	/* TX_TRUNCATE */
	ztest_replay_setattr,	/* TX_SETATTR */
	NULL,			/* TX_ACL */
	NULL,			/* TX_CREATE_ACL */
	NULL,			/* TX_CREATE_ATTR */
	NULL,			/* TX_CREATE_ACL_ATTR */
	NULL,			/* TX_MKDIR_ACL */
	NULL,			/* TX_MKDIR_ATTR */
	NULL,			/* TX_MKDIR_ACL_ATTR */
	NULL,			/* TX_WRITE2 */
};

/*
 * ZIL get_data callbacks
 */

static void
ztest_get_done(zgd_t *zgd, int error)
{
	ztest_ds_t *zd = zgd->zgd_private;
	uint64_t object = zgd->zgd_rl->rl_object;

	if (zgd->zgd_db)
		dmu_buf_rele(zgd->zgd_db, zgd);

	ztest_range_unlock(zgd->zgd_rl);
	ztest_object_unlock(zd, object);

	if (error == 0 && zgd->zgd_bp)
		zil_lwb_add_block(zgd->zgd_lwb, zgd->zgd_bp);

	umem_free(zgd, sizeof (*zgd));
}

static int
ztest_get_data(void *arg, lr_write_t *lr, char *buf, struct lwb *lwb,
    zio_t *zio)
{
	ztest_ds_t *zd = arg;
	objset_t *os = zd->zd_os;
	uint64_t object = lr->lr_foid;
	uint64_t offset = lr->lr_offset;
	uint64_t size = lr->lr_length;
	uint64_t txg = lr->lr_common.lrc_txg;
	uint64_t crtxg;
	dmu_object_info_t doi;
	dmu_buf_t *db;
	zgd_t *zgd;
	int error;

	ASSERT3P(lwb, !=, NULL);
	ASSERT3P(zio, !=, NULL);
	ASSERT3U(size, !=, 0);

	ztest_object_lock(zd, object, RL_READER);
	error = dmu_bonus_hold(os, object, FTAG, &db);
	if (error) {
		ztest_object_unlock(zd, object);
		return (error);
	}

	crtxg = ztest_bt_bonus(db)->bt_crtxg;

	if (crtxg == 0 || crtxg > txg) {
		dmu_buf_rele(db, FTAG);
		ztest_object_unlock(zd, object);
		return (ENOENT);
	}

	dmu_object_info_from_db(db, &doi);
	dmu_buf_rele(db, FTAG);
	db = NULL;

	zgd = umem_zalloc(sizeof (*zgd), UMEM_NOFAIL);
	zgd->zgd_lwb = lwb;
	zgd->zgd_private = zd;

	if (buf != NULL) {	/* immediate write */
		zgd->zgd_rl = ztest_range_lock(zd, object, offset, size,
		    RL_READER);

		error = dmu_read(os, object, offset, size, buf,
		    DMU_READ_NO_PREFETCH);
		ASSERT(error == 0);
	} else {
		size = doi.doi_data_block_size;
		if (ISP2(size)) {
			offset = P2ALIGN(offset, size);
		} else {
			ASSERT(offset < size);
			offset = 0;
		}

		zgd->zgd_rl = ztest_range_lock(zd, object, offset, size,
		    RL_READER);

		error = dmu_buf_hold(os, object, offset, zgd, &db,
		    DMU_READ_NO_PREFETCH);

		if (error == 0) {
			blkptr_t *bp = &lr->lr_blkptr;

			zgd->zgd_db = db;
			zgd->zgd_bp = bp;

			ASSERT(db->db_offset == offset);
			ASSERT(db->db_size == size);

			error = dmu_sync(zio, lr->lr_common.lrc_txg,
			    ztest_get_done, zgd);

			if (error == 0)
				return (0);
		}
	}

	ztest_get_done(zgd, error);

	return (error);
}

static void *
ztest_lr_alloc(size_t lrsize, char *name)
{
	char *lr;
	size_t namesize = name ? strlen(name) + 1 : 0;

	lr = umem_zalloc(lrsize + namesize, UMEM_NOFAIL);

	if (name)
		bcopy(name, lr + lrsize, namesize);

	return (lr);
}

void
ztest_lr_free(void *lr, size_t lrsize, char *name)
{
	size_t namesize = name ? strlen(name) + 1 : 0;

	umem_free(lr, lrsize + namesize);
}

/*
 * Lookup a bunch of objects.  Returns the number of objects not found.
 */
static int
ztest_lookup(ztest_ds_t *zd, ztest_od_t *od, int count)
{
	int missing = 0;
	int error;

	ASSERT(MUTEX_HELD(&zd->zd_dirobj_lock));

	for (int i = 0; i < count; i++, od++) {
		od->od_object = 0;
		error = zap_lookup(zd->zd_os, od->od_dir, od->od_name,
		    sizeof (uint64_t), 1, &od->od_object);
		if (error) {
			ASSERT(error == ENOENT);
			ASSERT(od->od_object == 0);
			missing++;
		} else {
			dmu_buf_t *db;
			ztest_block_tag_t *bbt;
			dmu_object_info_t doi;

			ASSERT(od->od_object != 0);
			ASSERT(missing == 0);	/* there should be no gaps */

			ztest_object_lock(zd, od->od_object, RL_READER);
			VERIFY3U(0, ==, dmu_bonus_hold(zd->zd_os,
			    od->od_object, FTAG, &db));
			dmu_object_info_from_db(db, &doi);
			bbt = ztest_bt_bonus(db);
			ASSERT3U(bbt->bt_magic, ==, BT_MAGIC);
			od->od_type = doi.doi_type;
			od->od_blocksize = doi.doi_data_block_size;
			od->od_gen = bbt->bt_gen;
			dmu_buf_rele(db, FTAG);
			ztest_object_unlock(zd, od->od_object);
		}
	}

	return (missing);
}

static int
ztest_create(ztest_ds_t *zd, ztest_od_t *od, int count)
{
	int missing = 0;

	ASSERT(MUTEX_HELD(&zd->zd_dirobj_lock));

	for (int i = 0; i < count; i++, od++) {
		if (missing) {
			od->od_object = 0;
			missing++;
			continue;
		}

		lr_create_t *lr = ztest_lr_alloc(sizeof (*lr), od->od_name);

		lr->lr_doid = od->od_dir;
		lr->lr_foid = 0;	/* 0 to allocate, > 0 to claim */
		lr->lrz_type = od->od_crtype;
		lr->lrz_blocksize = od->od_crblocksize;
		lr->lrz_ibshift = ztest_random_ibshift();
		lr->lrz_bonustype = DMU_OT_UINT64_OTHER;
		lr->lrz_bonuslen = dmu_bonus_max();
		lr->lr_gen = od->od_crgen;
		lr->lr_crtime[0] = time(NULL);

		if (ztest_replay_create(zd, lr, B_FALSE) != 0) {
			ASSERT(missing == 0);
			od->od_object = 0;
			missing++;
		} else {
			od->od_object = lr->lr_foid;
			od->od_type = od->od_crtype;
			od->od_blocksize = od->od_crblocksize;
			od->od_gen = od->od_crgen;
			ASSERT(od->od_object != 0);
		}

		ztest_lr_free(lr, sizeof (*lr), od->od_name);
	}

	return (missing);
}

static int
ztest_remove(ztest_ds_t *zd, ztest_od_t *od, int count)
{
	int missing = 0;
	int error;

	ASSERT(MUTEX_HELD(&zd->zd_dirobj_lock));

	od += count - 1;

	for (int i = count - 1; i >= 0; i--, od--) {
		if (missing) {
			missing++;
			continue;
		}

		/*
		 * No object was found.
		 */
		if (od->od_object == 0)
			continue;

		lr_remove_t *lr = ztest_lr_alloc(sizeof (*lr), od->od_name);

		lr->lr_doid = od->od_dir;

		if ((error = ztest_replay_remove(zd, lr, B_FALSE)) != 0) {
			ASSERT3U(error, ==, ENOSPC);
			missing++;
		} else {
			od->od_object = 0;
		}
		ztest_lr_free(lr, sizeof (*lr), od->od_name);
	}

	return (missing);
}

static int
ztest_write(ztest_ds_t *zd, uint64_t object, uint64_t offset, uint64_t size,
    void *data)
{
	lr_write_t *lr;
	int error;

	lr = ztest_lr_alloc(sizeof (*lr) + size, NULL);

	lr->lr_foid = object;
	lr->lr_offset = offset;
	lr->lr_length = size;
	lr->lr_blkoff = 0;
	BP_ZERO(&lr->lr_blkptr);

	bcopy(data, lr + 1, size);

	error = ztest_replay_write(zd, lr, B_FALSE);

	ztest_lr_free(lr, sizeof (*lr) + size, NULL);

	return (error);
}

static int
ztest_truncate(ztest_ds_t *zd, uint64_t object, uint64_t offset, uint64_t size)
{
	lr_truncate_t *lr;
	int error;

	lr = ztest_lr_alloc(sizeof (*lr), NULL);

	lr->lr_foid = object;
	lr->lr_offset = offset;
	lr->lr_length = size;

	error = ztest_replay_truncate(zd, lr, B_FALSE);

	ztest_lr_free(lr, sizeof (*lr), NULL);

	return (error);
}

static int
ztest_setattr(ztest_ds_t *zd, uint64_t object)
{
	lr_setattr_t *lr;
	int error;

	lr = ztest_lr_alloc(sizeof (*lr), NULL);

	lr->lr_foid = object;
	lr->lr_size = 0;
	lr->lr_mode = 0;

	error = ztest_replay_setattr(zd, lr, B_FALSE);

	ztest_lr_free(lr, sizeof (*lr), NULL);

	return (error);
}

static void
ztest_prealloc(ztest_ds_t *zd, uint64_t object, uint64_t offset, uint64_t size)
{
	objset_t *os = zd->zd_os;
	dmu_tx_t *tx;
	uint64_t txg;
	rl_t *rl;

	txg_wait_synced(dmu_objset_pool(os), 0);

	ztest_object_lock(zd, object, RL_READER);
	rl = ztest_range_lock(zd, object, offset, size, RL_WRITER);

	tx = dmu_tx_create(os);

	dmu_tx_hold_write(tx, object, offset, size);

	txg = ztest_tx_assign(tx, TXG_WAIT, FTAG);

	if (txg != 0) {
		dmu_prealloc(os, object, offset, size, tx);
		dmu_tx_commit(tx);
		txg_wait_synced(dmu_objset_pool(os), txg);
	} else {
		(void) dmu_free_long_range(os, object, offset, size);
	}

	ztest_range_unlock(rl);
	ztest_object_unlock(zd, object);
}

static void
ztest_io(ztest_ds_t *zd, uint64_t object, uint64_t offset)
{
	int err;
	ztest_block_tag_t wbt;
	dmu_object_info_t doi;
	enum ztest_io_type io_type;
	uint64_t blocksize;
	void *data;

	VERIFY(dmu_object_info(zd->zd_os, object, &doi) == 0);
	blocksize = doi.doi_data_block_size;
	data = umem_alloc(blocksize, UMEM_NOFAIL);

	/*
	 * Pick an i/o type at random, biased toward writing block tags.
	 */
	io_type = ztest_random(ZTEST_IO_TYPES);
	if (ztest_random(2) == 0)
		io_type = ZTEST_IO_WRITE_TAG;

	rw_enter(&zd->zd_zilog_lock, RW_READER);

	switch (io_type) {

	case ZTEST_IO_WRITE_TAG:
		ztest_bt_generate(&wbt, zd->zd_os, object, offset, 0, 0, 0);
		(void) ztest_write(zd, object, offset, sizeof (wbt), &wbt);
		break;

	case ZTEST_IO_WRITE_PATTERN:
		(void) memset(data, 'a' + (object + offset) % 5, blocksize);
		if (ztest_random(2) == 0) {
			/*
			 * Induce fletcher2 collisions to ensure that
			 * zio_ddt_collision() detects and resolves them
			 * when using fletcher2-verify for deduplication.
			 */
			((uint64_t *)data)[0] ^= 1ULL << 63;
			((uint64_t *)data)[4] ^= 1ULL << 63;
		}
		(void) ztest_write(zd, object, offset, blocksize, data);
		break;

	case ZTEST_IO_WRITE_ZEROES:
		bzero(data, blocksize);
		(void) ztest_write(zd, object, offset, blocksize, data);
		break;

	case ZTEST_IO_TRUNCATE:
		(void) ztest_truncate(zd, object, offset, blocksize);
		break;

	case ZTEST_IO_SETATTR:
		(void) ztest_setattr(zd, object);
		break;

	case ZTEST_IO_REWRITE:
		rw_enter(&ztest_name_lock, RW_READER);
		err = ztest_dsl_prop_set_uint64(zd->zd_name,
		    ZFS_PROP_CHECKSUM, spa_dedup_checksum(ztest_spa),
		    B_FALSE);
		VERIFY(err == 0 || err == ENOSPC);
		err = ztest_dsl_prop_set_uint64(zd->zd_name,
		    ZFS_PROP_COMPRESSION,
		    ztest_random_dsl_prop(ZFS_PROP_COMPRESSION),
		    B_FALSE);
		VERIFY(err == 0 || err == ENOSPC);
		rw_exit(&ztest_name_lock);

		VERIFY0(dmu_read(zd->zd_os, object, offset, blocksize, data,
		    DMU_READ_NO_PREFETCH));

		(void) ztest_write(zd, object, offset, blocksize, data);
		break;
	}

	rw_exit(&zd->zd_zilog_lock);

	umem_free(data, blocksize);
}

/*
 * Initialize an object description template.
 */
static void
ztest_od_init(ztest_od_t *od, uint64_t id, char *tag, uint64_t index,
    dmu_object_type_t type, uint64_t blocksize, uint64_t gen)
{
	od->od_dir = ZTEST_DIROBJ;
	od->od_object = 0;

	od->od_crtype = type;
	od->od_crblocksize = blocksize ? blocksize : ztest_random_blocksize();
	od->od_crgen = gen;

	od->od_type = DMU_OT_NONE;
	od->od_blocksize = 0;
	od->od_gen = 0;

	(void) snprintf(od->od_name, sizeof (od->od_name), "%s(%lld)[%llu]",
	    tag, (int64_t)id, index);
}

/*
 * Lookup or create the objects for a test using the od template.
 * If the objects do not all exist, or if 'remove' is specified,
 * remove any existing objects and create new ones.  Otherwise,
 * use the existing objects.
 */
static int
ztest_object_init(ztest_ds_t *zd, ztest_od_t *od, size_t size, boolean_t remove)
{
	int count = size / sizeof (*od);
	int rv = 0;

	mutex_enter(&zd->zd_dirobj_lock);
	if ((ztest_lookup(zd, od, count) != 0 || remove) &&
	    (ztest_remove(zd, od, count) != 0 ||
	    ztest_create(zd, od, count) != 0))
		rv = -1;
	zd->zd_od = od;
	mutex_exit(&zd->zd_dirobj_lock);

	return (rv);
}

/* ARGSUSED */
void
ztest_zil_commit(ztest_ds_t *zd, uint64_t id)
{
	zilog_t *zilog = zd->zd_zilog;

	rw_enter(&zd->zd_zilog_lock, RW_READER);

	zil_commit(zilog, ztest_random(ZTEST_OBJECTS));

	/*
	 * Remember the committed values in zd, which is in parent/child
	 * shared memory.  If we die, the next iteration of ztest_run()
	 * will verify that the log really does contain this record.
	 */
	mutex_enter(&zilog->zl_lock);
	ASSERT(zd->zd_shared != NULL);
	ASSERT3U(zd->zd_shared->zd_seq, <=, zilog->zl_commit_lr_seq);
	zd->zd_shared->zd_seq = zilog->zl_commit_lr_seq;
	mutex_exit(&zilog->zl_lock);

	rw_exit(&zd->zd_zilog_lock);
}

/*
 * This function is designed to simulate the operations that occur during a
 * mount/unmount operation.  We hold the dataset across these operations in an
 * attempt to expose any implicit assumptions about ZIL management.
 */
/* ARGSUSED */
void
ztest_zil_remount(ztest_ds_t *zd, uint64_t id)
{
	objset_t *os = zd->zd_os;

	/*
	 * We grab the zd_dirobj_lock to ensure that no other thread is
	 * updating the zil (i.e. adding in-memory log records) and the
	 * zd_zilog_lock to block any I/O.
	 */
	mutex_enter(&zd->zd_dirobj_lock);
	rw_enter(&zd->zd_zilog_lock, RW_WRITER);

	/* zfsvfs_teardown() */
	zil_close(zd->zd_zilog);

	/* zfsvfs_setup() */
	VERIFY(zil_open(os, ztest_get_data) == zd->zd_zilog);
	zil_replay(os, zd, ztest_replay_vector);

	rw_exit(&zd->zd_zilog_lock);
	mutex_exit(&zd->zd_dirobj_lock);
}

/*
 * Verify that we can't destroy an active pool, create an existing pool,
 * or create a pool with a bad vdev spec.
 */
/* ARGSUSED */
void
ztest_spa_create_destroy(ztest_ds_t *zd, uint64_t id)
{
	ztest_shared_opts_t *zo = &ztest_opts;
	spa_t *spa;
	nvlist_t *nvroot;

	/*
	 * Attempt to create using a bad file.
	 */
	nvroot = make_vdev_root("/dev/bogus", NULL, NULL, 0, 0, 0, 0, 0, 1);
	VERIFY3U(ENOENT, ==,
	    spa_create("ztest_bad_file", nvroot, NULL, NULL));
	nvlist_free(nvroot);

	/*
	 * Attempt to create using a bad mirror.
	 */
	nvroot = make_vdev_root("/dev/bogus", NULL, NULL, 0, 0, 0, 0, 2, 1);
	VERIFY3U(ENOENT, ==,
	    spa_create("ztest_bad_mirror", nvroot, NULL, NULL));
	nvlist_free(nvroot);

	/*
	 * Attempt to create an existing pool.  It shouldn't matter
	 * what's in the nvroot; we should fail with EEXIST.
	 */
	rw_enter(&ztest_name_lock, RW_READER);
	nvroot = make_vdev_root("/dev/bogus", NULL, NULL, 0, 0, 0, 0, 0, 1);
	VERIFY3U(EEXIST, ==, spa_create(zo->zo_pool, nvroot, NULL, NULL));
	nvlist_free(nvroot);
	VERIFY3U(0, ==, spa_open(zo->zo_pool, &spa, FTAG));
	VERIFY3U(EBUSY, ==, spa_destroy(zo->zo_pool));
	spa_close(spa, FTAG);

	rw_exit(&ztest_name_lock);
}

/* ARGSUSED */
void
ztest_spa_upgrade(ztest_ds_t *zd, uint64_t id)
{
	spa_t *spa;
	uint64_t initial_version = SPA_VERSION_INITIAL;
	uint64_t version, newversion;
	nvlist_t *nvroot, *props;
	char *name;

	mutex_enter(&ztest_vdev_lock);
	name = kmem_asprintf("%s_upgrade", ztest_opts.zo_pool);

	/*
	 * Clean up from previous runs.
	 */
	(void) spa_destroy(name);

	nvroot = make_vdev_root(NULL, NULL, name, ztest_opts.zo_vdev_size, 0,
	    0, ztest_opts.zo_raidz, ztest_opts.zo_mirrors, 1);

	/*
	 * If we're configuring a RAIDZ device then make sure that the
	 * the initial version is capable of supporting that feature.
	 */
	switch (ztest_opts.zo_raidz_parity) {
	case 0:
	case 1:
		initial_version = SPA_VERSION_INITIAL;
		break;
	case 2:
		initial_version = SPA_VERSION_RAIDZ2;
		break;
	case 3:
		initial_version = SPA_VERSION_RAIDZ3;
		break;
	}

	/*
	 * Create a pool with a spa version that can be upgraded. Pick
	 * a value between initial_version and SPA_VERSION_BEFORE_FEATURES.
	 */
	do {
		version = ztest_random_spa_version(initial_version);
	} while (version > SPA_VERSION_BEFORE_FEATURES);

	props = fnvlist_alloc();
	fnvlist_add_uint64(props,
	    zpool_prop_to_name(ZPOOL_PROP_VERSION), version);
	VERIFY0(spa_create(name, nvroot, props, NULL));
	fnvlist_free(nvroot);
	fnvlist_free(props);

	VERIFY0(spa_open(name, &spa, FTAG));
	VERIFY3U(spa_version(spa), ==, version);
	newversion = ztest_random_spa_version(version + 1);

	if (ztest_opts.zo_verbose >= 4) {
		(void) printf("upgrading spa version from %llu to %llu\n",
		    (u_longlong_t)version, (u_longlong_t)newversion);
	}

	spa_upgrade(spa, newversion);
	VERIFY3U(spa_version(spa), >, version);
	VERIFY3U(spa_version(spa), ==, fnvlist_lookup_uint64(spa->spa_config,
	    zpool_prop_to_name(ZPOOL_PROP_VERSION)));
	spa_close(spa, FTAG);

	strfree(name);
	mutex_exit(&ztest_vdev_lock);
}

static void
ztest_spa_checkpoint(spa_t *spa)
{
	ASSERT(MUTEX_HELD(&ztest_checkpoint_lock));

	int error = spa_checkpoint(spa->spa_name);

	switch (error) {
	case 0:
	case ZFS_ERR_DEVRM_IN_PROGRESS:
	case ZFS_ERR_DISCARDING_CHECKPOINT:
	case ZFS_ERR_CHECKPOINT_EXISTS:
		break;
	case ENOSPC:
		ztest_record_enospc(FTAG);
		break;
	default:
		fatal(0, "spa_checkpoint(%s) = %d", spa->spa_name, error);
	}
}

static void
ztest_spa_discard_checkpoint(spa_t *spa)
{
	ASSERT(MUTEX_HELD(&ztest_checkpoint_lock));

	int error = spa_checkpoint_discard(spa->spa_name);

	switch (error) {
	case 0:
	case ZFS_ERR_DISCARDING_CHECKPOINT:
	case ZFS_ERR_NO_CHECKPOINT:
		break;
	default:
		fatal(0, "spa_discard_checkpoint(%s) = %d",
		    spa->spa_name, error);
	}

}

/* ARGSUSED */
void
ztest_spa_checkpoint_create_discard(ztest_ds_t *zd, uint64_t id)
{
	spa_t *spa = ztest_spa;

	mutex_enter(&ztest_checkpoint_lock);
	if (ztest_random(2) == 0) {
		ztest_spa_checkpoint(spa);
	} else {
		ztest_spa_discard_checkpoint(spa);
	}
	mutex_exit(&ztest_checkpoint_lock);
}


static vdev_t *
vdev_lookup_by_path(vdev_t *vd, const char *path)
{
	vdev_t *mvd;

	if (vd->vdev_path != NULL && strcmp(path, vd->vdev_path) == 0)
		return (vd);

	for (int c = 0; c < vd->vdev_children; c++)
		if ((mvd = vdev_lookup_by_path(vd->vdev_child[c], path)) !=
		    NULL)
			return (mvd);

	return (NULL);
}

static int
spa_num_top_vdevs(spa_t *spa)
{
	vdev_t *rvd = spa->spa_root_vdev;
	ASSERT3U(spa_config_held(spa, SCL_VDEV, RW_READER), ==, SCL_VDEV);
	return (rvd->vdev_children);
}

/*
 * Verify that vdev_add() works as expected.
 */
/* ARGSUSED */
void
ztest_vdev_add_remove(ztest_ds_t *zd, uint64_t id)
{
	ztest_shared_t *zs = ztest_shared;
	spa_t *spa = ztest_spa;
	uint64_t leaves;
	uint64_t guid;
	nvlist_t *nvroot;
	int error;

	mutex_enter(&ztest_vdev_lock);
	leaves = MAX(zs->zs_mirrors + zs->zs_splits, 1) * ztest_opts.zo_raidz;

	spa_config_enter(spa, SCL_VDEV, FTAG, RW_READER);

	ztest_shared->zs_vdev_next_leaf = spa_num_top_vdevs(spa) * leaves;

	/*
	 * If we have slogs then remove them 1/4 of the time.
	 */
	if (spa_has_slogs(spa) && ztest_random(4) == 0) {
		/*
		 * Grab the guid from the head of the log class rotor.
		 */
		guid = spa_log_class(spa)->mc_rotor->mg_vd->vdev_guid;

		spa_config_exit(spa, SCL_VDEV, FTAG);

		/*
		 * We have to grab the zs_name_lock as writer to
		 * prevent a race between removing a slog (dmu_objset_find)
		 * and destroying a dataset. Removing the slog will
		 * grab a reference on the dataset which may cause
		 * dmu_objset_destroy() to fail with EBUSY thus
		 * leaving the dataset in an inconsistent state.
		 */
		rw_enter(&ztest_name_lock, RW_WRITER);
		error = spa_vdev_remove(spa, guid, B_FALSE);
		rw_exit(&ztest_name_lock);

		switch (error) {
		case 0:
		case EEXIST:
		case ZFS_ERR_CHECKPOINT_EXISTS:
		case ZFS_ERR_DISCARDING_CHECKPOINT:
			break;
		default:
			fatal(0, "spa_vdev_remove() = %d", error);
		}
	} else {
		spa_config_exit(spa, SCL_VDEV, FTAG);

		/*
		 * Make 1/4 of the devices be log devices.
		 */
		nvroot = make_vdev_root(NULL, NULL, NULL,
		    ztest_opts.zo_vdev_size, 0,
		    ztest_random(4) == 0, ztest_opts.zo_raidz,
		    zs->zs_mirrors, 1);

		error = spa_vdev_add(spa, nvroot);
		nvlist_free(nvroot);

		switch (error) {
		case 0:
			break;
		case ENOSPC:
			ztest_record_enospc("spa_vdev_add");
			break;
		default:
			fatal(0, "spa_vdev_add() = %d", error);
		}
	}

	mutex_exit(&ztest_vdev_lock);
}

/*
 * Verify that adding/removing aux devices (l2arc, hot spare) works as expected.
 */
/* ARGSUSED */
void
ztest_vdev_aux_add_remove(ztest_ds_t *zd, uint64_t id)
{
	ztest_shared_t *zs = ztest_shared;
	spa_t *spa = ztest_spa;
	vdev_t *rvd = spa->spa_root_vdev;
	spa_aux_vdev_t *sav;
	char *aux;
	uint64_t guid = 0;
	int error;

	if (ztest_random(2) == 0) {
		sav = &spa->spa_spares;
		aux = ZPOOL_CONFIG_SPARES;
	} else {
		sav = &spa->spa_l2cache;
		aux = ZPOOL_CONFIG_L2CACHE;
	}

	mutex_enter(&ztest_vdev_lock);

	spa_config_enter(spa, SCL_VDEV, FTAG, RW_READER);

	if (sav->sav_count != 0 && ztest_random(4) == 0) {
		/*
		 * Pick a random device to remove.
		 */
		guid = sav->sav_vdevs[ztest_random(sav->sav_count)]->vdev_guid;
	} else {
		/*
		 * Find an unused device we can add.
		 */
		zs->zs_vdev_aux = 0;
		for (;;) {
			char path[MAXPATHLEN];
			int c;
			(void) snprintf(path, sizeof (path), ztest_aux_template,
			    ztest_opts.zo_dir, ztest_opts.zo_pool, aux,
			    zs->zs_vdev_aux);
			for (c = 0; c < sav->sav_count; c++)
				if (strcmp(sav->sav_vdevs[c]->vdev_path,
				    path) == 0)
					break;
			if (c == sav->sav_count &&
			    vdev_lookup_by_path(rvd, path) == NULL)
				break;
			zs->zs_vdev_aux++;
		}
	}

	spa_config_exit(spa, SCL_VDEV, FTAG);

	if (guid == 0) {
		/*
		 * Add a new device.
		 */
		nvlist_t *nvroot = make_vdev_root(NULL, aux, NULL,
		    (ztest_opts.zo_vdev_size * 5) / 4, 0, 0, 0, 0, 1);
		error = spa_vdev_add(spa, nvroot);

		switch (error) {
		case 0:
			break;
		default:
			fatal(0, "spa_vdev_add(%p) = %d", nvroot, error);
		}
		nvlist_free(nvroot);
	} else {
		/*
		 * Remove an existing device.  Sometimes, dirty its
		 * vdev state first to make sure we handle removal
		 * of devices that have pending state changes.
		 */
		if (ztest_random(2) == 0)
			(void) vdev_online(spa, guid, 0, NULL);

		error = spa_vdev_remove(spa, guid, B_FALSE);

		switch (error) {
		case 0:
		case EBUSY:
		case ZFS_ERR_CHECKPOINT_EXISTS:
		case ZFS_ERR_DISCARDING_CHECKPOINT:
			break;
		default:
			fatal(0, "spa_vdev_remove(%llu) = %d", guid, error);
		}
	}

	mutex_exit(&ztest_vdev_lock);
}

/*
 * split a pool if it has mirror tlvdevs
 */
/* ARGSUSED */
void
ztest_split_pool(ztest_ds_t *zd, uint64_t id)
{
	ztest_shared_t *zs = ztest_shared;
	spa_t *spa = ztest_spa;
	vdev_t *rvd = spa->spa_root_vdev;
	nvlist_t *tree, **child, *config, *split, **schild;
	uint_t c, children, schildren = 0, lastlogid = 0;
	int error = 0;

	mutex_enter(&ztest_vdev_lock);

	/* ensure we have a useable config; mirrors of raidz aren't supported */
	if (zs->zs_mirrors < 3 || ztest_opts.zo_raidz > 1) {
		mutex_exit(&ztest_vdev_lock);
		return;
	}

	/* clean up the old pool, if any */
	(void) spa_destroy("splitp");

	spa_config_enter(spa, SCL_VDEV, FTAG, RW_READER);

	/* generate a config from the existing config */
	mutex_enter(&spa->spa_props_lock);
	VERIFY(nvlist_lookup_nvlist(spa->spa_config, ZPOOL_CONFIG_VDEV_TREE,
	    &tree) == 0);
	mutex_exit(&spa->spa_props_lock);

	VERIFY(nvlist_lookup_nvlist_array(tree, ZPOOL_CONFIG_CHILDREN, &child,
	    &children) == 0);

	schild = malloc(rvd->vdev_children * sizeof (nvlist_t *));
	for (c = 0; c < children; c++) {
		vdev_t *tvd = rvd->vdev_child[c];
		nvlist_t **mchild;
		uint_t mchildren;

		if (tvd->vdev_islog || tvd->vdev_ops == &vdev_hole_ops) {
			VERIFY(nvlist_alloc(&schild[schildren], NV_UNIQUE_NAME,
			    0) == 0);
			VERIFY(nvlist_add_string(schild[schildren],
			    ZPOOL_CONFIG_TYPE, VDEV_TYPE_HOLE) == 0);
			VERIFY(nvlist_add_uint64(schild[schildren],
			    ZPOOL_CONFIG_IS_HOLE, 1) == 0);
			if (lastlogid == 0)
				lastlogid = schildren;
			++schildren;
			continue;
		}
		lastlogid = 0;
		VERIFY(nvlist_lookup_nvlist_array(child[c],
		    ZPOOL_CONFIG_CHILDREN, &mchild, &mchildren) == 0);
		VERIFY(nvlist_dup(mchild[0], &schild[schildren++], 0) == 0);
	}

	/* OK, create a config that can be used to split */
	VERIFY(nvlist_alloc(&split, NV_UNIQUE_NAME, 0) == 0);
	VERIFY(nvlist_add_string(split, ZPOOL_CONFIG_TYPE,
	    VDEV_TYPE_ROOT) == 0);
	VERIFY(nvlist_add_nvlist_array(split, ZPOOL_CONFIG_CHILDREN, schild,
	    lastlogid != 0 ? lastlogid : schildren) == 0);

	VERIFY(nvlist_alloc(&config, NV_UNIQUE_NAME, 0) == 0);
	VERIFY(nvlist_add_nvlist(config, ZPOOL_CONFIG_VDEV_TREE, split) == 0);

	for (c = 0; c < schildren; c++)
		nvlist_free(schild[c]);
	free(schild);
	nvlist_free(split);

	spa_config_exit(spa, SCL_VDEV, FTAG);

	rw_enter(&ztest_name_lock, RW_WRITER);
	error = spa_vdev_split_mirror(spa, "splitp", config, NULL, B_FALSE);
	rw_exit(&ztest_name_lock);

	nvlist_free(config);

	if (error == 0) {
		(void) printf("successful split - results:\n");
		mutex_enter(&spa_namespace_lock);
		show_pool_stats(spa);
		show_pool_stats(spa_lookup("splitp"));
		mutex_exit(&spa_namespace_lock);
		++zs->zs_splits;
		--zs->zs_mirrors;
	}
	mutex_exit(&ztest_vdev_lock);
}

/*
 * Verify that we can attach and detach devices.
 */
/* ARGSUSED */
void
ztest_vdev_attach_detach(ztest_ds_t *zd, uint64_t id)
{
	ztest_shared_t *zs = ztest_shared;
	spa_t *spa = ztest_spa;
	spa_aux_vdev_t *sav = &spa->spa_spares;
	vdev_t *rvd = spa->spa_root_vdev;
	vdev_t *oldvd, *newvd, *pvd;
	nvlist_t *root;
	uint64_t leaves;
	uint64_t leaf, top;
	uint64_t ashift = ztest_get_ashift();
	uint64_t oldguid, pguid;
	uint64_t oldsize, newsize;
	char oldpath[MAXPATHLEN], newpath[MAXPATHLEN];
	int replacing;
	int oldvd_has_siblings = B_FALSE;
	int newvd_is_spare = B_FALSE;
	int oldvd_is_log;
	int error, expected_error;

	mutex_enter(&ztest_vdev_lock);
	leaves = MAX(zs->zs_mirrors, 1) * ztest_opts.zo_raidz;

	spa_config_enter(spa, SCL_ALL, FTAG, RW_WRITER);

	/*
	 * If a vdev is in the process of being removed, its removal may
	 * finish while we are in progress, leading to an unexpected error
	 * value.  Don't bother trying to attach while we are in the middle
	 * of removal.
	 */
	if (spa->spa_vdev_removal != NULL) {
		spa_config_exit(spa, SCL_ALL, FTAG);
		mutex_exit(&ztest_vdev_lock);
		return;
	}

	/*
	 * Decide whether to do an attach or a replace.
	 */
	replacing = ztest_random(2);

	/*
	 * Pick a random top-level vdev.
	 */
	top = ztest_random_vdev_top(spa, B_TRUE);

	/*
	 * Pick a random leaf within it.
	 */
	leaf = ztest_random(leaves);

	/*
	 * Locate this vdev.
	 */
	oldvd = rvd->vdev_child[top];
	if (zs->zs_mirrors >= 1) {
		ASSERT(oldvd->vdev_ops == &vdev_mirror_ops);
		ASSERT(oldvd->vdev_children >= zs->zs_mirrors);
		oldvd = oldvd->vdev_child[leaf / ztest_opts.zo_raidz];
	}
	if (ztest_opts.zo_raidz > 1) {
		ASSERT(oldvd->vdev_ops == &vdev_raidz_ops);
		ASSERT(oldvd->vdev_children == ztest_opts.zo_raidz);
		oldvd = oldvd->vdev_child[leaf % ztest_opts.zo_raidz];
	}

	/*
	 * If we're already doing an attach or replace, oldvd may be a
	 * mirror vdev -- in which case, pick a random child.
	 */
	while (oldvd->vdev_children != 0) {
		oldvd_has_siblings = B_TRUE;
		ASSERT(oldvd->vdev_children >= 2);
		oldvd = oldvd->vdev_child[ztest_random(oldvd->vdev_children)];
	}

	oldguid = oldvd->vdev_guid;
	oldsize = vdev_get_min_asize(oldvd);
	oldvd_is_log = oldvd->vdev_top->vdev_islog;
	(void) strcpy(oldpath, oldvd->vdev_path);
	pvd = oldvd->vdev_parent;
	pguid = pvd->vdev_guid;

	/*
	 * If oldvd has siblings, then half of the time, detach it.
	 */
	if (oldvd_has_siblings && ztest_random(2) == 0) {
		spa_config_exit(spa, SCL_ALL, FTAG);
		error = spa_vdev_detach(spa, oldguid, pguid, B_FALSE);
		if (error != 0 && error != ENODEV && error != EBUSY &&
		    error != ENOTSUP && error != ZFS_ERR_CHECKPOINT_EXISTS &&
		    error != ZFS_ERR_DISCARDING_CHECKPOINT)
			fatal(0, "detach (%s) returned %d", oldpath, error);
		mutex_exit(&ztest_vdev_lock);
		return;
	}

	/*
	 * For the new vdev, choose with equal probability between the two
	 * standard paths (ending in either 'a' or 'b') or a random hot spare.
	 */
	if (sav->sav_count != 0 && ztest_random(3) == 0) {
		newvd = sav->sav_vdevs[ztest_random(sav->sav_count)];
		newvd_is_spare = B_TRUE;
		(void) strcpy(newpath, newvd->vdev_path);
	} else {
		(void) snprintf(newpath, sizeof (newpath), ztest_dev_template,
		    ztest_opts.zo_dir, ztest_opts.zo_pool,
		    top * leaves + leaf);
		if (ztest_random(2) == 0)
			newpath[strlen(newpath) - 1] = 'b';
		newvd = vdev_lookup_by_path(rvd, newpath);
	}

	if (newvd) {
		/*
		 * Reopen to ensure the vdev's asize field isn't stale.
		 */
		vdev_reopen(newvd);
		newsize = vdev_get_min_asize(newvd);
	} else {
		/*
		 * Make newsize a little bigger or smaller than oldsize.
		 * If it's smaller, the attach should fail.
		 * If it's larger, and we're doing a replace,
		 * we should get dynamic LUN growth when we're done.
		 */
		newsize = 10 * oldsize / (9 + ztest_random(3));
	}

	/*
	 * If pvd is not a mirror or root, the attach should fail with ENOTSUP,
	 * unless it's a replace; in that case any non-replacing parent is OK.
	 *
	 * If newvd is already part of the pool, it should fail with EBUSY.
	 *
	 * If newvd is too small, it should fail with EOVERFLOW.
	 */
	if (pvd->vdev_ops != &vdev_mirror_ops &&
	    pvd->vdev_ops != &vdev_root_ops && (!replacing ||
	    pvd->vdev_ops == &vdev_replacing_ops ||
	    pvd->vdev_ops == &vdev_spare_ops))
		expected_error = ENOTSUP;
	else if (newvd_is_spare && (!replacing || oldvd_is_log))
		expected_error = ENOTSUP;
	else if (newvd == oldvd)
		expected_error = replacing ? 0 : EBUSY;
	else if (vdev_lookup_by_path(rvd, newpath) != NULL)
		expected_error = EBUSY;
	else if (newsize < oldsize)
		expected_error = EOVERFLOW;
	else if (ashift > oldvd->vdev_top->vdev_ashift)
		expected_error = EDOM;
	else
		expected_error = 0;

	spa_config_exit(spa, SCL_ALL, FTAG);

	/*
	 * Build the nvlist describing newpath.
	 */
	root = make_vdev_root(newpath, NULL, NULL, newvd == NULL ? newsize : 0,
	    ashift, 0, 0, 0, 1);

	error = spa_vdev_attach(spa, oldguid, root, replacing);

	nvlist_free(root);

	/*
	 * If our parent was the replacing vdev, but the replace completed,
	 * then instead of failing with ENOTSUP we may either succeed,
	 * fail with ENODEV, or fail with EOVERFLOW.
	 */
	if (expected_error == ENOTSUP &&
	    (error == 0 || error == ENODEV || error == EOVERFLOW))
		expected_error = error;

	/*
	 * If someone grew the LUN, the replacement may be too small.
	 */
	if (error == EOVERFLOW || error == EBUSY)
		expected_error = error;

	if (error == ZFS_ERR_CHECKPOINT_EXISTS ||
	    error == ZFS_ERR_DISCARDING_CHECKPOINT)
		expected_error = error;

	/* XXX workaround 6690467 */
	if (error != expected_error && expected_error != EBUSY) {
		fatal(0, "attach (%s %llu, %s %llu, %d) "
		    "returned %d, expected %d",
		    oldpath, oldsize, newpath,
		    newsize, replacing, error, expected_error);
	}

	mutex_exit(&ztest_vdev_lock);
}

/* ARGSUSED */
void
ztest_device_removal(ztest_ds_t *zd, uint64_t id)
{
	spa_t *spa = ztest_spa;
	vdev_t *vd;
	uint64_t guid;

	mutex_enter(&ztest_vdev_lock);

	spa_config_enter(spa, SCL_VDEV, FTAG, RW_READER);
	vd = vdev_lookup_top(spa, ztest_random_vdev_top(spa, B_FALSE));
	guid = vd->vdev_guid;
	spa_config_exit(spa, SCL_VDEV, FTAG);

	(void) spa_vdev_remove(spa, guid, B_FALSE);

	mutex_exit(&ztest_vdev_lock);
}

/*
 * Callback function which expands the physical size of the vdev.
 */
vdev_t *
grow_vdev(vdev_t *vd, void *arg)
{
	spa_t *spa = vd->vdev_spa;
	size_t *newsize = arg;
	size_t fsize;
	int fd;

	ASSERT(spa_config_held(spa, SCL_STATE, RW_READER) == SCL_STATE);
	ASSERT(vd->vdev_ops->vdev_op_leaf);

	if ((fd = open(vd->vdev_path, O_RDWR)) == -1)
		return (vd);

	fsize = lseek(fd, 0, SEEK_END);
	(void) ftruncate(fd, *newsize);

	if (ztest_opts.zo_verbose >= 6) {
		(void) printf("%s grew from %lu to %lu bytes\n",
		    vd->vdev_path, (ulong_t)fsize, (ulong_t)*newsize);
	}
	(void) close(fd);
	return (NULL);
}

/*
 * Callback function which expands a given vdev by calling vdev_online().
 */
/* ARGSUSED */
vdev_t *
online_vdev(vdev_t *vd, void *arg)
{
	spa_t *spa = vd->vdev_spa;
	vdev_t *tvd = vd->vdev_top;
	uint64_t guid = vd->vdev_guid;
	uint64_t generation = spa->spa_config_generation + 1;
	vdev_state_t newstate = VDEV_STATE_UNKNOWN;
	int error;

	ASSERT(spa_config_held(spa, SCL_STATE, RW_READER) == SCL_STATE);
	ASSERT(vd->vdev_ops->vdev_op_leaf);

	/* Calling vdev_online will initialize the new metaslabs */
	spa_config_exit(spa, SCL_STATE, spa);
	error = vdev_online(spa, guid, ZFS_ONLINE_EXPAND, &newstate);
	spa_config_enter(spa, SCL_STATE, spa, RW_READER);

	/*
	 * If vdev_online returned an error or the underlying vdev_open
	 * failed then we abort the expand. The only way to know that
	 * vdev_open fails is by checking the returned newstate.
	 */
	if (error || newstate != VDEV_STATE_HEALTHY) {
		if (ztest_opts.zo_verbose >= 5) {
			(void) printf("Unable to expand vdev, state %llu, "
			    "error %d\n", (u_longlong_t)newstate, error);
		}
		return (vd);
	}
	ASSERT3U(newstate, ==, VDEV_STATE_HEALTHY);

	/*
	 * Since we dropped the lock we need to ensure that we're
	 * still talking to the original vdev. It's possible this
	 * vdev may have been detached/replaced while we were
	 * trying to online it.
	 */
	if (generation != spa->spa_config_generation) {
		if (ztest_opts.zo_verbose >= 5) {
			(void) printf("vdev configuration has changed, "
			    "guid %llu, state %llu, expected gen %llu, "
			    "got gen %llu\n",
			    (u_longlong_t)guid,
			    (u_longlong_t)tvd->vdev_state,
			    (u_longlong_t)generation,
			    (u_longlong_t)spa->spa_config_generation);
		}
		return (vd);
	}
	return (NULL);
}

/*
 * Traverse the vdev tree calling the supplied function.
 * We continue to walk the tree until we either have walked all
 * children or we receive a non-NULL return from the callback.
 * If a NULL callback is passed, then we just return back the first
 * leaf vdev we encounter.
 */
vdev_t *
vdev_walk_tree(vdev_t *vd, vdev_t *(*func)(vdev_t *, void *), void *arg)
{
	if (vd->vdev_ops->vdev_op_leaf) {
		if (func == NULL)
			return (vd);
		else
			return (func(vd, arg));
	}

	for (uint_t c = 0; c < vd->vdev_children; c++) {
		vdev_t *cvd = vd->vdev_child[c];
		if ((cvd = vdev_walk_tree(cvd, func, arg)) != NULL)
			return (cvd);
	}
	return (NULL);
}

/*
 * Verify that dynamic LUN growth works as expected.
 */
/* ARGSUSED */
void
ztest_vdev_LUN_growth(ztest_ds_t *zd, uint64_t id)
{
	spa_t *spa = ztest_spa;
	vdev_t *vd, *tvd;
	metaslab_class_t *mc;
	metaslab_group_t *mg;
	size_t psize, newsize;
	uint64_t top;
	uint64_t old_class_space, new_class_space, old_ms_count, new_ms_count;

	mutex_enter(&ztest_checkpoint_lock);
	mutex_enter(&ztest_vdev_lock);
	spa_config_enter(spa, SCL_STATE, spa, RW_READER);

	/*
	 * If there is a vdev removal in progress, it could complete while
	 * we are running, in which case we would not be able to verify
	 * that the metaslab_class space increased (because it decreases
	 * when the device removal completes).
	 */
	if (spa->spa_vdev_removal != NULL) {
		spa_config_exit(spa, SCL_STATE, spa);
		mutex_exit(&ztest_vdev_lock);
		mutex_exit(&ztest_checkpoint_lock);
		return;
	}

	top = ztest_random_vdev_top(spa, B_TRUE);

	tvd = spa->spa_root_vdev->vdev_child[top];
	mg = tvd->vdev_mg;
	mc = mg->mg_class;
	old_ms_count = tvd->vdev_ms_count;
	old_class_space = metaslab_class_get_space(mc);

	/*
	 * Determine the size of the first leaf vdev associated with
	 * our top-level device.
	 */
	vd = vdev_walk_tree(tvd, NULL, NULL);
	ASSERT3P(vd, !=, NULL);
	ASSERT(vd->vdev_ops->vdev_op_leaf);

	psize = vd->vdev_psize;

	/*
	 * We only try to expand the vdev if it's healthy, less than 4x its
	 * original size, and it has a valid psize.
	 */
	if (tvd->vdev_state != VDEV_STATE_HEALTHY ||
	    psize == 0 || psize >= 4 * ztest_opts.zo_vdev_size) {
		spa_config_exit(spa, SCL_STATE, spa);
		mutex_exit(&ztest_vdev_lock);
		mutex_exit(&ztest_checkpoint_lock);
		return;
	}
	ASSERT(psize > 0);
	newsize = psize + psize / 8;
	ASSERT3U(newsize, >, psize);

	if (ztest_opts.zo_verbose >= 6) {
		(void) printf("Expanding LUN %s from %lu to %lu\n",
		    vd->vdev_path, (ulong_t)psize, (ulong_t)newsize);
	}

	/*
	 * Growing the vdev is a two step process:
	 *	1). expand the physical size (i.e. relabel)
	 *	2). online the vdev to create the new metaslabs
	 */
	if (vdev_walk_tree(tvd, grow_vdev, &newsize) != NULL ||
	    vdev_walk_tree(tvd, online_vdev, NULL) != NULL ||
	    tvd->vdev_state != VDEV_STATE_HEALTHY) {
		if (ztest_opts.zo_verbose >= 5) {
			(void) printf("Could not expand LUN because "
			    "the vdev configuration changed.\n");
		}
		spa_config_exit(spa, SCL_STATE, spa);
		mutex_exit(&ztest_vdev_lock);
		mutex_exit(&ztest_checkpoint_lock);
		return;
	}

	spa_config_exit(spa, SCL_STATE, spa);

	/*
	 * Expanding the LUN will update the config asynchronously,
	 * thus we must wait for the async thread to complete any
	 * pending tasks before proceeding.
	 */
	for (;;) {
		boolean_t done;
		mutex_enter(&spa->spa_async_lock);
		done = (spa->spa_async_thread == NULL && !spa->spa_async_tasks);
		mutex_exit(&spa->spa_async_lock);
		if (done)
			break;
		txg_wait_synced(spa_get_dsl(spa), 0);
		(void) poll(NULL, 0, 100);
	}

	spa_config_enter(spa, SCL_STATE, spa, RW_READER);

	tvd = spa->spa_root_vdev->vdev_child[top];
	new_ms_count = tvd->vdev_ms_count;
	new_class_space = metaslab_class_get_space(mc);

	if (tvd->vdev_mg != mg || mg->mg_class != mc) {
		if (ztest_opts.zo_verbose >= 5) {
			(void) printf("Could not verify LUN expansion due to "
			    "intervening vdev offline or remove.\n");
		}
		spa_config_exit(spa, SCL_STATE, spa);
		mutex_exit(&ztest_vdev_lock);
		mutex_exit(&ztest_checkpoint_lock);
		return;
	}

	/*
	 * Make sure we were able to grow the vdev.
	 */
	if (new_ms_count <= old_ms_count) {
		fatal(0, "LUN expansion failed: ms_count %llu < %llu\n",
		    old_ms_count, new_ms_count);
	}

	/*
	 * Make sure we were able to grow the pool.
	 */
	if (new_class_space <= old_class_space) {
		fatal(0, "LUN expansion failed: class_space %llu < %llu\n",
		    old_class_space, new_class_space);
	}

	if (ztest_opts.zo_verbose >= 5) {
		char oldnumbuf[NN_NUMBUF_SZ], newnumbuf[NN_NUMBUF_SZ];

		nicenum(old_class_space, oldnumbuf, sizeof (oldnumbuf));
		nicenum(new_class_space, newnumbuf, sizeof (newnumbuf));
		(void) printf("%s grew from %s to %s\n",
		    spa->spa_name, oldnumbuf, newnumbuf);
	}

	spa_config_exit(spa, SCL_STATE, spa);
	mutex_exit(&ztest_vdev_lock);
	mutex_exit(&ztest_checkpoint_lock);
}

/*
 * Verify that dmu_objset_{create,destroy,open,close} work as expected.
 */
/* ARGSUSED */
static void
ztest_objset_create_cb(objset_t *os, void *arg, cred_t *cr, dmu_tx_t *tx)
{
	/*
	 * Create the objects common to all ztest datasets.
	 */
	VERIFY(zap_create_claim(os, ZTEST_DIROBJ,
	    DMU_OT_ZAP_OTHER, DMU_OT_NONE, 0, tx) == 0);
}

static int
ztest_dataset_create(char *dsname)
{
	uint64_t zilset = ztest_random(100);
	int err = dmu_objset_create(dsname, DMU_OST_OTHER, 0,
	    ztest_objset_create_cb, NULL);

	if (err || zilset < 80)
		return (err);

	if (ztest_opts.zo_verbose >= 6)
		(void) printf("Setting dataset %s to sync always\n", dsname);
	return (ztest_dsl_prop_set_uint64(dsname, ZFS_PROP_SYNC,
	    ZFS_SYNC_ALWAYS, B_FALSE));
}

/* ARGSUSED */
static int
ztest_objset_destroy_cb(const char *name, void *arg)
{
	objset_t *os;
	dmu_object_info_t doi;
	int error;

	/*
	 * Verify that the dataset contains a directory object.
	 */
	VERIFY0(dmu_objset_own(name, DMU_OST_OTHER, B_TRUE, FTAG, &os));
	error = dmu_object_info(os, ZTEST_DIROBJ, &doi);
	if (error != ENOENT) {
		/* We could have crashed in the middle of destroying it */
		ASSERT0(error);
		ASSERT3U(doi.doi_type, ==, DMU_OT_ZAP_OTHER);
		ASSERT3S(doi.doi_physical_blocks_512, >=, 0);
	}
	dmu_objset_disown(os, FTAG);

	/*
	 * Destroy the dataset.
	 */
	if (strchr(name, '@') != NULL) {
		VERIFY0(dsl_destroy_snapshot(name, B_TRUE));
	} else {
		error = dsl_destroy_head(name);
		/* There could be a hold on this dataset */
		if (error != EBUSY)
			ASSERT0(error);
	}
	return (0);
}

static boolean_t
ztest_snapshot_create(char *osname, uint64_t id)
{
	char snapname[ZFS_MAX_DATASET_NAME_LEN];
	int error;

	(void) snprintf(snapname, sizeof (snapname), "%llu", (u_longlong_t)id);

	error = dmu_objset_snapshot_one(osname, snapname);
	if (error == ENOSPC) {
		ztest_record_enospc(FTAG);
		return (B_FALSE);
	}
	if (error != 0 && error != EEXIST) {
		fatal(0, "ztest_snapshot_create(%s@%s) = %d", osname,
		    snapname, error);
	}
	return (B_TRUE);
}

static boolean_t
ztest_snapshot_destroy(char *osname, uint64_t id)
{
	char snapname[ZFS_MAX_DATASET_NAME_LEN];
	int error;

	(void) snprintf(snapname, sizeof (snapname), "%s@%llu", osname,
	    (u_longlong_t)id);

	error = dsl_destroy_snapshot(snapname, B_FALSE);
	if (error != 0 && error != ENOENT)
		fatal(0, "ztest_snapshot_destroy(%s) = %d", snapname, error);
	return (B_TRUE);
}

/* ARGSUSED */
void
ztest_dmu_objset_create_destroy(ztest_ds_t *zd, uint64_t id)
{
	ztest_ds_t zdtmp;
	int iters;
	int error;
	objset_t *os, *os2;
	char name[ZFS_MAX_DATASET_NAME_LEN];
	zilog_t *zilog;

	rw_enter(&ztest_name_lock, RW_READER);

	(void) snprintf(name, sizeof (name), "%s/temp_%llu",
	    ztest_opts.zo_pool, (u_longlong_t)id);

	/*
	 * If this dataset exists from a previous run, process its replay log
	 * half of the time.  If we don't replay it, then dmu_objset_destroy()
	 * (invoked from ztest_objset_destroy_cb()) should just throw it away.
	 */
	if (ztest_random(2) == 0 &&
	    dmu_objset_own(name, DMU_OST_OTHER, B_FALSE, FTAG, &os) == 0) {
		ztest_zd_init(&zdtmp, NULL, os);
		zil_replay(os, &zdtmp, ztest_replay_vector);
		ztest_zd_fini(&zdtmp);
		dmu_objset_disown(os, FTAG);
	}

	/*
	 * There may be an old instance of the dataset we're about to
	 * create lying around from a previous run.  If so, destroy it
	 * and all of its snapshots.
	 */
	(void) dmu_objset_find(name, ztest_objset_destroy_cb, NULL,
	    DS_FIND_CHILDREN | DS_FIND_SNAPSHOTS);

	/*
	 * Verify that the destroyed dataset is no longer in the namespace.
	 */
	VERIFY3U(ENOENT, ==, dmu_objset_own(name, DMU_OST_OTHER, B_TRUE,
	    FTAG, &os));

	/*
	 * Verify that we can create a new dataset.
	 */
	error = ztest_dataset_create(name);
	if (error) {
		if (error == ENOSPC) {
			ztest_record_enospc(FTAG);
			rw_exit(&ztest_name_lock);
			return;
		}
		fatal(0, "dmu_objset_create(%s) = %d", name, error);
	}

	VERIFY0(dmu_objset_own(name, DMU_OST_OTHER, B_FALSE, FTAG, &os));

	ztest_zd_init(&zdtmp, NULL, os);

	/*
	 * Open the intent log for it.
	 */
	zilog = zil_open(os, ztest_get_data);

	/*
	 * Put some objects in there, do a little I/O to them,
	 * and randomly take a couple of snapshots along the way.
	 */
	iters = ztest_random(5);
	for (int i = 0; i < iters; i++) {
		ztest_dmu_object_alloc_free(&zdtmp, id);
		if (ztest_random(iters) == 0)
			(void) ztest_snapshot_create(name, i);
	}

	/*
	 * Verify that we cannot create an existing dataset.
	 */
	VERIFY3U(EEXIST, ==,
	    dmu_objset_create(name, DMU_OST_OTHER, 0, NULL, NULL));

	/*
	 * Verify that we can hold an objset that is also owned.
	 */
	VERIFY3U(0, ==, dmu_objset_hold(name, FTAG, &os2));
	dmu_objset_rele(os2, FTAG);

	/*
	 * Verify that we cannot own an objset that is already owned.
	 */
	VERIFY3U(EBUSY, ==,
	    dmu_objset_own(name, DMU_OST_OTHER, B_FALSE, FTAG, &os2));

	zil_close(zilog);
	dmu_objset_disown(os, FTAG);
	ztest_zd_fini(&zdtmp);

	rw_exit(&ztest_name_lock);
}

/*
 * Verify that dmu_snapshot_{create,destroy,open,close} work as expected.
 */
void
ztest_dmu_snapshot_create_destroy(ztest_ds_t *zd, uint64_t id)
{
	rw_enter(&ztest_name_lock, RW_READER);
	(void) ztest_snapshot_destroy(zd->zd_name, id);
	(void) ztest_snapshot_create(zd->zd_name, id);
	rw_exit(&ztest_name_lock);
}

/*
 * Cleanup non-standard snapshots and clones.
 */
void
ztest_dsl_dataset_cleanup(char *osname, uint64_t id)
{
	char snap1name[ZFS_MAX_DATASET_NAME_LEN];
	char clone1name[ZFS_MAX_DATASET_NAME_LEN];
	char snap2name[ZFS_MAX_DATASET_NAME_LEN];
	char clone2name[ZFS_MAX_DATASET_NAME_LEN];
	char snap3name[ZFS_MAX_DATASET_NAME_LEN];
	int error;

	(void) snprintf(snap1name, sizeof (snap1name),
	    "%s@s1_%llu", osname, id);
	(void) snprintf(clone1name, sizeof (clone1name),
	    "%s/c1_%llu", osname, id);
	(void) snprintf(snap2name, sizeof (snap2name),
	    "%s@s2_%llu", clone1name, id);
	(void) snprintf(clone2name, sizeof (clone2name),
	    "%s/c2_%llu", osname, id);
	(void) snprintf(snap3name, sizeof (snap3name),
	    "%s@s3_%llu", clone1name, id);

	error = dsl_destroy_head(clone2name);
	if (error && error != ENOENT)
		fatal(0, "dsl_destroy_head(%s) = %d", clone2name, error);
	error = dsl_destroy_snapshot(snap3name, B_FALSE);
	if (error && error != ENOENT)
		fatal(0, "dsl_destroy_snapshot(%s) = %d", snap3name, error);
	error = dsl_destroy_snapshot(snap2name, B_FALSE);
	if (error && error != ENOENT)
		fatal(0, "dsl_destroy_snapshot(%s) = %d", snap2name, error);
	error = dsl_destroy_head(clone1name);
	if (error && error != ENOENT)
		fatal(0, "dsl_destroy_head(%s) = %d", clone1name, error);
	error = dsl_destroy_snapshot(snap1name, B_FALSE);
	if (error && error != ENOENT)
		fatal(0, "dsl_destroy_snapshot(%s) = %d", snap1name, error);
}

/*
 * Verify dsl_dataset_promote handles EBUSY
 */
void
ztest_dsl_dataset_promote_busy(ztest_ds_t *zd, uint64_t id)
{
	objset_t *os;
	char snap1name[ZFS_MAX_DATASET_NAME_LEN];
	char clone1name[ZFS_MAX_DATASET_NAME_LEN];
	char snap2name[ZFS_MAX_DATASET_NAME_LEN];
	char clone2name[ZFS_MAX_DATASET_NAME_LEN];
	char snap3name[ZFS_MAX_DATASET_NAME_LEN];
	char *osname = zd->zd_name;
	int error;

	rw_enter(&ztest_name_lock, RW_READER);

	ztest_dsl_dataset_cleanup(osname, id);

	(void) snprintf(snap1name, sizeof (snap1name),
	    "%s@s1_%llu", osname, id);
	(void) snprintf(clone1name, sizeof (clone1name),
	    "%s/c1_%llu", osname, id);
	(void) snprintf(snap2name, sizeof (snap2name),
	    "%s@s2_%llu", clone1name, id);
	(void) snprintf(clone2name, sizeof (clone2name),
	    "%s/c2_%llu", osname, id);
	(void) snprintf(snap3name, sizeof (snap3name),
	    "%s@s3_%llu", clone1name, id);

	error = dmu_objset_snapshot_one(osname, strchr(snap1name, '@') + 1);
	if (error && error != EEXIST) {
		if (error == ENOSPC) {
			ztest_record_enospc(FTAG);
			goto out;
		}
		fatal(0, "dmu_take_snapshot(%s) = %d", snap1name, error);
	}

	error = dmu_objset_clone(clone1name, snap1name);
	if (error) {
		if (error == ENOSPC) {
			ztest_record_enospc(FTAG);
			goto out;
		}
		fatal(0, "dmu_objset_create(%s) = %d", clone1name, error);
	}

	error = dmu_objset_snapshot_one(clone1name, strchr(snap2name, '@') + 1);
	if (error && error != EEXIST) {
		if (error == ENOSPC) {
			ztest_record_enospc(FTAG);
			goto out;
		}
		fatal(0, "dmu_open_snapshot(%s) = %d", snap2name, error);
	}

	error = dmu_objset_snapshot_one(clone1name, strchr(snap3name, '@') + 1);
	if (error && error != EEXIST) {
		if (error == ENOSPC) {
			ztest_record_enospc(FTAG);
			goto out;
		}
		fatal(0, "dmu_open_snapshot(%s) = %d", snap3name, error);
	}

	error = dmu_objset_clone(clone2name, snap3name);
	if (error) {
		if (error == ENOSPC) {
			ztest_record_enospc(FTAG);
			goto out;
		}
		fatal(0, "dmu_objset_create(%s) = %d", clone2name, error);
	}

	error = dmu_objset_own(snap2name, DMU_OST_ANY, B_TRUE, FTAG, &os);
	if (error)
		fatal(0, "dmu_objset_own(%s) = %d", snap2name, error);
	error = dsl_dataset_promote(clone2name, NULL);
	if (error == ENOSPC) {
		dmu_objset_disown(os, FTAG);
		ztest_record_enospc(FTAG);
		goto out;
	}
	if (error != EBUSY)
		fatal(0, "dsl_dataset_promote(%s), %d, not EBUSY", clone2name,
		    error);
	dmu_objset_disown(os, FTAG);

out:
	ztest_dsl_dataset_cleanup(osname, id);

	rw_exit(&ztest_name_lock);
}

static int
ztest_get_mooch_obj_refd(objset_t *os, uint64_t obj, uint64_t *objp)
{
	uint64_t moochobj;
	if (obj == ZTEST_DIROBJ)
		return (ENOENT);
	int error = zap_lookup(os, ZTEST_DIROBJ, ZTEST_MOOCH_BYTESWAP_MAP,
	    sizeof (moochobj), 1, &moochobj);
	if (error != 0)
		return (error);
	if (obj == moochobj)
		return (ENOENT);
	return (zap_lookup_int_key(os, moochobj, obj, objp));

}

void
ztest_mooch_byteswap(ztest_ds_t *zd, uint64_t id)
{
	objset_t *clone_os = NULL;
	objset_t *snap_os = NULL;
	char snap1name[ZFS_MAX_DATASET_NAME_LEN];
	char clone1name[ZFS_MAX_DATASET_NAME_LEN];
	char *osname = zd->zd_name;
	int error;
	ztest_od_t od;
	dmu_tx_t *tx;

	(void) rw_enter(&ztest_name_lock, RW_READER);
	(void) snprintf(snap1name, sizeof (snap1name),
	    "%s@s1_%llu", osname, id);
	(void) snprintf(clone1name, sizeof (clone1name),
	    "%s/c1_%llu", osname, id);
	ztest_dsl_dataset_cleanup(osname, id);
	(void) rw_exit(&ztest_name_lock);

	/*
	 * Write data to os.
	 */
	/*
	 * Select a blocksize between 2k and 32k.  Smaller blocksizes
	 * have so much metadata that we can't count on a decent (90%) space
	 * savings due to byteswap mooching.  Larger blocksizes need so many
	 * SKIP records that we can't fit the byteswap records in the blkptr.
	 */
	int bs = 1 << (ztest_random(5) + 11);
	ztest_od_init(&od, id, FTAG, 0, DMU_OT_PLAIN_OTHER, bs, 0);
	if (ztest_object_init(zd, &od, sizeof (od), B_FALSE) != 0)
		return;
	/*
	 * We may reuse an old file which doesn't have the blocksize we
	 * requested, so get the actual blocksize.
	 */
	dmu_object_info_t doi;
	VERIFY0(dmu_object_info(zd->zd_os, od.od_object, &doi));
	bs = doi.doi_data_block_size;

	for (int blkid = 0; blkid < 1000; blkid++) {
		/*
		 * Note: we use at most 32K of this, since that's the
		 * largest 'bs' that we use.
		 */
		uint64_t buf[SPA_OLD_MAXBLOCKSIZE / sizeof (uint64_t)];

		ASSERT3U(sizeof (buf), >=, bs);
		/*
		 * Fill buf with random data.
		 */
		for (int i = 0; i < bs / sizeof (*buf); i++)
			buf[i] = ztest_random(ztest_random(UINT64_MAX));

		(void) rw_enter(&zd->zd_zilog_lock, RW_READER);
		error = ztest_write(zd, od.od_object, blkid * bs, bs, buf);
		(void) rw_exit(&zd->zd_zilog_lock);
		if (error == ENOSPC) {
			ztest_record_enospc(FTAG);
			goto out;
		} else if (error != 0) {
			fatal(0, "ztest_write() = %d", error);
		}
	}

	/*
	 * Create snapshot & clone.
	 */

	(void) rw_enter(&ztest_name_lock, RW_READER);

	error = dmu_objset_snapshot_one(osname, strchr(snap1name, '@') + 1);
	if (error && error != EEXIST) {
		if (error == ENOSPC) {
			ztest_record_enospc(FTAG);
			goto out;
		}
		fatal(0, "dmu_take_snapshot(%s) = %d", snap1name, error);
	}

	error = dmu_objset_clone(clone1name, snap1name);
	if (error) {
		if (error == ENOSPC) {
			ztest_record_enospc(FTAG);
			goto out;
		}
		fatal(0, "dmu_objset_create(%s) = %d", clone1name, error);
	}

	error = dmu_objset_own(clone1name, DMU_OST_OTHER,
	    B_FALSE, FTAG, &clone_os);
	if (error) {
		fatal(0, "dmu_objset_own(%s) = %d",
		    clone1name, error);
	}

	error = dmu_objset_own(snap1name, DMU_OST_OTHER,
	    B_TRUE, FTAG, &snap_os);
	if (error) {
		fatal(0, "dmu_objset_own(%s) = %d",
		    snap1name, error);
	}

	/*
	 * Set up mooch map object.
	 */
	tx = dmu_tx_create(clone_os);
	dmu_tx_hold_zap(tx, ZTEST_DIROBJ, B_TRUE,
	    ZTEST_MOOCH_BYTESWAP_MAP);
	dmu_tx_hold_zap(tx, DMU_NEW_OBJECT, B_TRUE, NULL);
	error = dmu_tx_assign(tx, TXG_WAIT);
	if (error == ENOSPC) {
		dmu_tx_abort(tx);
		ztest_record_enospc(FTAG);
		goto out;
	}
	ASSERT0(error);

	uint64_t moochmap = zap_create(clone_os,
	    DMU_OTN_ZAP_METADATA, DMU_OT_NONE, 0, tx);
	VERIFY0(zap_add(clone_os, ZTEST_DIROBJ, ZTEST_MOOCH_BYTESWAP_MAP,
	    8, 1, &moochmap, tx));
	dmu_tx_commit(tx);

	error = dsl_dataset_activate_mooch_byteswap(clone_os);
	if (error == ENOSPC) {
		ztest_record_enospc(FTAG);
		goto out;
	}
	ASSERT0(error);

	/*
	 * Create mooching file and set mooch association.
	 */
	tx = dmu_tx_create(clone_os);
	dmu_tx_hold_bonus(tx, DMU_NEW_OBJECT);
	dmu_tx_hold_zap(tx, moochmap, B_TRUE, NULL);
	error = dmu_tx_assign(tx, TXG_WAIT);
	if (error == ENOSPC) {
		dmu_tx_abort(tx);
		ztest_record_enospc(FTAG);
		goto out;
	}
	ASSERT0(error);
	uint64_t moochobj = dmu_object_alloc(clone_os, DMU_OT_PLAIN_OTHER,
	    bs, DMU_OT_NONE, 0, tx);
	VERIFY0(zap_add_int_key(clone_os, moochmap,
	    moochobj, od.od_object, tx));
	dmu_tx_commit(tx);
	dmu_object_refresh_mooch_obj(clone_os, moochobj);

	/*
	 * Write byteswapped data.
	 */
	for (int blkid = 0; blkid < 1000; blkid++) {
		char buf[SPA_OLD_MAXBLOCKSIZE];

		/* read origin object */
		VERIFY0(dmu_read(snap_os, od.od_object,
		    blkid * bs, bs, buf, 0));

		/* swap some bytes */
		for (int off = 0; off < bs; off += ztest_random(bs/10)) {
			int swapsz = 1 << (ztest_random(3) + 1);
			int run = ztest_random(5);
			if (off + swapsz * run > bs)
				break;

#define	SWAPBYTES(a, b) { \
	char tmp = *(a); \
	*(a) = *(b); \
	*(b) = tmp; \
}

			for (int i = 0; i < run; i++) {
				switch (swapsz) {
				case 2: {
					SWAPBYTES(&buf[off + 0], &buf[off + 1]);
					break;
				}
				case 4: {
					SWAPBYTES(&buf[off + 0], &buf[off + 3]);
					SWAPBYTES(&buf[off + 1], &buf[off + 2]);
					break;
				}
				case 8: {
					SWAPBYTES(&buf[off + 0], &buf[off + 7]);
					SWAPBYTES(&buf[off + 1], &buf[off + 6]);
					SWAPBYTES(&buf[off + 2], &buf[off + 5]);
					SWAPBYTES(&buf[off + 3], &buf[off + 4]);
					break;
				}
				}
				off += swapsz;
			}
#undef SWAPBYTES
		}


		/* write to mooching object */
		dmu_tx_t *tx = dmu_tx_create(clone_os);

		dmu_tx_hold_write(tx, moochobj, blkid * bs, bs);
		error = dmu_tx_assign(tx, TXG_WAIT);
		if (error == ENOSPC) {
			dmu_tx_abort(tx);
			ztest_record_enospc(FTAG);
			goto out;
		} else if (error != 0) {
			fatal(0, "ztest_write() = %d", error);
		}
		dmu_write(clone_os, moochobj, blkid * bs, bs, buf, tx);
		dmu_tx_commit(tx);
	}

	/*
	 * Verify that mooching file is < 20% the size of the old file.
	 */
	txg_wait_synced(dmu_objset_pool(zd->zd_os), 0);
	dmu_object_info_t mdoi;
	VERIFY0(dmu_object_info(zd->zd_os, od.od_object, &doi));
	VERIFY0(dmu_object_info(clone_os, moochobj, &mdoi));
	VERIFY3U(mdoi.doi_physical_blocks_512, <,
	    doi.doi_physical_blocks_512 / 5);

out:
	if (clone_os != NULL)
		dmu_objset_disown(clone_os, FTAG);
	if (snap_os != NULL)
		dmu_objset_disown(snap_os, FTAG);

	(void) rw_exit(&ztest_name_lock);
}

/*
 * Verify that dmu_object_{alloc,free} work as expected.
 */
void
ztest_dmu_object_alloc_free(ztest_ds_t *zd, uint64_t id)
{
	ztest_od_t od[4];
	int batchsize = sizeof (od) / sizeof (od[0]);

	for (int b = 0; b < batchsize; b++)
		ztest_od_init(&od[b], id, FTAG, b, DMU_OT_UINT64_OTHER, 0, 0);

	/*
	 * Destroy the previous batch of objects, create a new batch,
	 * and do some I/O on the new objects.
	 */
	if (ztest_object_init(zd, od, sizeof (od), B_TRUE) != 0)
		return;

	while (ztest_random(4 * batchsize) != 0)
		ztest_io(zd, od[ztest_random(batchsize)].od_object,
		    ztest_random(ZTEST_RANGE_LOCKS) << SPA_MAXBLOCKSHIFT);
}

/*
 * Verify that dmu_{read,write} work as expected.
 */
void
ztest_dmu_read_write(ztest_ds_t *zd, uint64_t id)
{
	objset_t *os = zd->zd_os;
	ztest_od_t od[2];
	dmu_tx_t *tx;
	int i, freeit, error;
	uint64_t n, s, txg;
	bufwad_t *packbuf, *bigbuf, *pack, *bigH, *bigT;
	uint64_t packobj, packoff, packsize, bigobj, bigoff, bigsize;
	uint64_t chunksize = (1000 + ztest_random(1000)) * sizeof (uint64_t);
	uint64_t regions = 997;
	uint64_t stride = 123456789ULL;
	uint64_t width = 40;
	int free_percent = 5;

	/*
	 * This test uses two objects, packobj and bigobj, that are always
	 * updated together (i.e. in the same tx) so that their contents are
	 * in sync and can be compared.  Their contents relate to each other
	 * in a simple way: packobj is a dense array of 'bufwad' structures,
	 * while bigobj is a sparse array of the same bufwads.  Specifically,
	 * for any index n, there are three bufwads that should be identical:
	 *
	 *	packobj, at offset n * sizeof (bufwad_t)
	 *	bigobj, at the head of the nth chunk
	 *	bigobj, at the tail of the nth chunk
	 *
	 * The chunk size is arbitrary. It doesn't have to be a power of two,
	 * and it doesn't have any relation to the object blocksize.
	 * The only requirement is that it can hold at least two bufwads.
	 *
	 * Normally, we write the bufwad to each of these locations.
	 * However, free_percent of the time we instead write zeroes to
	 * packobj and perform a dmu_free_range() on bigobj.  By comparing
	 * bigobj to packobj, we can verify that the DMU is correctly
	 * tracking which parts of an object are allocated and free,
	 * and that the contents of the allocated blocks are correct.
	 */

	/*
	 * Read the directory info.  If it's the first time, set things up.
	 */
	ztest_od_init(&od[0], id, FTAG, 0, DMU_OT_UINT64_OTHER, 0, chunksize);
	ztest_od_init(&od[1], id, FTAG, 1, DMU_OT_UINT64_OTHER, 0, chunksize);

	if (ztest_object_init(zd, od, sizeof (od), B_FALSE) != 0)
		return;

	bigobj = od[0].od_object;
	packobj = od[1].od_object;
	chunksize = od[0].od_gen;
	ASSERT(chunksize == od[1].od_gen);

	/*
	 * Prefetch a random chunk of the big object.
	 * Our aim here is to get some async reads in flight
	 * for blocks that we may free below; the DMU should
	 * handle this race correctly.
	 */
	n = ztest_random(regions) * stride + ztest_random(width);
	s = 1 + ztest_random(2 * width - 1);
	dmu_prefetch(os, bigobj, 0, n * chunksize, s * chunksize,
	    ZIO_PRIORITY_SYNC_READ);

	/*
	 * Pick a random index and compute the offsets into packobj and bigobj.
	 */
	n = ztest_random(regions) * stride + ztest_random(width);
	s = 1 + ztest_random(width - 1);

	packoff = n * sizeof (bufwad_t);
	packsize = s * sizeof (bufwad_t);

	bigoff = n * chunksize;
	bigsize = s * chunksize;

	packbuf = umem_alloc(packsize, UMEM_NOFAIL);
	bigbuf = umem_alloc(bigsize, UMEM_NOFAIL);

	/*
	 * free_percent of the time, free a range of bigobj rather than
	 * overwriting it.
	 */
	freeit = (ztest_random(100) < free_percent);

	/*
	 * Read the current contents of our objects.
	 */
	error = dmu_read(os, packobj, packoff, packsize, packbuf,
	    DMU_READ_PREFETCH);
	ASSERT0(error);
	error = dmu_read(os, bigobj, bigoff, bigsize, bigbuf,
	    DMU_READ_PREFETCH);
	ASSERT0(error);

	/*
	 * Get a tx for the mods to both packobj and bigobj.
	 */
	tx = dmu_tx_create(os);

	dmu_tx_hold_write(tx, packobj, packoff, packsize);

	if (freeit)
		dmu_tx_hold_free(tx, bigobj, bigoff, bigsize);
	else
		dmu_tx_hold_write(tx, bigobj, bigoff, bigsize);

	/* This accounts for setting the checksum/compression. */
	dmu_tx_hold_bonus(tx, bigobj);

	txg = ztest_tx_assign(tx, TXG_MIGHTWAIT, FTAG);
	if (txg == 0) {
		umem_free(packbuf, packsize);
		umem_free(bigbuf, bigsize);
		return;
	}

	enum zio_checksum cksum;
	do {
		cksum = (enum zio_checksum)
		    ztest_random_dsl_prop(ZFS_PROP_CHECKSUM);
	} while (cksum >= ZIO_CHECKSUM_LEGACY_FUNCTIONS);
	dmu_object_set_checksum(os, bigobj, cksum, tx);

	enum zio_compress comp;
	do {
		comp = (enum zio_compress)
		    ztest_random_dsl_prop(ZFS_PROP_COMPRESSION);
	} while (comp >= ZIO_COMPRESS_LEGACY_FUNCTIONS);
	dmu_object_set_compress(os, bigobj, comp, tx);

	/*
	 * For each index from n to n + s, verify that the existing bufwad
	 * in packobj matches the bufwads at the head and tail of the
	 * corresponding chunk in bigobj.  Then update all three bufwads
	 * with the new values we want to write out.
	 */
	for (i = 0; i < s; i++) {
		/* LINTED */
		pack = (bufwad_t *)((char *)packbuf + i * sizeof (bufwad_t));
		/* LINTED */
		bigH = (bufwad_t *)((char *)bigbuf + i * chunksize);
		/* LINTED */
		bigT = (bufwad_t *)((char *)bigH + chunksize) - 1;

		ASSERT((uintptr_t)bigH - (uintptr_t)bigbuf < bigsize);
		ASSERT((uintptr_t)bigT - (uintptr_t)bigbuf < bigsize);

		if (pack->bw_txg > txg)
			fatal(0, "future leak: got %llx, open txg is %llx",
			    pack->bw_txg, txg);

		if (pack->bw_data != 0 && pack->bw_index != n + i)
			fatal(0, "wrong index: got %llx, wanted %llx+%llx",
			    pack->bw_index, n, i);

		if (bcmp(pack, bigH, sizeof (bufwad_t)) != 0)
			fatal(0, "pack/bigH mismatch in %p/%p", pack, bigH);

		if (bcmp(pack, bigT, sizeof (bufwad_t)) != 0)
			fatal(0, "pack/bigT mismatch in %p/%p", pack, bigT);

		if (freeit) {
			bzero(pack, sizeof (bufwad_t));
		} else {
			pack->bw_index = n + i;
			pack->bw_txg = txg;
			pack->bw_data = 1 + ztest_random(-2ULL);
		}
		*bigH = *pack;
		*bigT = *pack;
	}

	/*
	 * We've verified all the old bufwads, and made new ones.
	 * Now write them out.
	 */
	dmu_write(os, packobj, packoff, packsize, packbuf, tx);

	if (freeit) {
		if (ztest_opts.zo_verbose >= 7) {
			(void) printf("freeing offset %llx size %llx"
			    " txg %llx\n",
			    (u_longlong_t)bigoff,
			    (u_longlong_t)bigsize,
			    (u_longlong_t)txg);
		}
		VERIFY(0 == dmu_free_range(os, bigobj, bigoff, bigsize, tx));
	} else {
		if (ztest_opts.zo_verbose >= 7) {
			(void) printf("writing offset %llx size %llx"
			    " txg %llx\n",
			    (u_longlong_t)bigoff,
			    (u_longlong_t)bigsize,
			    (u_longlong_t)txg);
		}
		dmu_write(os, bigobj, bigoff, bigsize, bigbuf, tx);
	}

	dmu_tx_commit(tx);

	/*
	 * Sanity check the stuff we just wrote.
	 */
	{
		void *packcheck = umem_alloc(packsize, UMEM_NOFAIL);
		void *bigcheck = umem_alloc(bigsize, UMEM_NOFAIL);

		VERIFY(0 == dmu_read(os, packobj, packoff,
		    packsize, packcheck, DMU_READ_PREFETCH));
		VERIFY(0 == dmu_read(os, bigobj, bigoff,
		    bigsize, bigcheck, DMU_READ_PREFETCH));

		ASSERT(bcmp(packbuf, packcheck, packsize) == 0);
		ASSERT(bcmp(bigbuf, bigcheck, bigsize) == 0);

		umem_free(packcheck, packsize);
		umem_free(bigcheck, bigsize);
	}

	umem_free(packbuf, packsize);
	umem_free(bigbuf, bigsize);
}

void
compare_and_update_pbbufs(uint64_t s, bufwad_t *packbuf, bufwad_t *bigbuf,
    uint64_t bigsize, uint64_t n, uint64_t chunksize, uint64_t txg)
{
	uint64_t i;
	bufwad_t *pack;
	bufwad_t *bigH;
	bufwad_t *bigT;

	/*
	 * For each index from n to n + s, verify that the existing bufwad
	 * in packobj matches the bufwads at the head and tail of the
	 * corresponding chunk in bigobj.  Then update all three bufwads
	 * with the new values we want to write out.
	 */
	for (i = 0; i < s; i++) {
		/* LINTED */
		pack = (bufwad_t *)((char *)packbuf + i * sizeof (bufwad_t));
		/* LINTED */
		bigH = (bufwad_t *)((char *)bigbuf + i * chunksize);
		/* LINTED */
		bigT = (bufwad_t *)((char *)bigH + chunksize) - 1;

		ASSERT((uintptr_t)bigH - (uintptr_t)bigbuf < bigsize);
		ASSERT((uintptr_t)bigT - (uintptr_t)bigbuf < bigsize);

		if (pack->bw_txg > txg)
			fatal(0, "future leak: got %llx, open txg is %llx",
			    pack->bw_txg, txg);

		if (pack->bw_data != 0 && pack->bw_index != n + i)
			fatal(0, "wrong index: got %llx, wanted %llx+%llx",
			    pack->bw_index, n, i);

		if (bcmp(pack, bigH, sizeof (bufwad_t)) != 0)
			fatal(0, "pack/bigH mismatch in %p/%p", pack, bigH);

		if (bcmp(pack, bigT, sizeof (bufwad_t)) != 0)
			fatal(0, "pack/bigT mismatch in %p/%p", pack, bigT);

		pack->bw_index = n + i;
		pack->bw_txg = txg;
		pack->bw_data = 1 + ztest_random(-2ULL);

		*bigH = *pack;
		*bigT = *pack;
	}
}

void
ztest_dmu_read_write_zcopy(ztest_ds_t *zd, uint64_t id)
{
	objset_t *os = zd->zd_os;
	ztest_od_t od[2];
	dmu_tx_t *tx;
	uint64_t i;
	int error;
	uint64_t n, s, txg;
	bufwad_t *packbuf, *bigbuf;
	uint64_t packobj, packoff, packsize, bigobj, bigoff, bigsize;
	uint64_t blocksize = ztest_random_blocksize();
	uint64_t chunksize = blocksize;
	uint64_t regions = 997;
	uint64_t stride = 123456789ULL;
	uint64_t width = 9;
	dmu_buf_t *bonus_db;
	arc_buf_t **bigbuf_arcbufs;
	dmu_object_info_t doi;

	/*
	 * This test uses two objects, packobj and bigobj, that are always
	 * updated together (i.e. in the same tx) so that their contents are
	 * in sync and can be compared.  Their contents relate to each other
	 * in a simple way: packobj is a dense array of 'bufwad' structures,
	 * while bigobj is a sparse array of the same bufwads.  Specifically,
	 * for any index n, there are three bufwads that should be identical:
	 *
	 *	packobj, at offset n * sizeof (bufwad_t)
	 *	bigobj, at the head of the nth chunk
	 *	bigobj, at the tail of the nth chunk
	 *
	 * The chunk size is set equal to bigobj block size so that
	 * dmu_assign_arcbuf() can be tested for object updates.
	 */

	/*
	 * Read the directory info.  If it's the first time, set things up.
	 */
	ztest_od_init(&od[0], id, FTAG, 0, DMU_OT_UINT64_OTHER, blocksize, 0);
	ztest_od_init(&od[1], id, FTAG, 1, DMU_OT_UINT64_OTHER, 0, chunksize);

	if (ztest_object_init(zd, od, sizeof (od), B_FALSE) != 0)
		return;

	bigobj = od[0].od_object;
	packobj = od[1].od_object;
	blocksize = od[0].od_blocksize;
	chunksize = blocksize;
	ASSERT(chunksize == od[1].od_gen);

	VERIFY(dmu_object_info(os, bigobj, &doi) == 0);
	VERIFY(ISP2(doi.doi_data_block_size));
	VERIFY(chunksize == doi.doi_data_block_size);
	VERIFY(chunksize >= 2 * sizeof (bufwad_t));

	/*
	 * Pick a random index and compute the offsets into packobj and bigobj.
	 */
	n = ztest_random(regions) * stride + ztest_random(width);
	s = 1 + ztest_random(width - 1);

	packoff = n * sizeof (bufwad_t);
	packsize = s * sizeof (bufwad_t);

	bigoff = n * chunksize;
	bigsize = s * chunksize;

	packbuf = umem_zalloc(packsize, UMEM_NOFAIL);
	bigbuf = umem_zalloc(bigsize, UMEM_NOFAIL);

	VERIFY3U(0, ==, dmu_bonus_hold(os, bigobj, FTAG, &bonus_db));

	bigbuf_arcbufs = umem_zalloc(2 * s * sizeof (arc_buf_t *), UMEM_NOFAIL);

	/*
	 * Iteration 0 test zcopy for DB_UNCACHED dbufs.
	 * Iteration 1 test zcopy to already referenced dbufs.
	 * Iteration 2 test zcopy to dirty dbuf in the same txg.
	 * Iteration 3 test zcopy to dbuf dirty in previous txg.
	 * Iteration 4 test zcopy when dbuf is no longer dirty.
	 * Iteration 5 test zcopy when it can't be done.
	 * Iteration 6 one more zcopy write.
	 */
	for (i = 0; i < 7; i++) {
		uint64_t j;
		uint64_t off;

		/*
		 * In iteration 5 (i == 5) use arcbufs
		 * that don't match bigobj blksz to test
		 * dmu_assign_arcbuf() when it can't directly
		 * assign an arcbuf to a dbuf.
		 */
		for (j = 0; j < s; j++) {
			if (i != 5 || chunksize < (SPA_MINBLOCKSIZE * 2)) {
				bigbuf_arcbufs[j] =
				    dmu_request_arcbuf(bonus_db, chunksize);
			} else {
				bigbuf_arcbufs[2 * j] =
				    dmu_request_arcbuf(bonus_db, chunksize / 2);
				bigbuf_arcbufs[2 * j + 1] =
				    dmu_request_arcbuf(bonus_db, chunksize / 2);
			}
		}

		/*
		 * Get a tx for the mods to both packobj and bigobj.
		 */
		tx = dmu_tx_create(os);

		dmu_tx_hold_write(tx, packobj, packoff, packsize);
		dmu_tx_hold_write(tx, bigobj, bigoff, bigsize);

		txg = ztest_tx_assign(tx, TXG_MIGHTWAIT, FTAG);
		if (txg == 0) {
			umem_free(packbuf, packsize);
			umem_free(bigbuf, bigsize);
			for (j = 0; j < s; j++) {
				if (i != 5 ||
				    chunksize < (SPA_MINBLOCKSIZE * 2)) {
					dmu_return_arcbuf(bigbuf_arcbufs[j]);
				} else {
					dmu_return_arcbuf(
					    bigbuf_arcbufs[2 * j]);
					dmu_return_arcbuf(
					    bigbuf_arcbufs[2 * j + 1]);
				}
			}
			umem_free(bigbuf_arcbufs, 2 * s * sizeof (arc_buf_t *));
			dmu_buf_rele(bonus_db, FTAG);
			return;
		}

		/*
		 * 50% of the time don't read objects in the 1st iteration to
		 * test dmu_assign_arcbuf() for the case when there're no
		 * existing dbufs for the specified offsets.
		 */
		if (i != 0 || ztest_random(2) != 0) {
			error = dmu_read(os, packobj, packoff,
			    packsize, packbuf, DMU_READ_PREFETCH);
			ASSERT0(error);
			error = dmu_read(os, bigobj, bigoff, bigsize,
			    bigbuf, DMU_READ_PREFETCH);
			ASSERT0(error);
		}
		compare_and_update_pbbufs(s, packbuf, bigbuf, bigsize,
		    n, chunksize, txg);

		/*
		 * We've verified all the old bufwads, and made new ones.
		 * Now write them out.
		 */
		dmu_write(os, packobj, packoff, packsize, packbuf, tx);
		if (ztest_opts.zo_verbose >= 7) {
			(void) printf("writing offset %llx size %llx"
			    " txg %llx\n",
			    (u_longlong_t)bigoff,
			    (u_longlong_t)bigsize,
			    (u_longlong_t)txg);
		}
		for (off = bigoff, j = 0; j < s; j++, off += chunksize) {
			dmu_buf_t *dbt;
			if (i != 5 || chunksize < (SPA_MINBLOCKSIZE * 2)) {
				bcopy((caddr_t)bigbuf + (off - bigoff),
				    bigbuf_arcbufs[j]->b_data, chunksize);
			} else {
				bcopy((caddr_t)bigbuf + (off - bigoff),
				    bigbuf_arcbufs[2 * j]->b_data,
				    chunksize / 2);
				bcopy((caddr_t)bigbuf + (off - bigoff) +
				    chunksize / 2,
				    bigbuf_arcbufs[2 * j + 1]->b_data,
				    chunksize / 2);
			}

			if (i == 1) {
				VERIFY(dmu_buf_hold(os, bigobj, off,
				    FTAG, &dbt, DMU_READ_NO_PREFETCH) == 0);
			}
			if (i != 5 || chunksize < (SPA_MINBLOCKSIZE * 2)) {
				dmu_assign_arcbuf(bonus_db, off,
				    bigbuf_arcbufs[j], tx);
			} else {
				dmu_assign_arcbuf(bonus_db, off,
				    bigbuf_arcbufs[2 * j], tx);
				dmu_assign_arcbuf(bonus_db,
				    off + chunksize / 2,
				    bigbuf_arcbufs[2 * j + 1], tx);
			}
			if (i == 1) {
				dmu_buf_rele(dbt, FTAG);
			}
		}
		dmu_tx_commit(tx);

		/*
		 * Sanity check the stuff we just wrote.
		 */
		{
			void *packcheck = umem_alloc(packsize, UMEM_NOFAIL);
			void *bigcheck = umem_alloc(bigsize, UMEM_NOFAIL);

			VERIFY(0 == dmu_read(os, packobj, packoff,
			    packsize, packcheck, DMU_READ_PREFETCH));
			VERIFY(0 == dmu_read(os, bigobj, bigoff,
			    bigsize, bigcheck, DMU_READ_PREFETCH));

			ASSERT(bcmp(packbuf, packcheck, packsize) == 0);
			ASSERT(bcmp(bigbuf, bigcheck, bigsize) == 0);

			umem_free(packcheck, packsize);
			umem_free(bigcheck, bigsize);
		}
		if (i == 2) {
			txg_wait_open(dmu_objset_pool(os), 0);
		} else if (i == 3) {
			txg_wait_synced(dmu_objset_pool(os), 0);
		}
	}

	dmu_buf_rele(bonus_db, FTAG);
	umem_free(packbuf, packsize);
	umem_free(bigbuf, bigsize);
	umem_free(bigbuf_arcbufs, 2 * s * sizeof (arc_buf_t *));
}

/* ARGSUSED */
void
ztest_dmu_write_parallel(ztest_ds_t *zd, uint64_t id)
{
	ztest_od_t od[1];
	uint64_t offset = (1ULL << (ztest_random(20) + 43)) +
	    (ztest_random(ZTEST_RANGE_LOCKS) << SPA_MAXBLOCKSHIFT);

	/*
	 * Have multiple threads write to large offsets in an object
	 * to verify that parallel writes to an object -- even to the
	 * same blocks within the object -- doesn't cause any trouble.
	 */
	ztest_od_init(&od[0], ID_PARALLEL, FTAG, 0, DMU_OT_UINT64_OTHER, 0, 0);

	if (ztest_object_init(zd, od, sizeof (od), B_FALSE) != 0)
		return;

	while (ztest_random(10) != 0)
		ztest_io(zd, od[0].od_object, offset);
}

void
ztest_dmu_prealloc(ztest_ds_t *zd, uint64_t id)
{
	ztest_od_t od[1];
	uint64_t offset = (1ULL << (ztest_random(4) + SPA_MAXBLOCKSHIFT)) +
	    (ztest_random(ZTEST_RANGE_LOCKS) << SPA_MAXBLOCKSHIFT);
	uint64_t count = ztest_random(20) + 1;
	uint64_t blocksize = ztest_random_blocksize();
	void *data;

	ztest_od_init(&od[0], id, FTAG, 0, DMU_OT_UINT64_OTHER, blocksize, 0);

	if (ztest_object_init(zd, od, sizeof (od), !ztest_random(2)) != 0)
		return;

	if (ztest_truncate(zd, od[0].od_object, offset, count * blocksize) != 0)
		return;

	ztest_prealloc(zd, od[0].od_object, offset, count * blocksize);

	data = umem_zalloc(blocksize, UMEM_NOFAIL);

	while (ztest_random(count) != 0) {
		uint64_t randoff = offset + (ztest_random(count) * blocksize);
		if (ztest_write(zd, od[0].od_object, randoff, blocksize,
		    data) != 0)
			break;
		while (ztest_random(4) != 0)
			ztest_io(zd, od[0].od_object, randoff);
	}

	umem_free(data, blocksize);
}

/*
 * Verify that zap_{create,destroy,add,remove,update} work as expected.
 */
#define	ZTEST_ZAP_MIN_INTS	1
#define	ZTEST_ZAP_MAX_INTS	4
#define	ZTEST_ZAP_MAX_PROPS	1000

void
ztest_zap(ztest_ds_t *zd, uint64_t id)
{
	objset_t *os = zd->zd_os;
	ztest_od_t od[1];
	uint64_t object;
	uint64_t txg, last_txg;
	uint64_t value[ZTEST_ZAP_MAX_INTS];
	uint64_t zl_ints, zl_intsize, prop;
	int i, ints;
	dmu_tx_t *tx;
	char propname[100], txgname[100];
	int error;
	char *hc[2] = { "s.acl.h", ".s.open.h.hyLZlg" };

	ztest_od_init(&od[0], id, FTAG, 0, DMU_OT_ZAP_OTHER, 0, 0);

	if (ztest_object_init(zd, od, sizeof (od), !ztest_random(2)) != 0)
		return;

	object = od[0].od_object;

	/*
	 * Generate a known hash collision, and verify that
	 * we can lookup and remove both entries.
	 */
	tx = dmu_tx_create(os);
	dmu_tx_hold_zap(tx, object, B_TRUE, NULL);
	txg = ztest_tx_assign(tx, TXG_MIGHTWAIT, FTAG);
	if (txg == 0)
		return;
	for (i = 0; i < 2; i++) {
		value[i] = i;
		VERIFY3U(0, ==, zap_add(os, object, hc[i], sizeof (uint64_t),
		    1, &value[i], tx));
	}
	for (i = 0; i < 2; i++) {
		VERIFY3U(EEXIST, ==, zap_add(os, object, hc[i],
		    sizeof (uint64_t), 1, &value[i], tx));
		VERIFY3U(0, ==,
		    zap_length(os, object, hc[i], &zl_intsize, &zl_ints));
		ASSERT3U(zl_intsize, ==, sizeof (uint64_t));
		ASSERT3U(zl_ints, ==, 1);
	}
	for (i = 0; i < 2; i++) {
		VERIFY3U(0, ==, zap_remove(os, object, hc[i], tx));
	}
	dmu_tx_commit(tx);

	/*
	 * Generate a buch of random entries.
	 */
	ints = MAX(ZTEST_ZAP_MIN_INTS, object % ZTEST_ZAP_MAX_INTS);

	prop = ztest_random(ZTEST_ZAP_MAX_PROPS);
	(void) sprintf(propname, "prop_%llu", (u_longlong_t)prop);
	(void) sprintf(txgname, "txg_%llu", (u_longlong_t)prop);
	bzero(value, sizeof (value));
	last_txg = 0;

	/*
	 * If these zap entries already exist, validate their contents.
	 */
	error = zap_length(os, object, txgname, &zl_intsize, &zl_ints);
	if (error == 0) {
		ASSERT3U(zl_intsize, ==, sizeof (uint64_t));
		ASSERT3U(zl_ints, ==, 1);

		VERIFY(zap_lookup(os, object, txgname, zl_intsize,
		    zl_ints, &last_txg) == 0);

		VERIFY(zap_length(os, object, propname, &zl_intsize,
		    &zl_ints) == 0);

		ASSERT3U(zl_intsize, ==, sizeof (uint64_t));
		ASSERT3U(zl_ints, ==, ints);

		VERIFY(zap_lookup(os, object, propname, zl_intsize,
		    zl_ints, value) == 0);

		for (i = 0; i < ints; i++) {
			ASSERT3U(value[i], ==, last_txg + object + i);
		}
	} else {
		ASSERT3U(error, ==, ENOENT);
	}

	/*
	 * Atomically update two entries in our zap object.
	 * The first is named txg_%llu, and contains the txg
	 * in which the property was last updated.  The second
	 * is named prop_%llu, and the nth element of its value
	 * should be txg + object + n.
	 */
	tx = dmu_tx_create(os);
	dmu_tx_hold_zap(tx, object, B_TRUE, NULL);
	txg = ztest_tx_assign(tx, TXG_MIGHTWAIT, FTAG);
	if (txg == 0)
		return;

	if (last_txg > txg)
		fatal(0, "zap future leak: old %llu new %llu", last_txg, txg);

	for (i = 0; i < ints; i++)
		value[i] = txg + object + i;

	VERIFY3U(0, ==, zap_update(os, object, txgname, sizeof (uint64_t),
	    1, &txg, tx));
	VERIFY3U(0, ==, zap_update(os, object, propname, sizeof (uint64_t),
	    ints, value, tx));

	dmu_tx_commit(tx);

	/*
	 * Remove a random pair of entries.
	 */
	prop = ztest_random(ZTEST_ZAP_MAX_PROPS);
	(void) sprintf(propname, "prop_%llu", (u_longlong_t)prop);
	(void) sprintf(txgname, "txg_%llu", (u_longlong_t)prop);

	error = zap_length(os, object, txgname, &zl_intsize, &zl_ints);

	if (error == ENOENT)
		return;

	ASSERT0(error);

	tx = dmu_tx_create(os);
	dmu_tx_hold_zap(tx, object, B_TRUE, NULL);
	txg = ztest_tx_assign(tx, TXG_MIGHTWAIT, FTAG);
	if (txg == 0)
		return;
	VERIFY3U(0, ==, zap_remove(os, object, txgname, tx));
	VERIFY3U(0, ==, zap_remove(os, object, propname, tx));
	dmu_tx_commit(tx);
}

/*
 * Testcase to test the upgrading of a microzap to fatzap.
 */
void
ztest_fzap(ztest_ds_t *zd, uint64_t id)
{
	objset_t *os = zd->zd_os;
	ztest_od_t od[1];
	uint64_t object, txg;

	ztest_od_init(&od[0], id, FTAG, 0, DMU_OT_ZAP_OTHER, 0, 0);

	if (ztest_object_init(zd, od, sizeof (od), !ztest_random(2)) != 0)
		return;

	object = od[0].od_object;

	/*
	 * Add entries to this ZAP and make sure it spills over
	 * and gets upgraded to a fatzap. Also, since we are adding
	 * 2050 entries we should see ptrtbl growth and leaf-block split.
	 */
	for (int i = 0; i < 2050; i++) {
		char name[ZFS_MAX_DATASET_NAME_LEN];
		uint64_t value = i;
		dmu_tx_t *tx;
		int error;

		(void) snprintf(name, sizeof (name), "fzap-%llu-%llu",
		    id, value);

		tx = dmu_tx_create(os);
		dmu_tx_hold_zap(tx, object, B_TRUE, name);
		txg = ztest_tx_assign(tx, TXG_MIGHTWAIT, FTAG);
		if (txg == 0)
			return;
		error = zap_add(os, object, name, sizeof (uint64_t), 1,
		    &value, tx);
		ASSERT(error == 0 || error == EEXIST);
		dmu_tx_commit(tx);
	}
}

/* ARGSUSED */
void
ztest_zap_parallel(ztest_ds_t *zd, uint64_t id)
{
	objset_t *os = zd->zd_os;
	ztest_od_t od[1];
	uint64_t txg, object, count, wsize, wc, zl_wsize, zl_wc;
	dmu_tx_t *tx;
	int i, namelen, error;
	int micro = ztest_random(2);
	char name[20], string_value[20];
	void *data;

	ztest_od_init(&od[0], ID_PARALLEL, FTAG, micro, DMU_OT_ZAP_OTHER, 0, 0);

	if (ztest_object_init(zd, od, sizeof (od), B_FALSE) != 0)
		return;

	object = od[0].od_object;

	/*
	 * Generate a random name of the form 'xxx.....' where each
	 * x is a random printable character and the dots are dots.
	 * There are 94 such characters, and the name length goes from
	 * 6 to 20, so there are 94^3 * 15 = 12,458,760 possible names.
	 */
	namelen = ztest_random(sizeof (name) - 5) + 5 + 1;

	for (i = 0; i < 3; i++)
		name[i] = '!' + ztest_random('~' - '!' + 1);
	for (; i < namelen - 1; i++)
		name[i] = '.';
	name[i] = '\0';

	if ((namelen & 1) || micro) {
		wsize = sizeof (txg);
		wc = 1;
		data = &txg;
	} else {
		wsize = 1;
		wc = namelen;
		data = string_value;
	}

	count = -1ULL;
	VERIFY0(zap_count(os, object, &count));
	ASSERT(count != -1ULL);

	/*
	 * Select an operation: length, lookup, add, update, remove.
	 */
	i = ztest_random(5);

	if (i >= 2) {
		tx = dmu_tx_create(os);
		dmu_tx_hold_zap(tx, object, B_TRUE, NULL);
		txg = ztest_tx_assign(tx, TXG_MIGHTWAIT, FTAG);
		if (txg == 0)
			return;
		bcopy(name, string_value, namelen);
	} else {
		tx = NULL;
		txg = 0;
		bzero(string_value, namelen);
	}

	switch (i) {

	case 0:
		error = zap_length(os, object, name, &zl_wsize, &zl_wc);
		if (error == 0) {
			ASSERT3U(wsize, ==, zl_wsize);
			ASSERT3U(wc, ==, zl_wc);
		} else {
			ASSERT3U(error, ==, ENOENT);
		}
		break;

	case 1:
		error = zap_lookup(os, object, name, wsize, wc, data);
		if (error == 0) {
			if (data == string_value &&
			    bcmp(name, data, namelen) != 0)
				fatal(0, "name '%s' != val '%s' len %d",
				    name, data, namelen);
		} else {
			ASSERT3U(error, ==, ENOENT);
		}
		break;

	case 2:
		error = zap_add(os, object, name, wsize, wc, data, tx);
		ASSERT(error == 0 || error == EEXIST);
		break;

	case 3:
		VERIFY(zap_update(os, object, name, wsize, wc, data, tx) == 0);
		break;

	case 4:
		error = zap_remove(os, object, name, tx);
		ASSERT(error == 0 || error == ENOENT);
		break;
	}

	if (tx != NULL)
		dmu_tx_commit(tx);
}

/*
 * Commit callback data.
 */
typedef struct ztest_cb_data {
	list_node_t		zcd_node;
	uint64_t		zcd_txg;
	int			zcd_expected_err;
	boolean_t		zcd_added;
	boolean_t		zcd_called;
	spa_t			*zcd_spa;
} ztest_cb_data_t;

/* This is the actual commit callback function */
static void
ztest_commit_callback(void *arg, int error)
{
	ztest_cb_data_t *data = arg;
	uint64_t synced_txg;

	VERIFY(data != NULL);
	VERIFY3S(data->zcd_expected_err, ==, error);
	VERIFY(!data->zcd_called);

	synced_txg = spa_last_synced_txg(data->zcd_spa);
	if (data->zcd_txg > synced_txg)
		fatal(0, "commit callback of txg %" PRIu64 " called prematurely"
		    ", last synced txg = %" PRIu64 "\n", data->zcd_txg,
		    synced_txg);

	data->zcd_called = B_TRUE;

	if (error == ECANCELED) {
		ASSERT0(data->zcd_txg);
		ASSERT(!data->zcd_added);

		/*
		 * The private callback data should be destroyed here, but
		 * since we are going to check the zcd_called field after
		 * dmu_tx_abort(), we will destroy it there.
		 */
		return;
	}

	/* Was this callback added to the global callback list? */
	if (!data->zcd_added)
		goto out;

	ASSERT3U(data->zcd_txg, !=, 0);

	/* Remove our callback from the list */
	mutex_enter(&zcl.zcl_callbacks_lock);
	list_remove(&zcl.zcl_callbacks, data);
	mutex_exit(&zcl.zcl_callbacks_lock);

out:
	umem_free(data, sizeof (ztest_cb_data_t));
}

/* Allocate and initialize callback data structure */
static ztest_cb_data_t *
ztest_create_cb_data(objset_t *os, uint64_t txg)
{
	ztest_cb_data_t *cb_data;

	cb_data = umem_zalloc(sizeof (ztest_cb_data_t), UMEM_NOFAIL);

	cb_data->zcd_txg = txg;
	cb_data->zcd_spa = dmu_objset_spa(os);

	return (cb_data);
}

/*
 * If a number of txgs equal to this threshold have been created after a commit
 * callback has been registered but not called, then we assume there is an
 * implementation bug.
 */
#define	ZTEST_COMMIT_CALLBACK_THRESH	(TXG_CONCURRENT_STATES + 2)

/*
 * Commit callback test.
 */
void
ztest_dmu_commit_callbacks(ztest_ds_t *zd, uint64_t id)
{
	objset_t *os = zd->zd_os;
	ztest_od_t od[1];
	dmu_tx_t *tx;
	ztest_cb_data_t *cb_data[3], *tmp_cb;
	uint64_t old_txg, txg;
	int i, error;

	ztest_od_init(&od[0], id, FTAG, 0, DMU_OT_UINT64_OTHER, 0, 0);

	if (ztest_object_init(zd, od, sizeof (od), B_FALSE) != 0)
		return;

	tx = dmu_tx_create(os);

	cb_data[0] = ztest_create_cb_data(os, 0);
	dmu_tx_callback_register(tx, ztest_commit_callback, cb_data[0]);

	dmu_tx_hold_write(tx, od[0].od_object, 0, sizeof (uint64_t));

	/* Every once in a while, abort the transaction on purpose */
	if (ztest_random(100) == 0)
		error = -1;

	if (!error)
		error = dmu_tx_assign(tx, TXG_NOWAIT);

	txg = error ? 0 : dmu_tx_get_txg(tx);

	cb_data[0]->zcd_txg = txg;
	cb_data[1] = ztest_create_cb_data(os, txg);
	dmu_tx_callback_register(tx, ztest_commit_callback, cb_data[1]);

	if (error) {
		/*
		 * It's not a strict requirement to call the registered
		 * callbacks from inside dmu_tx_abort(), but that's what
		 * it's supposed to happen in the current implementation
		 * so we will check for that.
		 */
		for (i = 0; i < 2; i++) {
			cb_data[i]->zcd_expected_err = ECANCELED;
			VERIFY(!cb_data[i]->zcd_called);
		}

		dmu_tx_abort(tx);

		for (i = 0; i < 2; i++) {
			VERIFY(cb_data[i]->zcd_called);
			umem_free(cb_data[i], sizeof (ztest_cb_data_t));
		}

		return;
	}

	cb_data[2] = ztest_create_cb_data(os, txg);
	dmu_tx_callback_register(tx, ztest_commit_callback, cb_data[2]);

	/*
	 * Read existing data to make sure there isn't a future leak.
	 */
	VERIFY(0 == dmu_read(os, od[0].od_object, 0, sizeof (uint64_t),
	    &old_txg, DMU_READ_PREFETCH));

	if (old_txg > txg)
		fatal(0, "future leak: got %" PRIu64 ", open txg is %" PRIu64,
		    old_txg, txg);

	dmu_write(os, od[0].od_object, 0, sizeof (uint64_t), &txg, tx);

	mutex_enter(&zcl.zcl_callbacks_lock);

	/*
	 * Since commit callbacks don't have any ordering requirement and since
	 * it is theoretically possible for a commit callback to be called
	 * after an arbitrary amount of time has elapsed since its txg has been
	 * synced, it is difficult to reliably determine whether a commit
	 * callback hasn't been called due to high load or due to a flawed
	 * implementation.
	 *
	 * In practice, we will assume that if after a certain number of txgs a
	 * commit callback hasn't been called, then most likely there's an
	 * implementation bug..
	 */
	tmp_cb = list_head(&zcl.zcl_callbacks);
	if (tmp_cb != NULL &&
	    (txg - ZTEST_COMMIT_CALLBACK_THRESH) > tmp_cb->zcd_txg) {
		fatal(0, "Commit callback threshold exceeded, oldest txg: %"
		    PRIu64 ", open txg: %" PRIu64 "\n", tmp_cb->zcd_txg, txg);
	}

	/*
	 * Let's find the place to insert our callbacks.
	 *
	 * Even though the list is ordered by txg, it is possible for the
	 * insertion point to not be the end because our txg may already be
	 * quiescing at this point and other callbacks in the open txg
	 * (from other objsets) may have sneaked in.
	 */
	tmp_cb = list_tail(&zcl.zcl_callbacks);
	while (tmp_cb != NULL && tmp_cb->zcd_txg > txg)
		tmp_cb = list_prev(&zcl.zcl_callbacks, tmp_cb);

	/* Add the 3 callbacks to the list */
	for (i = 0; i < 3; i++) {
		if (tmp_cb == NULL)
			list_insert_head(&zcl.zcl_callbacks, cb_data[i]);
		else
			list_insert_after(&zcl.zcl_callbacks, tmp_cb,
			    cb_data[i]);

		cb_data[i]->zcd_added = B_TRUE;
		VERIFY(!cb_data[i]->zcd_called);

		tmp_cb = cb_data[i];
	}

	mutex_exit(&zcl.zcl_callbacks_lock);

	dmu_tx_commit(tx);
}

/* ARGSUSED */
void
ztest_dsl_prop_get_set(ztest_ds_t *zd, uint64_t id)
{
	zfs_prop_t proplist[] = {
		ZFS_PROP_CHECKSUM,
		ZFS_PROP_COMPRESSION,
		ZFS_PROP_COPIES,
		ZFS_PROP_DEDUP
	};

	rw_enter(&ztest_name_lock, RW_READER);

	for (int p = 0; p < sizeof (proplist) / sizeof (proplist[0]); p++)
		(void) ztest_dsl_prop_set_uint64(zd->zd_name, proplist[p],
		    ztest_random_dsl_prop(proplist[p]), (int)ztest_random(2));

	rw_exit(&ztest_name_lock);
}

/* ARGSUSED */
void
ztest_remap_blocks(ztest_ds_t *zd, uint64_t id)
{
	rw_enter(&ztest_name_lock, RW_READER);

	int error = dmu_objset_remap_indirects(zd->zd_name);
	if (error == ENOSPC)
		error = 0;
	ASSERT0(error);

	rw_exit(&ztest_name_lock);
}

/* ARGSUSED */
void
ztest_spa_prop_get_set(ztest_ds_t *zd, uint64_t id)
{
	nvlist_t *props = NULL;

	rw_enter(&ztest_name_lock, RW_READER);

	(void) ztest_spa_prop_set_uint64(ZPOOL_PROP_DEDUPDITTO,
	    ZIO_DEDUPDITTO_MIN + ztest_random(ZIO_DEDUPDITTO_MIN));

	VERIFY0(spa_prop_get(ztest_spa, &props));

	if (ztest_opts.zo_verbose >= 6)
		dump_nvlist(props, 4);

	nvlist_free(props);

	rw_exit(&ztest_name_lock);
}

static int
user_release_one(const char *snapname, const char *holdname)
{
	nvlist_t *snaps, *holds;
	int error;

	snaps = fnvlist_alloc();
	holds = fnvlist_alloc();
	fnvlist_add_boolean(holds, holdname);
	fnvlist_add_nvlist(snaps, snapname, holds);
	fnvlist_free(holds);
	error = dsl_dataset_user_release(snaps, NULL);
	fnvlist_free(snaps);
	return (error);
}

/*
 * Test snapshot hold/release and deferred destroy.
 */
void
ztest_dmu_snapshot_hold(ztest_ds_t *zd, uint64_t id)
{
	int error;
	objset_t *os = zd->zd_os;
	objset_t *origin;
	char snapname[100];
	char fullname[100];
	char clonename[100];
	char tag[100];
	char osname[ZFS_MAX_DATASET_NAME_LEN];
	nvlist_t *holds;

	rw_enter(&ztest_name_lock, RW_READER);

	dmu_objset_name(os, osname);

	(void) snprintf(snapname, sizeof (snapname), "sh1_%llu", id);
	(void) snprintf(fullname, sizeof (fullname), "%s@%s", osname, snapname);
	(void) snprintf(clonename, sizeof (clonename),
	    "%s/ch1_%llu", osname, id);
	(void) snprintf(tag, sizeof (tag), "tag_%llu", id);

	/*
	 * Clean up from any previous run.
	 */
	error = dsl_destroy_head(clonename);
	if (error != ENOENT)
		ASSERT0(error);
	error = user_release_one(fullname, tag);
	if (error != ESRCH && error != ENOENT)
		ASSERT0(error);
	error = dsl_destroy_snapshot(fullname, B_FALSE);
	if (error != ENOENT)
		ASSERT0(error);

	/*
	 * Create snapshot, clone it, mark snap for deferred destroy,
	 * destroy clone, verify snap was also destroyed.
	 */
	error = dmu_objset_snapshot_one(osname, snapname);
	if (error) {
		if (error == ENOSPC) {
			ztest_record_enospc("dmu_objset_snapshot");
			goto out;
		}
		fatal(0, "dmu_objset_snapshot(%s) = %d", fullname, error);
	}

	error = dmu_objset_clone(clonename, fullname);
	if (error) {
		if (error == ENOSPC) {
			ztest_record_enospc("dmu_objset_clone");
			goto out;
		}
		fatal(0, "dmu_objset_clone(%s) = %d", clonename, error);
	}

	error = dsl_destroy_snapshot(fullname, B_TRUE);
	if (error) {
		fatal(0, "dsl_destroy_snapshot(%s, B_TRUE) = %d",
		    fullname, error);
	}

	error = dsl_destroy_head(clonename);
	if (error)
		fatal(0, "dsl_destroy_head(%s) = %d", clonename, error);

	error = dmu_objset_hold(fullname, FTAG, &origin);
	if (error != ENOENT)
		fatal(0, "dmu_objset_hold(%s) = %d", fullname, error);

	/*
	 * Create snapshot, add temporary hold, verify that we can't
	 * destroy a held snapshot, mark for deferred destroy,
	 * release hold, verify snapshot was destroyed.
	 */
	error = dmu_objset_snapshot_one(osname, snapname);
	if (error) {
		if (error == ENOSPC) {
			ztest_record_enospc("dmu_objset_snapshot");
			goto out;
		}
		fatal(0, "dmu_objset_snapshot(%s) = %d", fullname, error);
	}

	holds = fnvlist_alloc();
	fnvlist_add_string(holds, fullname, tag);
	error = dsl_dataset_user_hold(holds, 0, NULL);
	fnvlist_free(holds);

	if (error == ENOSPC) {
		ztest_record_enospc("dsl_dataset_user_hold");
		goto out;
	} else if (error) {
		fatal(0, "dsl_dataset_user_hold(%s, %s) = %u",
		    fullname, tag, error);
	}

	error = dsl_destroy_snapshot(fullname, B_FALSE);
	if (error != EBUSY) {
		fatal(0, "dsl_destroy_snapshot(%s, B_FALSE) = %d",
		    fullname, error);
	}

	error = dsl_destroy_snapshot(fullname, B_TRUE);
	if (error) {
		fatal(0, "dsl_destroy_snapshot(%s, B_TRUE) = %d",
		    fullname, error);
	}

	error = user_release_one(fullname, tag);
	if (error)
		fatal(0, "user_release_one(%s, %s) = %d", fullname, tag, error);

	VERIFY3U(dmu_objset_hold(fullname, FTAG, &origin), ==, ENOENT);

out:
	rw_exit(&ztest_name_lock);
}

/*
 * Inject random faults into the on-disk data.
 */
/* ARGSUSED */
void
ztest_fault_inject(ztest_ds_t *zd, uint64_t id)
{
	ztest_shared_t *zs = ztest_shared;
	spa_t *spa = ztest_spa;
	int fd;
	uint64_t offset;
	uint64_t leaves;
	uint64_t bad = 0x1990c0ffeedecade;
	uint64_t top, leaf;
	char path0[MAXPATHLEN];
	char pathrand[MAXPATHLEN];
	size_t fsize;
	int bshift = SPA_MAXBLOCKSHIFT + 2;
	int iters = 1000;
	int maxfaults;
	int mirror_save;
	vdev_t *vd0 = NULL;
	uint64_t guid0 = 0;
	boolean_t islog = B_FALSE;

	mutex_enter(&ztest_vdev_lock);
	maxfaults = MAXFAULTS();
	leaves = MAX(zs->zs_mirrors, 1) * ztest_opts.zo_raidz;
	mirror_save = zs->zs_mirrors;
	mutex_exit(&ztest_vdev_lock);

	ASSERT(leaves >= 1);

	/*
	 * Grab the name lock as reader. There are some operations
	 * which don't like to have their vdevs changed while
	 * they are in progress (i.e. spa_change_guid). Those
	 * operations will have grabbed the name lock as writer.
	 */
	rw_enter(&ztest_name_lock, RW_READER);

	/*
	 * We need SCL_STATE here because we're going to look at vd0->vdev_tsd.
	 */
	spa_config_enter(spa, SCL_STATE, FTAG, RW_READER);

	if (ztest_random(2) == 0) {
		/*
		 * Inject errors on a normal data device or slog device.
		 */
		top = ztest_random_vdev_top(spa, B_TRUE);
		leaf = ztest_random(leaves) + zs->zs_splits;

		/*
		 * Generate paths to the first leaf in this top-level vdev,
		 * and to the random leaf we selected.  We'll induce transient
		 * write failures and random online/offline activity on leaf 0,
		 * and we'll write random garbage to the randomly chosen leaf.
		 */
		(void) snprintf(path0, sizeof (path0), ztest_dev_template,
		    ztest_opts.zo_dir, ztest_opts.zo_pool,
		    top * leaves + zs->zs_splits);
		(void) snprintf(pathrand, sizeof (pathrand), ztest_dev_template,
		    ztest_opts.zo_dir, ztest_opts.zo_pool,
		    top * leaves + leaf);

		vd0 = vdev_lookup_by_path(spa->spa_root_vdev, path0);
		if (vd0 != NULL && vd0->vdev_top->vdev_islog)
			islog = B_TRUE;

		/*
		 * If the top-level vdev needs to be resilvered
		 * then we only allow faults on the device that is
		 * resilvering.
		 */
		if (vd0 != NULL && maxfaults != 1 &&
		    (!vdev_resilver_needed(vd0->vdev_top, NULL, NULL) ||
		    vd0->vdev_resilver_txg != 0)) {
			/*
			 * Make vd0 explicitly claim to be unreadable,
			 * or unwriteable, or reach behind its back
			 * and close the underlying fd.  We can do this if
			 * maxfaults == 0 because we'll fail and reexecute,
			 * and we can do it if maxfaults >= 2 because we'll
			 * have enough redundancy.  If maxfaults == 1, the
			 * combination of this with injection of random data
			 * corruption below exceeds the pool's fault tolerance.
			 */
			vdev_file_t *vf = vd0->vdev_tsd;

			zfs_dbgmsg("injecting fault to vdev %llu; maxfaults=%d",
			    (long long)vd0->vdev_id, (int)maxfaults);

			if (vf != NULL && ztest_random(3) == 0) {
				(void) close(vf->vf_vnode->v_fd);
				vf->vf_vnode->v_fd = -1;
			} else if (ztest_random(2) == 0) {
				vd0->vdev_cant_read = B_TRUE;
			} else {
				vd0->vdev_cant_write = B_TRUE;
			}
			guid0 = vd0->vdev_guid;
		}
	} else {
		/*
		 * Inject errors on an l2cache device.
		 */
		spa_aux_vdev_t *sav = &spa->spa_l2cache;

		if (sav->sav_count == 0) {
			spa_config_exit(spa, SCL_STATE, FTAG);
			rw_exit(&ztest_name_lock);
			return;
		}
		vd0 = sav->sav_vdevs[ztest_random(sav->sav_count)];
		guid0 = vd0->vdev_guid;
		(void) strcpy(path0, vd0->vdev_path);
		(void) strcpy(pathrand, vd0->vdev_path);

		leaf = 0;
		leaves = 1;
		maxfaults = INT_MAX;	/* no limit on cache devices */
	}

	spa_config_exit(spa, SCL_STATE, FTAG);
	rw_exit(&ztest_name_lock);

	/*
	 * If we can tolerate two or more faults, or we're dealing
	 * with a slog, randomly online/offline vd0.
	 */
	if ((maxfaults >= 2 || islog) && guid0 != 0) {
		if (ztest_random(10) < 6) {
			int flags = (ztest_random(2) == 0 ?
			    ZFS_OFFLINE_TEMPORARY : 0);

			/*
			 * We have to grab the zs_name_lock as writer to
			 * prevent a race between offlining a slog and
			 * destroying a dataset. Offlining the slog will
			 * grab a reference on the dataset which may cause
			 * dmu_objset_destroy() to fail with EBUSY thus
			 * leaving the dataset in an inconsistent state.
			 */
			if (islog)
				rw_enter(&ztest_name_lock, RW_WRITER);

			VERIFY(vdev_offline(spa, guid0, flags) != EBUSY);

			if (islog)
				rw_exit(&ztest_name_lock);
		} else {
			/*
			 * Ideally we would like to be able to randomly
			 * call vdev_[on|off]line without holding locks
			 * to force unpredictable failures but the side
			 * effects of vdev_[on|off]line prevent us from
			 * doing so. We grab the ztest_vdev_lock here to
			 * prevent a race between injection testing and
			 * aux_vdev removal.
			 */
			mutex_enter(&ztest_vdev_lock);
			(void) vdev_online(spa, guid0, 0, NULL);
			mutex_exit(&ztest_vdev_lock);
		}
	}

	if (maxfaults == 0)
		return;

	/*
	 * We have at least single-fault tolerance, so inject data corruption.
	 */
	fd = open(pathrand, O_RDWR);

	if (fd == -1) /* we hit a gap in the device namespace */
		return;

	fsize = lseek(fd, 0, SEEK_END);

	while (--iters != 0) {
		/*
		 * The offset must be chosen carefully to ensure that
		 * we do not inject a given logical block with errors
		 * on two different leaf devices, because ZFS can not
		 * tolerate that (if maxfaults==1).
		 *
		 * We divide each leaf into chunks of size
		 * (# leaves * SPA_MAXBLOCKSIZE * 4).  Within each chunk
		 * there is a series of ranges to which we can inject errors.
		 * Each range can accept errors on only a single leaf vdev.
		 * The error injection ranges are separated by ranges
		 * which we will not inject errors on any device (DMZs).
		 * Each DMZ must be large enough such that a single block
		 * can not straddle it, so that a single block can not be
		 * a target in two different injection ranges (on different
		 * leaf vdevs).
		 *
		 * For example, with 3 leaves, each chunk looks like:
		 *    0 to  32M: injection range for leaf 0
		 *  32M to  64M: DMZ - no injection allowed
		 *  64M to  96M: injection range for leaf 1
		 *  96M to 128M: DMZ - no injection allowed
		 * 128M to 160M: injection range for leaf 2
		 * 160M to 192M: DMZ - no injection allowed
		 */
		offset = ztest_random(fsize / (leaves << bshift)) *
		    (leaves << bshift) + (leaf << bshift) +
		    (ztest_random(1ULL << (bshift - 1)) & -8ULL);

		/*
		 * Only allow damage to the labels at one end of the vdev.
		 *
		 * If all labels are damaged, the device will be totally
		 * inaccessible, which will result in loss of data,
		 * because we also damage (parts of) the other side of
		 * the mirror/raidz.
		 *
		 * Additionally, we will always have both an even and an
		 * odd label, so that we can handle crashes in the
		 * middle of vdev_config_sync().
		 */
		if ((leaf & 1) == 0 && offset < VDEV_LABEL_START_SIZE)
			continue;

		/*
		 * The two end labels are stored at the "end" of the disk, but
		 * the end of the disk (vdev_psize) is aligned to
		 * sizeof (vdev_label_t).
		 */
		uint64_t psize = P2ALIGN(fsize, sizeof (vdev_label_t));
		if ((leaf & 1) == 1 &&
		    offset + sizeof (bad) > psize - VDEV_LABEL_END_SIZE)
			continue;

		mutex_enter(&ztest_vdev_lock);
		if (mirror_save != zs->zs_mirrors) {
			mutex_exit(&ztest_vdev_lock);
			(void) close(fd);
			return;
		}

		if (pwrite(fd, &bad, sizeof (bad), offset) != sizeof (bad))
			fatal(1, "can't inject bad word at 0x%llx in %s",
			    offset, pathrand);

		mutex_exit(&ztest_vdev_lock);

		if (ztest_opts.zo_verbose >= 7)
			(void) printf("injected bad word into %s,"
			    " offset 0x%llx\n", pathrand, (u_longlong_t)offset);
	}

	(void) close(fd);
}

/*
 * Verify that DDT repair works as expected.
 */
void
ztest_ddt_repair(ztest_ds_t *zd, uint64_t id)
{
	ztest_shared_t *zs = ztest_shared;
	spa_t *spa = ztest_spa;
	objset_t *os = zd->zd_os;
	ztest_od_t od[1];
	uint64_t object, blocksize, txg, pattern, psize;
	enum zio_checksum checksum = spa_dedup_checksum(spa);
	dmu_buf_t *db;
	dmu_tx_t *tx;
	abd_t *abd;
	blkptr_t blk;
	int copies = 2 * ZIO_DEDUPDITTO_MIN;

	blocksize = ztest_random_blocksize();
	blocksize = MIN(blocksize, 2048);	/* because we write so many */

	ztest_od_init(&od[0], id, FTAG, 0, DMU_OT_UINT64_OTHER, blocksize, 0);

	if (ztest_object_init(zd, od, sizeof (od), B_FALSE) != 0)
		return;

	/*
	 * Take the name lock as writer to prevent anyone else from changing
	 * the pool and dataset properies we need to maintain during this test.
	 */
	rw_enter(&ztest_name_lock, RW_WRITER);

	if (ztest_dsl_prop_set_uint64(zd->zd_name, ZFS_PROP_DEDUP, checksum,
	    B_FALSE) != 0 ||
	    ztest_dsl_prop_set_uint64(zd->zd_name, ZFS_PROP_COPIES, 1,
	    B_FALSE) != 0) {
		rw_exit(&ztest_name_lock);
		return;
	}

	dmu_objset_stats_t dds;
	dsl_pool_config_enter(dmu_objset_pool(os), FTAG);
	dmu_objset_fast_stat(os, &dds);
	dsl_pool_config_exit(dmu_objset_pool(os), FTAG);

	object = od[0].od_object;
	blocksize = od[0].od_blocksize;
	pattern = zs->zs_guid ^ dds.dds_guid;

	ASSERT(object != 0);

	tx = dmu_tx_create(os);
	dmu_tx_hold_write(tx, object, 0, copies * blocksize);
	txg = ztest_tx_assign(tx, TXG_WAIT, FTAG);
	if (txg == 0) {
		rw_exit(&ztest_name_lock);
		return;
	}

	/*
	 * Write all the copies of our block.
	 */
	for (int i = 0; i < copies; i++) {
		uint64_t offset = i * blocksize;
		int error = dmu_buf_hold(os, object, offset, FTAG, &db,
		    DMU_READ_NO_PREFETCH);
		if (error != 0) {
			fatal(B_FALSE, "dmu_buf_hold(%p, %llu, %llu) = %u",
			    os, (long long)object, (long long) offset, error);
		}
		ASSERT(db->db_offset == offset);
		ASSERT(db->db_size == blocksize);
		ASSERT(ztest_pattern_match(db->db_data, db->db_size, pattern) ||
		    ztest_pattern_match(db->db_data, db->db_size, 0ULL));
		dmu_buf_will_fill(db, tx);
		ztest_pattern_set(db->db_data, db->db_size, pattern);
		dmu_buf_rele(db, FTAG);
	}

	dmu_tx_commit(tx);
	txg_wait_synced(spa_get_dsl(spa), txg);

	/*
	 * Find out what block we got.
	 */
	VERIFY0(dmu_buf_hold(os, object, 0, FTAG, &db,
	    DMU_READ_NO_PREFETCH));
	blk = *((dmu_buf_impl_t *)db)->db_blkptr;
	dmu_buf_rele(db, FTAG);

	/*
	 * Damage the block.  Dedup-ditto will save us when we read it later.
	 */
	psize = BP_GET_PSIZE(&blk);
	abd = abd_alloc_linear(psize, B_TRUE);
	ztest_pattern_set(abd_to_buf(abd), psize, ~pattern);

	(void) zio_wait(zio_rewrite(NULL, spa, 0, &blk,
	    abd, psize, NULL, NULL, ZIO_PRIORITY_SYNC_WRITE,
	    ZIO_FLAG_CANFAIL | ZIO_FLAG_INDUCE_DAMAGE, NULL));

	abd_free(abd);

	rw_exit(&ztest_name_lock);
}

/*
 * Scrub the pool.
 */
/* ARGSUSED */
void
ztest_scrub(ztest_ds_t *zd, uint64_t id)
{
	spa_t *spa = ztest_spa;

	(void) spa_scan(spa, POOL_SCAN_SCRUB);
	(void) poll(NULL, 0, 100); /* wait a moment, then force a restart */
	(void) spa_scan(spa, POOL_SCAN_SCRUB);
}

/*
 * Change the guid for the pool.
 */
/* ARGSUSED */
void
ztest_reguid(ztest_ds_t *zd, uint64_t id)
{
	spa_t *spa = ztest_spa;
	uint64_t orig, load;
	int error;

	orig = spa_guid(spa);
	load = spa_load_guid(spa);

	rw_enter(&ztest_name_lock, RW_WRITER);
	error = spa_change_guid(spa);
	rw_exit(&ztest_name_lock);

	if (error != 0)
		return;

	if (ztest_opts.zo_verbose >= 4) {
		(void) printf("Changed guid old %llu -> %llu\n",
		    (u_longlong_t)orig, (u_longlong_t)spa_guid(spa));
	}

	VERIFY3U(orig, !=, spa_guid(spa));
	VERIFY3U(load, ==, spa_load_guid(spa));
}

/*
 * Rename the pool to a different name and then rename it back.
 */
/* ARGSUSED */
void
ztest_spa_rename(ztest_ds_t *zd, uint64_t id)
{
	char *oldname, *newname;
	spa_t *spa;

	rw_enter(&ztest_name_lock, RW_WRITER);

	oldname = ztest_opts.zo_pool;
	newname = umem_alloc(strlen(oldname) + 5, UMEM_NOFAIL);
	(void) strcpy(newname, oldname);
	(void) strcat(newname, "_tmp");

	/*
	 * Do the rename
	 */
	VERIFY3U(0, ==, spa_rename(oldname, newname));

	/*
	 * Try to open it under the old name, which shouldn't exist
	 */
	VERIFY3U(ENOENT, ==, spa_open(oldname, &spa, FTAG));

	/*
	 * Open it under the new name and make sure it's still the same spa_t.
	 */
	VERIFY3U(0, ==, spa_open(newname, &spa, FTAG));

	ASSERT(spa == ztest_spa);
	spa_close(spa, FTAG);

	/*
	 * Rename it back to the original
	 */
	VERIFY3U(0, ==, spa_rename(newname, oldname));

	/*
	 * Make sure it can still be opened
	 */
	VERIFY3U(0, ==, spa_open(oldname, &spa, FTAG));

	ASSERT(spa == ztest_spa);
	spa_close(spa, FTAG);

	umem_free(newname, strlen(newname) + 1);

	rw_exit(&ztest_name_lock);
}

static vdev_t *
ztest_random_concrete_vdev_leaf(vdev_t *vd)
{
	if (vd == NULL)
		return (NULL);

	if (vd->vdev_children == 0)
		return (vd);

	vdev_t *eligible[vd->vdev_children];
	int eligible_idx = 0, i;
	for (i = 0; i < vd->vdev_children; i++) {
		vdev_t *cvd = vd->vdev_child[i];
		if (cvd->vdev_top->vdev_removing)
			continue;
		if (cvd->vdev_children > 0 ||
		    (vdev_is_concrete(cvd) && !cvd->vdev_detached)) {
				eligible[eligible_idx++] = cvd;
		}
	}
	VERIFY(eligible_idx > 0);

	uint64_t child_no = ztest_random(eligible_idx);
	return (ztest_random_concrete_vdev_leaf(eligible[child_no]));
}

/* ARGSUSED */
void
ztest_initialize(ztest_ds_t *zd, uint64_t id)
{
	spa_t *spa = ztest_spa;
	int error = 0;

	mutex_enter(&ztest_vdev_lock);

	spa_config_enter(spa, SCL_VDEV, FTAG, RW_READER);

	/* Random leaf vdev */
	vdev_t *rand_vd = ztest_random_concrete_vdev_leaf(spa->spa_root_vdev);
	if (rand_vd == NULL) {
		spa_config_exit(spa, SCL_VDEV, FTAG);
		mutex_exit(&ztest_vdev_lock);
		return;
	}

	/*
	 * The random vdev we've selected may change as soon as we
	 * drop the spa_config_lock. We create local copies of things
	 * we're interested in.
	 */
	uint64_t guid = rand_vd->vdev_guid;
	char *path = strdup(rand_vd->vdev_path);
	boolean_t active = rand_vd->vdev_initialize_thread != NULL;

	zfs_dbgmsg("vd %p, guid %llu", rand_vd, guid);
	spa_config_exit(spa, SCL_VDEV, FTAG);

	uint64_t cmd = ztest_random(POOL_INITIALIZE_FUNCS);
	error = spa_vdev_initialize(spa, guid, cmd);
	switch (cmd) {
	case POOL_INITIALIZE_CANCEL:
		if (ztest_opts.zo_verbose >= 4) {
			(void) printf("Cancel initialize %s", path);
			if (!active)
				(void) printf(" failed (no initialize active)");
			(void) printf("\n");
		}
		break;
	case POOL_INITIALIZE_DO:
		if (ztest_opts.zo_verbose >= 4) {
			(void) printf("Start initialize %s", path);
			if (active && error == 0)
				(void) printf(" failed (already active)");
			else if (error != 0)
				(void) printf(" failed (error %d)", error);
			(void) printf("\n");
		}
		break;
	case POOL_INITIALIZE_SUSPEND:
		if (ztest_opts.zo_verbose >= 4) {
			(void) printf("Suspend initialize %s", path);
			if (!active)
				(void) printf(" failed (no initialize active)");
			(void) printf("\n");
		}
		break;
	}
	free(path);
	mutex_exit(&ztest_vdev_lock);
}

/*
 * Verify pool integrity by running zdb.
 */
static void
ztest_run_zdb(char *pool)
{
	int status;
	char zdb[MAXPATHLEN + MAXNAMELEN + 20];
	char zbuf[1024];
	char *bin;
	char *ztest;
	char *isa;
	int isalen;
	FILE *fp;

	(void) realpath(getexecname(), zdb);

	/* zdb lives in /usr/sbin, while ztest lives in /usr/bin */
	bin = strstr(zdb, "/usr/bin/");
	ztest = strstr(bin, "/ztest");
	isa = bin + 8;
	isalen = ztest - isa;
	isa = strdup(isa);
	/* LINTED */
	(void) sprintf(bin,
	    "/usr/sbin%.*s/zdb -bcc%s%s -G -d -U %s %s",
	    isalen,
	    isa,
	    ztest_opts.zo_verbose >= 3 ? "s" : "",
	    ztest_opts.zo_verbose >= 4 ? "v" : "",
	    spa_config_path,
	    pool);
	free(isa);

	if (ztest_opts.zo_verbose >= 5)
		(void) printf("Executing %s\n", strstr(zdb, "zdb "));

	fp = popen(zdb, "r");

	while (fgets(zbuf, sizeof (zbuf), fp) != NULL)
		if (ztest_opts.zo_verbose >= 3)
			(void) printf("%s", zbuf);

	status = pclose(fp);

	if (status == 0)
		return;

	ztest_dump_core = 0;
	if (WIFEXITED(status))
		fatal(0, "'%s' exit code %d", zdb, WEXITSTATUS(status));
	else
		fatal(0, "'%s' died with signal %d", zdb, WTERMSIG(status));
}

static void
ztest_walk_pool_directory(char *header)
{
	spa_t *spa = NULL;

	if (ztest_opts.zo_verbose >= 6)
		(void) printf("%s\n", header);

	mutex_enter(&spa_namespace_lock);
	while ((spa = spa_next(spa)) != NULL)
		if (ztest_opts.zo_verbose >= 6)
			(void) printf("\t%s\n", spa_name(spa));
	mutex_exit(&spa_namespace_lock);
}

static void
ztest_spa_import_export(char *oldname, char *newname)
{
	nvlist_t *config, *newconfig;
	uint64_t pool_guid;
	spa_t *spa;
	int error;

	if (ztest_opts.zo_verbose >= 4) {
		(void) printf("import/export: old = %s, new = %s\n",
		    oldname, newname);
	}

	/*
	 * Clean up from previous runs.
	 */
	(void) spa_destroy(newname);

	/*
	 * Get the pool's configuration and guid.
	 */
	VERIFY3U(0, ==, spa_open(oldname, &spa, FTAG));

	/*
	 * Kick off a scrub to tickle scrub/export races.
	 */
	if (ztest_random(2) == 0)
		(void) spa_scan(spa, POOL_SCAN_SCRUB);

	pool_guid = spa_guid(spa);
	spa_close(spa, FTAG);

	ztest_walk_pool_directory("pools before export");

	/*
	 * Export it.
	 */
	VERIFY3U(0, ==, spa_export(oldname, &config, B_FALSE, B_FALSE));

	ztest_walk_pool_directory("pools after export");

	/*
	 * Try to import it.
	 */
	newconfig = spa_tryimport(config);
	ASSERT(newconfig != NULL);
	nvlist_free(newconfig);

	/*
	 * Import it under the new name.
	 */
	error = spa_import(newname, config, NULL, 0);
	if (error != 0) {
		dump_nvlist(config, 0);
		fatal(B_FALSE, "couldn't import pool %s as %s: error %u",
		    oldname, newname, error);
	}

	ztest_walk_pool_directory("pools after import");

	/*
	 * Try to import it again -- should fail with EEXIST.
	 */
	VERIFY3U(EEXIST, ==, spa_import(newname, config, NULL, 0));

	/*
	 * Try to import it under a different name -- should fail with EEXIST.
	 */
	VERIFY3U(EEXIST, ==, spa_import(oldname, config, NULL, 0));

	/*
	 * Verify that the pool is no longer visible under the old name.
	 */
	VERIFY3U(ENOENT, ==, spa_open(oldname, &spa, FTAG));

	/*
	 * Verify that we can open and close the pool using the new name.
	 */
	VERIFY3U(0, ==, spa_open(newname, &spa, FTAG));
	ASSERT(pool_guid == spa_guid(spa));
	spa_close(spa, FTAG);

	nvlist_free(config);
}

static void
ztest_resume(spa_t *spa)
{
	if (spa_suspended(spa) && ztest_opts.zo_verbose >= 6)
		(void) printf("resuming from suspended state\n");
	spa_vdev_state_enter(spa, SCL_NONE);
	vdev_clear(spa, NULL);
	(void) spa_vdev_state_exit(spa, NULL, 0);
	(void) zio_resume(spa);
}

static void *
ztest_resume_thread(void *arg)
{
	spa_t *spa = arg;

	while (!ztest_exiting) {
		if (spa_suspended(spa))
			ztest_resume(spa);
		(void) poll(NULL, 0, 100);

		/*
		 * Periodically change the zfs_compressed_arc_enabled setting.
		 */
		if (ztest_random(10) == 0)
			zfs_compressed_arc_enabled = ztest_random(2);

		/*
		 * Periodically change the zfs_abd_scatter_enabled setting.
		 */
		if (ztest_random(10) == 0)
			zfs_abd_scatter_enabled = ztest_random(2);
	}
	return (NULL);
}

static void *
ztest_deadman_thread(void *arg)
{
	ztest_shared_t *zs = arg;
	spa_t *spa = ztest_spa;
	hrtime_t delta, total = 0;

	for (;;) {
		delta = zs->zs_thread_stop - zs->zs_thread_start +
		    MSEC2NSEC(zfs_deadman_synctime_ms);

		(void) poll(NULL, 0, (int)NSEC2MSEC(delta));

		/*
		 * If the pool is suspended then fail immediately. Otherwise,
		 * check to see if the pool is making any progress. If
		 * vdev_deadman() discovers that there hasn't been any recent
		 * I/Os then it will end up aborting the tests.
		 */
		if (spa_suspended(spa) || spa->spa_root_vdev == NULL) {
			fatal(0, "aborting test after %llu seconds because "
			    "pool has transitioned to a suspended state.",
			    zfs_deadman_synctime_ms / 1000);
			return (NULL);
		}
		vdev_deadman(spa->spa_root_vdev);

		total += zfs_deadman_synctime_ms/1000;
		(void) printf("ztest has been running for %lld seconds\n",
		    total);
	}
}

static void
ztest_execute(int test, ztest_info_t *zi, uint64_t id)
{
	ztest_ds_t *zd = &ztest_ds[id % ztest_opts.zo_datasets];
	ztest_shared_callstate_t *zc = ZTEST_GET_SHARED_CALLSTATE(test);
	hrtime_t functime = gethrtime();

	for (int i = 0; i < zi->zi_iters; i++)
		zi->zi_func(zd, id);

	functime = gethrtime() - functime;

	atomic_add_64(&zc->zc_count, 1);
	atomic_add_64(&zc->zc_time, functime);

	if (ztest_opts.zo_verbose >= 4) {
		Dl_info dli;
		(void) dladdr((void *)zi->zi_func, &dli);
		(void) printf("%6.2f sec in %s\n",
		    (double)functime / NANOSEC, dli.dli_sname);
	}
}

static void *
ztest_thread(void *arg)
{
	int rand;
	uint64_t id = (uintptr_t)arg;
	ztest_shared_t *zs = ztest_shared;
	uint64_t call_next;
	hrtime_t now;
	ztest_info_t *zi;
	ztest_shared_callstate_t *zc;

	while ((now = gethrtime()) < zs->zs_thread_stop) {
		/*
		 * See if it's time to force a crash.
		 */
		if (now > zs->zs_thread_kill)
			ztest_kill(zs);

		/*
		 * If we're getting ENOSPC with some regularity, stop.
		 */
		if (zs->zs_enospc_count > 10)
			break;

		/*
		 * Pick a random function to execute.
		 */
		rand = ztest_random(ZTEST_FUNCS);
		zi = &ztest_info[rand];
		zc = ZTEST_GET_SHARED_CALLSTATE(rand);
		call_next = zc->zc_next;

		if (now >= call_next &&
		    atomic_cas_64(&zc->zc_next, call_next, call_next +
		    ztest_random(2 * zi->zi_interval[0] + 1)) == call_next) {
			ztest_execute(rand, zi, id);
		}
	}

	return (NULL);
}

static void
ztest_dataset_name(char *dsname, char *pool, int d)
{
	(void) snprintf(dsname, ZFS_MAX_DATASET_NAME_LEN, "%s/ds_%d", pool, d);
}

static void
ztest_dataset_destroy(int d)
{
	char name[ZFS_MAX_DATASET_NAME_LEN];

	ztest_dataset_name(name, ztest_opts.zo_pool, d);

	if (ztest_opts.zo_verbose >= 3)
		(void) printf("Destroying %s to free up space\n", name);

	/*
	 * Cleanup any non-standard clones and snapshots.  In general,
	 * ztest thread t operates on dataset (t % zopt_datasets),
	 * so there may be more than one thing to clean up.
	 */
	for (int t = d; t < ztest_opts.zo_threads;
	    t += ztest_opts.zo_datasets) {
		ztest_dsl_dataset_cleanup(name, t);
	}

	(void) dmu_objset_find(name, ztest_objset_destroy_cb, NULL,
	    DS_FIND_SNAPSHOTS | DS_FIND_CHILDREN);
}

static void
ztest_dataset_dirobj_verify(ztest_ds_t *zd)
{
	uint64_t usedobjs, dirobjs, scratch;

	/*
	 * ZTEST_DIROBJ is the object directory for the entire dataset.
	 * Therefore, the number of objects in use should equal the
	 * number of ZTEST_DIROBJ entries, +1 for ZTEST_DIROBJ itself.
	 * If not, we have an object leak.
	 *
	 * Note that we can only check this in ztest_dataset_open(),
	 * when the open-context and syncing-context values agree.
	 * That's because zap_count() returns the open-context value,
	 * while dmu_objset_space() returns the rootbp fill count.
	 */
	VERIFY3U(0, ==, zap_count(zd->zd_os, ZTEST_DIROBJ, &dirobjs));
	dmu_objset_space(zd->zd_os, &scratch, &scratch, &usedobjs, &scratch);
	ASSERT3U(dirobjs + 1, ==, usedobjs);
}

static int
ztest_dataset_open(int d)
{
	ztest_ds_t *zd = &ztest_ds[d];
	uint64_t committed_seq = ZTEST_GET_SHARED_DS(d)->zd_seq;
	objset_t *os;
	zilog_t *zilog;
	char name[ZFS_MAX_DATASET_NAME_LEN];
	int error;

	ztest_dataset_name(name, ztest_opts.zo_pool, d);

	rw_enter(&ztest_name_lock, RW_READER);

	error = ztest_dataset_create(name);
	if (error == ENOSPC) {
		rw_exit(&ztest_name_lock);
		ztest_record_enospc(FTAG);
		return (error);
	}
	ASSERT(error == 0 || error == EEXIST);

	VERIFY0(dmu_objset_own(name, DMU_OST_OTHER, B_FALSE, zd, &os));
	rw_exit(&ztest_name_lock);

	ztest_zd_init(zd, ZTEST_GET_SHARED_DS(d), os);

	zilog = zd->zd_zilog;

	if (zilog->zl_header->zh_claim_lr_seq != 0 &&
	    zilog->zl_header->zh_claim_lr_seq < committed_seq)
		fatal(0, "missing log records: claimed %llu < committed %llu",
		    zilog->zl_header->zh_claim_lr_seq, committed_seq);

	ztest_dataset_dirobj_verify(zd);

	zil_replay(os, zd, ztest_replay_vector);

	ztest_dataset_dirobj_verify(zd);

	if (ztest_opts.zo_verbose >= 6)
		(void) printf("%s replay %llu blocks, %llu records, seq %llu\n",
		    zd->zd_name,
		    (u_longlong_t)zilog->zl_parse_blk_count,
		    (u_longlong_t)zilog->zl_parse_lr_count,
		    (u_longlong_t)zilog->zl_replaying_seq);

	zilog = zil_open(os, ztest_get_data);

	if (zilog->zl_replaying_seq != 0 &&
	    zilog->zl_replaying_seq < committed_seq)
		fatal(0, "missing log records: replayed %llu < committed %llu",
		    zilog->zl_replaying_seq, committed_seq);

	return (0);
}

static void
ztest_dataset_close(int d)
{
	ztest_ds_t *zd = &ztest_ds[d];

	zil_close(zd->zd_zilog);
	dmu_objset_disown(zd->zd_os, zd);

	ztest_zd_fini(zd);
}

/*
 * Kick off threads to run tests on all datasets in parallel.
 */
static void
ztest_run(ztest_shared_t *zs)
{
	thread_t *tid;
	spa_t *spa;
	objset_t *os;
	thread_t resume_tid;
	int error;

	ztest_exiting = B_FALSE;

	/*
	 * Initialize parent/child shared state.
	 */
	mutex_init(&ztest_checkpoint_lock, NULL, USYNC_THREAD, NULL);
	mutex_init(&ztest_vdev_lock, NULL, USYNC_THREAD, NULL);
	rw_init(&ztest_name_lock, NULL, USYNC_THREAD, NULL);

	zs->zs_thread_start = gethrtime();
	zs->zs_thread_stop =
	    zs->zs_thread_start + ztest_opts.zo_passtime * NANOSEC;
	zs->zs_thread_stop = MIN(zs->zs_thread_stop, zs->zs_proc_stop);
	zs->zs_thread_kill = zs->zs_thread_stop;
	if (ztest_random(100) < ztest_opts.zo_killrate) {
		zs->zs_thread_kill -=
		    ztest_random(ztest_opts.zo_passtime * NANOSEC);
	}

	mutex_init(&zcl.zcl_callbacks_lock, NULL, USYNC_THREAD, NULL);

	list_create(&zcl.zcl_callbacks, sizeof (ztest_cb_data_t),
	    offsetof(ztest_cb_data_t, zcd_node));

	/*
	 * Open our pool.
	 */
	kernel_init(FREAD | FWRITE);

	dmu_objset_register_type(DMU_OST_OTHER,
	    NULL, ztest_get_mooch_obj_refd);

	VERIFY0(spa_open(ztest_opts.zo_pool, &spa, FTAG));
	metaslab_preload_limit = ztest_random(20) + 1;
	ztest_spa = spa;

	dmu_objset_stats_t dds;
	VERIFY0(dmu_objset_own(ztest_opts.zo_pool,
	    DMU_OST_ANY, B_TRUE, FTAG, &os));
	dsl_pool_config_enter(dmu_objset_pool(os), FTAG);
	dmu_objset_fast_stat(os, &dds);
	dsl_pool_config_exit(dmu_objset_pool(os), FTAG);
	zs->zs_guid = dds.dds_guid;
	dmu_objset_disown(os, FTAG);

	spa->spa_dedup_ditto = 2 * ZIO_DEDUPDITTO_MIN;

	/*
	 * We don't expect the pool to suspend unless maxfaults == 0,
	 * in which case ztest_fault_inject() temporarily takes away
	 * the only valid replica.
	 */
	if (MAXFAULTS() == 0)
		spa->spa_failmode = ZIO_FAILURE_MODE_WAIT;
	else
		spa->spa_failmode = ZIO_FAILURE_MODE_PANIC;

	/*
	 * Create a thread to periodically resume suspended I/O.
	 */
	VERIFY(thr_create(0, 0, ztest_resume_thread, spa, THR_BOUND,
	    &resume_tid) == 0);

	/*
	 * Create a deadman thread to abort() if we hang.
	 */
	VERIFY(thr_create(0, 0, ztest_deadman_thread, zs, THR_BOUND,
	    NULL) == 0);

	/*
	 * Verify that we can safely inquire about any object,
	 * whether it's allocated or not.  To make it interesting,
	 * we probe a 5-wide window around each power of two.
	 * This hits all edge cases, including zero and the max.
	 */
	for (int t = 0; t < 64; t++) {
		for (int d = -5; d <= 5; d++) {
			error = dmu_object_info(spa->spa_meta_objset,
			    (1ULL << t) + d, NULL);
			ASSERT(error == 0 || error == ENOENT ||
			    error == EINVAL);
		}
	}

	/*
	 * If we got any ENOSPC errors on the previous run, destroy something.
	 */
	if (zs->zs_enospc_count != 0) {
		int d = ztest_random(ztest_opts.zo_datasets);
		ztest_dataset_destroy(d);
	}
	zs->zs_enospc_count = 0;

	tid = umem_zalloc(ztest_opts.zo_threads * sizeof (thread_t),
	    UMEM_NOFAIL);

	if (ztest_opts.zo_verbose >= 4)
		(void) printf("starting main threads...\n");

	/*
	 * Kick off all the tests that run in parallel.
	 */
	for (int t = 0; t < ztest_opts.zo_threads; t++) {
		if (t < ztest_opts.zo_datasets &&
		    ztest_dataset_open(t) != 0)
			return;
		VERIFY(thr_create(0, 0, ztest_thread, (void *)(uintptr_t)t,
		    THR_BOUND, &tid[t]) == 0);
	}

	/*
	 * Wait for all of the tests to complete.  We go in reverse order
	 * so we don't close datasets while threads are still using them.
	 */
	for (int t = ztest_opts.zo_threads - 1; t >= 0; t--) {
		VERIFY(thr_join(tid[t], NULL, NULL) == 0);
		if (t < ztest_opts.zo_datasets)
			ztest_dataset_close(t);
	}

	txg_wait_synced(spa_get_dsl(spa), 0);

	zs->zs_alloc = metaslab_class_get_alloc(spa_normal_class(spa));
	zs->zs_space = metaslab_class_get_space(spa_normal_class(spa));
	zfs_dbgmsg_print(FTAG);

	umem_free(tid, ztest_opts.zo_threads * sizeof (thread_t));

	/* Kill the resume thread */
	ztest_exiting = B_TRUE;
	VERIFY(thr_join(resume_tid, NULL, NULL) == 0);
	ztest_resume(spa);

	/*
	 * Right before closing the pool, kick off a bunch of async I/O;
	 * spa_close() should wait for it to complete.
	 */
	for (uint64_t object = 1; object < 50; object++) {
		dmu_prefetch(spa->spa_meta_objset, object, 0, 0, 1ULL << 20,
		    ZIO_PRIORITY_SYNC_READ);
	}

	spa_close(spa, FTAG);

	/*
	 * Verify that we can loop over all pools.
	 */
	mutex_enter(&spa_namespace_lock);
	for (spa = spa_next(NULL); spa != NULL; spa = spa_next(spa))
		if (ztest_opts.zo_verbose > 3)
			(void) printf("spa_next: found %s\n", spa_name(spa));
	mutex_exit(&spa_namespace_lock);

	/*
	 * Verify that we can export the pool and reimport it under a
	 * different name.
	 */
	if (ztest_random(2) == 0) {
		char name[ZFS_MAX_DATASET_NAME_LEN];
		(void) snprintf(name, sizeof (name), "%s_import",
		    ztest_opts.zo_pool);
		ztest_spa_import_export(ztest_opts.zo_pool, name);
		ztest_spa_import_export(name, ztest_opts.zo_pool);
	}

	kernel_fini();

	list_destroy(&zcl.zcl_callbacks);

	mutex_destroy(&zcl.zcl_callbacks_lock);

	rw_destroy(&ztest_name_lock);
	mutex_destroy(&ztest_vdev_lock);
	mutex_destroy(&ztest_checkpoint_lock);
}

static void
ztest_freeze(void)
{
	ztest_ds_t *zd = &ztest_ds[0];
	spa_t *spa;
	int numloops = 0;

	if (ztest_opts.zo_verbose >= 3)
		(void) printf("testing spa_freeze()...\n");

	kernel_init(FREAD | FWRITE);
	VERIFY3U(0, ==, spa_open(ztest_opts.zo_pool, &spa, FTAG));
	VERIFY3U(0, ==, ztest_dataset_open(0));
	ztest_spa = spa;

	/*
	 * Force the first log block to be transactionally allocated.
	 * We have to do this before we freeze the pool -- otherwise
	 * the log chain won't be anchored.
	 */
	while (BP_IS_HOLE(&zd->zd_zilog->zl_header->zh_log)) {
		ztest_dmu_object_alloc_free(zd, 0);
		zil_commit(zd->zd_zilog, 0);
	}

	txg_wait_synced(spa_get_dsl(spa), 0);

	/*
	 * Freeze the pool.  This stops spa_sync() from doing anything,
	 * so that the only way to record changes from now on is the ZIL.
	 */
	spa_freeze(spa);

	/*
	 * Because it is hard to predict how much space a write will actually
	 * require beforehand, we leave ourselves some fudge space to write over
	 * capacity.
	 */
	uint64_t capacity = metaslab_class_get_space(spa_normal_class(spa)) / 2;

	/*
	 * Run tests that generate log records but don't alter the pool config
	 * or depend on DSL sync tasks (snapshots, objset create/destroy, etc).
	 * We do a txg_wait_synced() after each iteration to force the txg
	 * to increase well beyond the last synced value in the uberblock.
	 * The ZIL should be OK with that.
	 *
	 * Run a random number of times less than zo_maxloops and ensure we do
	 * not run out of space on the pool.
	 */
	while (ztest_random(10) != 0 &&
	    numloops++ < ztest_opts.zo_maxloops &&
	    metaslab_class_get_alloc(spa_normal_class(spa)) < capacity) {
		ztest_od_t od;
		ztest_od_init(&od, 0, FTAG, 0, DMU_OT_UINT64_OTHER, 0, 0);
		VERIFY0(ztest_object_init(zd, &od, sizeof (od), B_FALSE));
		ztest_io(zd, od.od_object,
		    ztest_random(ZTEST_RANGE_LOCKS) << SPA_MAXBLOCKSHIFT);
		txg_wait_synced(spa_get_dsl(spa), 0);
	}

	/*
	 * Commit all of the changes we just generated.
	 */
	zil_commit(zd->zd_zilog, 0);
	txg_wait_synced(spa_get_dsl(spa), 0);

	/*
	 * Close our dataset and close the pool.
	 */
	ztest_dataset_close(0);
	spa_close(spa, FTAG);
	kernel_fini();

	/*
	 * Open and close the pool and dataset to induce log replay.
	 */
	kernel_init(FREAD | FWRITE);
	VERIFY3U(0, ==, spa_open(ztest_opts.zo_pool, &spa, FTAG));
	ASSERT(spa_freeze_txg(spa) == UINT64_MAX);
	VERIFY3U(0, ==, ztest_dataset_open(0));
	ztest_dataset_close(0);

	ztest_spa = spa;
	txg_wait_synced(spa_get_dsl(spa), 0);
	ztest_reguid(NULL, 0);

	spa_close(spa, FTAG);
	kernel_fini();
}

void
print_time(hrtime_t t, char *timebuf)
{
	hrtime_t s = t / NANOSEC;
	hrtime_t m = s / 60;
	hrtime_t h = m / 60;
	hrtime_t d = h / 24;

	s -= m * 60;
	m -= h * 60;
	h -= d * 24;

	timebuf[0] = '\0';

	if (d)
		(void) sprintf(timebuf,
		    "%llud%02lluh%02llum%02llus", d, h, m, s);
	else if (h)
		(void) sprintf(timebuf, "%lluh%02llum%02llus", h, m, s);
	else if (m)
		(void) sprintf(timebuf, "%llum%02llus", m, s);
	else
		(void) sprintf(timebuf, "%llus", s);
}

static nvlist_t *
make_random_props()
{
	nvlist_t *props;

	VERIFY(nvlist_alloc(&props, NV_UNIQUE_NAME, 0) == 0);
	if (ztest_random(2) == 0)
		return (props);
	VERIFY(nvlist_add_uint64(props, "autoreplace", 1) == 0);

	return (props);
}

/*
 * Create a storage pool with the given name and initial vdev size.
 * Then test spa_freeze() functionality.
 */
static void
ztest_init(ztest_shared_t *zs)
{
	spa_t *spa;
	nvlist_t *nvroot, *props;

	mutex_init(&ztest_vdev_lock, NULL, USYNC_THREAD, NULL);
	mutex_init(&ztest_checkpoint_lock, NULL, USYNC_THREAD, NULL);
	rw_init(&ztest_name_lock, NULL, USYNC_THREAD, NULL);

	kernel_init(FREAD | FWRITE);

	/*
	 * Create the storage pool.
	 */
	(void) spa_destroy(ztest_opts.zo_pool);
	ztest_shared->zs_vdev_next_leaf = 0;
	zs->zs_splits = 0;
	zs->zs_mirrors = ztest_opts.zo_mirrors;
	nvroot = make_vdev_root(NULL, NULL, NULL, ztest_opts.zo_vdev_size, 0,
	    0, ztest_opts.zo_raidz, zs->zs_mirrors, 1);
	props = make_random_props();
	for (int i = 0; i < SPA_FEATURES; i++) {
		char buf[1024];

		/*
		 * 75% chance of using the log space map feature. We want ztest
		 * to exercise both the code paths that use the log space map
		 * feature and the ones that don't.
		 */
		if (i == SPA_FEATURE_LOG_SPACEMAP && ztest_random(4) == 0)
			continue;

		(void) snprintf(buf, sizeof (buf), "feature@%s",
		    spa_feature_table[i].fi_uname);
		VERIFY3U(0, ==, nvlist_add_uint64(props, buf, 0));
	}
	VERIFY3U(0, ==, spa_create(ztest_opts.zo_pool, nvroot, props, NULL));
	nvlist_free(nvroot);
	nvlist_free(props);

	VERIFY3U(0, ==, spa_open(ztest_opts.zo_pool, &spa, FTAG));
	zs->zs_metaslab_sz =
	    1ULL << spa->spa_root_vdev->vdev_child[0]->vdev_ms_shift;

	spa_close(spa, FTAG);

	kernel_fini();

	ztest_run_zdb(ztest_opts.zo_pool);

	ztest_freeze();

	ztest_run_zdb(ztest_opts.zo_pool);

	rw_destroy(&ztest_name_lock);
	mutex_destroy(&ztest_vdev_lock);
	mutex_destroy(&ztest_checkpoint_lock);
}

static void
setup_data_fd(void)
{
	static char ztest_name_data[] = "/tmp/ztest.data.XXXXXX";

	ztest_fd_data = mkstemp(ztest_name_data);
	ASSERT3S(ztest_fd_data, >=, 0);
	(void) unlink(ztest_name_data);
}


static int
shared_data_size(ztest_shared_hdr_t *hdr)
{
	int size;

	size = hdr->zh_hdr_size;
	size += hdr->zh_opts_size;
	size += hdr->zh_size;
	size += hdr->zh_stats_size * hdr->zh_stats_count;
	size += hdr->zh_ds_size * hdr->zh_ds_count;

	return (size);
}

static void
setup_hdr(void)
{
	int size;
	ztest_shared_hdr_t *hdr;

	hdr = (void *)mmap(0, P2ROUNDUP(sizeof (*hdr), getpagesize()),
	    PROT_READ | PROT_WRITE, MAP_SHARED, ztest_fd_data, 0);
	ASSERT(hdr != MAP_FAILED);

	VERIFY3U(0, ==, ftruncate(ztest_fd_data, sizeof (ztest_shared_hdr_t)));

	hdr->zh_hdr_size = sizeof (ztest_shared_hdr_t);
	hdr->zh_opts_size = sizeof (ztest_shared_opts_t);
	hdr->zh_size = sizeof (ztest_shared_t);
	hdr->zh_stats_size = sizeof (ztest_shared_callstate_t);
	hdr->zh_stats_count = ZTEST_FUNCS;
	hdr->zh_ds_size = sizeof (ztest_shared_ds_t);
	hdr->zh_ds_count = ztest_opts.zo_datasets;

	size = shared_data_size(hdr);
	VERIFY3U(0, ==, ftruncate(ztest_fd_data, size));

	(void) munmap((caddr_t)hdr, P2ROUNDUP(sizeof (*hdr), getpagesize()));
}

static void
setup_data(void)
{
	int size, offset;
	ztest_shared_hdr_t *hdr;
	uint8_t *buf;

	hdr = (void *)mmap(0, P2ROUNDUP(sizeof (*hdr), getpagesize()),
	    PROT_READ, MAP_SHARED, ztest_fd_data, 0);
	ASSERT(hdr != MAP_FAILED);

	size = shared_data_size(hdr);

	(void) munmap((caddr_t)hdr, P2ROUNDUP(sizeof (*hdr), getpagesize()));
	hdr = ztest_shared_hdr = (void *)mmap(0, P2ROUNDUP(size, getpagesize()),
	    PROT_READ | PROT_WRITE, MAP_SHARED, ztest_fd_data, 0);
	ASSERT(hdr != MAP_FAILED);
	buf = (uint8_t *)hdr;

	offset = hdr->zh_hdr_size;
	ztest_shared_opts = (void *)&buf[offset];
	offset += hdr->zh_opts_size;
	ztest_shared = (void *)&buf[offset];
	offset += hdr->zh_size;
	ztest_shared_callstate = (void *)&buf[offset];
	offset += hdr->zh_stats_size * hdr->zh_stats_count;
	ztest_shared_ds = (void *)&buf[offset];
}

static boolean_t
exec_child(char *cmd, char *libpath, boolean_t ignorekill, int *statusp)
{
	pid_t pid;
	int status;
	char *cmdbuf = NULL;

	pid = fork();

	if (cmd == NULL) {
		cmdbuf = umem_alloc(MAXPATHLEN, UMEM_NOFAIL);
		(void) strlcpy(cmdbuf, getexecname(), MAXPATHLEN);
		cmd = cmdbuf;
	}

	if (pid == -1)
		fatal(1, "fork failed");

	if (pid == 0) {	/* child */
		char *emptyargv[2] = { cmd, NULL };
		char fd_data_str[12];

		struct rlimit rl = { 1024, 1024 };
		(void) setrlimit(RLIMIT_NOFILE, &rl);

		(void) close(ztest_fd_rand);
		VERIFY3U(11, >=,
		    snprintf(fd_data_str, 12, "%d", ztest_fd_data));
		VERIFY0(setenv("ZTEST_FD_DATA", fd_data_str, 1));

		(void) enable_extended_FILE_stdio(-1, -1);
		if (libpath != NULL)
			VERIFY(0 == setenv("LD_LIBRARY_PATH", libpath, 1));
		(void) execv(cmd, emptyargv);
		ztest_dump_core = B_FALSE;
		fatal(B_TRUE, "exec failed: %s", cmd);
	}

	if (cmdbuf != NULL) {
		umem_free(cmdbuf, MAXPATHLEN);
		cmd = NULL;
	}

	while (waitpid(pid, &status, 0) != pid)
		continue;
	if (statusp != NULL)
		*statusp = status;

	if (WIFEXITED(status)) {
		if (WEXITSTATUS(status) != 0) {
			(void) fprintf(stderr, "child exited with code %d\n",
			    WEXITSTATUS(status));
			exit(2);
		}
		return (B_FALSE);
	} else if (WIFSIGNALED(status)) {
		if (!ignorekill || WTERMSIG(status) != SIGKILL) {
			(void) fprintf(stderr, "child died with signal %d\n",
			    WTERMSIG(status));
			exit(3);
		}
		return (B_TRUE);
	} else {
		(void) fprintf(stderr, "something strange happened to child\n");
		exit(4);
		/* NOTREACHED */
	}
}

static void
ztest_run_init(void)
{
	ztest_shared_t *zs = ztest_shared;

	ASSERT(ztest_opts.zo_init != 0);

	/*
	 * Blow away any existing copy of zpool.cache
	 */
	(void) remove(spa_config_path);

	/*
	 * Create and initialize our storage pool.
	 */
	for (int i = 1; i <= ztest_opts.zo_init; i++) {
		bzero(zs, sizeof (ztest_shared_t));
		if (ztest_opts.zo_verbose >= 3 &&
		    ztest_opts.zo_init != 1) {
			(void) printf("ztest_init(), pass %d\n", i);
		}
		ztest_init(zs);
	}
}

int
main(int argc, char **argv)
{
	int kills = 0;
	int iters = 0;
	int older = 0;
	int newer = 0;
	ztest_shared_t *zs;
	ztest_info_t *zi;
	ztest_shared_callstate_t *zc;
	char timebuf[100];
	char numbuf[NN_NUMBUF_SZ];
	spa_t *spa;
	char *cmd;
	boolean_t hasalt;
	char *fd_data_str = getenv("ZTEST_FD_DATA");

	(void) setvbuf(stdout, NULL, _IOLBF, 0);

	dprintf_setup(&argc, argv);
	zfs_deadman_synctime_ms = 300000;
	/*
	 * As two-word space map entries may not come up often (especially
	 * if pool and vdev sizes are small) we want to force at least some
	 * of them so the feature get tested.
	 */
	zfs_force_some_double_word_sm_entries = B_TRUE;

	ztest_fd_rand = open("/dev/urandom", O_RDONLY);
	ASSERT3S(ztest_fd_rand, >=, 0);

	if (!fd_data_str) {
		process_options(argc, argv);

		setup_data_fd();
		setup_hdr();
		setup_data();
		bcopy(&ztest_opts, ztest_shared_opts,
		    sizeof (*ztest_shared_opts));
	} else {
		ztest_fd_data = atoi(fd_data_str);
		setup_data();
		bcopy(ztest_shared_opts, &ztest_opts, sizeof (ztest_opts));
	}
	ASSERT3U(ztest_opts.zo_datasets, ==, ztest_shared_hdr->zh_ds_count);

	/* Override location of zpool.cache */
	VERIFY3U(asprintf((char **)&spa_config_path, "%s/zpool.cache",
	    ztest_opts.zo_dir), !=, -1);

	ztest_ds = umem_alloc(ztest_opts.zo_datasets * sizeof (ztest_ds_t),
	    UMEM_NOFAIL);
	zs = ztest_shared;

	if (fd_data_str) {
		metaslab_force_ganging = ztest_opts.zo_metaslab_force_ganging;
		metaslab_df_alloc_threshold =
		    zs->zs_metaslab_df_alloc_threshold;

		if (zs->zs_do_init)
			ztest_run_init();
		else
			ztest_run(zs);
		exit(0);
	}

	hasalt = (strlen(ztest_opts.zo_alt_ztest) != 0);

	if (ztest_opts.zo_verbose >= 1) {
		(void) printf("%llu vdevs, %d datasets, %d threads,"
		    " %llu seconds...\n",
		    (u_longlong_t)ztest_opts.zo_vdevs,
		    ztest_opts.zo_datasets,
		    ztest_opts.zo_threads,
		    (u_longlong_t)ztest_opts.zo_time);
	}

	cmd = umem_alloc(MAXNAMELEN, UMEM_NOFAIL);
	(void) strlcpy(cmd, getexecname(), MAXNAMELEN);

	zs->zs_do_init = B_TRUE;
	if (strlen(ztest_opts.zo_alt_ztest) != 0) {
		if (ztest_opts.zo_verbose >= 1) {
			(void) printf("Executing older ztest for "
			    "initialization: %s\n", ztest_opts.zo_alt_ztest);
		}
		VERIFY(!exec_child(ztest_opts.zo_alt_ztest,
		    ztest_opts.zo_alt_libpath, B_FALSE, NULL));
	} else {
		VERIFY(!exec_child(NULL, NULL, B_FALSE, NULL));
	}
	zs->zs_do_init = B_FALSE;

	zs->zs_proc_start = gethrtime();
	zs->zs_proc_stop = zs->zs_proc_start + ztest_opts.zo_time * NANOSEC;

	for (int f = 0; f < ZTEST_FUNCS; f++) {
		zi = &ztest_info[f];
		zc = ZTEST_GET_SHARED_CALLSTATE(f);
		if (zs->zs_proc_start + zi->zi_interval[0] > zs->zs_proc_stop)
			zc->zc_next = UINT64_MAX;
		else
			zc->zc_next = zs->zs_proc_start +
			    ztest_random(2 * zi->zi_interval[0] + 1);
	}

	/*
	 * Run the tests in a loop.  These tests include fault injection
	 * to verify that self-healing data works, and forced crashes
	 * to verify that we never lose on-disk consistency.
	 */
	while (gethrtime() < zs->zs_proc_stop) {
		int status;
		boolean_t killed;

		/*
		 * Initialize the workload counters for each function.
		 */
		for (int f = 0; f < ZTEST_FUNCS; f++) {
			zc = ZTEST_GET_SHARED_CALLSTATE(f);
			zc->zc_count = 0;
			zc->zc_time = 0;
		}

		/* Set the allocation switch size */
		zs->zs_metaslab_df_alloc_threshold =
		    ztest_random(zs->zs_metaslab_sz / 4) + 1;

		if (!hasalt || ztest_random(2) == 0) {
			if (hasalt && ztest_opts.zo_verbose >= 1) {
				(void) printf("Executing newer ztest: %s\n",
				    cmd);
			}
			newer++;
			killed = exec_child(cmd, NULL, B_TRUE, &status);
		} else {
			if (hasalt && ztest_opts.zo_verbose >= 1) {
				(void) printf("Executing older ztest: %s\n",
				    ztest_opts.zo_alt_ztest);
			}
			older++;
			killed = exec_child(ztest_opts.zo_alt_ztest,
			    ztest_opts.zo_alt_libpath, B_TRUE, &status);
		}

		if (killed)
			kills++;
		iters++;

		if (ztest_opts.zo_verbose >= 1) {
			hrtime_t now = gethrtime();

			now = MIN(now, zs->zs_proc_stop);
			print_time(zs->zs_proc_stop - now, timebuf);
			nicenum(zs->zs_space, numbuf, sizeof (numbuf));

			(void) printf("Pass %3d, %8s, %3llu ENOSPC, "
			    "%4.1f%% of %5s used, %3.0f%% done, %8s to go\n",
			    iters,
			    WIFEXITED(status) ? "Complete" : "SIGKILL",
			    (u_longlong_t)zs->zs_enospc_count,
			    100.0 * zs->zs_alloc / zs->zs_space,
			    numbuf,
			    100.0 * (now - zs->zs_proc_start) /
			    (ztest_opts.zo_time * NANOSEC), timebuf);
		}

		if (ztest_opts.zo_verbose >= 2) {
			(void) printf("\nWorkload summary:\n\n");
			(void) printf("%7s %9s   %s\n",
			    "Calls", "Time", "Function");
			(void) printf("%7s %9s   %s\n",
			    "-----", "----", "--------");
			for (int f = 0; f < ZTEST_FUNCS; f++) {
				Dl_info dli;

				zi = &ztest_info[f];
				zc = ZTEST_GET_SHARED_CALLSTATE(f);
				print_time(zc->zc_time, timebuf);
				(void) dladdr((void *)zi->zi_func, &dli);
				(void) printf("%7llu %9s   %s\n",
				    (u_longlong_t)zc->zc_count, timebuf,
				    dli.dli_sname);
			}
			(void) printf("\n");
		}

		/*
		 * It's possible that we killed a child during a rename test,
		 * in which case we'll have a 'ztest_tmp' pool lying around
		 * instead of 'ztest'.  Do a blind rename in case this happened.
		 */
		kernel_init(FREAD);
		if (spa_open(ztest_opts.zo_pool, &spa, FTAG) == 0) {
			spa_close(spa, FTAG);
		} else {
			char tmpname[ZFS_MAX_DATASET_NAME_LEN];
			kernel_fini();
			kernel_init(FREAD | FWRITE);
			(void) snprintf(tmpname, sizeof (tmpname), "%s_tmp",
			    ztest_opts.zo_pool);
			(void) spa_rename(tmpname, ztest_opts.zo_pool);
		}
		kernel_fini();

		ztest_run_zdb(ztest_opts.zo_pool);
	}

	if (ztest_opts.zo_verbose >= 1) {
		if (hasalt) {
			(void) printf("%d runs of older ztest: %s\n", older,
			    ztest_opts.zo_alt_ztest);
			(void) printf("%d runs of newer ztest: %s\n", newer,
			    cmd);
		}
		(void) printf("%d killed, %d completed, %.0f%% kill rate\n",
		    kills, iters - kills, (100.0 * kills) / MAX(1, iters));
	}

	umem_free(cmd, MAXNAMELEN);

	return (0);
}<|MERGE_RESOLUTION|>--- conflicted
+++ resolved
@@ -347,10 +347,7 @@
 ztest_func_t ztest_mooch_byteswap;
 ztest_func_t ztest_device_removal;
 ztest_func_t ztest_remap_blocks;
-<<<<<<< HEAD
 ztest_func_t ztest_initialize;
-=======
->>>>>>> 86714001
 ztest_func_t ztest_spa_checkpoint_create_discard;
 
 uint64_t zopt_always = 0ULL * NANOSEC;		/* all the time */
@@ -396,12 +393,8 @@
 	{ ztest_mooch_byteswap,			1,	&zopt_sometimes	},
 	{ ztest_device_removal,			1,	&zopt_sometimes	},
 	{ ztest_remap_blocks,			1,	&zopt_sometimes },
-<<<<<<< HEAD
 	{ ztest_spa_checkpoint_create_discard,	1,	&zopt_rarely	},
 	{ ztest_initialize,			1,	&zopt_sometimes }
-=======
-	{ ztest_spa_checkpoint_create_discard,	1,	&zopt_rarely	}
->>>>>>> 86714001
 };
 
 #define	ZTEST_FUNCS	(sizeof (ztest_info) / sizeof (ztest_info_t))
@@ -468,8 +461,6 @@
 	ZTEST_DIROBJ,
 	ZTEST_OBJECTS
 };
-
-static kmutex_t ztest_checkpoint_lock;
 
 /*
  * Name of entry in ZTEST_DIROBJ that maps the origin objects referenced.
