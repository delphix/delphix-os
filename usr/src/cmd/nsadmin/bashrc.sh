#
# CDDL HEADER START
#
# The contents of this file are subject to the terms of the
# Common Development and Distribution License (the "License").
# You may not use this file except in compliance with the License.
#
# You can obtain a copy of the license at usr/src/OPENSOLARIS.LICENSE
# or http://www.opensolaris.org/os/licensing.
# See the License for the specific language governing permissions
# and limitations under the License.
#
# When distributing Covered Code, include this CDDL HEADER in each
# file and include the License file at usr/src/OPENSOLARIS.LICENSE.
# If applicable, add the following below this CDDL HEADER, with the
# fields enclosed by brackets "[]" replaced with your own identifying
# information: Portions Copyright [yyyy] [name of copyright owner]
#
# CDDL HEADER END
#
# Copyright (c) 2012 by Delphix. All rights reserved.
#

#
# Define default prompt to <username>@<hostname>:<path><"($|#) ">
# and print '#' for user "root" and '$' for normal users.
#
<<<<<<< HEAD
PS1='${LOGNAME}@$(/usr/bin/hostname):$(
    [[ "${LOGNAME}" == "root" ]] && printf "%s" "${PWD/${HOME}/~}# " ||
    printf "%s" "${PWD/${HOME}/~}\$ ")'

export PATH=/usr/ccs/bin:/usr/local/bin:/usr/gnu/bin:/usr/bin:/usr/sbin:/sbin
export SHELL=/bin/bash
=======
typeset +x PS1="\u@\h:\w\\$ "
>>>>>>> 719d1761
<|MERGE_RESOLUTION|>--- conflicted
+++ resolved
@@ -25,13 +25,7 @@
 # Define default prompt to <username>@<hostname>:<path><"($|#) ">
 # and print '#' for user "root" and '$' for normal users.
 #
-<<<<<<< HEAD
-PS1='${LOGNAME}@$(/usr/bin/hostname):$(
-    [[ "${LOGNAME}" == "root" ]] && printf "%s" "${PWD/${HOME}/~}# " ||
-    printf "%s" "${PWD/${HOME}/~}\$ ")'
+typeset +x PS1="\u@\h:\w\\$ "
 
 export PATH=/usr/ccs/bin:/usr/local/bin:/usr/gnu/bin:/usr/bin:/usr/sbin:/sbin
-export SHELL=/bin/bash
-=======
-typeset +x PS1="\u@\h:\w\\$ "
->>>>>>> 719d1761
+export SHELL=/bin/bash