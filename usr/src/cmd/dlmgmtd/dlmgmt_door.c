--- conflicted
+++ resolved
@@ -21,11 +21,7 @@
 
 /*
  * Copyright (c) 2005, 2010, Oracle and/or its affiliates. All rights reserved.
-<<<<<<< HEAD
  * Copyright (c) 2014 by Delphix. All rights reserved.
- * Copyright 2017 Joyent, Inc.
-=======
->>>>>>> 12014b72
  */
 
 /*
