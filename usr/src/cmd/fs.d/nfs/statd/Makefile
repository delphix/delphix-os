#
# CDDL HEADER START
#
# The contents of this file are subject to the terms of the
# Common Development and Distribution License, Version 1.0 only
# (the "License").  You may not use this file except in compliance
# with the License.
#
# You can obtain a copy of the license at usr/src/OPENSOLARIS.LICENSE
# or http://www.opensolaris.org/os/licensing.
# See the License for the specific language governing permissions
# and limitations under the License.
#
# When distributing Covered Code, include this CDDL HEADER in each
# file and include the License file at usr/src/OPENSOLARIS.LICENSE.
# If applicable, add the following below this CDDL HEADER, with the
# fields enclosed by brackets "[]" replaced with your own identifying
# information: Portions Copyright [yyyy] [name of copyright owner]
#
# CDDL HEADER END
#

#
# Copyright 2015 Nexenta Systems, Inc.  All rights reserved.
#

#
# Copyright 1990-2003 Sun Microsystems, Inc.  All rights reserved.
# Use is subject to license terms.
#
# Copyright (c) 2016 by Delphix. All rights reserved.
#

FSTYPE=		nfs
TYPEPROG=	statd
ATTMK=		$(TYPEPROG)

include		../../Makefile.fstype

CERRWARN +=	-_gcc=-Wno-unused-variable
CERRWARN +=	-_gcc=-Wno-switch
CERRWARN +=	-_gcc=-Wno-parentheses
CERRWARN +=	-_gcc=-Wno-uninitialized

LOCAL=		sm_svc.o sm_proc.o sm_statd.o
OBJS=		$(LOCAL) selfcheck.o daemon.o smfcfg.o

<<<<<<< HEAD
SRCS=		$(LOCAL:%.o=%.c) ../lib/selfcheck.c ../lib/daemon.c ../lib/smfcfg.c
=======
SRCS=		$(LOCAL:%.o=%.c) ../lib/selfcheck.c ../lib/daemon.c \
		../lib/smfcfg.c
>>>>>>> e72ff08d

LDLIBS +=	-lsocket -lrpcsvc -lnsl -lscf
CPPFLAGS +=     -I../lib

$(TYPEPROG):	$(OBJS)
		$(LINK.c) -o $@ $(OBJS) $(LDLIBS)
		$(POST_PROCESS)
		$(LOCK_LINT)

selfcheck.o:	../lib/selfcheck.c
		$(COMPILE.c) ../lib/selfcheck.c

daemon.o:	../lib/daemon.c
		$(COMPILE.c) ../lib/daemon.c

smfcfg.o:	../lib/smfcfg.c
		$(COMPILE.c) ../lib/smfcfg.c

lint:		lint_SRCS

clean:
		$(RM) $(OBJS) $(TYPEPROG)<|MERGE_RESOLUTION|>--- conflicted
+++ resolved
@@ -45,12 +45,8 @@
 LOCAL=		sm_svc.o sm_proc.o sm_statd.o
 OBJS=		$(LOCAL) selfcheck.o daemon.o smfcfg.o
 
-<<<<<<< HEAD
-SRCS=		$(LOCAL:%.o=%.c) ../lib/selfcheck.c ../lib/daemon.c ../lib/smfcfg.c
-=======
 SRCS=		$(LOCAL:%.o=%.c) ../lib/selfcheck.c ../lib/daemon.c \
 		../lib/smfcfg.c
->>>>>>> e72ff08d
 
 LDLIBS +=	-lsocket -lrpcsvc -lnsl -lscf
 CPPFLAGS +=     -I../lib
