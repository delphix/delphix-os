--- conflicted
+++ resolved
@@ -22,13 +22,9 @@
  CDDL HEADER END
 
 	Copyright (c) 2004, 2010, Oracle and/or its affiliates. All rights reserved.
-<<<<<<< HEAD
-	Copyright 2014 Nexenta Systems, Inc.  All rights reserved.
-	Copyright (c) 2012, 2014 by Delphix. All rights reserved.
-=======
 	Copyright 2014 Nexenta Systems, Inc.  All rights reserved
 	Copyright 2016 Hans Rosenfeld <rosenfeld@grumpf.hope-2000.org>
->>>>>>> 7ddce999
+	Copyright (c) 2012, 2014 by Delphix. All rights reserved.
 
 	NOTE:  This service manifest is not editable; its contents will
 	be overwritten by package or patch operations, including
