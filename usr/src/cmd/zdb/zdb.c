--- conflicted
+++ resolved
@@ -142,18 +142,12 @@
 	    "vdev:offset:size[:flags]\n"
 	    "       %s -E [-A] word0:word1:...:word15\n"
 	    "       %s -S [-PA] [-e [-p path...]] [-U config] poolname\n"
-<<<<<<< HEAD
-	    "       %s -l [-uA] device\n"
+	    "       %s -l [-Aqu] device\n"
 	    "       %s -C [-A] [-U config]\n"
 	    "       %s [-v] bookmark\n"
 	    "\n",
 	    cmdname, cmdname, cmdname, cmdname, cmdname, cmdname,
 	    cmdname, cmdname, cmdname);
-=======
-	    "       %s -l [-Aqu] device\n"
-	    "       %s -C [-A] [-U config]\n\n",
-	    cmdname, cmdname, cmdname, cmdname, cmdname, cmdname, cmdname);
->>>>>>> f9566879
 
 	(void) fprintf(stderr, "    Dataset name must include at least one "
 	    "separator character '/' or '@'\n");
@@ -4475,11 +4469,7 @@
 		spa_config_path = spa_config_path_env;
 
 	while ((c = getopt(argc, argv,
-<<<<<<< HEAD
-	    "bcdhilmMI:suCDRSAFLXx:evp:t:U:PEGo:")) != -1) {
-=======
-	    "bcdhilmMI:suCDRSAFLXx:evp:t:U:PGo:q")) != -1) {
->>>>>>> f9566879
+	    "bcdhilmMI:suCDRSAFLXx:evp:t:U:PEGo:q")) != -1) {
 		switch (c) {
 		case 'b':
 		case 'c':
