<?xml version="1.0"?>
<!DOCTYPE service_bundle SYSTEM "/usr/share/lib/xml/dtd/service_bundle.dtd.1">
<!--
	CDDL HEADER START

	The contents of this file are subject to the terms of the
	Common Development and Distribution License (the "License").
	You may not use this file except in compliance with the License.

	You can obtain a copy of the license at usr/src/OPENSOLARIS.LICENSE
	or http://www.opensolaris.org/os/licensing.
	See the License for the specific language governing permissions
	and limitations under the License.

	When distributing Covered Code, include this CDDL HEADER in each
	file and include the License file at usr/src/OPENSOLARIS.LICENSE.
	If applicable, add the following below this CDDL HEADER, with the
	fields enclosed by brackets "[]" replaced with your own identifying
	information: Portions Copyright [yyyy] [name of copyright owner]

	CDDL HEADER END

	Copyright 2009 Sun Microsystems, Inc.  All rights reserved.
	Use is subject to license terms.

<<<<<<< HEAD
	Copyright (c) 2012 by Delphix. All rights reserved.
=======
	Copyright 2016 Hans Rosenfeld <rosenfeld@grumpf.hope-2000.org>
>>>>>>> 7ddce999

	NOTE:  This service manifest is not editable; its contents will
	be overwritten by package or patch operations, including
	operating system upgrade.  Make customizations in a different
	file.
-->

<service_bundle type='manifest' name='SUNWsshdr:ssh'>

<service
	name='network/ssh'
	type='service'
	version='1'>

	<create_default_instance enabled='false' />

	<single_instance />

	<dependency name='fs-local'
		grouping='require_all'
		restart_on='none'
		type='service'>
		<service_fmri
			value='svc:/system/filesystem/local' />
	</dependency>

	<dependency name='fs-autofs'
		grouping='optional_all'
		restart_on='none'
		type='service'>
		<service_fmri value='svc:/system/filesystem/autofs' />
	</dependency>

	<dependency name='net-loopback'
		grouping='require_all'
		restart_on='none'
		type='service'>
		<service_fmri value='svc:/network/loopback' />
	</dependency>

	<dependency name='net-physical'
		grouping='require_any'
		restart_on='none'
		type='service'>
		<service_fmri value='svc:/network/physical:default' />
		<service_fmri value='svc:/network/physical:nwam' />
	</dependency>

	<dependency name='cryptosvc'
		grouping='require_all'
		restart_on='none'
		type='service'>
		<service_fmri value='svc:/system/cryptosvc' />
	</dependency>

	<dependency name='utmp'
		grouping='require_all'
		restart_on='none'
		type='service'>
		<service_fmri value='svc:/system/utmp' />
	</dependency>

	<dependency name='network_ipfilter'
		grouping='optional_all'
		restart_on='error'
		type='service'>
		<service_fmri value='svc:/network/ipfilter:default' />
	</dependency>

	<dependency name='config_data'
		grouping='require_all'
		restart_on='restart'
		type='path'>
		<service_fmri
		    value='file://localhost/etc/ssh/sshd_config' />
	</dependency>

	<dependent
		name='ssh_multi-user-server'
		grouping='optional_all'
		restart_on='none'>
			<service_fmri
			    value='svc:/milestone/multi-user-server' />
	</dependent>

	<exec_method
		type='method'
		name='start'
		exec='/lib/svc/method/sshd start'
		timeout_seconds='60'/>

	<exec_method
		type='method'
		name='stop'
		exec=':kill'
		timeout_seconds='60' />

	<exec_method
		type='method'
		name='refresh'
		exec='/lib/svc/method/sshd restart'
		timeout_seconds='60' />

	<property_group name='startd'
		type='framework'>
		<!-- sub-process core dumps shouldn't restart session -->
		<propval name='ignore_error'
		    type='astring' value='core,signal' />
	</property_group>

        <property_group name='general' type='framework'>
                <!-- to start stop sshd -->
                <propval name='action_authorization' type='astring'
                        value='solaris.smf.manage.ssh' />
        </property_group>

	<property_group name='firewall_context' type='com.sun,fw_definition'>
		<propval name='name' type='astring' value='ssh' />
		<propval name='ipf_method' type='astring'
		    value='/lib/svc/method/sshd ipfilter' />
	</property_group>

	<property_group name='firewall_config' type='com.sun,fw_configuration'>
		<propval name='policy' type='astring' value='use_global' />
		<propval name='block_policy' type='astring'
			value='use_global' />
		<propval name='apply_to' type='astring' value='' />
		<propval name='apply_to_6' type='astring' value='' />
		<propval name='exceptions' type='astring' value='' />
		<propval name='exceptions_6' type='astring' value='' />
		<propval name='target' type='astring' value='' />
		<propval name='target_6' type='astring' value='' />
		<propval name='value_authorization' type='astring'
			value='solaris.smf.value.firewall.config' />
	</property_group>

	<stability value='Unstable' />

	<template>
		<common_name>
			<loctext xml:lang='C'>
			SSH server
			</loctext>
		</common_name>
		<documentation>
			<manpage title='sshd' section='1M' manpath='/usr/share/man' />
		</documentation>
	</template>

</service>

</service_bundle><|MERGE_RESOLUTION|>--- conflicted
+++ resolved
@@ -23,11 +23,8 @@
 	Copyright 2009 Sun Microsystems, Inc.  All rights reserved.
 	Use is subject to license terms.
 
-<<<<<<< HEAD
+	Copyright 2016 Hans Rosenfeld <rosenfeld@grumpf.hope-2000.org>
 	Copyright (c) 2012 by Delphix. All rights reserved.
-=======
-	Copyright 2016 Hans Rosenfeld <rosenfeld@grumpf.hope-2000.org>
->>>>>>> 7ddce999
 
 	NOTE:  This service manifest is not editable; its contents will
 	be overwritten by package or patch operations, including
