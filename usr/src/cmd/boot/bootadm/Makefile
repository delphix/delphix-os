#
# CDDL HEADER START
#
# The contents of this file are subject to the terms of the
# Common Development and Distribution License (the "License").
# You may not use this file except in compliance with the License.
#
# You can obtain a copy of the license at usr/src/OPENSOLARIS.LICENSE
# or http://www.opensolaris.org/os/licensing.
# See the License for the specific language governing permissions
# and limitations under the License.
#
# When distributing Covered Code, include this CDDL HEADER in each
# file and include the License file at usr/src/OPENSOLARIS.LICENSE.
# If applicable, add the following below this CDDL HEADER, with the
# fields enclosed by brackets "[]" replaced with your own identifying
# information: Portions Copyright [yyyy] [name of copyright owner]
#
# CDDL HEADER END
#
#
# Copyright 2009 Sun Microsystems, Inc.  All rights reserved.
# Use is subject to license terms.
# 
# Copyright 2011 Nexenta Systems, Inc. All rights reserved.
# Copyright 2016 Toomas Soome <tsoome@me.com>
#

PROG= bootadm

SBINLINKS= $(PROG)

OBJS= bootadm.o bootadm_upgrade.o bootadm_hyper.o bootadm_digest.o \
	bootadm_loader.o
SRCS = $(OBJS:.o=.c)
POFILES= $(OBJS:%.o=%.po)

include ../Makefile.com

POFILE= bootadm_cmd.po

.KEEP_STATE:

LDLIBS_i386= -lfdisk
<<<<<<< HEAD
LDLIBS +=	-lpkcs11 -lcryptoutil -lnvpair -lgen -ladm -lefi -lscf -lbe -lzfs $(LDLIBS_$(MACH))

# There's no lint library for zlib, so only include this when building
$(PROG) := LDLIBS +=	-lz
=======
LDLIBS += -lficl-sys -lpkcs11 -lcryptoutil -lnvpair -lgen -ladm -lefi
LDLIBS += -lscf -lz -lbe -lzfs $(LDLIBS_$(MACH))
>>>>>>> d5f26ad8

# Writing into string literals is incorrect.  We need to match gcc's
# behavior, which causes us to take SIGSEGV on such a write.
CFLAGS +=	$(XSTRCONST)
CPPFLAGS +=	-D_FILE_OFFSET_BITS=64
CPPFLAGS +=	-I$(SRC)/uts/common -I$(SRC)/common -I$(SRC)/common/ficl

C99MODE=	$(C99_ENABLE)

LINTFLAGS += -erroff=E_INCONS_ARG_DECL2
LINTFLAGS += -erroff=E_INCONS_VAL_TYPE_DECL2
LINTFLAGS += -erroff=E_NAME_DEF_NOT_USED2
LINTFLAGS += -erroff=E_NAME_USED_NOT_DEF2

all: $(PROG)

$(PROG): $(OBJS) bootadm.h
	$(LINK.c) -o $@ $(OBJS) $(LDLIBS)
	$(POST_PROCESS)

install: all $(ROOTSBINPROG) .WAIT $(ROOTUSRSBINLINKS)

$(POFILE): $(POFILES)
	$(RM) $@
	$(CAT) $(POFILES) > $@

clean:
	-$(RM) $(OBJS) $(POFILE) $(POFILES)

lint:	lint_SRCS

include ../Makefile.targ<|MERGE_RESOLUTION|>--- conflicted
+++ resolved
@@ -42,15 +42,11 @@
 .KEEP_STATE:
 
 LDLIBS_i386= -lfdisk
-<<<<<<< HEAD
-LDLIBS +=	-lpkcs11 -lcryptoutil -lnvpair -lgen -ladm -lefi -lscf -lbe -lzfs $(LDLIBS_$(MACH))
+LDLIBS += -lficl-sys -lpkcs11 -lcryptoutil -lnvpair -lgen -ladm -lefi
+LDLIBS += -lscf -lbe -lzfs $(LDLIBS_$(MACH))
 
 # There's no lint library for zlib, so only include this when building
 $(PROG) := LDLIBS +=	-lz
-=======
-LDLIBS += -lficl-sys -lpkcs11 -lcryptoutil -lnvpair -lgen -ladm -lefi
-LDLIBS += -lscf -lz -lbe -lzfs $(LDLIBS_$(MACH))
->>>>>>> d5f26ad8
 
 # Writing into string literals is incorrect.  We need to match gcc's
 # behavior, which causes us to take SIGSEGV on such a write.
