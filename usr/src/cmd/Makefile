--- conflicted
+++ resolved
@@ -23,11 +23,8 @@
 # Copyright 2010 Nexenta Systems, Inc.  All rights reserved.
 # Copyright 2011 Joyent, Inc.  All rights reserved.
 # Copyright (c) 2012 by Delphix. All rights reserved.
-<<<<<<< HEAD
+# Copyright (c) 2013 DEY Storage Systems, Inc. All rights reserved.
 # Copyright (c) 2012, OmniTI Computer Consulting, Inc. All rights reserved.
-=======
-# Copyright (c) 2013 DEY Storage Systems, Inc. All rights reserved.
->>>>>>> be6fd75a
 
 include ../Makefile.master
 
