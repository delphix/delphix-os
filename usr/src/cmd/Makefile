#
# CDDL HEADER START
#
# The contents of this file are subject to the terms of the
# Common Development and Distribution License (the "License").
# You may not use this file except in compliance with the License.
#
# You can obtain a copy of the license at usr/src/OPENSOLARIS.LICENSE
# or http://www.opensolaris.org/os/licensing.
# See the License for the specific language governing permissions
# and limitations under the License.
#
# When distributing Covered Code, include this CDDL HEADER in each
# file and include the License file at usr/src/OPENSOLARIS.LICENSE.
# If applicable, add the following below this CDDL HEADER, with the
# fields enclosed by brackets "[]" replaced with your own identifying
# information: Portions Copyright [yyyy] [name of copyright owner]
#
# CDDL HEADER END
#

#
# Copyright (c) 1989, 2010, Oracle and/or its affiliates. All rights reserved.
# Copyright (c) 2017, Joyent, Inc.
# Copyright (c) 2012, 2017 by Delphix. All rights reserved.
# Copyright (c) 2013 DEY Storage Systems, Inc. All rights reserved.
# Copyright 2014 Garrett D'Amore <garrett@damore.org>
# Copyright 2016 Toomas Soome <tsoome@me.com>
# Copyright 2012 OmniTI Computer Consulting, Inc.  All rights reserved.
# Copyright 2016 Nexenta Systems, Inc.
#

include ../Makefile.master

#
#	Note that the commands 'lp', and 'perl' are first in
#	the list, violating alphabetical order.  This is because they are very
#	long-running and should be given the most wall-clock time for a
#	parallel build.
#
#	Commands in the FIRST_SUBDIRS list are built before starting the build
#	of other commands.  Currently this includes only 'isaexec' and
#	'platexec'.  This is necessary because $(ROOT)/usr/lib/isaexec or
#	$(ROOT)/usr/lib/platexec must exist when some other commands are built
#	because their 'make install' creates a hard link to one of them.
#
#	Commands are listed one per line so that TeamWare can auto-merge most
#	changes.
#

FIRST_SUBDIRS=		\
	isaexec		\
	platexec

COMMON_SUBDIRS=		\
	allocate	\
	availdevs	\
	lp		\
	perl		\
	Adm		\
	abi		\
	adbgen		\
	acct		\
	acctadm		\
	arch		\
	asa		\
	ast		\
	audio		\
	auths		\
	autopush	\
	avs		\
	awk		\
	awk_xpg4	\
	backup		\
	banner		\
	bart		\
	basename	\
	bc		\
	bdiff		\
	beadm		\
	bnu		\
	boot		\
	bootcfg		\
	busstat		\
	cal		\
	captoinfo	\
	cat		\
	cdrw		\
	cfgadm		\
	checkeq		\
	checknr		\
	chgrp		\
	chmod		\
	chown		\
	chroot		\
	clear		\
	clinfo		\
	cmd-crypto	\
	cmd-inet	\
	col		\
	compress	\
	connstat	\
	consadm		\
	coreadm		\
	cpio		\
	cpc		\
	cron		\
	crypt		\
	csh		\
	csplit		\
	ctrun		\
	ctstat		\
	ctwatch		\
	datadm		\
	date		\
	dc		\
	dd		\
	deroff		\
	devfsadm	\
	syseventd	\
	devctl		\
	devinfo		\
	devmgmt		\
	devprop		\
	dfs.cmds	\
	diff		\
	diff3		\
	diffmk		\
	dircmp		\
	dirname		\
	dis		\
	diskinfo	\
	diskmgtd	\
	dispadmin	\
	dladm		\
	dlstat		\
	dlutil		\
	dmesg		\
	dodatadm	\
	dtrace		\
	du		\
	dumpadm		\
	dumpcs		\
	echo		\
	ed		\
	eeprom		\
<<<<<<< HEAD
	efilabel	\
	egrep		\
=======
>>>>>>> eb9c3232
	eject		\
	emul64ioctl	\
	enhance		\
	env		\
	eqn		\
	expand		\
	expr		\
	exstr		\
	factor		\
	false		\
	fcinfo		\
	fcoesvc		\
	fdetach		\
	fdformat	\
	fdisk		\
	ficl		\
	filesync	\
	file		\
	find		\
	flowadm		\
	flowstat	\
	fm		\
	fmt		\
	fmthard		\
	fmtmsg		\
	fold		\
	format		\
	fs.d		\
	fstyp		\
	fuser		\
	fwflash		\
	gcore		\
	gencat		\
	geniconvtbl	\
	genmsg		\
	getconf		\
	getdevpolicy	\
	getent		\
	getfacl		\
	getmajor	\
	getopt		\
	gettext		\
	gettxt		\
	grep		\
	groups		\
	growfs		\
	grpck		\
	gss		\
	hal		\
	halt		\
	head		\
	hostid		\
	hostname	\
	hotplug		\
	hotplugd	\
	ibd_upgrade	\
	iconv		\
	id		\
	idmap		\
	infocmp		\
	init		\
	initpkg		\
	install.d	\
	intrd		\
	intrstat	\
	ipcrm		\
	ipcs		\
	ipdadm		\
	ipf		\
	isainfo		\
	isalist		\
	itutools	\
	iscsiadm	\
	iscsid		\
	iscsitsvc	\
	isns		\
	itadm		\
	kbd		\
	keyserv		\
	killall		\
	krb5		\
	ksh		\
	kvmstat		\
	last		\
	lastcomm	\
	latencytop	\
	ldap		\
	ldapcachemgr	\
	lgrpinfo	\
	line		\
	link		\
	dlmgmtd		\
	listen		\
	loadkeys	\
	locale		\
	localedef	\
	lockstat	\
	locator		\
	lofiadm		\
	logadm		\
	logger		\
	login		\
	logins		\
	look		\
	ls		\
	luxadm		\
	mach		\
	mail		\
	mailwrapper	\
	mailx		\
	make		\
	makekey		\
	man		\
	mandoc		\
	mdb		\
	mesg		\
	mkdir		\
	mkfifo		\
	mkfile		\
	mkmsgs		\
	mknod		\
	mkpwdict	\
	mktemp		\
	modload		\
	more		\
	mpathadm	\
	msgfmt		\
	msgid		\
	mt		\
	mv		\
	mvdir		\
	ndmpadm		\
	ndmpd		\
	ndmpstat	\
	netadm		\
	netfiles	\
	newform		\
	newgrp		\
	news		\
	newtask		\
	nice		\
	nl		\
	nlsadmin	\
	nohup		\
	nsadmin		\
	nscd		\
	oamuser		\
	oawk		\
	od		\
	pack		\
	pagesize	\
	passmgmt	\
	passwd		\
	pathchk		\
	pbind		\
	pcidr		\
	pcitool		\
	pfexec		\
	pfexecd		\
	pginfo		\
	pgstat		\
	pgrep		\
	picl		\
	plimit		\
	policykit	\
	pools		\
	power		\
	powertop	\
	ppgsz		\
	pg		\
	plockstat	\
	pr		\
	prctl		\
	print		\
	printf		\
	priocntl	\
	profiles	\
	projadd		\
	projects	\
	prstat		\
	prtconf		\
	prtdiag		\
	prtvtoc		\
	ps		\
	psradm		\
	psrinfo		\
	psrset		\
	ptools		\
	pwck		\
	pwconv		\
	pwd		\
	pyzfs		\
	raidctl		\
	ramdiskadm	\
	rcap		\
	rcm_daemon	\
	rctladm		\
	refer		\
	regcmp		\
	renice		\
	rm		\
	rmdir		\
	rmformat	\
	rmmount		\
	rmt		\
	rmvolmgr	\
	roles		\
	rpcbind		\
	rpcgen		\
	rpcinfo		\
	rpcsvc		\
	runat		\
	sa		\
	saf		\
	sasinfo		\
	savecore	\
	sbdadm		\
	script		\
	scsi		\
	sdiff		\
	sdpadm		\
	sed		\
	sendmail	\
	setfacl		\
	setmnt		\
	setpgrp		\
	setuname	\
	sgs		\
	sh		\
	shcomp		\
	smbios		\
	smbsrv		\
	smserverd	\
	soelim		\
	sort		\
	spell		\
	split		\
	sqlite		\
	srchtxt		\
	srptadm		\
	srptsvc		\
	stat		\
	stmfadm		\
	stmfproxy	\
	stmfsvc		\
	stmsboot	\
	streams		\
	strings		\
	su		\
	sulogin		\
	sunpc		\
	svc		\
	svr4pkg		\
	swap		\
	sync		\
	sysdef		\
	syseventadm	\
	syslogd		\
	tabs		\
	tail		\
	tar		\
	tbl		\
	tcopy		\
	tcpd		\
	th_tools	\
	tic		\
	time		\
	tip		\
	tnf		\
	touch		\
	tput		\
	tr		\
	trapstat	\
	troff		\
	true		\
	truss		\
	tsol		\
	tty		\
	ttymon		\
	tzreload	\
	uadmin		\
	ul		\
	uname		\
	units		\
	unlink		\
	unpack		\
	userattr	\
	users		\
	utmp_update	\
	utmpd		\
	uuidgen		\
	valtools	\
	vgrind		\
	vi		\
	volcheck	\
	volrmmount	\
	vrrpadm		\
	vscan		\
	vt		\
	vtfontcvt	\
	w		\
	wall		\
	which		\
	who		\
	whodo		\
	wracct		\
	write		\
	xargs		\
	xhci		\
	xstr		\
	yes		\
	ypcmd		\
	yppasswd	\
	zdb		\
	zdump		\
	zfs		\
	zhack		\
	zic		\
	zinject		\
	zlogin		\
	zoneadm		\
	zoneadmd	\
	zonecfg		\
	zonename	\
	zpool		\
	zlook		\
	zonestat	\
	zstreamdump	\
	ztest

i386_SUBDIRS=		\
	acpi		\
	acpihpd		\
	addbadsec	\
	biosdev		\
	diskscan	\
	hyperv		\
	nvmeadm		\
	rtc		\
	ucodeadm	\
	xvm

sparc_SUBDIRS=		\
	cvcd		\
	dcs		\
	device_remap	\
	drd		\
	fruadm		\
	ldmad		\
	oplhpd		\
	prtdscp		\
	prtfru		\
	scadm		\
	sckmd		\
	sf880drd	\
	virtinfo	\
	vntsd

#
# Commands that are messaged.  Note that 'lp' comes first
# (see previous comment about 'lp'.)
#
MSGSUBDIRS=		\
	lp		\
	abi		\
	acctadm		\
	allocate	\
	asa		\
	audio		\
	audit		\
	auditconfig	\
	auditd		\
	auditrecord	\
	auditset	\
	auths		\
	autopush	\
	avs		\
	awk		\
	awk_xpg4	\
	backup		\
	banner		\
	bart		\
	basename	\
	beadm		\
	bnu		\
	busstat		\
	cal		\
	cat		\
	cdrw		\
	cfgadm		\
	checkeq		\
	checknr		\
	chgrp		\
	chmod		\
	chown		\
	cmd-crypto	\
	cmd-inet	\
	col		\
	compress	\
	connstat	\
	consadm		\
	coreadm		\
	cpio		\
	cpc		\
	cron		\
	csh		\
	csplit		\
	ctrun		\
	ctstat		\
	ctwatch		\
	datadm		\
	date		\
	dc		\
	dcs		\
	dd		\
	deroff		\
	devfsadm	\
	dfs.cmds	\
	diff		\
	diffmk		\
	dladm		\
	dlstat		\
	du		\
	dumpcs		\
	ed		\
	efilabel	\
	eject		\
	env		\
	eqn		\
	expand		\
	expr		\
	fcinfo		\
	file		\
	filesync	\
	find		\
	flowadm		\
	flowstat	\
	fm		\
	fold		\
	fs.d		\
	fwflash		\
	geniconvtbl	\
	genmsg		\
	getconf		\
	getent		\
	gettext		\
	gettxt		\
	grep		\
	grpck		\
	gss		\
	halt		\
	head		\
	hostname	\
	hotplug		\
	iconv		\
	id		\
	idmap		\
	isaexec		\
	iscsiadm	\
	iscsid		\
	isns		\
	itadm		\
	kbd		\
	krb5		\
	ksh		\
	last		\
	ldap		\
	ldapcachemgr	\
	lgrpinfo	\
	locale		\
	lofiadm		\
	logadm		\
	logger		\
	logins		\
	ls		\
	luxadm		\
	mailx		\
	make		\
	man		\
	mesg		\
	mkdir		\
	mkpwdict	\
	mktemp		\
	more		\
	mpathadm	\
	msgfmt		\
	mv		\
	ndmpadm		\
	ndmpstat	\
	newgrp		\
	newtask		\
	nice		\
	nohup		\
	oawk		\
	pack		\
	passwd		\
	passmgmt	\
	pathchk		\
	pfexec		\
	pg		\
	pgrep		\
	picl            \
	pools		\
	power		\
	pr		\
	praudit		\
	print		\
	profiles	\
	projadd		\
	projects	\
	prstat		\
	prtdiag		\
	ps		\
	psrinfo		\
	ptools		\
	pwconv		\
	pwd		\
	pyzfs		\
	raidctl		\
	ramdiskadm	\
	rcap		\
	rcm_daemon	\
	refer		\
	regcmp		\
	renice		\
	roles		\
	rm		\
	rmdir		\
	rmformat	\
	rmmount		\
	rmvolmgr	\
	sasinfo		\
	sbdadm		\
	scadm		\
	script		\
	scsi		\
	sdiff		\
	sdpadm		\
	sgs		\
	sh		\
	shcomp		\
	smbsrv		\
	sort		\
	split		\
	srptadm		\
	stat		\
	stmfadm		\
	stmsboot	\
	strings		\
	su		\
	svc		\
	svr4pkg		\
	swap		\
	syseventadm	\
	syseventd	\
	tabs		\
	tar		\
	tbl		\
	time		\
	tnf		\
	touch		\
	tput		\
	troff		\
	tsol		\
	tty		\
	ttymon		\
	tzreload	\
	ul		\
	uname		\
	units		\
	unlink		\
	unpack		\
	userattr	\
	valtools	\
	vgrind		\
	vi		\
	volcheck	\
	volrmmount	\
	vrrpadm		\
	vscan		\
	w		\
	who		\
	whodo		\
	wracct		\
	write		\
	xargs		\
	yppasswd	\
	zdump		\
	zfs		\
	zic		\
	zlogin		\
	zoneadm		\
	zoneadmd	\
	zonecfg		\
	zonename	\
	zpool		\
	zonestat

sparc_MSGSUBDIRS=	\
	fruadm		\
	prtdscp		\
	prtfru		\
	virtinfo	\
	vntsd

i386_MSGSUBDIRS=	\
	ucodeadm

#
# commands that use dcgettext for localized time, LC_TIME
#
DCSUBDIRS=		\
	cal		\
	cfgadm		\
	diff		\
	ls		\
	pr		\
	ps		\
	tar		\
	w		\
	who		\
	whodo		\
	write

#
# commands that belong only to audit.
#
AUDITSUBDIRS=		\
	amt		\
	audit		\
	audit_warn	\
	auditconfig	\
	auditd		\
	auditrecord	\
	auditreduce	\
	auditset	\
	auditstat	\
	praudit		

#
# commands not owned by the systems group
#
BWOSDIRS=


all :=		TARGET = all
install :=	TARGET = install
clean :=	TARGET = clean
clobber :=	TARGET = clobber
lint :=		TARGET = lint
_msg :=		TARGET = _msg
_dc :=		TARGET = _dc

.KEEP_STATE:

SUBDIRS = $(COMMON_SUBDIRS) $($(MACH)_SUBDIRS)

.PARALLEL:	$(BWOSDIRS) $(SUBDIRS) $(MSGSUBDIRS) $(AUDITSUBDIRS)

all install clean clobber lint: $(FIRST_SUBDIRS) .WAIT $(SUBDIRS) \
	$(AUDITSUBDIRS)

#
# Manifests cannot be checked in parallel, because we are using
# the global repository that is in $(SRC)/cmd/svc/seed/global.db.
# For this reason, to avoid .PARALLEL and .NO_PARALLEL conflicts,
# we spawn off a sub-make to perform the non-parallel 'make check'
#
check:
	$(MAKE) -f Makefile.check check

#
# The .WAIT directive works around an apparent bug in parallel make.
# Evidently make was getting the target _msg vs. _dc confused under
# some level of parallelization, causing some of the _dc objects
# not to be built.
#
_msg: $(MSGSUBDIRS) $($(MACH)_MSGSUBDIRS) .WAIT _dc

_dc: $(DCSUBDIRS)

#
# Dependencies
#
fs.d:	fstyp
ksh:	shcomp isaexec
print:	lp
fmt:	mailx

$(FIRST_SUBDIRS) $(BWOSDIRS) $(SUBDIRS) $(AUDITSUBDIRS): FRC
	@if [ -f $@/Makefile  ]; then \
		cd $@; pwd; $(MAKE) $(TARGET); \
	else \
		true; \
	fi

FRC:<|MERGE_RESOLUTION|>--- conflicted
+++ resolved
@@ -144,11 +144,7 @@
 	echo		\
 	ed		\
 	eeprom		\
-<<<<<<< HEAD
 	efilabel	\
-	egrep		\
-=======
->>>>>>> eb9c3232
 	eject		\
 	emul64ioctl	\
 	enhance		\
