--- conflicted
+++ resolved
@@ -23,13 +23,8 @@
 # Copyright 2009 Sun Microsystems, Inc.  All rights reserved.
 # Use is subject to license terms.
 #
-<<<<<<< HEAD
-
-#
+# Copyright 2016 Hans Rosenfeld <rosenfeld@grumpf.hope-2000.org>
 # Copyright (c) 2012 by Delphix. All rights reserved.
-=======
-# Copyright 2016 Hans Rosenfeld <rosenfeld@grumpf.hope-2000.org>
->>>>>>> 7ddce999
 #
 
 . /lib/svc/share/smf_include.sh
@@ -126,11 +121,6 @@
 'ipfilter')
 	FMRI=$2
 	RFC1179_FMRI="svc:/application/print/rfc1179:default"
-<<<<<<< HEAD
-	ip="any"
-=======
-	IPP_CONF=/etc/lp/ipp/httpd-standalone-ipp.conf
->>>>>>> 7ddce999
 
 	policy=`get_policy $FMRI`
 
@@ -148,33 +138,6 @@
 		generate_rules $FMRI $policy $rfc_proto $rfc_port $file6 _6
         fi
 
-<<<<<<< HEAD
-=======
-	file=`fmri_to_file $IPP_FMRI $IPF_SUFFIX`
-	file6=`fmri_to_file $IPP_FMRI $IPF6_SUFFIX`
-	echo "# $IPP_FMRI" >$file
-	echo "# $IPP_FMRI" >$file6
-        service_is_enabled ${IPP_FMRI}
-        if [ $? -eq 0 ]; then
-		#
-		# If Listen directives are used, it's possibie to listen on 
-		# more than one ports. Process the Port directives only when Listen
-		# directives don't exist.
-		#
-		ipp_ports=`grep '^[ \t]*[^# ]*Listen' ${IPP_CONF} | awk '{print $2}'`
-
-		if [ -z "$ipp_ports" ]; then
-			ipp_ports=`grep '^[ \t]*[^# ]*Port' ${IPP_CONF} | \
-			    awk '{print $2}' | tail -1`
-		fi
-
-		for port in $ipp_ports; do
-			generate_rules $FMRI $policy "tcp" $port $file
-			generate_rules $FMRI $policy "tcp" $port $file6 _6
-		done
-	fi
-
->>>>>>> 7ddce999
 	;;
 
 *)
