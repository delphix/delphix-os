--- conflicted
+++ resolved
@@ -22,11 +22,8 @@
 #
 # Copyright (c) 2010, Oracle and/or its affiliates. All rights reserved.
 # Copyright 2012 OmniTI Computer Consulting, Inc.  All rights reserved.
-<<<<<<< HEAD
-# Copyright (c) 2013 by Delphix. All rights reserved.
-=======
 # Copyright 2014 Nexenta Systems, Inc.  All rights reserved.
->>>>>>> 6575bca0
+# Copyright (c) 2013, 2016 by Delphix. All rights reserved.
 #
 
 set name=pkg.fmri value=pkg:/developer/library/lint@$(PKGVERS)
