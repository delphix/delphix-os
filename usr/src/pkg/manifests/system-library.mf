--- conflicted
+++ resolved
@@ -23,11 +23,8 @@
 # Copyright 2011 Nexenta Systems, Inc.  All rights reserved.
 # Copyright (c) 2010, Oracle and/or its affiliates. All rights reserved.
 # Copyright 2012 OmniTI Computer Consulting, Inc.  All rights reserved.
-<<<<<<< HEAD
+# Copyright (c) 2013 Gary Mills
 # Copyright (c) 2013 by Delphix. All rights reserved.
-=======
-# Copyright (c) 2013 Gary Mills
->>>>>>> 197c9523
 #
 
 <include system-library.man3.inc>
