--- conflicted
+++ resolved
@@ -10,12 +10,8 @@
 #
 
 #
-<<<<<<< HEAD
 # Copyright (c) 2012, 2014 by Delphix. All rights reserved.
-=======
-# Copyright (c) 2013 by Delphix. All rights reserved.
 # Copyright 2014, OmniTI Computer Consulting, Inc. All rights reserved.
->>>>>>> 7a3fc0cc
 #
 
 set name=pkg.fmri value=pkg:/system/test/zfstest@$(PKGVERS)
