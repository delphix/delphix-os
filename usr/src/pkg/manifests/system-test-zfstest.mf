#
# This file and its contents are supplied under the terms of the
# Common Development and Distribution License ("CDDL"), version 1.0.
# You may only use this file in accordance with the terms of version
# 1.0 of the CDDL.
#
# A full copy of the text of the CDDL should have accompanied this
# source.  A copy of the CDDL is also available via the Internet at
# http://www.illumos.org/license/CDDL.
#

#
# Copyright (c) 2012, 2016 by Delphix. All rights reserved.
# Copyright 2014, OmniTI Computer Consulting, Inc. All rights reserved.
# Copyright 2015 Nexenta Systems, Inc.  All rights reserved.
#

set name=pkg.fmri value=pkg:/system/test/zfstest@$(PKGVERS)
set name=pkg.description value="ZFS Test Suite"
set name=pkg.summary value="ZFS Functional and Stress Tests"
set name=info.classification \
    value=org.opensolaris.category.2008:Development/System
set name=variant.arch value=$(ARCH)
dir path=opt/zfs-tests
dir path=opt/zfs-tests/bin
dir path=opt/zfs-tests/callbacks
dir path=opt/zfs-tests/include
dir path=opt/zfs-tests/runfiles
dir path=opt/zfs-tests/tests
dir path=opt/zfs-tests/tests/functional
dir path=opt/zfs-tests/tests/functional/acl
dir path=opt/zfs-tests/tests/functional/acl/cifs
dir path=opt/zfs-tests/tests/functional/acl/nontrivial
dir path=opt/zfs-tests/tests/functional/acl/trivial
dir path=opt/zfs-tests/tests/functional/atime
dir path=opt/zfs-tests/tests/functional/bootfs
dir path=opt/zfs-tests/tests/functional/cache
dir path=opt/zfs-tests/tests/functional/cachefile
<<<<<<< HEAD
dir path=opt/zfs-tests/tests/functional/channel_program
dir path=opt/zfs-tests/tests/functional/channel_program/lua_core
dir path=opt/zfs-tests/tests/functional/channel_program/synctask_core
=======
dir path=opt/zfs-tests/tests/functional/casenorm
>>>>>>> d7e7cb9c
dir path=opt/zfs-tests/tests/functional/checksum
dir path=opt/zfs-tests/tests/functional/clean_mirror
dir path=opt/zfs-tests/tests/functional/cli_root
dir path=opt/zfs-tests/tests/functional/cli_root/zdb
dir path=opt/zfs-tests/tests/functional/cli_root/zfs
dir path=opt/zfs-tests/tests/functional/cli_root/zfs_clone
dir path=opt/zfs-tests/tests/functional/cli_root/zfs_copies
dir path=opt/zfs-tests/tests/functional/cli_root/zfs_create
dir path=opt/zfs-tests/tests/functional/cli_root/zfs_destroy
dir path=opt/zfs-tests/tests/functional/cli_root/zfs_get
dir path=opt/zfs-tests/tests/functional/cli_root/zfs_inherit
dir path=opt/zfs-tests/tests/functional/cli_root/zfs_mount
dir path=opt/zfs-tests/tests/functional/cli_root/zfs_promote
dir path=opt/zfs-tests/tests/functional/cli_root/zfs_property
dir path=opt/zfs-tests/tests/functional/cli_root/zfs_receive
dir path=opt/zfs-tests/tests/functional/cli_root/zfs_rename
dir path=opt/zfs-tests/tests/functional/cli_root/zfs_reservation
dir path=opt/zfs-tests/tests/functional/cli_root/zfs_rollback
dir path=opt/zfs-tests/tests/functional/cli_root/zfs_send
dir path=opt/zfs-tests/tests/functional/cli_root/zfs_set
dir path=opt/zfs-tests/tests/functional/cli_root/zfs_share
dir path=opt/zfs-tests/tests/functional/cli_root/zfs_snapshot
dir path=opt/zfs-tests/tests/functional/cli_root/zfs_unmount
dir path=opt/zfs-tests/tests/functional/cli_root/zfs_unshare
dir path=opt/zfs-tests/tests/functional/cli_root/zfs_upgrade
dir path=opt/zfs-tests/tests/functional/cli_root/zpool
dir path=opt/zfs-tests/tests/functional/cli_root/zpool_add
dir path=opt/zfs-tests/tests/functional/cli_root/zpool_attach
dir path=opt/zfs-tests/tests/functional/cli_root/zpool_clear
dir path=opt/zfs-tests/tests/functional/cli_root/zpool_create
dir path=opt/zfs-tests/tests/functional/cli_root/zpool_destroy
dir path=opt/zfs-tests/tests/functional/cli_root/zpool_detach
dir path=opt/zfs-tests/tests/functional/cli_root/zpool_expand
dir path=opt/zfs-tests/tests/functional/cli_root/zpool_export
dir path=opt/zfs-tests/tests/functional/cli_root/zpool_get
dir path=opt/zfs-tests/tests/functional/cli_root/zpool_history
dir path=opt/zfs-tests/tests/functional/cli_root/zpool_import
dir path=opt/zfs-tests/tests/functional/cli_root/zpool_import/blockfiles
dir path=opt/zfs-tests/tests/functional/cli_root/zpool_initialize
dir path=opt/zfs-tests/tests/functional/cli_root/zpool_offline
dir path=opt/zfs-tests/tests/functional/cli_root/zpool_online
dir path=opt/zfs-tests/tests/functional/cli_root/zpool_remove
dir path=opt/zfs-tests/tests/functional/cli_root/zpool_replace
dir path=opt/zfs-tests/tests/functional/cli_root/zpool_scrub
dir path=opt/zfs-tests/tests/functional/cli_root/zpool_set
dir path=opt/zfs-tests/tests/functional/cli_root/zpool_status
dir path=opt/zfs-tests/tests/functional/cli_root/zpool_upgrade
dir path=opt/zfs-tests/tests/functional/cli_root/zpool_upgrade/blockfiles
dir path=opt/zfs-tests/tests/functional/cli_user
dir path=opt/zfs-tests/tests/functional/cli_user/misc
dir path=opt/zfs-tests/tests/functional/cli_user/zfs_list
dir path=opt/zfs-tests/tests/functional/cli_user/zpool_iostat
dir path=opt/zfs-tests/tests/functional/cli_user/zpool_list
dir path=opt/zfs-tests/tests/functional/compression
dir path=opt/zfs-tests/tests/functional/ctime
dir path=opt/zfs-tests/tests/functional/delegate
dir path=opt/zfs-tests/tests/functional/devices
dir path=opt/zfs-tests/tests/functional/exec
dir path=opt/zfs-tests/tests/functional/features
dir path=opt/zfs-tests/tests/functional/features/async_destroy
dir path=opt/zfs-tests/tests/functional/grow_pool
dir path=opt/zfs-tests/tests/functional/grow_replicas
dir path=opt/zfs-tests/tests/functional/history
dir path=opt/zfs-tests/tests/functional/holes
dir path=opt/zfs-tests/tests/functional/inheritance
dir path=opt/zfs-tests/tests/functional/inuse
dir path=opt/zfs-tests/tests/functional/large_files
dir path=opt/zfs-tests/tests/functional/largest_pool
dir path=opt/zfs-tests/tests/functional/libzfs
dir path=opt/zfs-tests/tests/functional/link_count
dir path=opt/zfs-tests/tests/functional/mdb
dir path=opt/zfs-tests/tests/functional/migration
dir path=opt/zfs-tests/tests/functional/mmap
dir path=opt/zfs-tests/tests/functional/mount
dir path=opt/zfs-tests/tests/functional/mv_files
dir path=opt/zfs-tests/tests/functional/nestedfs
dir path=opt/zfs-tests/tests/functional/no_space
dir path=opt/zfs-tests/tests/functional/nopwrite
dir path=opt/zfs-tests/tests/functional/online_offline
dir path=opt/zfs-tests/tests/functional/pool_names
dir path=opt/zfs-tests/tests/functional/poolversion
dir path=opt/zfs-tests/tests/functional/privilege
dir path=opt/zfs-tests/tests/functional/quota
dir path=opt/zfs-tests/tests/functional/redacted_send
dir path=opt/zfs-tests/tests/functional/redundancy
dir path=opt/zfs-tests/tests/functional/refquota
dir path=opt/zfs-tests/tests/functional/refreserv
dir path=opt/zfs-tests/tests/functional/removal
dir path=opt/zfs-tests/tests/functional/rename_dirs
dir path=opt/zfs-tests/tests/functional/replacement
dir path=opt/zfs-tests/tests/functional/reservation
dir path=opt/zfs-tests/tests/functional/rootpool
dir path=opt/zfs-tests/tests/functional/rsend
dir path=opt/zfs-tests/tests/functional/scrub_mirror
dir path=opt/zfs-tests/tests/functional/slog
dir path=opt/zfs-tests/tests/functional/snapshot
dir path=opt/zfs-tests/tests/functional/snapused
dir path=opt/zfs-tests/tests/functional/sparse
dir path=opt/zfs-tests/tests/functional/threadsappend
dir path=opt/zfs-tests/tests/functional/truncate
dir path=opt/zfs-tests/tests/functional/userquota
dir path=opt/zfs-tests/tests/functional/utils_test
dir path=opt/zfs-tests/tests/functional/vdev_zaps
dir path=opt/zfs-tests/tests/functional/write_dirs
dir path=opt/zfs-tests/tests/functional/xattr
dir path=opt/zfs-tests/tests/functional/zvol
dir path=opt/zfs-tests/tests/functional/zvol/zvol_ENOSPC
dir path=opt/zfs-tests/tests/functional/zvol/zvol_cli
dir path=opt/zfs-tests/tests/functional/zvol/zvol_misc
dir path=opt/zfs-tests/tests/functional/zvol/zvol_swap
dir path=opt/zfs-tests/tests/perf
dir path=opt/zfs-tests/tests/perf/fio
dir path=opt/zfs-tests/tests/perf/regression
dir path=opt/zfs-tests/tests/perf/scripts
dir path=opt/zfs-tests/tests/stress
dir path=opt/zfs-tests/tests/stress/races
file path=opt/zfs-tests/README mode=0444
file path=opt/zfs-tests/bin/chg_usr_exec mode=0555
file path=opt/zfs-tests/bin/devname2devid mode=0555
file path=opt/zfs-tests/bin/dir_rd_update mode=0555
file path=opt/zfs-tests/bin/file_check mode=0555
file path=opt/zfs-tests/bin/file_trunc mode=0555
file path=opt/zfs-tests/bin/file_write mode=0555
file path=opt/zfs-tests/bin/get_diff mode=0555
file path=opt/zfs-tests/bin/getholes mode=0555
file path=opt/zfs-tests/bin/largest_file mode=0555
file path=opt/zfs-tests/bin/memory_balloon mode=0555
file path=opt/zfs-tests/bin/mkbusy mode=0555
file path=opt/zfs-tests/bin/mkfiles mode=0555
file path=opt/zfs-tests/bin/mkholes mode=0555
file path=opt/zfs-tests/bin/mktree mode=0555
file path=opt/zfs-tests/bin/mmapwrite mode=0555
file path=opt/zfs-tests/bin/nvlist_to_lua mode=0555
file path=opt/zfs-tests/bin/randfree_file mode=0555
file path=opt/zfs-tests/bin/readmmap mode=0555
file path=opt/zfs-tests/bin/rename_dir mode=0555
file path=opt/zfs-tests/bin/rm_lnkcnt_zero_file mode=0555
file path=opt/zfs-tests/bin/zfstest mode=0555
file path=opt/zfs-tests/callbacks/timeout_cleanup mode=0555
file path=opt/zfs-tests/callbacks/zfs_dbgmsg mode=0555
file path=opt/zfs-tests/include/commands.cfg mode=0444
file path=opt/zfs-tests/include/default.cfg mode=0444
file path=opt/zfs-tests/include/libtest.shlib mode=0444
file path=opt/zfs-tests/include/math.shlib mode=0444
file path=opt/zfs-tests/include/properties.shlib mode=0444
file path=opt/zfs-tests/runfiles/delphix.run mode=0444
file path=opt/zfs-tests/runfiles/omnios.run mode=0444
file path=opt/zfs-tests/runfiles/openindiana.run mode=0444
file path=opt/zfs-tests/runfiles/perf-regression.run mode=0444
file path=opt/zfs-tests/runfiles/stress.run mode=0444
file path=opt/zfs-tests/tests/functional/acl/acl.cfg mode=0444
file path=opt/zfs-tests/tests/functional/acl/acl_common.kshlib mode=0444
file path=opt/zfs-tests/tests/functional/acl/cifs/cifs.kshlib mode=0444
file path=opt/zfs-tests/tests/functional/acl/cifs/cifs_attr_001_pos mode=0555
file path=opt/zfs-tests/tests/functional/acl/cifs/cifs_attr_002_pos mode=0555
file path=opt/zfs-tests/tests/functional/acl/cifs/cifs_attr_003_pos mode=0555
file path=opt/zfs-tests/tests/functional/acl/cifs/cleanup mode=0555
file path=opt/zfs-tests/tests/functional/acl/cifs/setup mode=0555
file path=opt/zfs-tests/tests/functional/acl/nontrivial/cleanup mode=0555
file path=opt/zfs-tests/tests/functional/acl/nontrivial/setup mode=0555
file \
    path=opt/zfs-tests/tests/functional/acl/nontrivial/zfs_acl_aclmode_restricted_001_neg \
    mode=0555
file path=opt/zfs-tests/tests/functional/acl/nontrivial/zfs_acl_chmod_001_neg \
    mode=0555
file path=opt/zfs-tests/tests/functional/acl/nontrivial/zfs_acl_chmod_002_pos \
    mode=0555
file \
    path=opt/zfs-tests/tests/functional/acl/nontrivial/zfs_acl_chmod_aclmode_001_pos \
    mode=0555
file \
    path=opt/zfs-tests/tests/functional/acl/nontrivial/zfs_acl_chmod_compact_001_pos \
    mode=0555
file \
    path=opt/zfs-tests/tests/functional/acl/nontrivial/zfs_acl_chmod_delete_001_pos \
    mode=0555
file \
    path=opt/zfs-tests/tests/functional/acl/nontrivial/zfs_acl_chmod_inherit_001_pos \
    mode=0555
file \
    path=opt/zfs-tests/tests/functional/acl/nontrivial/zfs_acl_chmod_inherit_002_neg \
    mode=0555
file \
    path=opt/zfs-tests/tests/functional/acl/nontrivial/zfs_acl_chmod_inherit_002_pos \
    mode=0555
file \
    path=opt/zfs-tests/tests/functional/acl/nontrivial/zfs_acl_chmod_inherit_003_pos \
    mode=0555
file \
    path=opt/zfs-tests/tests/functional/acl/nontrivial/zfs_acl_chmod_inherit_004_pos \
    mode=0555
file \
    path=opt/zfs-tests/tests/functional/acl/nontrivial/zfs_acl_chmod_owner_001_pos \
    mode=0555
file \
    path=opt/zfs-tests/tests/functional/acl/nontrivial/zfs_acl_chmod_rwacl_001_pos \
    mode=0555
file \
    path=opt/zfs-tests/tests/functional/acl/nontrivial/zfs_acl_chmod_rwx_001_pos \
    mode=0555
file \
    path=opt/zfs-tests/tests/functional/acl/nontrivial/zfs_acl_chmod_rwx_002_pos \
    mode=0555
file \
    path=opt/zfs-tests/tests/functional/acl/nontrivial/zfs_acl_chmod_rwx_003_pos \
    mode=0555
file \
    path=opt/zfs-tests/tests/functional/acl/nontrivial/zfs_acl_chmod_rwx_004_pos \
    mode=0555
file \
    path=opt/zfs-tests/tests/functional/acl/nontrivial/zfs_acl_chmod_xattr_001_pos \
    mode=0555
file \
    path=opt/zfs-tests/tests/functional/acl/nontrivial/zfs_acl_chmod_xattr_002_pos \
    mode=0555
file path=opt/zfs-tests/tests/functional/acl/nontrivial/zfs_acl_cp_001_pos \
    mode=0555
file path=opt/zfs-tests/tests/functional/acl/nontrivial/zfs_acl_cp_002_pos \
    mode=0555
file path=opt/zfs-tests/tests/functional/acl/nontrivial/zfs_acl_cpio_001_pos \
    mode=0555
file path=opt/zfs-tests/tests/functional/acl/nontrivial/zfs_acl_cpio_002_pos \
    mode=0555
file path=opt/zfs-tests/tests/functional/acl/nontrivial/zfs_acl_find_001_pos \
    mode=0555
file path=opt/zfs-tests/tests/functional/acl/nontrivial/zfs_acl_ls_001_pos \
    mode=0555
file path=opt/zfs-tests/tests/functional/acl/nontrivial/zfs_acl_mv_001_pos \
    mode=0555
file path=opt/zfs-tests/tests/functional/acl/nontrivial/zfs_acl_tar_001_pos \
    mode=0555
file path=opt/zfs-tests/tests/functional/acl/nontrivial/zfs_acl_tar_002_pos \
    mode=0555
file path=opt/zfs-tests/tests/functional/acl/trivial/cleanup mode=0555
file path=opt/zfs-tests/tests/functional/acl/trivial/setup mode=0555
file \
    path=opt/zfs-tests/tests/functional/acl/trivial/zfs_acl_aclmode_restricted_001_pos \
    mode=0555
file path=opt/zfs-tests/tests/functional/acl/trivial/zfs_acl_chmod_001_pos \
    mode=0555
file path=opt/zfs-tests/tests/functional/acl/trivial/zfs_acl_compress_001_pos \
    mode=0555
file path=opt/zfs-tests/tests/functional/acl/trivial/zfs_acl_cp_001_pos \
    mode=0555
file path=opt/zfs-tests/tests/functional/acl/trivial/zfs_acl_cp_002_neg \
    mode=0555
file path=opt/zfs-tests/tests/functional/acl/trivial/zfs_acl_cp_003_neg \
    mode=0555
file path=opt/zfs-tests/tests/functional/acl/trivial/zfs_acl_find_001_pos \
    mode=0555
file path=opt/zfs-tests/tests/functional/acl/trivial/zfs_acl_find_002_neg \
    mode=0555
file path=opt/zfs-tests/tests/functional/acl/trivial/zfs_acl_ls_001_pos \
    mode=0555
file path=opt/zfs-tests/tests/functional/acl/trivial/zfs_acl_ls_002_neg \
    mode=0555
file path=opt/zfs-tests/tests/functional/acl/trivial/zfs_acl_mv_001_pos \
    mode=0555
file path=opt/zfs-tests/tests/functional/acl/trivial/zfs_acl_pack_001_pos \
    mode=0555
file path=opt/zfs-tests/tests/functional/acl/trivial/zfs_acl_pax_001_pos \
    mode=0555
file path=opt/zfs-tests/tests/functional/acl/trivial/zfs_acl_pax_002_pos \
    mode=0555
file path=opt/zfs-tests/tests/functional/acl/trivial/zfs_acl_pax_003_pos \
    mode=0555
file path=opt/zfs-tests/tests/functional/acl/trivial/zfs_acl_pax_004_pos \
    mode=0555
file path=opt/zfs-tests/tests/functional/acl/trivial/zfs_acl_pax_005_pos \
    mode=0555
file path=opt/zfs-tests/tests/functional/acl/trivial/zfs_acl_pax_006_pos \
    mode=0555
file path=opt/zfs-tests/tests/functional/acl/trivial/zfs_acl_tar_001_pos \
    mode=0555
file path=opt/zfs-tests/tests/functional/acl/trivial/zfs_acl_tar_002_neg \
    mode=0555
file path=opt/zfs-tests/tests/functional/atime/atime.cfg mode=0444
file path=opt/zfs-tests/tests/functional/atime/atime_001_pos mode=0555
file path=opt/zfs-tests/tests/functional/atime/atime_002_neg mode=0555
file path=opt/zfs-tests/tests/functional/atime/atime_common.kshlib mode=0444
file path=opt/zfs-tests/tests/functional/atime/cleanup mode=0555
file path=opt/zfs-tests/tests/functional/atime/setup mode=0555
file path=opt/zfs-tests/tests/functional/bootfs/bootfs_001_pos mode=0555
file path=opt/zfs-tests/tests/functional/bootfs/bootfs_002_neg mode=0555
file path=opt/zfs-tests/tests/functional/bootfs/bootfs_003_pos mode=0555
file path=opt/zfs-tests/tests/functional/bootfs/bootfs_004_neg mode=0555
file path=opt/zfs-tests/tests/functional/bootfs/bootfs_005_neg mode=0555
file path=opt/zfs-tests/tests/functional/bootfs/bootfs_006_pos mode=0555
file path=opt/zfs-tests/tests/functional/bootfs/bootfs_007_pos mode=0555
file path=opt/zfs-tests/tests/functional/bootfs/bootfs_008_neg mode=0555
file path=opt/zfs-tests/tests/functional/cache/cache.cfg mode=0444
file path=opt/zfs-tests/tests/functional/cache/cache.kshlib mode=0444
file path=opt/zfs-tests/tests/functional/cache/cache_001_pos mode=0555
file path=opt/zfs-tests/tests/functional/cache/cache_002_pos mode=0555
file path=opt/zfs-tests/tests/functional/cache/cache_003_pos mode=0555
file path=opt/zfs-tests/tests/functional/cache/cache_004_neg mode=0555
file path=opt/zfs-tests/tests/functional/cache/cache_005_neg mode=0555
file path=opt/zfs-tests/tests/functional/cache/cache_006_pos mode=0555
file path=opt/zfs-tests/tests/functional/cache/cache_007_neg mode=0555
file path=opt/zfs-tests/tests/functional/cache/cache_008_neg mode=0555
file path=opt/zfs-tests/tests/functional/cache/cache_009_pos mode=0555
file path=opt/zfs-tests/tests/functional/cache/cache_010_neg mode=0555
file path=opt/zfs-tests/tests/functional/cache/cache_011_pos mode=0555
file path=opt/zfs-tests/tests/functional/cache/cleanup mode=0555
file path=opt/zfs-tests/tests/functional/cache/setup mode=0555
file path=opt/zfs-tests/tests/functional/cachefile/cachefile.cfg mode=0444
file path=opt/zfs-tests/tests/functional/cachefile/cachefile.kshlib mode=0444
file path=opt/zfs-tests/tests/functional/cachefile/cachefile_001_pos mode=0555
file path=opt/zfs-tests/tests/functional/cachefile/cachefile_002_pos mode=0555
file path=opt/zfs-tests/tests/functional/cachefile/cachefile_003_pos mode=0555
file path=opt/zfs-tests/tests/functional/cachefile/cachefile_004_pos mode=0555
<<<<<<< HEAD
file path=opt/zfs-tests/tests/functional/channel_program/channel_common.kshlib \
    mode=0444
file path=opt/zfs-tests/tests/functional/channel_program/lua_core/cleanup \
    mode=0555
file path=opt/zfs-tests/tests/functional/channel_program/lua_core/setup \
    mode=0555
file \
    path=opt/zfs-tests/tests/functional/channel_program/lua_core/tst.args_to_lua \
    mode=0555
file \
    path=opt/zfs-tests/tests/functional/channel_program/lua_core/tst.args_to_lua.out \
    mode=0444
file \
    path=opt/zfs-tests/tests/functional/channel_program/lua_core/tst.args_to_lua.zcp \
    mode=0444
file \
    path=opt/zfs-tests/tests/functional/channel_program/lua_core/tst.divide_by_zero \
    mode=0555
file \
    path=opt/zfs-tests/tests/functional/channel_program/lua_core/tst.divide_by_zero.err \
    mode=0444
file \
    path=opt/zfs-tests/tests/functional/channel_program/lua_core/tst.divide_by_zero.zcp \
    mode=0444
file \
    path=opt/zfs-tests/tests/functional/channel_program/lua_core/tst.integer_illegal \
    mode=0555
file \
    path=opt/zfs-tests/tests/functional/channel_program/lua_core/tst.integer_overflow \
    mode=0555
file \
    path=opt/zfs-tests/tests/functional/channel_program/lua_core/tst.language_functions_neg \
    mode=0555
file \
    path=opt/zfs-tests/tests/functional/channel_program/lua_core/tst.language_functions_pos \
    mode=0555
file \
    path=opt/zfs-tests/tests/functional/channel_program/lua_core/tst.large_prog \
    mode=0555
file \
    path=opt/zfs-tests/tests/functional/channel_program/lua_core/tst.large_prog.out \
    mode=0444
file \
    path=opt/zfs-tests/tests/functional/channel_program/lua_core/tst.large_prog.zcp \
    mode=0444
file \
    path=opt/zfs-tests/tests/functional/channel_program/lua_core/tst.memory_limit \
    mode=0555
file \
    path=opt/zfs-tests/tests/functional/channel_program/lua_core/tst.nested_neg \
    mode=0555
file \
    path=opt/zfs-tests/tests/functional/channel_program/lua_core/tst.nested_neg.zcp \
    mode=0444
file \
    path=opt/zfs-tests/tests/functional/channel_program/lua_core/tst.nested_pos \
    mode=0555
file \
    path=opt/zfs-tests/tests/functional/channel_program/lua_core/tst.nested_pos.zcp \
    mode=0444
file \
    path=opt/zfs-tests/tests/functional/channel_program/lua_core/tst.nvlist_to_lua \
    mode=0555
file \
    path=opt/zfs-tests/tests/functional/channel_program/lua_core/tst.recursive.zcp \
    mode=0444
file \
    path=opt/zfs-tests/tests/functional/channel_program/lua_core/tst.recursive_neg \
    mode=0555
file \
    path=opt/zfs-tests/tests/functional/channel_program/lua_core/tst.recursive_pos \
    mode=0555
file \
    path=opt/zfs-tests/tests/functional/channel_program/lua_core/tst.return_nvlist_neg \
    mode=0555
file \
    path=opt/zfs-tests/tests/functional/channel_program/lua_core/tst.return_nvlist_pos \
    mode=0555
file \
    path=opt/zfs-tests/tests/functional/channel_program/lua_core/tst.return_recursive_table \
    mode=0555
file \
    path=opt/zfs-tests/tests/functional/channel_program/lua_core/tst.return_recursive_table.zcp \
    mode=0444
file path=opt/zfs-tests/tests/functional/channel_program/lua_core/tst.timeout \
    mode=0555
file \
    path=opt/zfs-tests/tests/functional/channel_program/lua_core/tst.timeout.zcp \
    mode=0444
file path=opt/zfs-tests/tests/functional/channel_program/synctask_core/cleanup \
    mode=0555
file path=opt/zfs-tests/tests/functional/channel_program/synctask_core/setup \
    mode=0555
file \
    path=opt/zfs-tests/tests/functional/channel_program/synctask_core/tst.destroy_fs \
    mode=0555
file \
    path=opt/zfs-tests/tests/functional/channel_program/synctask_core/tst.destroy_snap \
    mode=0555
file \
    path=opt/zfs-tests/tests/functional/channel_program/synctask_core/tst.get_count_and_limit \
    mode=0555
file \
    path=opt/zfs-tests/tests/functional/channel_program/synctask_core/tst.get_index_props \
    mode=0555
file \
    path=opt/zfs-tests/tests/functional/channel_program/synctask_core/tst.get_index_props.out \
    mode=0444
file \
    path=opt/zfs-tests/tests/functional/channel_program/synctask_core/tst.get_index_props.zcp \
    mode=0444
file \
    path=opt/zfs-tests/tests/functional/channel_program/synctask_core/tst.get_mountpoint \
    mode=0555
file \
    path=opt/zfs-tests/tests/functional/channel_program/synctask_core/tst.get_neg \
    mode=0555
file \
    path=opt/zfs-tests/tests/functional/channel_program/synctask_core/tst.get_number_props \
    mode=0555
file \
    path=opt/zfs-tests/tests/functional/channel_program/synctask_core/tst.get_number_props.out \
    mode=0444
file \
    path=opt/zfs-tests/tests/functional/channel_program/synctask_core/tst.get_number_props.zcp \
    mode=0444
file \
    path=opt/zfs-tests/tests/functional/channel_program/synctask_core/tst.get_string_props \
    mode=0555
file \
    path=opt/zfs-tests/tests/functional/channel_program/synctask_core/tst.get_string_props.out \
    mode=0444
file \
    path=opt/zfs-tests/tests/functional/channel_program/synctask_core/tst.get_string_props.zcp \
    mode=0444
file \
    path=opt/zfs-tests/tests/functional/channel_program/synctask_core/tst.get_type \
    mode=0555
file \
    path=opt/zfs-tests/tests/functional/channel_program/synctask_core/tst.get_userquota \
    mode=0555
file \
    path=opt/zfs-tests/tests/functional/channel_program/synctask_core/tst.get_written \
    mode=0555
file \
    path=opt/zfs-tests/tests/functional/channel_program/synctask_core/tst.list_children \
    mode=0555
file \
    path=opt/zfs-tests/tests/functional/channel_program/synctask_core/tst.list_clones \
    mode=0555
file \
    path=opt/zfs-tests/tests/functional/channel_program/synctask_core/tst.list_snapshots \
    mode=0555
file \
    path=opt/zfs-tests/tests/functional/channel_program/synctask_core/tst.list_system_props \
    mode=0555
file \
    path=opt/zfs-tests/tests/functional/channel_program/synctask_core/tst.parse_args_neg \
    mode=0555
file \
    path=opt/zfs-tests/tests/functional/channel_program/synctask_core/tst.promote_conflict \
    mode=0555
file \
    path=opt/zfs-tests/tests/functional/channel_program/synctask_core/tst.promote_conflict.zcp \
    mode=0444
file \
    path=opt/zfs-tests/tests/functional/channel_program/synctask_core/tst.promote_multiple \
    mode=0555
file \
    path=opt/zfs-tests/tests/functional/channel_program/synctask_core/tst.promote_simple \
    mode=0555
=======
file path=opt/zfs-tests/tests/functional/casenorm/case_all_values mode=0555
file path=opt/zfs-tests/tests/functional/casenorm/casenorm.cfg mode=0444
file path=opt/zfs-tests/tests/functional/casenorm/casenorm.kshlib mode=0444
file path=opt/zfs-tests/tests/functional/casenorm/cleanup mode=0555
file path=opt/zfs-tests/tests/functional/casenorm/insensitive_formd_delete \
    mode=0555
file path=opt/zfs-tests/tests/functional/casenorm/insensitive_formd_lookup \
    mode=0555
file path=opt/zfs-tests/tests/functional/casenorm/insensitive_none_delete \
    mode=0555
file path=opt/zfs-tests/tests/functional/casenorm/insensitive_none_lookup \
    mode=0555
file path=opt/zfs-tests/tests/functional/casenorm/mixed_formd_delete mode=0555
file path=opt/zfs-tests/tests/functional/casenorm/mixed_formd_lookup mode=0555
file path=opt/zfs-tests/tests/functional/casenorm/mixed_formd_lookup_ci \
    mode=0555
file path=opt/zfs-tests/tests/functional/casenorm/mixed_none_delete mode=0555
file path=opt/zfs-tests/tests/functional/casenorm/mixed_none_lookup mode=0555
file path=opt/zfs-tests/tests/functional/casenorm/mixed_none_lookup_ci \
    mode=0555
file path=opt/zfs-tests/tests/functional/casenorm/norm_all_values mode=0555
file path=opt/zfs-tests/tests/functional/casenorm/sensitive_formd_delete \
    mode=0555
file path=opt/zfs-tests/tests/functional/casenorm/sensitive_formd_lookup \
    mode=0555
file path=opt/zfs-tests/tests/functional/casenorm/sensitive_none_delete \
    mode=0555
file path=opt/zfs-tests/tests/functional/casenorm/sensitive_none_lookup \
    mode=0555
file path=opt/zfs-tests/tests/functional/casenorm/setup mode=0555
>>>>>>> d7e7cb9c
$(i386_ONLY)file path=opt/zfs-tests/tests/functional/checksum/edonr_test.amd64 \
    mode=0555
$(i386_ONLY)file path=opt/zfs-tests/tests/functional/checksum/edonr_test.i386 \
    mode=0555
$(sparc_ONLY)file \
    path=opt/zfs-tests/tests/functional/checksum/edonr_test.sparc mode=0555
$(sparc_ONLY)file \
    path=opt/zfs-tests/tests/functional/checksum/edonr_test.sparcv9 mode=0555
file path=opt/zfs-tests/tests/functional/checksum/run_edonr_test mode=0555
file path=opt/zfs-tests/tests/functional/checksum/run_sha2_test mode=0555
file path=opt/zfs-tests/tests/functional/checksum/run_skein_test mode=0555
$(i386_ONLY)file path=opt/zfs-tests/tests/functional/checksum/sha2_test.amd64 \
    mode=0555
$(i386_ONLY)file path=opt/zfs-tests/tests/functional/checksum/sha2_test.i386 \
    mode=0555
$(sparc_ONLY)file path=opt/zfs-tests/tests/functional/checksum/sha2_test.sparc \
    mode=0555
$(sparc_ONLY)file \
    path=opt/zfs-tests/tests/functional/checksum/sha2_test.sparcv9 mode=0555
$(i386_ONLY)file path=opt/zfs-tests/tests/functional/checksum/skein_test.amd64 \
    mode=0555
$(i386_ONLY)file path=opt/zfs-tests/tests/functional/checksum/skein_test.i386 \
    mode=0555
$(sparc_ONLY)file \
    path=opt/zfs-tests/tests/functional/checksum/skein_test.sparc mode=0555
$(sparc_ONLY)file \
    path=opt/zfs-tests/tests/functional/checksum/skein_test.sparcv9 mode=0555
file path=opt/zfs-tests/tests/functional/clean_mirror/clean_mirror_001_pos \
    mode=0555
file path=opt/zfs-tests/tests/functional/clean_mirror/clean_mirror_002_pos \
    mode=0555
file path=opt/zfs-tests/tests/functional/clean_mirror/clean_mirror_003_pos \
    mode=0555
file path=opt/zfs-tests/tests/functional/clean_mirror/clean_mirror_004_pos \
    mode=0555
file \
    path=opt/zfs-tests/tests/functional/clean_mirror/clean_mirror_common.kshlib \
    mode=0444
file path=opt/zfs-tests/tests/functional/clean_mirror/cleanup mode=0555
file path=opt/zfs-tests/tests/functional/clean_mirror/default.cfg mode=0444
file path=opt/zfs-tests/tests/functional/clean_mirror/setup mode=0555
file path=opt/zfs-tests/tests/functional/cli_root/cli_common.kshlib mode=0444
file path=opt/zfs-tests/tests/functional/cli_root/zdb/zdb_001_neg mode=0555
file path=opt/zfs-tests/tests/functional/cli_root/zdb/zdb_002_pos mode=0555
file path=opt/zfs-tests/tests/functional/cli_root/zfs/cleanup mode=0555
file path=opt/zfs-tests/tests/functional/cli_root/zfs/setup mode=0555
file path=opt/zfs-tests/tests/functional/cli_root/zfs/zfs_001_neg mode=0555
file path=opt/zfs-tests/tests/functional/cli_root/zfs/zfs_002_pos mode=0555
file path=opt/zfs-tests/tests/functional/cli_root/zfs/zfs_003_neg mode=0555
file path=opt/zfs-tests/tests/functional/cli_root/zfs_clone/cleanup mode=0555
file path=opt/zfs-tests/tests/functional/cli_root/zfs_clone/setup mode=0555
file path=opt/zfs-tests/tests/functional/cli_root/zfs_clone/zfs_clone_001_neg \
    mode=0555
file path=opt/zfs-tests/tests/functional/cli_root/zfs_clone/zfs_clone_002_pos \
    mode=0555
file path=opt/zfs-tests/tests/functional/cli_root/zfs_clone/zfs_clone_003_pos \
    mode=0555
file path=opt/zfs-tests/tests/functional/cli_root/zfs_clone/zfs_clone_004_pos \
    mode=0555
file path=opt/zfs-tests/tests/functional/cli_root/zfs_clone/zfs_clone_005_pos \
    mode=0555
file path=opt/zfs-tests/tests/functional/cli_root/zfs_clone/zfs_clone_006_pos \
    mode=0555
file path=opt/zfs-tests/tests/functional/cli_root/zfs_clone/zfs_clone_007_pos \
    mode=0555
file path=opt/zfs-tests/tests/functional/cli_root/zfs_clone/zfs_clone_008_neg \
    mode=0555
file path=opt/zfs-tests/tests/functional/cli_root/zfs_clone/zfs_clone_009_neg \
    mode=0555
file path=opt/zfs-tests/tests/functional/cli_root/zfs_clone/zfs_clone_010_pos \
    mode=0555
file path=opt/zfs-tests/tests/functional/cli_root/zfs_copies/cleanup mode=0555
file path=opt/zfs-tests/tests/functional/cli_root/zfs_copies/setup mode=0555
file path=opt/zfs-tests/tests/functional/cli_root/zfs_copies/zfs_copies.cfg \
    mode=0444
file path=opt/zfs-tests/tests/functional/cli_root/zfs_copies/zfs_copies.kshlib \
    mode=0444
file \
    path=opt/zfs-tests/tests/functional/cli_root/zfs_copies/zfs_copies_001_pos \
    mode=0555
file \
    path=opt/zfs-tests/tests/functional/cli_root/zfs_copies/zfs_copies_002_pos \
    mode=0555
file \
    path=opt/zfs-tests/tests/functional/cli_root/zfs_copies/zfs_copies_003_pos \
    mode=0555
file \
    path=opt/zfs-tests/tests/functional/cli_root/zfs_copies/zfs_copies_004_neg \
    mode=0555
file \
    path=opt/zfs-tests/tests/functional/cli_root/zfs_copies/zfs_copies_005_neg \
    mode=0555
file \
    path=opt/zfs-tests/tests/functional/cli_root/zfs_copies/zfs_copies_006_pos \
    mode=0555
file path=opt/zfs-tests/tests/functional/cli_root/zfs_create/cleanup mode=0555
file path=opt/zfs-tests/tests/functional/cli_root/zfs_create/properties.kshlib \
    mode=0444
file path=opt/zfs-tests/tests/functional/cli_root/zfs_create/setup mode=0555
file path=opt/zfs-tests/tests/functional/cli_root/zfs_create/zfs_create.cfg \
    mode=0444
file \
    path=opt/zfs-tests/tests/functional/cli_root/zfs_create/zfs_create_001_pos \
    mode=0555
file \
    path=opt/zfs-tests/tests/functional/cli_root/zfs_create/zfs_create_002_pos \
    mode=0555
file \
    path=opt/zfs-tests/tests/functional/cli_root/zfs_create/zfs_create_003_pos \
    mode=0555
file \
    path=opt/zfs-tests/tests/functional/cli_root/zfs_create/zfs_create_004_pos \
    mode=0555
file \
    path=opt/zfs-tests/tests/functional/cli_root/zfs_create/zfs_create_005_pos \
    mode=0555
file \
    path=opt/zfs-tests/tests/functional/cli_root/zfs_create/zfs_create_006_pos \
    mode=0555
file \
    path=opt/zfs-tests/tests/functional/cli_root/zfs_create/zfs_create_007_pos \
    mode=0555
file \
    path=opt/zfs-tests/tests/functional/cli_root/zfs_create/zfs_create_008_neg \
    mode=0555
file \
    path=opt/zfs-tests/tests/functional/cli_root/zfs_create/zfs_create_009_neg \
    mode=0555
file \
    path=opt/zfs-tests/tests/functional/cli_root/zfs_create/zfs_create_010_neg \
    mode=0555
file \
    path=opt/zfs-tests/tests/functional/cli_root/zfs_create/zfs_create_011_pos \
    mode=0555
file \
    path=opt/zfs-tests/tests/functional/cli_root/zfs_create/zfs_create_012_pos \
    mode=0555
file \
    path=opt/zfs-tests/tests/functional/cli_root/zfs_create/zfs_create_013_pos \
    mode=0555
file \
    path=opt/zfs-tests/tests/functional/cli_root/zfs_create/zfs_create_common.kshlib \
    mode=0444
file path=opt/zfs-tests/tests/functional/cli_root/zfs_destroy/cleanup \
    mode=0555
file path=opt/zfs-tests/tests/functional/cli_root/zfs_destroy/setup mode=0555
file path=opt/zfs-tests/tests/functional/cli_root/zfs_destroy/zfs_destroy.cfg \
    mode=0444
file \
    path=opt/zfs-tests/tests/functional/cli_root/zfs_destroy/zfs_destroy_001_pos \
    mode=0555
file \
    path=opt/zfs-tests/tests/functional/cli_root/zfs_destroy/zfs_destroy_002_pos \
    mode=0555
file \
    path=opt/zfs-tests/tests/functional/cli_root/zfs_destroy/zfs_destroy_003_pos \
    mode=0555
file \
    path=opt/zfs-tests/tests/functional/cli_root/zfs_destroy/zfs_destroy_004_pos \
    mode=0555
file \
    path=opt/zfs-tests/tests/functional/cli_root/zfs_destroy/zfs_destroy_005_neg \
    mode=0555
file \
    path=opt/zfs-tests/tests/functional/cli_root/zfs_destroy/zfs_destroy_006_neg \
    mode=0555
file \
    path=opt/zfs-tests/tests/functional/cli_root/zfs_destroy/zfs_destroy_007_neg \
    mode=0555
file \
    path=opt/zfs-tests/tests/functional/cli_root/zfs_destroy/zfs_destroy_008_pos \
    mode=0555
file \
    path=opt/zfs-tests/tests/functional/cli_root/zfs_destroy/zfs_destroy_009_pos \
    mode=0555
file \
    path=opt/zfs-tests/tests/functional/cli_root/zfs_destroy/zfs_destroy_010_pos \
    mode=0555
file \
    path=opt/zfs-tests/tests/functional/cli_root/zfs_destroy/zfs_destroy_011_pos \
    mode=0555
file \
    path=opt/zfs-tests/tests/functional/cli_root/zfs_destroy/zfs_destroy_012_pos \
    mode=0555
file \
    path=opt/zfs-tests/tests/functional/cli_root/zfs_destroy/zfs_destroy_013_neg \
    mode=0555
file \
    path=opt/zfs-tests/tests/functional/cli_root/zfs_destroy/zfs_destroy_014_pos \
    mode=0555
file \
    path=opt/zfs-tests/tests/functional/cli_root/zfs_destroy/zfs_destroy_015_pos \
    mode=0555
file \
    path=opt/zfs-tests/tests/functional/cli_root/zfs_destroy/zfs_destroy_016_pos \
    mode=0555
file \
    path=opt/zfs-tests/tests/functional/cli_root/zfs_destroy/zfs_destroy_common.kshlib \
    mode=0444
file path=opt/zfs-tests/tests/functional/cli_root/zfs_get/cleanup mode=0555
file path=opt/zfs-tests/tests/functional/cli_root/zfs_get/setup mode=0555
file path=opt/zfs-tests/tests/functional/cli_root/zfs_get/zfs_get_001_pos \
    mode=0555
file path=opt/zfs-tests/tests/functional/cli_root/zfs_get/zfs_get_002_pos \
    mode=0555
file path=opt/zfs-tests/tests/functional/cli_root/zfs_get/zfs_get_003_pos \
    mode=0555
file path=opt/zfs-tests/tests/functional/cli_root/zfs_get/zfs_get_004_pos \
    mode=0555
file path=opt/zfs-tests/tests/functional/cli_root/zfs_get/zfs_get_005_neg \
    mode=0555
file path=opt/zfs-tests/tests/functional/cli_root/zfs_get/zfs_get_006_neg \
    mode=0555
file path=opt/zfs-tests/tests/functional/cli_root/zfs_get/zfs_get_007_neg \
    mode=0555
file path=opt/zfs-tests/tests/functional/cli_root/zfs_get/zfs_get_008_pos \
    mode=0555
file path=opt/zfs-tests/tests/functional/cli_root/zfs_get/zfs_get_009_pos \
    mode=0555
file path=opt/zfs-tests/tests/functional/cli_root/zfs_get/zfs_get_010_neg \
    mode=0555
file \
    path=opt/zfs-tests/tests/functional/cli_root/zfs_get/zfs_get_common.kshlib \
    mode=0444
file \
    path=opt/zfs-tests/tests/functional/cli_root/zfs_get/zfs_get_list_d.kshlib \
    mode=0444
file path=opt/zfs-tests/tests/functional/cli_root/zfs_inherit/cleanup \
    mode=0555
file path=opt/zfs-tests/tests/functional/cli_root/zfs_inherit/setup mode=0555
file \
    path=opt/zfs-tests/tests/functional/cli_root/zfs_inherit/zfs_inherit_001_neg \
    mode=0555
file \
    path=opt/zfs-tests/tests/functional/cli_root/zfs_inherit/zfs_inherit_002_neg \
    mode=0555
file \
    path=opt/zfs-tests/tests/functional/cli_root/zfs_inherit/zfs_inherit_003_pos \
    mode=0555
file path=opt/zfs-tests/tests/functional/cli_root/zfs_mount/cleanup mode=0555
file path=opt/zfs-tests/tests/functional/cli_root/zfs_mount/setup mode=0555
file path=opt/zfs-tests/tests/functional/cli_root/zfs_mount/zfs_mount.cfg \
    mode=0444
file path=opt/zfs-tests/tests/functional/cli_root/zfs_mount/zfs_mount.kshlib \
    mode=0444
file path=opt/zfs-tests/tests/functional/cli_root/zfs_mount/zfs_mount_001_pos \
    mode=0555
file path=opt/zfs-tests/tests/functional/cli_root/zfs_mount/zfs_mount_002_pos \
    mode=0555
file path=opt/zfs-tests/tests/functional/cli_root/zfs_mount/zfs_mount_003_pos \
    mode=0555
file path=opt/zfs-tests/tests/functional/cli_root/zfs_mount/zfs_mount_004_pos \
    mode=0555
file path=opt/zfs-tests/tests/functional/cli_root/zfs_mount/zfs_mount_005_pos \
    mode=0555
file path=opt/zfs-tests/tests/functional/cli_root/zfs_mount/zfs_mount_006_pos \
    mode=0555
file path=opt/zfs-tests/tests/functional/cli_root/zfs_mount/zfs_mount_007_pos \
    mode=0555
file path=opt/zfs-tests/tests/functional/cli_root/zfs_mount/zfs_mount_008_pos \
    mode=0555
file path=opt/zfs-tests/tests/functional/cli_root/zfs_mount/zfs_mount_009_neg \
    mode=0555
file path=opt/zfs-tests/tests/functional/cli_root/zfs_mount/zfs_mount_010_neg \
    mode=0555
file path=opt/zfs-tests/tests/functional/cli_root/zfs_mount/zfs_mount_011_neg \
    mode=0555
file path=opt/zfs-tests/tests/functional/cli_root/zfs_mount/zfs_mount_012_neg \
    mode=0555
file \
    path=opt/zfs-tests/tests/functional/cli_root/zfs_mount/zfs_mount_all_001_pos \
    mode=0555
file path=opt/zfs-tests/tests/functional/cli_root/zfs_promote/cleanup \
    mode=0555
file path=opt/zfs-tests/tests/functional/cli_root/zfs_promote/setup mode=0555
file path=opt/zfs-tests/tests/functional/cli_root/zfs_promote/zfs_promote.cfg \
    mode=0444
file \
    path=opt/zfs-tests/tests/functional/cli_root/zfs_promote/zfs_promote_001_pos \
    mode=0555
file \
    path=opt/zfs-tests/tests/functional/cli_root/zfs_promote/zfs_promote_002_pos \
    mode=0555
file \
    path=opt/zfs-tests/tests/functional/cli_root/zfs_promote/zfs_promote_003_pos \
    mode=0555
file \
    path=opt/zfs-tests/tests/functional/cli_root/zfs_promote/zfs_promote_004_pos \
    mode=0555
file \
    path=opt/zfs-tests/tests/functional/cli_root/zfs_promote/zfs_promote_005_pos \
    mode=0555
file \
    path=opt/zfs-tests/tests/functional/cli_root/zfs_promote/zfs_promote_006_neg \
    mode=0555
file \
    path=opt/zfs-tests/tests/functional/cli_root/zfs_promote/zfs_promote_007_neg \
    mode=0555
file \
    path=opt/zfs-tests/tests/functional/cli_root/zfs_promote/zfs_promote_008_pos \
    mode=0555
file path=opt/zfs-tests/tests/functional/cli_root/zfs_property/cleanup \
    mode=0555
file path=opt/zfs-tests/tests/functional/cli_root/zfs_property/setup mode=0555
file \
    path=opt/zfs-tests/tests/functional/cli_root/zfs_property/zfs_written_property_001_pos \
    mode=0555
file path=opt/zfs-tests/tests/functional/cli_root/zfs_receive/cleanup \
    mode=0555
file path=opt/zfs-tests/tests/functional/cli_root/zfs_receive/setup mode=0555
file \
    path=opt/zfs-tests/tests/functional/cli_root/zfs_receive/zfs_receive_001_pos \
    mode=0555
file \
    path=opt/zfs-tests/tests/functional/cli_root/zfs_receive/zfs_receive_002_pos \
    mode=0555
file \
    path=opt/zfs-tests/tests/functional/cli_root/zfs_receive/zfs_receive_003_pos \
    mode=0555
file \
    path=opt/zfs-tests/tests/functional/cli_root/zfs_receive/zfs_receive_004_neg \
    mode=0555
file \
    path=opt/zfs-tests/tests/functional/cli_root/zfs_receive/zfs_receive_005_neg \
    mode=0555
file \
    path=opt/zfs-tests/tests/functional/cli_root/zfs_receive/zfs_receive_006_pos \
    mode=0555
file \
    path=opt/zfs-tests/tests/functional/cli_root/zfs_receive/zfs_receive_007_neg \
    mode=0555
file \
    path=opt/zfs-tests/tests/functional/cli_root/zfs_receive/zfs_receive_008_pos \
    mode=0555
file \
    path=opt/zfs-tests/tests/functional/cli_root/zfs_receive/zfs_receive_009_neg \
    mode=0555
file \
    path=opt/zfs-tests/tests/functional/cli_root/zfs_receive/zfs_receive_010_pos \
    mode=0555
file \
    path=opt/zfs-tests/tests/functional/cli_root/zfs_receive/zfs_receive_011_pos \
    mode=0555
file \
    path=opt/zfs-tests/tests/functional/cli_root/zfs_receive/zfs_receive_refquota \
    mode=0555
file path=opt/zfs-tests/tests/functional/cli_root/zfs_rename/cleanup mode=0555
file path=opt/zfs-tests/tests/functional/cli_root/zfs_rename/setup mode=0555
file path=opt/zfs-tests/tests/functional/cli_root/zfs_rename/zfs_rename.cfg \
    mode=0444
file path=opt/zfs-tests/tests/functional/cli_root/zfs_rename/zfs_rename.kshlib \
    mode=0444
file \
    path=opt/zfs-tests/tests/functional/cli_root/zfs_rename/zfs_rename_001_pos \
    mode=0555
file \
    path=opt/zfs-tests/tests/functional/cli_root/zfs_rename/zfs_rename_002_pos \
    mode=0555
file \
    path=opt/zfs-tests/tests/functional/cli_root/zfs_rename/zfs_rename_003_pos \
    mode=0555
file \
    path=opt/zfs-tests/tests/functional/cli_root/zfs_rename/zfs_rename_004_neg \
    mode=0555
file \
    path=opt/zfs-tests/tests/functional/cli_root/zfs_rename/zfs_rename_005_neg \
    mode=0555
file \
    path=opt/zfs-tests/tests/functional/cli_root/zfs_rename/zfs_rename_006_pos \
    mode=0555
file \
    path=opt/zfs-tests/tests/functional/cli_root/zfs_rename/zfs_rename_007_pos \
    mode=0555
file \
    path=opt/zfs-tests/tests/functional/cli_root/zfs_rename/zfs_rename_008_pos \
    mode=0555
file \
    path=opt/zfs-tests/tests/functional/cli_root/zfs_rename/zfs_rename_009_neg \
    mode=0555
file \
    path=opt/zfs-tests/tests/functional/cli_root/zfs_rename/zfs_rename_010_neg \
    mode=0555
file \
    path=opt/zfs-tests/tests/functional/cli_root/zfs_rename/zfs_rename_011_pos \
    mode=0555
file \
    path=opt/zfs-tests/tests/functional/cli_root/zfs_rename/zfs_rename_012_neg \
    mode=0555
file \
    path=opt/zfs-tests/tests/functional/cli_root/zfs_rename/zfs_rename_013_pos \
    mode=0555
file \
    path=opt/zfs-tests/tests/functional/cli_root/zfs_rename/zfs_rename_014_neg \
    mode=0555
file path=opt/zfs-tests/tests/functional/cli_root/zfs_reservation/cleanup \
    mode=0555
file path=opt/zfs-tests/tests/functional/cli_root/zfs_reservation/setup \
    mode=0555
file \
    path=opt/zfs-tests/tests/functional/cli_root/zfs_reservation/zfs_reservation_001_pos \
    mode=0555
file \
    path=opt/zfs-tests/tests/functional/cli_root/zfs_reservation/zfs_reservation_002_pos \
    mode=0555
file path=opt/zfs-tests/tests/functional/cli_root/zfs_rollback/cleanup \
    mode=0555
file path=opt/zfs-tests/tests/functional/cli_root/zfs_rollback/setup mode=0555
file \
    path=opt/zfs-tests/tests/functional/cli_root/zfs_rollback/zfs_rollback.cfg \
    mode=0444
file \
    path=opt/zfs-tests/tests/functional/cli_root/zfs_rollback/zfs_rollback_001_pos \
    mode=0555
file \
    path=opt/zfs-tests/tests/functional/cli_root/zfs_rollback/zfs_rollback_002_pos \
    mode=0555
file \
    path=opt/zfs-tests/tests/functional/cli_root/zfs_rollback/zfs_rollback_003_neg \
    mode=0555
file \
    path=opt/zfs-tests/tests/functional/cli_root/zfs_rollback/zfs_rollback_004_neg \
    mode=0555
file \
    path=opt/zfs-tests/tests/functional/cli_root/zfs_rollback/zfs_rollback_common.kshlib \
    mode=0444
file path=opt/zfs-tests/tests/functional/cli_root/zfs_send/cleanup mode=0555
file path=opt/zfs-tests/tests/functional/cli_root/zfs_send/setup mode=0555
file path=opt/zfs-tests/tests/functional/cli_root/zfs_send/zfs_send.cfg \
    mode=0444
file path=opt/zfs-tests/tests/functional/cli_root/zfs_send/zfs_send_001_pos \
    mode=0555
file path=opt/zfs-tests/tests/functional/cli_root/zfs_send/zfs_send_002_pos \
    mode=0555
file path=opt/zfs-tests/tests/functional/cli_root/zfs_send/zfs_send_003_pos \
    mode=0555
file path=opt/zfs-tests/tests/functional/cli_root/zfs_send/zfs_send_004_neg \
    mode=0555
file path=opt/zfs-tests/tests/functional/cli_root/zfs_send/zfs_send_005_pos \
    mode=0555
file path=opt/zfs-tests/tests/functional/cli_root/zfs_send/zfs_send_006_pos \
    mode=0555
file path=opt/zfs-tests/tests/functional/cli_root/zfs_send/zfs_send_007_pos \
    mode=0555
file path=opt/zfs-tests/tests/functional/cli_root/zfs_set/cache_001_pos \
    mode=0555
file path=opt/zfs-tests/tests/functional/cli_root/zfs_set/cache_002_neg \
    mode=0555
file path=opt/zfs-tests/tests/functional/cli_root/zfs_set/canmount_001_pos \
    mode=0555
file path=opt/zfs-tests/tests/functional/cli_root/zfs_set/canmount_002_pos \
    mode=0555
file path=opt/zfs-tests/tests/functional/cli_root/zfs_set/canmount_003_pos \
    mode=0555
file path=opt/zfs-tests/tests/functional/cli_root/zfs_set/canmount_004_pos \
    mode=0555
file path=opt/zfs-tests/tests/functional/cli_root/zfs_set/checksum_001_pos \
    mode=0555
file path=opt/zfs-tests/tests/functional/cli_root/zfs_set/cleanup mode=0555
file path=opt/zfs-tests/tests/functional/cli_root/zfs_set/compression_001_pos \
    mode=0555
file path=opt/zfs-tests/tests/functional/cli_root/zfs_set/mountpoint_001_pos \
    mode=0555
file path=opt/zfs-tests/tests/functional/cli_root/zfs_set/mountpoint_002_pos \
    mode=0555
file path=opt/zfs-tests/tests/functional/cli_root/zfs_set/mountpoint_003_pos \
    mode=0555
file path=opt/zfs-tests/tests/functional/cli_root/zfs_set/onoffs_001_pos \
    mode=0555
file \
    path=opt/zfs-tests/tests/functional/cli_root/zfs_set/property_alias_001_pos \
    mode=0555
file path=opt/zfs-tests/tests/functional/cli_root/zfs_set/readonly_001_pos \
    mode=0555
file path=opt/zfs-tests/tests/functional/cli_root/zfs_set/reservation_001_neg \
    mode=0555
file path=opt/zfs-tests/tests/functional/cli_root/zfs_set/ro_props_001_pos \
    mode=0555
file path=opt/zfs-tests/tests/functional/cli_root/zfs_set/setup mode=0555
file path=opt/zfs-tests/tests/functional/cli_root/zfs_set/share_mount_001_neg \
    mode=0555
file path=opt/zfs-tests/tests/functional/cli_root/zfs_set/snapdir_001_pos \
    mode=0555
file \
    path=opt/zfs-tests/tests/functional/cli_root/zfs_set/user_property_001_pos \
    mode=0555
file \
    path=opt/zfs-tests/tests/functional/cli_root/zfs_set/user_property_002_pos \
    mode=0555
file \
    path=opt/zfs-tests/tests/functional/cli_root/zfs_set/user_property_003_neg \
    mode=0555
file \
    path=opt/zfs-tests/tests/functional/cli_root/zfs_set/user_property_004_pos \
    mode=0555
file path=opt/zfs-tests/tests/functional/cli_root/zfs_set/version_001_neg \
    mode=0555
file path=opt/zfs-tests/tests/functional/cli_root/zfs_set/zfs_set_001_neg \
    mode=0555
file path=opt/zfs-tests/tests/functional/cli_root/zfs_set/zfs_set_002_neg \
    mode=0555
file path=opt/zfs-tests/tests/functional/cli_root/zfs_set/zfs_set_003_neg \
    mode=0555
file \
    path=opt/zfs-tests/tests/functional/cli_root/zfs_set/zfs_set_common.kshlib \
    mode=0444
file path=opt/zfs-tests/tests/functional/cli_root/zfs_share/cleanup mode=0555
file path=opt/zfs-tests/tests/functional/cli_root/zfs_share/setup mode=0555
file path=opt/zfs-tests/tests/functional/cli_root/zfs_share/zfs_share.cfg \
    mode=0444
file path=opt/zfs-tests/tests/functional/cli_root/zfs_share/zfs_share_001_pos \
    mode=0555
file path=opt/zfs-tests/tests/functional/cli_root/zfs_share/zfs_share_002_pos \
    mode=0555
file path=opt/zfs-tests/tests/functional/cli_root/zfs_share/zfs_share_003_pos \
    mode=0555
file path=opt/zfs-tests/tests/functional/cli_root/zfs_share/zfs_share_004_pos \
    mode=0555
file path=opt/zfs-tests/tests/functional/cli_root/zfs_share/zfs_share_005_pos \
    mode=0555
file path=opt/zfs-tests/tests/functional/cli_root/zfs_share/zfs_share_006_pos \
    mode=0555
file path=opt/zfs-tests/tests/functional/cli_root/zfs_share/zfs_share_007_neg \
    mode=0555
file path=opt/zfs-tests/tests/functional/cli_root/zfs_share/zfs_share_008_neg \
    mode=0555
file path=opt/zfs-tests/tests/functional/cli_root/zfs_share/zfs_share_009_neg \
    mode=0555
file path=opt/zfs-tests/tests/functional/cli_root/zfs_share/zfs_share_010_neg \
    mode=0555
file path=opt/zfs-tests/tests/functional/cli_root/zfs_share/zfs_share_011_pos \
    mode=0555
file path=opt/zfs-tests/tests/functional/cli_root/zfs_snapshot/cleanup \
    mode=0555
file path=opt/zfs-tests/tests/functional/cli_root/zfs_snapshot/setup mode=0555
file \
    path=opt/zfs-tests/tests/functional/cli_root/zfs_snapshot/zfs_snapshot.cfg \
    mode=0444
file \
    path=opt/zfs-tests/tests/functional/cli_root/zfs_snapshot/zfs_snapshot_001_neg \
    mode=0555
file \
    path=opt/zfs-tests/tests/functional/cli_root/zfs_snapshot/zfs_snapshot_002_neg \
    mode=0555
file \
    path=opt/zfs-tests/tests/functional/cli_root/zfs_snapshot/zfs_snapshot_003_neg \
    mode=0555
file \
    path=opt/zfs-tests/tests/functional/cli_root/zfs_snapshot/zfs_snapshot_004_neg \
    mode=0555
file \
    path=opt/zfs-tests/tests/functional/cli_root/zfs_snapshot/zfs_snapshot_005_neg \
    mode=0555
file \
    path=opt/zfs-tests/tests/functional/cli_root/zfs_snapshot/zfs_snapshot_006_pos \
    mode=0555
file \
    path=opt/zfs-tests/tests/functional/cli_root/zfs_snapshot/zfs_snapshot_007_neg \
    mode=0555
file \
    path=opt/zfs-tests/tests/functional/cli_root/zfs_snapshot/zfs_snapshot_008_neg \
    mode=0555
file \
    path=opt/zfs-tests/tests/functional/cli_root/zfs_snapshot/zfs_snapshot_009_pos \
    mode=0555
file path=opt/zfs-tests/tests/functional/cli_root/zfs_unmount/cleanup \
    mode=0555
file path=opt/zfs-tests/tests/functional/cli_root/zfs_unmount/setup mode=0555
file path=opt/zfs-tests/tests/functional/cli_root/zfs_unmount/zfs_unmount.cfg \
    mode=0444
file \
    path=opt/zfs-tests/tests/functional/cli_root/zfs_unmount/zfs_unmount.kshlib \
    mode=0444
file \
    path=opt/zfs-tests/tests/functional/cli_root/zfs_unmount/zfs_unmount_001_pos \
    mode=0555
file \
    path=opt/zfs-tests/tests/functional/cli_root/zfs_unmount/zfs_unmount_002_pos \
    mode=0555
file \
    path=opt/zfs-tests/tests/functional/cli_root/zfs_unmount/zfs_unmount_003_pos \
    mode=0555
file \
    path=opt/zfs-tests/tests/functional/cli_root/zfs_unmount/zfs_unmount_004_pos \
    mode=0555
file \
    path=opt/zfs-tests/tests/functional/cli_root/zfs_unmount/zfs_unmount_005_pos \
    mode=0555
file \
    path=opt/zfs-tests/tests/functional/cli_root/zfs_unmount/zfs_unmount_006_pos \
    mode=0555
file \
    path=opt/zfs-tests/tests/functional/cli_root/zfs_unmount/zfs_unmount_007_neg \
    mode=0555
file \
    path=opt/zfs-tests/tests/functional/cli_root/zfs_unmount/zfs_unmount_008_neg \
    mode=0555
file \
    path=opt/zfs-tests/tests/functional/cli_root/zfs_unmount/zfs_unmount_009_pos \
    mode=0555
file \
    path=opt/zfs-tests/tests/functional/cli_root/zfs_unmount/zfs_unmount_all_001_pos \
    mode=0555
file path=opt/zfs-tests/tests/functional/cli_root/zfs_unshare/cleanup \
    mode=0555
file path=opt/zfs-tests/tests/functional/cli_root/zfs_unshare/setup mode=0555
file \
    path=opt/zfs-tests/tests/functional/cli_root/zfs_unshare/zfs_unshare_001_pos \
    mode=0555
file \
    path=opt/zfs-tests/tests/functional/cli_root/zfs_unshare/zfs_unshare_002_pos \
    mode=0555
file \
    path=opt/zfs-tests/tests/functional/cli_root/zfs_unshare/zfs_unshare_003_pos \
    mode=0555
file \
    path=opt/zfs-tests/tests/functional/cli_root/zfs_unshare/zfs_unshare_004_neg \
    mode=0555
file \
    path=opt/zfs-tests/tests/functional/cli_root/zfs_unshare/zfs_unshare_005_neg \
    mode=0555
file path=opt/zfs-tests/tests/functional/cli_root/zfs_upgrade/cleanup \
    mode=0555
file path=opt/zfs-tests/tests/functional/cli_root/zfs_upgrade/setup mode=0555
file \
    path=opt/zfs-tests/tests/functional/cli_root/zfs_upgrade/zfs_upgrade.kshlib \
    mode=0444
file \
    path=opt/zfs-tests/tests/functional/cli_root/zfs_upgrade/zfs_upgrade_001_pos \
    mode=0555
file \
    path=opt/zfs-tests/tests/functional/cli_root/zfs_upgrade/zfs_upgrade_002_pos \
    mode=0555
file \
    path=opt/zfs-tests/tests/functional/cli_root/zfs_upgrade/zfs_upgrade_003_pos \
    mode=0555
file \
    path=opt/zfs-tests/tests/functional/cli_root/zfs_upgrade/zfs_upgrade_004_pos \
    mode=0555
file \
    path=opt/zfs-tests/tests/functional/cli_root/zfs_upgrade/zfs_upgrade_005_pos \
    mode=0555
file \
    path=opt/zfs-tests/tests/functional/cli_root/zfs_upgrade/zfs_upgrade_006_neg \
    mode=0555
file \
    path=opt/zfs-tests/tests/functional/cli_root/zfs_upgrade/zfs_upgrade_007_neg \
    mode=0555
file path=opt/zfs-tests/tests/functional/cli_root/zpool/cleanup mode=0555
file path=opt/zfs-tests/tests/functional/cli_root/zpool/setup mode=0555
file path=opt/zfs-tests/tests/functional/cli_root/zpool/zpool_001_neg \
    mode=0555
file path=opt/zfs-tests/tests/functional/cli_root/zpool/zpool_002_pos \
    mode=0555
file path=opt/zfs-tests/tests/functional/cli_root/zpool/zpool_003_pos \
    mode=0555
file path=opt/zfs-tests/tests/functional/cli_root/zpool_add/cleanup mode=0555
file path=opt/zfs-tests/tests/functional/cli_root/zpool_add/setup mode=0555
file path=opt/zfs-tests/tests/functional/cli_root/zpool_add/zpool_add.cfg \
    mode=0444
file path=opt/zfs-tests/tests/functional/cli_root/zpool_add/zpool_add.kshlib \
    mode=0444
file path=opt/zfs-tests/tests/functional/cli_root/zpool_add/zpool_add_001_pos \
    mode=0555
file path=opt/zfs-tests/tests/functional/cli_root/zpool_add/zpool_add_002_pos \
    mode=0555
file path=opt/zfs-tests/tests/functional/cli_root/zpool_add/zpool_add_003_pos \
    mode=0555
file path=opt/zfs-tests/tests/functional/cli_root/zpool_add/zpool_add_004_pos \
    mode=0555
file path=opt/zfs-tests/tests/functional/cli_root/zpool_add/zpool_add_005_pos \
    mode=0555
file path=opt/zfs-tests/tests/functional/cli_root/zpool_add/zpool_add_006_pos \
    mode=0555
file path=opt/zfs-tests/tests/functional/cli_root/zpool_add/zpool_add_007_neg \
    mode=0555
file path=opt/zfs-tests/tests/functional/cli_root/zpool_add/zpool_add_008_neg \
    mode=0555
file path=opt/zfs-tests/tests/functional/cli_root/zpool_add/zpool_add_009_neg \
    mode=0555
file path=opt/zfs-tests/tests/functional/cli_root/zpool_attach/cleanup \
    mode=0555
file path=opt/zfs-tests/tests/functional/cli_root/zpool_attach/setup mode=0555
file \
    path=opt/zfs-tests/tests/functional/cli_root/zpool_attach/zpool_attach_001_neg \
    mode=0555
file path=opt/zfs-tests/tests/functional/cli_root/zpool_clear/cleanup \
    mode=0555
file path=opt/zfs-tests/tests/functional/cli_root/zpool_clear/setup mode=0555
file path=opt/zfs-tests/tests/functional/cli_root/zpool_clear/zpool_clear.cfg \
    mode=0444
file \
    path=opt/zfs-tests/tests/functional/cli_root/zpool_clear/zpool_clear_001_pos \
    mode=0555
file \
    path=opt/zfs-tests/tests/functional/cli_root/zpool_clear/zpool_clear_002_neg \
    mode=0555
file \
    path=opt/zfs-tests/tests/functional/cli_root/zpool_clear/zpool_clear_003_neg \
    mode=0555
file path=opt/zfs-tests/tests/functional/cli_root/zpool_create/cleanup \
    mode=0555
file path=opt/zfs-tests/tests/functional/cli_root/zpool_create/setup mode=0555
file \
    path=opt/zfs-tests/tests/functional/cli_root/zpool_create/zpool_create.cfg \
    mode=0444
file \
    path=opt/zfs-tests/tests/functional/cli_root/zpool_create/zpool_create.shlib \
    mode=0444
file \
    path=opt/zfs-tests/tests/functional/cli_root/zpool_create/zpool_create_001_pos \
    mode=0555
file \
    path=opt/zfs-tests/tests/functional/cli_root/zpool_create/zpool_create_002_pos \
    mode=0555
file \
    path=opt/zfs-tests/tests/functional/cli_root/zpool_create/zpool_create_003_pos \
    mode=0555
file \
    path=opt/zfs-tests/tests/functional/cli_root/zpool_create/zpool_create_004_pos \
    mode=0555
file \
    path=opt/zfs-tests/tests/functional/cli_root/zpool_create/zpool_create_005_pos \
    mode=0555
file \
    path=opt/zfs-tests/tests/functional/cli_root/zpool_create/zpool_create_006_pos \
    mode=0555
file \
    path=opt/zfs-tests/tests/functional/cli_root/zpool_create/zpool_create_007_neg \
    mode=0555
file \
    path=opt/zfs-tests/tests/functional/cli_root/zpool_create/zpool_create_008_pos \
    mode=0555
file \
    path=opt/zfs-tests/tests/functional/cli_root/zpool_create/zpool_create_009_neg \
    mode=0555
file \
    path=opt/zfs-tests/tests/functional/cli_root/zpool_create/zpool_create_010_neg \
    mode=0555
file \
    path=opt/zfs-tests/tests/functional/cli_root/zpool_create/zpool_create_011_neg \
    mode=0555
file \
    path=opt/zfs-tests/tests/functional/cli_root/zpool_create/zpool_create_012_neg \
    mode=0555
file \
    path=opt/zfs-tests/tests/functional/cli_root/zpool_create/zpool_create_014_neg \
    mode=0555
file \
    path=opt/zfs-tests/tests/functional/cli_root/zpool_create/zpool_create_015_neg \
    mode=0555
file \
    path=opt/zfs-tests/tests/functional/cli_root/zpool_create/zpool_create_016_pos \
    mode=0555
file \
    path=opt/zfs-tests/tests/functional/cli_root/zpool_create/zpool_create_017_neg \
    mode=0555
file \
    path=opt/zfs-tests/tests/functional/cli_root/zpool_create/zpool_create_018_pos \
    mode=0555
file \
    path=opt/zfs-tests/tests/functional/cli_root/zpool_create/zpool_create_019_pos \
    mode=0555
file \
    path=opt/zfs-tests/tests/functional/cli_root/zpool_create/zpool_create_020_pos \
    mode=0555
file \
    path=opt/zfs-tests/tests/functional/cli_root/zpool_create/zpool_create_021_pos \
    mode=0555
file \
    path=opt/zfs-tests/tests/functional/cli_root/zpool_create/zpool_create_022_pos \
    mode=0555
file \
    path=opt/zfs-tests/tests/functional/cli_root/zpool_create/zpool_create_023_neg \
    mode=0555
file \
    path=opt/zfs-tests/tests/functional/cli_root/zpool_create/zpool_create_features_001_pos \
    mode=0555
file \
    path=opt/zfs-tests/tests/functional/cli_root/zpool_create/zpool_create_features_002_pos \
    mode=0555
file \
    path=opt/zfs-tests/tests/functional/cli_root/zpool_create/zpool_create_features_003_pos \
    mode=0555
file \
    path=opt/zfs-tests/tests/functional/cli_root/zpool_create/zpool_create_features_004_neg \
    mode=0555
file \
    path=opt/zfs-tests/tests/functional/cli_root/zpool_destroy/zpool_destroy.cfg \
    mode=0444
file \
    path=opt/zfs-tests/tests/functional/cli_root/zpool_destroy/zpool_destroy_001_pos \
    mode=0555
file \
    path=opt/zfs-tests/tests/functional/cli_root/zpool_destroy/zpool_destroy_002_pos \
    mode=0555
file \
    path=opt/zfs-tests/tests/functional/cli_root/zpool_destroy/zpool_destroy_003_neg \
    mode=0555
file path=opt/zfs-tests/tests/functional/cli_root/zpool_detach/cleanup \
    mode=0555
file path=opt/zfs-tests/tests/functional/cli_root/zpool_detach/setup mode=0555
file \
    path=opt/zfs-tests/tests/functional/cli_root/zpool_detach/zpool_detach_001_neg \
    mode=0555
file path=opt/zfs-tests/tests/functional/cli_root/zpool_expand/cleanup \
    mode=0555
file path=opt/zfs-tests/tests/functional/cli_root/zpool_expand/setup mode=0555
file \
    path=opt/zfs-tests/tests/functional/cli_root/zpool_expand/zpool_expand.cfg \
    mode=0444
file \
    path=opt/zfs-tests/tests/functional/cli_root/zpool_expand/zpool_expand_001_pos \
    mode=0555
file \
    path=opt/zfs-tests/tests/functional/cli_root/zpool_expand/zpool_expand_002_pos \
    mode=0555
file \
    path=opt/zfs-tests/tests/functional/cli_root/zpool_expand/zpool_expand_003_neg \
    mode=0555
file path=opt/zfs-tests/tests/functional/cli_root/zpool_export/cleanup \
    mode=0555
file path=opt/zfs-tests/tests/functional/cli_root/zpool_export/setup mode=0555
file \
    path=opt/zfs-tests/tests/functional/cli_root/zpool_export/zpool_export_001_pos \
    mode=0555
file \
    path=opt/zfs-tests/tests/functional/cli_root/zpool_export/zpool_export_002_pos \
    mode=0555
file \
    path=opt/zfs-tests/tests/functional/cli_root/zpool_export/zpool_export_003_neg \
    mode=0555
file \
    path=opt/zfs-tests/tests/functional/cli_root/zpool_export/zpool_export_004_pos \
    mode=0555
file path=opt/zfs-tests/tests/functional/cli_root/zpool_get/cleanup mode=0555
file path=opt/zfs-tests/tests/functional/cli_root/zpool_get/setup mode=0555
file path=opt/zfs-tests/tests/functional/cli_root/zpool_get/zpool_get.cfg \
    mode=0444
file path=opt/zfs-tests/tests/functional/cli_root/zpool_get/zpool_get_001_pos \
    mode=0555
file path=opt/zfs-tests/tests/functional/cli_root/zpool_get/zpool_get_002_pos \
    mode=0555
file path=opt/zfs-tests/tests/functional/cli_root/zpool_get/zpool_get_003_pos \
    mode=0555
file path=opt/zfs-tests/tests/functional/cli_root/zpool_get/zpool_get_004_neg \
    mode=0555
file path=opt/zfs-tests/tests/functional/cli_root/zpool_get/zpool_get_005_pos \
    mode=0555
file \
    path=opt/zfs-tests/tests/functional/cli_root/zpool_get/zpool_get_parsable.cfg \
    mode=0444
file path=opt/zfs-tests/tests/functional/cli_root/zpool_history/cleanup \
    mode=0555
file path=opt/zfs-tests/tests/functional/cli_root/zpool_history/setup \
    mode=0555
file \
    path=opt/zfs-tests/tests/functional/cli_root/zpool_history/zpool_history_001_neg \
    mode=0555
file \
    path=opt/zfs-tests/tests/functional/cli_root/zpool_history/zpool_history_002_pos \
    mode=0555
file \
    path=opt/zfs-tests/tests/functional/cli_root/zpool_import/blockfiles/unclean_export.dat.bz2 \
    mode=0444
file path=opt/zfs-tests/tests/functional/cli_root/zpool_import/cleanup \
    mode=0555
file \
    path=opt/zfs-tests/tests/functional/cli_root/zpool_import/import_cachefile_device_added \
    mode=0555
file \
    path=opt/zfs-tests/tests/functional/cli_root/zpool_import/import_cachefile_device_removed \
    mode=0555
file \
    path=opt/zfs-tests/tests/functional/cli_root/zpool_import/import_cachefile_device_replaced \
    mode=0555
file \
    path=opt/zfs-tests/tests/functional/cli_root/zpool_import/import_cachefile_mirror_attached \
    mode=0555
file \
    path=opt/zfs-tests/tests/functional/cli_root/zpool_import/import_cachefile_mirror_detached \
    mode=0555
file \
    path=opt/zfs-tests/tests/functional/cli_root/zpool_import/import_cachefile_shared_device \
    mode=0555
file \
    path=opt/zfs-tests/tests/functional/cli_root/zpool_import/import_devices_missing \
    mode=0555
file \
    path=opt/zfs-tests/tests/functional/cli_root/zpool_import/import_paths_changed \
    mode=0555
file \
    path=opt/zfs-tests/tests/functional/cli_root/zpool_import/import_rewind_config_changed \
    mode=0555
file \
    path=opt/zfs-tests/tests/functional/cli_root/zpool_import/import_rewind_device_replaced \
    mode=0555
file path=opt/zfs-tests/tests/functional/cli_root/zpool_import/setup mode=0555
file \
    path=opt/zfs-tests/tests/functional/cli_root/zpool_import/zpool_import.cfg \
    mode=0444
file \
    path=opt/zfs-tests/tests/functional/cli_root/zpool_import/zpool_import.kshlib \
    mode=0444
file \
    path=opt/zfs-tests/tests/functional/cli_root/zpool_import/zpool_import_001_pos \
    mode=0555
file \
    path=opt/zfs-tests/tests/functional/cli_root/zpool_import/zpool_import_002_pos \
    mode=0555
file \
    path=opt/zfs-tests/tests/functional/cli_root/zpool_import/zpool_import_003_pos \
    mode=0555
file \
    path=opt/zfs-tests/tests/functional/cli_root/zpool_import/zpool_import_004_pos \
    mode=0555
file \
    path=opt/zfs-tests/tests/functional/cli_root/zpool_import/zpool_import_005_pos \
    mode=0555
file \
    path=opt/zfs-tests/tests/functional/cli_root/zpool_import/zpool_import_006_pos \
    mode=0555
file \
    path=opt/zfs-tests/tests/functional/cli_root/zpool_import/zpool_import_007_pos \
    mode=0555
file \
    path=opt/zfs-tests/tests/functional/cli_root/zpool_import/zpool_import_008_pos \
    mode=0555
file \
    path=opt/zfs-tests/tests/functional/cli_root/zpool_import/zpool_import_009_neg \
    mode=0555
file \
    path=opt/zfs-tests/tests/functional/cli_root/zpool_import/zpool_import_010_pos \
    mode=0555
file \
    path=opt/zfs-tests/tests/functional/cli_root/zpool_import/zpool_import_011_neg \
    mode=0555
file \
    path=opt/zfs-tests/tests/functional/cli_root/zpool_import/zpool_import_012_pos \
    mode=0555
file \
    path=opt/zfs-tests/tests/functional/cli_root/zpool_import/zpool_import_013_neg \
    mode=0555
file \
    path=opt/zfs-tests/tests/functional/cli_root/zpool_import/zpool_import_all_001_pos \
    mode=0555
file \
    path=opt/zfs-tests/tests/functional/cli_root/zpool_import/zpool_import_features_001_pos \
    mode=0555
file \
    path=opt/zfs-tests/tests/functional/cli_root/zpool_import/zpool_import_features_002_neg \
    mode=0555
file \
    path=opt/zfs-tests/tests/functional/cli_root/zpool_import/zpool_import_features_003_pos \
    mode=0555
file \
    path=opt/zfs-tests/tests/functional/cli_root/zpool_import/zpool_import_missing_001_pos \
    mode=0555
file \
    path=opt/zfs-tests/tests/functional/cli_root/zpool_import/zpool_import_missing_002_pos \
    mode=0555
file \
    path=opt/zfs-tests/tests/functional/cli_root/zpool_import/zpool_import_missing_003_pos \
    mode=0555
file \
    path=opt/zfs-tests/tests/functional/cli_root/zpool_import/zpool_import_rename_001_pos \
    mode=0555
file path=opt/zfs-tests/tests/functional/cli_root/zpool_initialize/cleanup \
    mode=0555
file \
    path=opt/zfs-tests/tests/functional/cli_root/zpool_initialize/zpool_initialize.kshlib \
    mode=0444
file \
    path=opt/zfs-tests/tests/functional/cli_root/zpool_initialize/zpool_initialize_attach_detach_add_remove \
    mode=0555
file \
    path=opt/zfs-tests/tests/functional/cli_root/zpool_initialize/zpool_initialize_import_export \
    mode=0555
file \
    path=opt/zfs-tests/tests/functional/cli_root/zpool_initialize/zpool_initialize_offline_export_import_online \
    mode=0555
file \
    path=opt/zfs-tests/tests/functional/cli_root/zpool_initialize/zpool_initialize_online_offline \
    mode=0555
file \
    path=opt/zfs-tests/tests/functional/cli_root/zpool_initialize/zpool_initialize_split \
    mode=0555
file \
    path=opt/zfs-tests/tests/functional/cli_root/zpool_initialize/zpool_initialize_start_and_cancel_neg \
    mode=0555
file \
    path=opt/zfs-tests/tests/functional/cli_root/zpool_initialize/zpool_initialize_start_and_cancel_pos \
    mode=0555
file \
    path=opt/zfs-tests/tests/functional/cli_root/zpool_initialize/zpool_initialize_suspend_resume \
    mode=0555
file \
    path=opt/zfs-tests/tests/functional/cli_root/zpool_initialize/zpool_initialize_unsupported_vdevs \
    mode=0555
file \
    path=opt/zfs-tests/tests/functional/cli_root/zpool_initialize/zpool_initialize_verify_checksums \
    mode=0555
file \
    path=opt/zfs-tests/tests/functional/cli_root/zpool_initialize/zpool_initialize_verify_initialized \
    mode=0555
file path=opt/zfs-tests/tests/functional/cli_root/zpool_offline/cleanup \
    mode=0555
file path=opt/zfs-tests/tests/functional/cli_root/zpool_offline/setup \
    mode=0555
file \
    path=opt/zfs-tests/tests/functional/cli_root/zpool_offline/zpool_offline_001_pos \
    mode=0555
file \
    path=opt/zfs-tests/tests/functional/cli_root/zpool_offline/zpool_offline_002_neg \
    mode=0555
file path=opt/zfs-tests/tests/functional/cli_root/zpool_online/cleanup \
    mode=0555
file path=opt/zfs-tests/tests/functional/cli_root/zpool_online/setup mode=0555
file \
    path=opt/zfs-tests/tests/functional/cli_root/zpool_online/zpool_online_001_pos \
    mode=0555
file \
    path=opt/zfs-tests/tests/functional/cli_root/zpool_online/zpool_online_002_neg \
    mode=0555
file path=opt/zfs-tests/tests/functional/cli_root/zpool_remove/cleanup \
    mode=0555
file path=opt/zfs-tests/tests/functional/cli_root/zpool_remove/setup mode=0555
file \
    path=opt/zfs-tests/tests/functional/cli_root/zpool_remove/zpool_remove.cfg \
    mode=0444
file \
    path=opt/zfs-tests/tests/functional/cli_root/zpool_remove/zpool_remove_001_neg \
    mode=0555
file \
    path=opt/zfs-tests/tests/functional/cli_root/zpool_remove/zpool_remove_002_pos \
    mode=0555
file \
    path=opt/zfs-tests/tests/functional/cli_root/zpool_remove/zpool_remove_003_pos \
    mode=0555
file path=opt/zfs-tests/tests/functional/cli_root/zpool_replace/cleanup \
    mode=0555
file path=opt/zfs-tests/tests/functional/cli_root/zpool_replace/setup \
    mode=0555
file \
    path=opt/zfs-tests/tests/functional/cli_root/zpool_replace/zpool_replace_001_neg \
    mode=0555
file path=opt/zfs-tests/tests/functional/cli_root/zpool_scrub/cleanup \
    mode=0555
file path=opt/zfs-tests/tests/functional/cli_root/zpool_scrub/setup mode=0555
file path=opt/zfs-tests/tests/functional/cli_root/zpool_scrub/zpool_scrub.cfg \
    mode=0444
file \
    path=opt/zfs-tests/tests/functional/cli_root/zpool_scrub/zpool_scrub_001_neg \
    mode=0555
file \
    path=opt/zfs-tests/tests/functional/cli_root/zpool_scrub/zpool_scrub_002_pos \
    mode=0555
file \
    path=opt/zfs-tests/tests/functional/cli_root/zpool_scrub/zpool_scrub_003_pos \
    mode=0555
file \
    path=opt/zfs-tests/tests/functional/cli_root/zpool_scrub/zpool_scrub_004_pos \
    mode=0555
file \
    path=opt/zfs-tests/tests/functional/cli_root/zpool_scrub/zpool_scrub_005_pos \
    mode=0555
file path=opt/zfs-tests/tests/functional/cli_root/zpool_set/zpool_set_001_pos \
    mode=0555
file path=opt/zfs-tests/tests/functional/cli_root/zpool_set/zpool_set_002_neg \
    mode=0555
file path=opt/zfs-tests/tests/functional/cli_root/zpool_set/zpool_set_003_neg \
    mode=0555
file path=opt/zfs-tests/tests/functional/cli_root/zpool_status/cleanup \
    mode=0555
file path=opt/zfs-tests/tests/functional/cli_root/zpool_status/setup mode=0555
file \
    path=opt/zfs-tests/tests/functional/cli_root/zpool_status/zpool_status_001_pos \
    mode=0555
file \
    path=opt/zfs-tests/tests/functional/cli_root/zpool_status/zpool_status_002_pos \
    mode=0555
file \
    path=opt/zfs-tests/tests/functional/cli_root/zpool_upgrade/blockfiles/zfs-broken-mirror1.dat.bz2 \
    mode=0444
file \
    path=opt/zfs-tests/tests/functional/cli_root/zpool_upgrade/blockfiles/zfs-broken-mirror2.dat.bz2 \
    mode=0444
file \
    path=opt/zfs-tests/tests/functional/cli_root/zpool_upgrade/blockfiles/zfs-pool-v1.dat.bz2 \
    mode=0444
file \
    path=opt/zfs-tests/tests/functional/cli_root/zpool_upgrade/blockfiles/zfs-pool-v10.dat.bz2 \
    mode=0444
file \
    path=opt/zfs-tests/tests/functional/cli_root/zpool_upgrade/blockfiles/zfs-pool-v11.dat.bz2 \
    mode=0444
file \
    path=opt/zfs-tests/tests/functional/cli_root/zpool_upgrade/blockfiles/zfs-pool-v12.dat.bz2 \
    mode=0444
file \
    path=opt/zfs-tests/tests/functional/cli_root/zpool_upgrade/blockfiles/zfs-pool-v13.dat.bz2 \
    mode=0444
file \
    path=opt/zfs-tests/tests/functional/cli_root/zpool_upgrade/blockfiles/zfs-pool-v14.dat.bz2 \
    mode=0444
file \
    path=opt/zfs-tests/tests/functional/cli_root/zpool_upgrade/blockfiles/zfs-pool-v15.dat.bz2 \
    mode=0444
file \
    path=opt/zfs-tests/tests/functional/cli_root/zpool_upgrade/blockfiles/zfs-pool-v1mirror1.dat.bz2 \
    mode=0444
file \
    path=opt/zfs-tests/tests/functional/cli_root/zpool_upgrade/blockfiles/zfs-pool-v1mirror2.dat.bz2 \
    mode=0444
file \
    path=opt/zfs-tests/tests/functional/cli_root/zpool_upgrade/blockfiles/zfs-pool-v1mirror3.dat.bz2 \
    mode=0444
file \
    path=opt/zfs-tests/tests/functional/cli_root/zpool_upgrade/blockfiles/zfs-pool-v1raidz1.dat.bz2 \
    mode=0444
file \
    path=opt/zfs-tests/tests/functional/cli_root/zpool_upgrade/blockfiles/zfs-pool-v1raidz2.dat.bz2 \
    mode=0444
file \
    path=opt/zfs-tests/tests/functional/cli_root/zpool_upgrade/blockfiles/zfs-pool-v1raidz3.dat.bz2 \
    mode=0444
file \
    path=opt/zfs-tests/tests/functional/cli_root/zpool_upgrade/blockfiles/zfs-pool-v1stripe1.dat.bz2 \
    mode=0444
file \
    path=opt/zfs-tests/tests/functional/cli_root/zpool_upgrade/blockfiles/zfs-pool-v1stripe2.dat.bz2 \
    mode=0444
file \
    path=opt/zfs-tests/tests/functional/cli_root/zpool_upgrade/blockfiles/zfs-pool-v1stripe3.dat.bz2 \
    mode=0444
file \
    path=opt/zfs-tests/tests/functional/cli_root/zpool_upgrade/blockfiles/zfs-pool-v2.dat.bz2 \
    mode=0444
file \
    path=opt/zfs-tests/tests/functional/cli_root/zpool_upgrade/blockfiles/zfs-pool-v2mirror1.dat.bz2 \
    mode=0444
file \
    path=opt/zfs-tests/tests/functional/cli_root/zpool_upgrade/blockfiles/zfs-pool-v2mirror2.dat.bz2 \
    mode=0444
file \
    path=opt/zfs-tests/tests/functional/cli_root/zpool_upgrade/blockfiles/zfs-pool-v2mirror3.dat.bz2 \
    mode=0444
file \
    path=opt/zfs-tests/tests/functional/cli_root/zpool_upgrade/blockfiles/zfs-pool-v2raidz1.dat.bz2 \
    mode=0444
file \
    path=opt/zfs-tests/tests/functional/cli_root/zpool_upgrade/blockfiles/zfs-pool-v2raidz2.dat.bz2 \
    mode=0444
file \
    path=opt/zfs-tests/tests/functional/cli_root/zpool_upgrade/blockfiles/zfs-pool-v2raidz3.dat.bz2 \
    mode=0444
file \
    path=opt/zfs-tests/tests/functional/cli_root/zpool_upgrade/blockfiles/zfs-pool-v2stripe1.dat.bz2 \
    mode=0444
file \
    path=opt/zfs-tests/tests/functional/cli_root/zpool_upgrade/blockfiles/zfs-pool-v2stripe2.dat.bz2 \
    mode=0444
file \
    path=opt/zfs-tests/tests/functional/cli_root/zpool_upgrade/blockfiles/zfs-pool-v2stripe3.dat.bz2 \
    mode=0444
file \
    path=opt/zfs-tests/tests/functional/cli_root/zpool_upgrade/blockfiles/zfs-pool-v3.dat.bz2 \
    mode=0444
file \
    path=opt/zfs-tests/tests/functional/cli_root/zpool_upgrade/blockfiles/zfs-pool-v3hotspare1.dat.bz2 \
    mode=0444
file \
    path=opt/zfs-tests/tests/functional/cli_root/zpool_upgrade/blockfiles/zfs-pool-v3hotspare2.dat.bz2 \
    mode=0444
file \
    path=opt/zfs-tests/tests/functional/cli_root/zpool_upgrade/blockfiles/zfs-pool-v3hotspare3.dat.bz2 \
    mode=0444
file \
    path=opt/zfs-tests/tests/functional/cli_root/zpool_upgrade/blockfiles/zfs-pool-v3mirror1.dat.bz2 \
    mode=0444
file \
    path=opt/zfs-tests/tests/functional/cli_root/zpool_upgrade/blockfiles/zfs-pool-v3mirror2.dat.bz2 \
    mode=0444
file \
    path=opt/zfs-tests/tests/functional/cli_root/zpool_upgrade/blockfiles/zfs-pool-v3mirror3.dat.bz2 \
    mode=0444
file \
    path=opt/zfs-tests/tests/functional/cli_root/zpool_upgrade/blockfiles/zfs-pool-v3raidz1.dat.bz2 \
    mode=0444
file \
    path=opt/zfs-tests/tests/functional/cli_root/zpool_upgrade/blockfiles/zfs-pool-v3raidz2.dat.bz2 \
    mode=0444
file \
    path=opt/zfs-tests/tests/functional/cli_root/zpool_upgrade/blockfiles/zfs-pool-v3raidz21.dat.bz2 \
    mode=0444
file \
    path=opt/zfs-tests/tests/functional/cli_root/zpool_upgrade/blockfiles/zfs-pool-v3raidz22.dat.bz2 \
    mode=0444
file \
    path=opt/zfs-tests/tests/functional/cli_root/zpool_upgrade/blockfiles/zfs-pool-v3raidz23.dat.bz2 \
    mode=0444
file \
    path=opt/zfs-tests/tests/functional/cli_root/zpool_upgrade/blockfiles/zfs-pool-v3raidz3.dat.bz2 \
    mode=0444
file \
    path=opt/zfs-tests/tests/functional/cli_root/zpool_upgrade/blockfiles/zfs-pool-v3stripe1.dat.bz2 \
    mode=0444
file \
    path=opt/zfs-tests/tests/functional/cli_root/zpool_upgrade/blockfiles/zfs-pool-v3stripe2.dat.bz2 \
    mode=0444
file \
    path=opt/zfs-tests/tests/functional/cli_root/zpool_upgrade/blockfiles/zfs-pool-v3stripe3.dat.bz2 \
    mode=0444
file \
    path=opt/zfs-tests/tests/functional/cli_root/zpool_upgrade/blockfiles/zfs-pool-v4.dat.bz2 \
    mode=0444
file \
    path=opt/zfs-tests/tests/functional/cli_root/zpool_upgrade/blockfiles/zfs-pool-v5.dat.bz2 \
    mode=0444
file \
    path=opt/zfs-tests/tests/functional/cli_root/zpool_upgrade/blockfiles/zfs-pool-v6.dat.bz2 \
    mode=0444
file \
    path=opt/zfs-tests/tests/functional/cli_root/zpool_upgrade/blockfiles/zfs-pool-v7.dat.bz2 \
    mode=0444
file \
    path=opt/zfs-tests/tests/functional/cli_root/zpool_upgrade/blockfiles/zfs-pool-v8.dat.bz2 \
    mode=0444
file \
    path=opt/zfs-tests/tests/functional/cli_root/zpool_upgrade/blockfiles/zfs-pool-v9.dat.bz2 \
    mode=0444
file \
    path=opt/zfs-tests/tests/functional/cli_root/zpool_upgrade/blockfiles/zfs-pool-v999.dat.bz2 \
    mode=0444
file \
    path=opt/zfs-tests/tests/functional/cli_root/zpool_upgrade/blockfiles/zfs-pool-vBROKEN.dat.bz2 \
    mode=0444
file path=opt/zfs-tests/tests/functional/cli_root/zpool_upgrade/cleanup \
    mode=0555
file path=opt/zfs-tests/tests/functional/cli_root/zpool_upgrade/setup \
    mode=0555
file \
    path=opt/zfs-tests/tests/functional/cli_root/zpool_upgrade/zpool_upgrade.cfg \
    mode=0444
file \
    path=opt/zfs-tests/tests/functional/cli_root/zpool_upgrade/zpool_upgrade.kshlib \
    mode=0444
file \
    path=opt/zfs-tests/tests/functional/cli_root/zpool_upgrade/zpool_upgrade_001_pos \
    mode=0555
file \
    path=opt/zfs-tests/tests/functional/cli_root/zpool_upgrade/zpool_upgrade_002_pos \
    mode=0555
file \
    path=opt/zfs-tests/tests/functional/cli_root/zpool_upgrade/zpool_upgrade_003_pos \
    mode=0555
file \
    path=opt/zfs-tests/tests/functional/cli_root/zpool_upgrade/zpool_upgrade_004_pos \
    mode=0555
file \
    path=opt/zfs-tests/tests/functional/cli_root/zpool_upgrade/zpool_upgrade_005_neg \
    mode=0555
file \
    path=opt/zfs-tests/tests/functional/cli_root/zpool_upgrade/zpool_upgrade_006_neg \
    mode=0555
file \
    path=opt/zfs-tests/tests/functional/cli_root/zpool_upgrade/zpool_upgrade_007_pos \
    mode=0555
file \
    path=opt/zfs-tests/tests/functional/cli_root/zpool_upgrade/zpool_upgrade_008_pos \
    mode=0555
file \
    path=opt/zfs-tests/tests/functional/cli_root/zpool_upgrade/zpool_upgrade_009_neg \
    mode=0555
file path=opt/zfs-tests/tests/functional/cli_user/misc/cleanup mode=0555
file path=opt/zfs-tests/tests/functional/cli_user/misc/misc.cfg mode=0444
file path=opt/zfs-tests/tests/functional/cli_user/misc/setup mode=0555
file path=opt/zfs-tests/tests/functional/cli_user/misc/zdb_001_neg mode=0555
file path=opt/zfs-tests/tests/functional/cli_user/misc/zfs_001_neg mode=0555
file path=opt/zfs-tests/tests/functional/cli_user/misc/zfs_allow_001_neg \
    mode=0555
file path=opt/zfs-tests/tests/functional/cli_user/misc/zfs_channel_001_neg \
    mode=0555
file path=opt/zfs-tests/tests/functional/cli_user/misc/zfs_clone_001_neg \
    mode=0555
file path=opt/zfs-tests/tests/functional/cli_user/misc/zfs_create_001_neg \
    mode=0555
file path=opt/zfs-tests/tests/functional/cli_user/misc/zfs_destroy_001_neg \
    mode=0555
file path=opt/zfs-tests/tests/functional/cli_user/misc/zfs_get_001_neg \
    mode=0555
file path=opt/zfs-tests/tests/functional/cli_user/misc/zfs_inherit_001_neg \
    mode=0555
file path=opt/zfs-tests/tests/functional/cli_user/misc/zfs_mount_001_neg \
    mode=0555
file path=opt/zfs-tests/tests/functional/cli_user/misc/zfs_promote_001_neg \
    mode=0555
file path=opt/zfs-tests/tests/functional/cli_user/misc/zfs_receive_001_neg \
    mode=0555
file path=opt/zfs-tests/tests/functional/cli_user/misc/zfs_rename_001_neg \
    mode=0555
file path=opt/zfs-tests/tests/functional/cli_user/misc/zfs_rollback_001_neg \
    mode=0555
file path=opt/zfs-tests/tests/functional/cli_user/misc/zfs_send_001_neg \
    mode=0555
file path=opt/zfs-tests/tests/functional/cli_user/misc/zfs_set_001_neg \
    mode=0555
file path=opt/zfs-tests/tests/functional/cli_user/misc/zfs_share_001_neg \
    mode=0555
file path=opt/zfs-tests/tests/functional/cli_user/misc/zfs_snapshot_001_neg \
    mode=0555
file path=opt/zfs-tests/tests/functional/cli_user/misc/zfs_unallow_001_neg \
    mode=0555
file path=opt/zfs-tests/tests/functional/cli_user/misc/zfs_unmount_001_neg \
    mode=0555
file path=opt/zfs-tests/tests/functional/cli_user/misc/zfs_unshare_001_neg \
    mode=0555
file path=opt/zfs-tests/tests/functional/cli_user/misc/zfs_upgrade_001_neg \
    mode=0555
file path=opt/zfs-tests/tests/functional/cli_user/misc/zpool_001_neg mode=0555
file path=opt/zfs-tests/tests/functional/cli_user/misc/zpool_add_001_neg \
    mode=0555
file path=opt/zfs-tests/tests/functional/cli_user/misc/zpool_attach_001_neg \
    mode=0555
file path=opt/zfs-tests/tests/functional/cli_user/misc/zpool_clear_001_neg \
    mode=0555
file path=opt/zfs-tests/tests/functional/cli_user/misc/zpool_create_001_neg \
    mode=0555
file path=opt/zfs-tests/tests/functional/cli_user/misc/zpool_destroy_001_neg \
    mode=0555
file path=opt/zfs-tests/tests/functional/cli_user/misc/zpool_detach_001_neg \
    mode=0555
file path=opt/zfs-tests/tests/functional/cli_user/misc/zpool_export_001_neg \
    mode=0555
file path=opt/zfs-tests/tests/functional/cli_user/misc/zpool_get_001_neg \
    mode=0555
file path=opt/zfs-tests/tests/functional/cli_user/misc/zpool_history_001_neg \
    mode=0555
file path=opt/zfs-tests/tests/functional/cli_user/misc/zpool_import_001_neg \
    mode=0555
file path=opt/zfs-tests/tests/functional/cli_user/misc/zpool_import_002_neg \
    mode=0555
file path=opt/zfs-tests/tests/functional/cli_user/misc/zpool_offline_001_neg \
    mode=0555
file path=opt/zfs-tests/tests/functional/cli_user/misc/zpool_online_001_neg \
    mode=0555
file path=opt/zfs-tests/tests/functional/cli_user/misc/zpool_remove_001_neg \
    mode=0555
file path=opt/zfs-tests/tests/functional/cli_user/misc/zpool_replace_001_neg \
    mode=0555
file path=opt/zfs-tests/tests/functional/cli_user/misc/zpool_scrub_001_neg \
    mode=0555
file path=opt/zfs-tests/tests/functional/cli_user/misc/zpool_set_001_neg \
    mode=0555
file path=opt/zfs-tests/tests/functional/cli_user/misc/zpool_status_001_neg \
    mode=0555
file path=opt/zfs-tests/tests/functional/cli_user/misc/zpool_upgrade_001_neg \
    mode=0555
file path=opt/zfs-tests/tests/functional/cli_user/zfs_list/cleanup mode=0555
file path=opt/zfs-tests/tests/functional/cli_user/zfs_list/setup mode=0555
file path=opt/zfs-tests/tests/functional/cli_user/zfs_list/zfs_list.cfg \
    mode=0444
file path=opt/zfs-tests/tests/functional/cli_user/zfs_list/zfs_list.kshlib \
    mode=0444
file path=opt/zfs-tests/tests/functional/cli_user/zfs_list/zfs_list_001_pos \
    mode=0555
file path=opt/zfs-tests/tests/functional/cli_user/zfs_list/zfs_list_002_pos \
    mode=0555
file path=opt/zfs-tests/tests/functional/cli_user/zfs_list/zfs_list_003_pos \
    mode=0555
file path=opt/zfs-tests/tests/functional/cli_user/zfs_list/zfs_list_004_neg \
    mode=0555
file path=opt/zfs-tests/tests/functional/cli_user/zfs_list/zfs_list_007_pos \
    mode=0555
file path=opt/zfs-tests/tests/functional/cli_user/zfs_list/zfs_list_008_neg \
    mode=0555
file path=opt/zfs-tests/tests/functional/cli_user/zpool_iostat/cleanup \
    mode=0555
file path=opt/zfs-tests/tests/functional/cli_user/zpool_iostat/setup mode=0555
file \
    path=opt/zfs-tests/tests/functional/cli_user/zpool_iostat/zpool_iostat_001_neg \
    mode=0555
file \
    path=opt/zfs-tests/tests/functional/cli_user/zpool_iostat/zpool_iostat_002_pos \
    mode=0555
file \
    path=opt/zfs-tests/tests/functional/cli_user/zpool_iostat/zpool_iostat_003_neg \
    mode=0555
file path=opt/zfs-tests/tests/functional/cli_user/zpool_list/cleanup mode=0555
file path=opt/zfs-tests/tests/functional/cli_user/zpool_list/setup mode=0555
file \
    path=opt/zfs-tests/tests/functional/cli_user/zpool_list/zpool_list_001_pos \
    mode=0555
file \
    path=opt/zfs-tests/tests/functional/cli_user/zpool_list/zpool_list_002_neg \
    mode=0555
file path=opt/zfs-tests/tests/functional/compression/cleanup mode=0555
file path=opt/zfs-tests/tests/functional/compression/compress.cfg mode=0444
file path=opt/zfs-tests/tests/functional/compression/compress_001_pos \
    mode=0555
file path=opt/zfs-tests/tests/functional/compression/compress_002_pos \
    mode=0555
file path=opt/zfs-tests/tests/functional/compression/compress_003_pos \
    mode=0555
file path=opt/zfs-tests/tests/functional/compression/compress_004_pos \
    mode=0555
file path=opt/zfs-tests/tests/functional/compression/setup mode=0555
file path=opt/zfs-tests/tests/functional/ctime/cleanup mode=0555
file path=opt/zfs-tests/tests/functional/ctime/ctime_001_pos mode=0555
file path=opt/zfs-tests/tests/functional/ctime/setup mode=0555
file path=opt/zfs-tests/tests/functional/delegate/cleanup mode=0555
file path=opt/zfs-tests/tests/functional/delegate/delegate.cfg mode=0444
file path=opt/zfs-tests/tests/functional/delegate/delegate_common.kshlib \
    mode=0444
file path=opt/zfs-tests/tests/functional/delegate/setup mode=0555
file path=opt/zfs-tests/tests/functional/delegate/zfs_allow_001_pos mode=0555
file path=opt/zfs-tests/tests/functional/delegate/zfs_allow_002_pos mode=0555
file path=opt/zfs-tests/tests/functional/delegate/zfs_allow_003_pos mode=0555
file path=opt/zfs-tests/tests/functional/delegate/zfs_allow_004_pos mode=0555
file path=opt/zfs-tests/tests/functional/delegate/zfs_allow_005_pos mode=0555
file path=opt/zfs-tests/tests/functional/delegate/zfs_allow_006_pos mode=0555
file path=opt/zfs-tests/tests/functional/delegate/zfs_allow_007_pos mode=0555
file path=opt/zfs-tests/tests/functional/delegate/zfs_allow_008_pos mode=0555
file path=opt/zfs-tests/tests/functional/delegate/zfs_allow_009_neg mode=0555
file path=opt/zfs-tests/tests/functional/delegate/zfs_allow_010_pos mode=0555
file path=opt/zfs-tests/tests/functional/delegate/zfs_allow_011_neg mode=0555
file path=opt/zfs-tests/tests/functional/delegate/zfs_allow_012_neg mode=0555
file path=opt/zfs-tests/tests/functional/delegate/zfs_unallow_001_pos \
    mode=0555
file path=opt/zfs-tests/tests/functional/delegate/zfs_unallow_002_pos \
    mode=0555
file path=opt/zfs-tests/tests/functional/delegate/zfs_unallow_003_pos \
    mode=0555
file path=opt/zfs-tests/tests/functional/delegate/zfs_unallow_004_pos \
    mode=0555
file path=opt/zfs-tests/tests/functional/delegate/zfs_unallow_005_pos \
    mode=0555
file path=opt/zfs-tests/tests/functional/delegate/zfs_unallow_006_pos \
    mode=0555
file path=opt/zfs-tests/tests/functional/delegate/zfs_unallow_007_neg \
    mode=0555
file path=opt/zfs-tests/tests/functional/delegate/zfs_unallow_008_neg \
    mode=0555
file path=opt/zfs-tests/tests/functional/devices/cleanup mode=0555
file path=opt/zfs-tests/tests/functional/devices/devices.cfg mode=0444
file path=opt/zfs-tests/tests/functional/devices/devices_001_pos mode=0555
file path=opt/zfs-tests/tests/functional/devices/devices_002_neg mode=0555
file path=opt/zfs-tests/tests/functional/devices/devices_003_pos mode=0555
file path=opt/zfs-tests/tests/functional/devices/devices_common.kshlib \
    mode=0444
file path=opt/zfs-tests/tests/functional/devices/setup mode=0555
file path=opt/zfs-tests/tests/functional/exec/cleanup mode=0555
file path=opt/zfs-tests/tests/functional/exec/exec_001_pos mode=0555
file path=opt/zfs-tests/tests/functional/exec/exec_002_neg mode=0555
file path=opt/zfs-tests/tests/functional/exec/mmap_exec mode=0555
file path=opt/zfs-tests/tests/functional/exec/setup mode=0555
file \
    path=opt/zfs-tests/tests/functional/features/async_destroy/async_destroy_001_pos \
    mode=0555
file path=opt/zfs-tests/tests/functional/features/async_destroy/cleanup \
    mode=0555
file path=opt/zfs-tests/tests/functional/features/async_destroy/setup \
    mode=0555
file path=opt/zfs-tests/tests/functional/grow_pool/cleanup mode=0555
file path=opt/zfs-tests/tests/functional/grow_pool/grow_pool.cfg mode=0444
file path=opt/zfs-tests/tests/functional/grow_pool/grow_pool_001_pos mode=0555
file path=opt/zfs-tests/tests/functional/grow_pool/setup mode=0555
file path=opt/zfs-tests/tests/functional/grow_replicas/cleanup mode=0555
file path=opt/zfs-tests/tests/functional/grow_replicas/grow_replicas.cfg \
    mode=0444
file path=opt/zfs-tests/tests/functional/grow_replicas/grow_replicas_001_pos \
    mode=0555
file path=opt/zfs-tests/tests/functional/grow_replicas/setup mode=0555
file path=opt/zfs-tests/tests/functional/history/cleanup mode=0555
file path=opt/zfs-tests/tests/functional/history/history.cfg mode=0444
file path=opt/zfs-tests/tests/functional/history/history_001_pos mode=0555
file path=opt/zfs-tests/tests/functional/history/history_002_pos mode=0555
file path=opt/zfs-tests/tests/functional/history/history_003_pos mode=0555
file path=opt/zfs-tests/tests/functional/history/history_004_pos mode=0555
file path=opt/zfs-tests/tests/functional/history/history_005_neg mode=0555
file path=opt/zfs-tests/tests/functional/history/history_006_neg mode=0555
file path=opt/zfs-tests/tests/functional/history/history_007_pos mode=0555
file path=opt/zfs-tests/tests/functional/history/history_008_pos mode=0555
file path=opt/zfs-tests/tests/functional/history/history_009_pos mode=0555
file path=opt/zfs-tests/tests/functional/history/history_010_pos mode=0555
file path=opt/zfs-tests/tests/functional/history/history_common.kshlib \
    mode=0444
file path=opt/zfs-tests/tests/functional/history/i386.migratedpool.DAT.Z \
    mode=0444
file path=opt/zfs-tests/tests/functional/history/i386.orig_history.txt \
    mode=0444
file path=opt/zfs-tests/tests/functional/history/setup mode=0555
file path=opt/zfs-tests/tests/functional/history/sparc.migratedpool.DAT.Z \
    mode=0444
file path=opt/zfs-tests/tests/functional/history/sparc.orig_history.txt \
    mode=0444
file path=opt/zfs-tests/tests/functional/history/zfs-pool-v4.dat.Z mode=0444
file path=opt/zfs-tests/tests/functional/holes/cleanup mode=0555
file path=opt/zfs-tests/tests/functional/holes/holes.shlib mode=0444
file path=opt/zfs-tests/tests/functional/holes/holes_sanity mode=0555
file path=opt/zfs-tests/tests/functional/holes/setup mode=0555
file path=opt/zfs-tests/tests/functional/inheritance/cleanup mode=0555
file path=opt/zfs-tests/tests/functional/inheritance/config001.cfg mode=0444
file path=opt/zfs-tests/tests/functional/inheritance/config002.cfg mode=0444
file path=opt/zfs-tests/tests/functional/inheritance/config003.cfg mode=0444
file path=opt/zfs-tests/tests/functional/inheritance/config004.cfg mode=0444
file path=opt/zfs-tests/tests/functional/inheritance/config005.cfg mode=0444
file path=opt/zfs-tests/tests/functional/inheritance/config006.cfg mode=0444
file path=opt/zfs-tests/tests/functional/inheritance/config007.cfg mode=0444
file path=opt/zfs-tests/tests/functional/inheritance/config008.cfg mode=0444
file path=opt/zfs-tests/tests/functional/inheritance/config009.cfg mode=0444
file path=opt/zfs-tests/tests/functional/inheritance/config010.cfg mode=0444
file path=opt/zfs-tests/tests/functional/inheritance/config011.cfg mode=0444
file path=opt/zfs-tests/tests/functional/inheritance/config012.cfg mode=0444
file path=opt/zfs-tests/tests/functional/inheritance/config013.cfg mode=0444
file path=opt/zfs-tests/tests/functional/inheritance/config014.cfg mode=0444
file path=opt/zfs-tests/tests/functional/inheritance/config015.cfg mode=0444
file path=opt/zfs-tests/tests/functional/inheritance/config016.cfg mode=0444
file path=opt/zfs-tests/tests/functional/inheritance/config017.cfg mode=0444
file path=opt/zfs-tests/tests/functional/inheritance/config018.cfg mode=0444
file path=opt/zfs-tests/tests/functional/inheritance/config019.cfg mode=0444
file path=opt/zfs-tests/tests/functional/inheritance/config020.cfg mode=0444
file path=opt/zfs-tests/tests/functional/inheritance/config021.cfg mode=0444
file path=opt/zfs-tests/tests/functional/inheritance/config022.cfg mode=0444
file path=opt/zfs-tests/tests/functional/inheritance/config023.cfg mode=0444
file path=opt/zfs-tests/tests/functional/inheritance/config024.cfg mode=0444
file path=opt/zfs-tests/tests/functional/inheritance/inherit.kshlib mode=0444
file path=opt/zfs-tests/tests/functional/inheritance/inherit_001_pos mode=0555
file path=opt/zfs-tests/tests/functional/inheritance/state001.cfg mode=0444
file path=opt/zfs-tests/tests/functional/inheritance/state002.cfg mode=0444
file path=opt/zfs-tests/tests/functional/inheritance/state003.cfg mode=0444
file path=opt/zfs-tests/tests/functional/inheritance/state004.cfg mode=0444
file path=opt/zfs-tests/tests/functional/inheritance/state005.cfg mode=0444
file path=opt/zfs-tests/tests/functional/inheritance/state006.cfg mode=0444
file path=opt/zfs-tests/tests/functional/inheritance/state007.cfg mode=0444
file path=opt/zfs-tests/tests/functional/inheritance/state008.cfg mode=0444
file path=opt/zfs-tests/tests/functional/inheritance/state009.cfg mode=0444
file path=opt/zfs-tests/tests/functional/inheritance/state010.cfg mode=0444
file path=opt/zfs-tests/tests/functional/inheritance/state011.cfg mode=0444
file path=opt/zfs-tests/tests/functional/inheritance/state012.cfg mode=0444
file path=opt/zfs-tests/tests/functional/inheritance/state013.cfg mode=0444
file path=opt/zfs-tests/tests/functional/inheritance/state014.cfg mode=0444
file path=opt/zfs-tests/tests/functional/inheritance/state015.cfg mode=0444
file path=opt/zfs-tests/tests/functional/inheritance/state016.cfg mode=0444
file path=opt/zfs-tests/tests/functional/inheritance/state017.cfg mode=0444
file path=opt/zfs-tests/tests/functional/inheritance/state018.cfg mode=0444
file path=opt/zfs-tests/tests/functional/inheritance/state019.cfg mode=0444
file path=opt/zfs-tests/tests/functional/inheritance/state020.cfg mode=0444
file path=opt/zfs-tests/tests/functional/inheritance/state021.cfg mode=0444
file path=opt/zfs-tests/tests/functional/inheritance/state022.cfg mode=0444
file path=opt/zfs-tests/tests/functional/inheritance/state023.cfg mode=0444
file path=opt/zfs-tests/tests/functional/inheritance/state024.cfg mode=0444
file path=opt/zfs-tests/tests/functional/inuse/inuse.cfg mode=0444
file path=opt/zfs-tests/tests/functional/inuse/inuse_001_pos mode=0555
file path=opt/zfs-tests/tests/functional/inuse/inuse_003_pos mode=0555
file path=opt/zfs-tests/tests/functional/inuse/inuse_004_pos mode=0555
file path=opt/zfs-tests/tests/functional/inuse/inuse_005_pos mode=0555
file path=opt/zfs-tests/tests/functional/inuse/inuse_006_pos mode=0555
file path=opt/zfs-tests/tests/functional/inuse/inuse_007_pos mode=0555
file path=opt/zfs-tests/tests/functional/inuse/inuse_008_pos mode=0555
file path=opt/zfs-tests/tests/functional/inuse/inuse_009_pos mode=0555
file path=opt/zfs-tests/tests/functional/inuse/setup mode=0555
file path=opt/zfs-tests/tests/functional/large_files/cleanup mode=0555
file path=opt/zfs-tests/tests/functional/large_files/large_files_001_pos \
    mode=0555
file path=opt/zfs-tests/tests/functional/large_files/setup mode=0555
file path=opt/zfs-tests/tests/functional/largest_pool/largest_pool.cfg \
    mode=0444
file path=opt/zfs-tests/tests/functional/largest_pool/largest_pool_001_pos \
    mode=0555
file path=opt/zfs-tests/tests/functional/libzfs/many_fds mode=0555
file path=opt/zfs-tests/tests/functional/link_count/cleanup mode=0555
file path=opt/zfs-tests/tests/functional/link_count/link_count_001 mode=0555
file path=opt/zfs-tests/tests/functional/link_count/setup mode=0555
file path=opt/zfs-tests/tests/functional/mdb/cleanup mode=0555
file path=opt/zfs-tests/tests/functional/mdb/mdb_001_pos mode=0555
file path=opt/zfs-tests/tests/functional/mdb/setup mode=0555
file path=opt/zfs-tests/tests/functional/migration/cleanup mode=0555
file path=opt/zfs-tests/tests/functional/migration/migration.cfg mode=0444
file path=opt/zfs-tests/tests/functional/migration/migration.kshlib mode=0444
file path=opt/zfs-tests/tests/functional/migration/migration_001_pos mode=0555
file path=opt/zfs-tests/tests/functional/migration/migration_002_pos mode=0555
file path=opt/zfs-tests/tests/functional/migration/migration_003_pos mode=0555
file path=opt/zfs-tests/tests/functional/migration/migration_004_pos mode=0555
file path=opt/zfs-tests/tests/functional/migration/migration_005_pos mode=0555
file path=opt/zfs-tests/tests/functional/migration/migration_006_pos mode=0555
file path=opt/zfs-tests/tests/functional/migration/migration_007_pos mode=0555
file path=opt/zfs-tests/tests/functional/migration/migration_008_pos mode=0555
file path=opt/zfs-tests/tests/functional/migration/migration_009_pos mode=0555
file path=opt/zfs-tests/tests/functional/migration/migration_010_pos mode=0555
file path=opt/zfs-tests/tests/functional/migration/migration_011_pos mode=0555
file path=opt/zfs-tests/tests/functional/migration/migration_012_pos mode=0555
file path=opt/zfs-tests/tests/functional/migration/setup mode=0555
file path=opt/zfs-tests/tests/functional/mmap/cleanup mode=0555
file path=opt/zfs-tests/tests/functional/mmap/mmap_read_001_pos mode=0555
file path=opt/zfs-tests/tests/functional/mmap/mmap_write_001_pos mode=0555
file path=opt/zfs-tests/tests/functional/mmap/setup mode=0555
file path=opt/zfs-tests/tests/functional/mount/cleanup mode=0555
file path=opt/zfs-tests/tests/functional/mount/setup mode=0555
file path=opt/zfs-tests/tests/functional/mount/umount_001 mode=0555
file path=opt/zfs-tests/tests/functional/mount/umountall_001 mode=0555
file path=opt/zfs-tests/tests/functional/mv_files/cleanup mode=0555
file path=opt/zfs-tests/tests/functional/mv_files/mv_files.cfg mode=0444
file path=opt/zfs-tests/tests/functional/mv_files/mv_files_001_pos mode=0555
file path=opt/zfs-tests/tests/functional/mv_files/mv_files_002_pos mode=0555
file path=opt/zfs-tests/tests/functional/mv_files/mv_files_common.kshlib \
    mode=0444
file path=opt/zfs-tests/tests/functional/mv_files/setup mode=0555
file path=opt/zfs-tests/tests/functional/nestedfs/cleanup mode=0555
file path=opt/zfs-tests/tests/functional/nestedfs/nestedfs_001_pos mode=0555
file path=opt/zfs-tests/tests/functional/nestedfs/setup mode=0555
file path=opt/zfs-tests/tests/functional/no_space/cleanup mode=0555
file path=opt/zfs-tests/tests/functional/no_space/enospc.cfg mode=0444
file path=opt/zfs-tests/tests/functional/no_space/enospc_001_pos mode=0555
file path=opt/zfs-tests/tests/functional/no_space/enospc_002_pos mode=0555
file path=opt/zfs-tests/tests/functional/no_space/setup mode=0555
file path=opt/zfs-tests/tests/functional/nopwrite/cleanup mode=0555
file path=opt/zfs-tests/tests/functional/nopwrite/nopwrite.shlib mode=0444
file path=opt/zfs-tests/tests/functional/nopwrite/nopwrite_copies mode=0555
file path=opt/zfs-tests/tests/functional/nopwrite/nopwrite_mtime mode=0555
file path=opt/zfs-tests/tests/functional/nopwrite/nopwrite_negative mode=0555
file path=opt/zfs-tests/tests/functional/nopwrite/nopwrite_promoted_clone \
    mode=0555
file path=opt/zfs-tests/tests/functional/nopwrite/nopwrite_recsize mode=0555
file path=opt/zfs-tests/tests/functional/nopwrite/nopwrite_sync mode=0555
file path=opt/zfs-tests/tests/functional/nopwrite/nopwrite_varying_compression \
    mode=0555
file path=opt/zfs-tests/tests/functional/nopwrite/nopwrite_volume mode=0555
file path=opt/zfs-tests/tests/functional/nopwrite/setup mode=0555
file path=opt/zfs-tests/tests/functional/online_offline/cleanup mode=0555
file path=opt/zfs-tests/tests/functional/online_offline/online_offline_001_pos \
    mode=0555
file path=opt/zfs-tests/tests/functional/online_offline/online_offline_002_neg \
    mode=0555
file path=opt/zfs-tests/tests/functional/online_offline/online_offline_003_neg \
    mode=0555
file path=opt/zfs-tests/tests/functional/online_offline/setup mode=0555
file path=opt/zfs-tests/tests/functional/pool_names/pool_names_001_pos \
    mode=0555
file path=opt/zfs-tests/tests/functional/pool_names/pool_names_002_neg \
    mode=0555
file path=opt/zfs-tests/tests/functional/poolversion/cleanup mode=0555
file path=opt/zfs-tests/tests/functional/poolversion/poolversion_001_pos \
    mode=0555
file path=opt/zfs-tests/tests/functional/poolversion/poolversion_002_pos \
    mode=0555
file path=opt/zfs-tests/tests/functional/poolversion/setup mode=0555
file path=opt/zfs-tests/tests/functional/privilege/cleanup mode=0555
file path=opt/zfs-tests/tests/functional/privilege/privilege_001_pos mode=0555
file path=opt/zfs-tests/tests/functional/privilege/privilege_002_pos mode=0555
file path=opt/zfs-tests/tests/functional/privilege/setup mode=0555
file path=opt/zfs-tests/tests/functional/quota/cleanup mode=0555
file path=opt/zfs-tests/tests/functional/quota/quota.cfg mode=0444
file path=opt/zfs-tests/tests/functional/quota/quota.kshlib mode=0444
file path=opt/zfs-tests/tests/functional/quota/quota_001_pos mode=0555
file path=opt/zfs-tests/tests/functional/quota/quota_002_pos mode=0555
file path=opt/zfs-tests/tests/functional/quota/quota_003_pos mode=0555
file path=opt/zfs-tests/tests/functional/quota/quota_004_pos mode=0555
file path=opt/zfs-tests/tests/functional/quota/quota_005_pos mode=0555
file path=opt/zfs-tests/tests/functional/quota/quota_006_neg mode=0555
file path=opt/zfs-tests/tests/functional/quota/setup mode=0555
file path=opt/zfs-tests/tests/functional/redacted_send/cleanup mode=0555
file path=opt/zfs-tests/tests/functional/redacted_send/redacted.cfg mode=0444
file path=opt/zfs-tests/tests/functional/redacted_send/redacted.kshlib \
    mode=0444
file path=opt/zfs-tests/tests/functional/redacted_send/redacted_booksend \
    mode=0555
file path=opt/zfs-tests/tests/functional/redacted_send/redacted_compressed \
    mode=0555
file path=opt/zfs-tests/tests/functional/redacted_send/redacted_contents \
    mode=0555
file path=opt/zfs-tests/tests/functional/redacted_send/redacted_deleted \
    mode=0555
file \
    path=opt/zfs-tests/tests/functional/redacted_send/redacted_disabled_feature \
    mode=0555
file path=opt/zfs-tests/tests/functional/redacted_send/redacted_embedded \
    mode=0555
file path=opt/zfs-tests/tests/functional/redacted_send/redacted_holes \
    mode=0555
file path=opt/zfs-tests/tests/functional/redacted_send/redacted_incrementals \
    mode=0555
file path=opt/zfs-tests/tests/functional/redacted_send/redacted_largeblocks \
    mode=0555
file path=opt/zfs-tests/tests/functional/redacted_send/redacted_many_clones \
    mode=0555
file path=opt/zfs-tests/tests/functional/redacted_send/redacted_mixed_recsize \
    mode=0555
file path=opt/zfs-tests/tests/functional/redacted_send/redacted_mounts \
    mode=0555
file path=opt/zfs-tests/tests/functional/redacted_send/redacted_negative \
    mode=0555
file path=opt/zfs-tests/tests/functional/redacted_send/redacted_origin \
    mode=0555
file path=opt/zfs-tests/tests/functional/redacted_send/redacted_resume \
    mode=0555
file path=opt/zfs-tests/tests/functional/redacted_send/redacted_size mode=0555
file path=opt/zfs-tests/tests/functional/redacted_send/redacted_volume \
    mode=0555
file path=opt/zfs-tests/tests/functional/redacted_send/setup mode=0555
file path=opt/zfs-tests/tests/functional/redundancy/cleanup mode=0555
file path=opt/zfs-tests/tests/functional/redundancy/redundancy.cfg mode=0444
file path=opt/zfs-tests/tests/functional/redundancy/redundancy.kshlib \
    mode=0444
file path=opt/zfs-tests/tests/functional/redundancy/redundancy_001_pos \
    mode=0555
file path=opt/zfs-tests/tests/functional/redundancy/redundancy_002_pos \
    mode=0555
file path=opt/zfs-tests/tests/functional/redundancy/redundancy_003_pos \
    mode=0555
file path=opt/zfs-tests/tests/functional/redundancy/redundancy_004_neg \
    mode=0555
file path=opt/zfs-tests/tests/functional/redundancy/setup mode=0555
file path=opt/zfs-tests/tests/functional/refquota/cleanup mode=0555
file path=opt/zfs-tests/tests/functional/refquota/refquota_001_pos mode=0555
file path=opt/zfs-tests/tests/functional/refquota/refquota_002_pos mode=0555
file path=opt/zfs-tests/tests/functional/refquota/refquota_003_pos mode=0555
file path=opt/zfs-tests/tests/functional/refquota/refquota_004_pos mode=0555
file path=opt/zfs-tests/tests/functional/refquota/refquota_005_pos mode=0555
file path=opt/zfs-tests/tests/functional/refquota/refquota_006_neg mode=0555
file path=opt/zfs-tests/tests/functional/refquota/refquota_007_neg mode=0555
file path=opt/zfs-tests/tests/functional/refquota/refquota_008_neg mode=0555
file path=opt/zfs-tests/tests/functional/refquota/setup mode=0555
file path=opt/zfs-tests/tests/functional/refreserv/cleanup mode=0555
file path=opt/zfs-tests/tests/functional/refreserv/refreserv.cfg mode=0444
file path=opt/zfs-tests/tests/functional/refreserv/refreserv_001_pos mode=0555
file path=opt/zfs-tests/tests/functional/refreserv/refreserv_002_pos mode=0555
file path=opt/zfs-tests/tests/functional/refreserv/refreserv_003_pos mode=0555
file path=opt/zfs-tests/tests/functional/refreserv/refreserv_004_pos mode=0555
file path=opt/zfs-tests/tests/functional/refreserv/refreserv_005_pos mode=0555
file path=opt/zfs-tests/tests/functional/refreserv/setup mode=0555
file path=opt/zfs-tests/tests/functional/removal/cleanup mode=0555
file path=opt/zfs-tests/tests/functional/removal/removal.kshlib mode=0444
file path=opt/zfs-tests/tests/functional/removal/removal_all_vdev mode=0555
file path=opt/zfs-tests/tests/functional/removal/removal_check_space mode=0555
file path=opt/zfs-tests/tests/functional/removal/removal_condense_export \
    mode=0555
file path=opt/zfs-tests/tests/functional/removal/removal_multiple_indirection \
    mode=0555
file path=opt/zfs-tests/tests/functional/removal/removal_remap mode=0555
file path=opt/zfs-tests/tests/functional/removal/removal_remap_deadlists \
    mode=0555
file path=opt/zfs-tests/tests/functional/removal/removal_reservation mode=0555
file path=opt/zfs-tests/tests/functional/removal/removal_sanity mode=0555
file path=opt/zfs-tests/tests/functional/removal/removal_with_add mode=0555
file path=opt/zfs-tests/tests/functional/removal/removal_with_create_fs \
    mode=0555
file path=opt/zfs-tests/tests/functional/removal/removal_with_dedup mode=0555
file path=opt/zfs-tests/tests/functional/removal/removal_with_export mode=0555
file path=opt/zfs-tests/tests/functional/removal/removal_with_ganging \
    mode=0555
file path=opt/zfs-tests/tests/functional/removal/removal_with_remap mode=0555
file path=opt/zfs-tests/tests/functional/removal/removal_with_remove mode=0555
file path=opt/zfs-tests/tests/functional/removal/removal_with_scrub mode=0555
file path=opt/zfs-tests/tests/functional/removal/removal_with_send mode=0555
file path=opt/zfs-tests/tests/functional/removal/removal_with_send_recv \
    mode=0555
file path=opt/zfs-tests/tests/functional/removal/removal_with_snapshot \
    mode=0555
file path=opt/zfs-tests/tests/functional/removal/removal_with_write mode=0555
file path=opt/zfs-tests/tests/functional/removal/removal_with_zdb mode=0555
file path=opt/zfs-tests/tests/functional/removal/remove_mirror mode=0555
file path=opt/zfs-tests/tests/functional/removal/remove_raidz mode=0555
file path=opt/zfs-tests/tests/functional/rename_dirs/cleanup mode=0555
file path=opt/zfs-tests/tests/functional/rename_dirs/rename_dirs_001_pos \
    mode=0555
file path=opt/zfs-tests/tests/functional/rename_dirs/setup mode=0555
file path=opt/zfs-tests/tests/functional/replacement/cleanup mode=0555
file path=opt/zfs-tests/tests/functional/replacement/replacement.cfg mode=0444
file path=opt/zfs-tests/tests/functional/replacement/replacement_001_pos \
    mode=0555
file path=opt/zfs-tests/tests/functional/replacement/replacement_002_pos \
    mode=0555
file path=opt/zfs-tests/tests/functional/replacement/replacement_003_pos \
    mode=0555
file path=opt/zfs-tests/tests/functional/replacement/setup mode=0555
file path=opt/zfs-tests/tests/functional/reservation/cleanup mode=0555
file path=opt/zfs-tests/tests/functional/reservation/reservation.cfg mode=0444
file path=opt/zfs-tests/tests/functional/reservation/reservation.shlib \
    mode=0444
file path=opt/zfs-tests/tests/functional/reservation/reservation_001_pos \
    mode=0555
file path=opt/zfs-tests/tests/functional/reservation/reservation_002_pos \
    mode=0555
file path=opt/zfs-tests/tests/functional/reservation/reservation_003_pos \
    mode=0555
file path=opt/zfs-tests/tests/functional/reservation/reservation_004_pos \
    mode=0555
file path=opt/zfs-tests/tests/functional/reservation/reservation_005_pos \
    mode=0555
file path=opt/zfs-tests/tests/functional/reservation/reservation_006_pos \
    mode=0555
file path=opt/zfs-tests/tests/functional/reservation/reservation_007_pos \
    mode=0555
file path=opt/zfs-tests/tests/functional/reservation/reservation_008_pos \
    mode=0555
file path=opt/zfs-tests/tests/functional/reservation/reservation_009_pos \
    mode=0555
file path=opt/zfs-tests/tests/functional/reservation/reservation_010_pos \
    mode=0555
file path=opt/zfs-tests/tests/functional/reservation/reservation_011_pos \
    mode=0555
file path=opt/zfs-tests/tests/functional/reservation/reservation_012_pos \
    mode=0555
file path=opt/zfs-tests/tests/functional/reservation/reservation_013_pos \
    mode=0555
file path=opt/zfs-tests/tests/functional/reservation/reservation_014_pos \
    mode=0555
file path=opt/zfs-tests/tests/functional/reservation/reservation_015_pos \
    mode=0555
file path=opt/zfs-tests/tests/functional/reservation/reservation_016_pos \
    mode=0555
file path=opt/zfs-tests/tests/functional/reservation/reservation_017_pos \
    mode=0555
file path=opt/zfs-tests/tests/functional/reservation/reservation_018_pos \
    mode=0555
file path=opt/zfs-tests/tests/functional/reservation/setup mode=0555
file path=opt/zfs-tests/tests/functional/rootpool/cleanup mode=0555
file path=opt/zfs-tests/tests/functional/rootpool/rootpool_002_neg mode=0555
file path=opt/zfs-tests/tests/functional/rootpool/rootpool_003_neg mode=0555
file path=opt/zfs-tests/tests/functional/rootpool/rootpool_007_neg mode=0555
file path=opt/zfs-tests/tests/functional/rootpool/setup mode=0555
file path=opt/zfs-tests/tests/functional/rsend/cleanup mode=0555
file path=opt/zfs-tests/tests/functional/rsend/rsend.cfg mode=0444
file path=opt/zfs-tests/tests/functional/rsend/rsend.kshlib mode=0444
file path=opt/zfs-tests/tests/functional/rsend/rsend_001_pos mode=0555
file path=opt/zfs-tests/tests/functional/rsend/rsend_002_pos mode=0555
file path=opt/zfs-tests/tests/functional/rsend/rsend_003_pos mode=0555
file path=opt/zfs-tests/tests/functional/rsend/rsend_004_pos mode=0555
file path=opt/zfs-tests/tests/functional/rsend/rsend_005_pos mode=0555
file path=opt/zfs-tests/tests/functional/rsend/rsend_006_pos mode=0555
file path=opt/zfs-tests/tests/functional/rsend/rsend_007_pos mode=0555
file path=opt/zfs-tests/tests/functional/rsend/rsend_008_pos mode=0555
file path=opt/zfs-tests/tests/functional/rsend/rsend_009_pos mode=0555
file path=opt/zfs-tests/tests/functional/rsend/rsend_010_pos mode=0555
file path=opt/zfs-tests/tests/functional/rsend/rsend_011_pos mode=0555
file path=opt/zfs-tests/tests/functional/rsend/rsend_012_pos mode=0555
file path=opt/zfs-tests/tests/functional/rsend/rsend_013_pos mode=0555
file path=opt/zfs-tests/tests/functional/rsend/rsend_014_pos mode=0555
file path=opt/zfs-tests/tests/functional/rsend/rsend_016_neg mode=0555
file path=opt/zfs-tests/tests/functional/rsend/rsend_019_pos mode=0555
file path=opt/zfs-tests/tests/functional/rsend/rsend_020_pos mode=0555
file path=opt/zfs-tests/tests/functional/rsend/rsend_021_pos mode=0555
file path=opt/zfs-tests/tests/functional/rsend/rsend_022_pos mode=0555
file path=opt/zfs-tests/tests/functional/rsend/rsend_024_pos mode=0555
file path=opt/zfs-tests/tests/functional/rsend/send-cD mode=0555
file path=opt/zfs-tests/tests/functional/rsend/send-c_embedded_blocks \
    mode=0555
file path=opt/zfs-tests/tests/functional/rsend/send-c_incremental mode=0555
file path=opt/zfs-tests/tests/functional/rsend/send-c_lz4_disabled mode=0555
file path=opt/zfs-tests/tests/functional/rsend/send-c_mixed_compression \
    mode=0555
file path=opt/zfs-tests/tests/functional/rsend/send-c_props mode=0555
file path=opt/zfs-tests/tests/functional/rsend/send-c_recv_dedup mode=0555
file path=opt/zfs-tests/tests/functional/rsend/send-c_recv_lz4_disabled \
    mode=0555
file path=opt/zfs-tests/tests/functional/rsend/send-c_resume mode=0555
file path=opt/zfs-tests/tests/functional/rsend/send-c_stream_size_estimate \
    mode=0555
file path=opt/zfs-tests/tests/functional/rsend/send-c_verify_contents \
    mode=0555
file path=opt/zfs-tests/tests/functional/rsend/send-c_verify_ratio mode=0555
file path=opt/zfs-tests/tests/functional/rsend/send-c_volume mode=0555
file path=opt/zfs-tests/tests/functional/rsend/send-c_zstreamdump mode=0555
file path=opt/zfs-tests/tests/functional/rsend/send-cpL_varied_recsize \
    mode=0555
file path=opt/zfs-tests/tests/functional/rsend/setup mode=0555
file path=opt/zfs-tests/tests/functional/scrub_mirror/cleanup mode=0555
file path=opt/zfs-tests/tests/functional/scrub_mirror/default.cfg mode=0444
file path=opt/zfs-tests/tests/functional/scrub_mirror/scrub_mirror_001_pos \
    mode=0555
file path=opt/zfs-tests/tests/functional/scrub_mirror/scrub_mirror_002_pos \
    mode=0555
file path=opt/zfs-tests/tests/functional/scrub_mirror/scrub_mirror_003_pos \
    mode=0555
file path=opt/zfs-tests/tests/functional/scrub_mirror/scrub_mirror_004_pos \
    mode=0555
file \
    path=opt/zfs-tests/tests/functional/scrub_mirror/scrub_mirror_common.kshlib \
    mode=0444
file path=opt/zfs-tests/tests/functional/scrub_mirror/setup mode=0555
file path=opt/zfs-tests/tests/functional/slog/cleanup mode=0555
file path=opt/zfs-tests/tests/functional/slog/setup mode=0555
file path=opt/zfs-tests/tests/functional/slog/slog.cfg mode=0444
file path=opt/zfs-tests/tests/functional/slog/slog.kshlib mode=0444
file path=opt/zfs-tests/tests/functional/slog/slog_001_pos mode=0555
file path=opt/zfs-tests/tests/functional/slog/slog_002_pos mode=0555
file path=opt/zfs-tests/tests/functional/slog/slog_003_pos mode=0555
file path=opt/zfs-tests/tests/functional/slog/slog_004_pos mode=0555
file path=opt/zfs-tests/tests/functional/slog/slog_005_pos mode=0555
file path=opt/zfs-tests/tests/functional/slog/slog_006_pos mode=0555
file path=opt/zfs-tests/tests/functional/slog/slog_007_pos mode=0555
file path=opt/zfs-tests/tests/functional/slog/slog_008_neg mode=0555
file path=opt/zfs-tests/tests/functional/slog/slog_009_neg mode=0555
file path=opt/zfs-tests/tests/functional/slog/slog_010_neg mode=0555
file path=opt/zfs-tests/tests/functional/slog/slog_011_neg mode=0555
file path=opt/zfs-tests/tests/functional/slog/slog_012_neg mode=0555
file path=opt/zfs-tests/tests/functional/slog/slog_013_pos mode=0555
file path=opt/zfs-tests/tests/functional/slog/slog_014_pos mode=0555
file path=opt/zfs-tests/tests/functional/snapshot/cleanup mode=0555
file path=opt/zfs-tests/tests/functional/snapshot/clone_001_pos mode=0555
file path=opt/zfs-tests/tests/functional/snapshot/deadlist_lock mode=0555
file path=opt/zfs-tests/tests/functional/snapshot/rollback_001_pos mode=0555
file path=opt/zfs-tests/tests/functional/snapshot/rollback_002_pos mode=0555
file path=opt/zfs-tests/tests/functional/snapshot/rollback_003_pos mode=0555
file path=opt/zfs-tests/tests/functional/snapshot/setup mode=0555
file path=opt/zfs-tests/tests/functional/snapshot/snapshot.cfg mode=0444
file path=opt/zfs-tests/tests/functional/snapshot/snapshot_001_pos mode=0555
file path=opt/zfs-tests/tests/functional/snapshot/snapshot_002_pos mode=0555
file path=opt/zfs-tests/tests/functional/snapshot/snapshot_003_pos mode=0555
file path=opt/zfs-tests/tests/functional/snapshot/snapshot_004_pos mode=0555
file path=opt/zfs-tests/tests/functional/snapshot/snapshot_005_pos mode=0555
file path=opt/zfs-tests/tests/functional/snapshot/snapshot_006_pos mode=0555
file path=opt/zfs-tests/tests/functional/snapshot/snapshot_007_pos mode=0555
file path=opt/zfs-tests/tests/functional/snapshot/snapshot_008_pos mode=0555
file path=opt/zfs-tests/tests/functional/snapshot/snapshot_009_pos mode=0555
file path=opt/zfs-tests/tests/functional/snapshot/snapshot_010_pos mode=0555
file path=opt/zfs-tests/tests/functional/snapshot/snapshot_011_pos mode=0555
file path=opt/zfs-tests/tests/functional/snapshot/snapshot_012_pos mode=0555
file path=opt/zfs-tests/tests/functional/snapshot/snapshot_013_pos mode=0555
file path=opt/zfs-tests/tests/functional/snapshot/snapshot_014_pos mode=0555
file path=opt/zfs-tests/tests/functional/snapshot/snapshot_015_pos mode=0555
file path=opt/zfs-tests/tests/functional/snapshot/snapshot_016_pos mode=0555
file path=opt/zfs-tests/tests/functional/snapshot/snapshot_017_pos mode=0555
file path=opt/zfs-tests/tests/functional/snapused/cleanup mode=0555
file path=opt/zfs-tests/tests/functional/snapused/setup mode=0555
file path=opt/zfs-tests/tests/functional/snapused/snapused.kshlib mode=0444
file path=opt/zfs-tests/tests/functional/snapused/snapused_001_pos mode=0555
file path=opt/zfs-tests/tests/functional/snapused/snapused_002_pos mode=0555
file path=opt/zfs-tests/tests/functional/snapused/snapused_003_pos mode=0555
file path=opt/zfs-tests/tests/functional/snapused/snapused_004_pos mode=0555
file path=opt/zfs-tests/tests/functional/snapused/snapused_005_pos mode=0555
file path=opt/zfs-tests/tests/functional/sparse/cleanup mode=0555
file path=opt/zfs-tests/tests/functional/sparse/setup mode=0555
file path=opt/zfs-tests/tests/functional/sparse/sparse.cfg mode=0444
file path=opt/zfs-tests/tests/functional/sparse/sparse_001_pos mode=0555
file path=opt/zfs-tests/tests/functional/threadsappend/cleanup mode=0555
file path=opt/zfs-tests/tests/functional/threadsappend/setup mode=0555
file path=opt/zfs-tests/tests/functional/threadsappend/threadsappend mode=0555
file path=opt/zfs-tests/tests/functional/threadsappend/threadsappend_001_pos \
    mode=0555
file path=opt/zfs-tests/tests/functional/truncate/cleanup mode=0555
file path=opt/zfs-tests/tests/functional/truncate/setup mode=0555
file path=opt/zfs-tests/tests/functional/truncate/truncate.cfg mode=0444
file path=opt/zfs-tests/tests/functional/truncate/truncate_001_pos mode=0555
file path=opt/zfs-tests/tests/functional/truncate/truncate_002_pos mode=0555
file path=opt/zfs-tests/tests/functional/userquota/cleanup mode=0555
file path=opt/zfs-tests/tests/functional/userquota/groupspace_001_pos \
    mode=0555
file path=opt/zfs-tests/tests/functional/userquota/groupspace_002_pos \
    mode=0555
file path=opt/zfs-tests/tests/functional/userquota/setup mode=0555
file path=opt/zfs-tests/tests/functional/userquota/userquota.cfg mode=0444
file path=opt/zfs-tests/tests/functional/userquota/userquota_001_pos mode=0555
file path=opt/zfs-tests/tests/functional/userquota/userquota_002_pos mode=0555
file path=opt/zfs-tests/tests/functional/userquota/userquota_003_pos mode=0555
file path=opt/zfs-tests/tests/functional/userquota/userquota_004_pos mode=0555
file path=opt/zfs-tests/tests/functional/userquota/userquota_005_neg mode=0555
file path=opt/zfs-tests/tests/functional/userquota/userquota_006_pos mode=0555
file path=opt/zfs-tests/tests/functional/userquota/userquota_007_pos mode=0555
file path=opt/zfs-tests/tests/functional/userquota/userquota_008_pos mode=0555
file path=opt/zfs-tests/tests/functional/userquota/userquota_009_pos mode=0555
file path=opt/zfs-tests/tests/functional/userquota/userquota_010_pos mode=0555
file path=opt/zfs-tests/tests/functional/userquota/userquota_011_pos mode=0555
file path=opt/zfs-tests/tests/functional/userquota/userquota_012_neg mode=0555
file path=opt/zfs-tests/tests/functional/userquota/userquota_common.kshlib \
    mode=0444
file path=opt/zfs-tests/tests/functional/userquota/userspace_001_pos mode=0555
file path=opt/zfs-tests/tests/functional/userquota/userspace_002_pos mode=0555
file path=opt/zfs-tests/tests/functional/utils_test/cleanup mode=0555
file path=opt/zfs-tests/tests/functional/utils_test/setup mode=0555
file path=opt/zfs-tests/tests/functional/utils_test/utils_test.cfg mode=0444
file path=opt/zfs-tests/tests/functional/utils_test/utils_test.kshlib \
    mode=0444
file path=opt/zfs-tests/tests/functional/utils_test/utils_test_001_pos \
    mode=0555
file path=opt/zfs-tests/tests/functional/utils_test/utils_test_002_pos \
    mode=0555
file path=opt/zfs-tests/tests/functional/utils_test/utils_test_003_pos \
    mode=0555
file path=opt/zfs-tests/tests/functional/utils_test/utils_test_004_pos \
    mode=0555
file path=opt/zfs-tests/tests/functional/utils_test/utils_test_005_pos \
    mode=0555
file path=opt/zfs-tests/tests/functional/utils_test/utils_test_006_pos \
    mode=0555
file path=opt/zfs-tests/tests/functional/utils_test/utils_test_007_pos \
    mode=0555
file path=opt/zfs-tests/tests/functional/utils_test/utils_test_008_pos \
    mode=0555
file path=opt/zfs-tests/tests/functional/utils_test/utils_test_009_pos \
    mode=0555
file path=opt/zfs-tests/tests/functional/vdev_zaps/cleanup mode=0555
file path=opt/zfs-tests/tests/functional/vdev_zaps/setup mode=0555
file path=opt/zfs-tests/tests/functional/vdev_zaps/vdev_zaps.kshlib mode=0444
file path=opt/zfs-tests/tests/functional/vdev_zaps/vdev_zaps_001_pos mode=0555
file path=opt/zfs-tests/tests/functional/vdev_zaps/vdev_zaps_002_pos mode=0555
file path=opt/zfs-tests/tests/functional/vdev_zaps/vdev_zaps_003_pos mode=0555
file path=opt/zfs-tests/tests/functional/vdev_zaps/vdev_zaps_004_pos mode=0555
file path=opt/zfs-tests/tests/functional/vdev_zaps/vdev_zaps_005_pos mode=0555
file path=opt/zfs-tests/tests/functional/vdev_zaps/vdev_zaps_006_pos mode=0555
file path=opt/zfs-tests/tests/functional/vdev_zaps/vdev_zaps_007_pos mode=0555
file path=opt/zfs-tests/tests/functional/write_dirs/cleanup mode=0555
file path=opt/zfs-tests/tests/functional/write_dirs/setup mode=0555
file path=opt/zfs-tests/tests/functional/write_dirs/write_dirs_001_pos \
    mode=0555
file path=opt/zfs-tests/tests/functional/write_dirs/write_dirs_002_pos \
    mode=0555
file path=opt/zfs-tests/tests/functional/xattr/cleanup mode=0555
file path=opt/zfs-tests/tests/functional/xattr/setup mode=0555
file path=opt/zfs-tests/tests/functional/xattr/xattr_001_pos mode=0555
file path=opt/zfs-tests/tests/functional/xattr/xattr_002_neg mode=0555
file path=opt/zfs-tests/tests/functional/xattr/xattr_003_neg mode=0555
file path=opt/zfs-tests/tests/functional/xattr/xattr_004_pos mode=0555
file path=opt/zfs-tests/tests/functional/xattr/xattr_005_pos mode=0555
file path=opt/zfs-tests/tests/functional/xattr/xattr_006_pos mode=0555
file path=opt/zfs-tests/tests/functional/xattr/xattr_007_neg mode=0555
file path=opt/zfs-tests/tests/functional/xattr/xattr_008_pos mode=0555
file path=opt/zfs-tests/tests/functional/xattr/xattr_009_neg mode=0555
file path=opt/zfs-tests/tests/functional/xattr/xattr_010_neg mode=0555
file path=opt/zfs-tests/tests/functional/xattr/xattr_011_pos mode=0555
file path=opt/zfs-tests/tests/functional/xattr/xattr_012_pos mode=0555
file path=opt/zfs-tests/tests/functional/xattr/xattr_013_pos mode=0555
file path=opt/zfs-tests/tests/functional/xattr/xattr_common.kshlib mode=0444
file path=opt/zfs-tests/tests/functional/zvol/zvol.cfg mode=0444
file path=opt/zfs-tests/tests/functional/zvol/zvol_ENOSPC/cleanup mode=0555
file path=opt/zfs-tests/tests/functional/zvol/zvol_ENOSPC/setup mode=0555
file path=opt/zfs-tests/tests/functional/zvol/zvol_ENOSPC/zvol_ENOSPC_001_pos \
    mode=0555
file path=opt/zfs-tests/tests/functional/zvol/zvol_cli/cleanup mode=0555
file path=opt/zfs-tests/tests/functional/zvol/zvol_cli/setup mode=0555
file path=opt/zfs-tests/tests/functional/zvol/zvol_cli/zvol_cli_001_pos \
    mode=0555
file path=opt/zfs-tests/tests/functional/zvol/zvol_cli/zvol_cli_002_pos \
    mode=0555
file path=opt/zfs-tests/tests/functional/zvol/zvol_cli/zvol_cli_003_neg \
    mode=0555
file path=opt/zfs-tests/tests/functional/zvol/zvol_common.shlib mode=0444
file path=opt/zfs-tests/tests/functional/zvol/zvol_misc/cleanup mode=0555
file path=opt/zfs-tests/tests/functional/zvol/zvol_misc/setup mode=0555
file path=opt/zfs-tests/tests/functional/zvol/zvol_misc/zvol_misc_001_neg \
    mode=0555
file path=opt/zfs-tests/tests/functional/zvol/zvol_misc/zvol_misc_003_neg \
    mode=0555
file path=opt/zfs-tests/tests/functional/zvol/zvol_misc/zvol_misc_004_pos \
    mode=0555
file path=opt/zfs-tests/tests/functional/zvol/zvol_misc/zvol_misc_005_neg \
    mode=0555
file path=opt/zfs-tests/tests/functional/zvol/zvol_misc/zvol_misc_006_pos \
    mode=0555
file path=opt/zfs-tests/tests/functional/zvol/zvol_swap/cleanup mode=0555
file path=opt/zfs-tests/tests/functional/zvol/zvol_swap/setup mode=0555
file path=opt/zfs-tests/tests/functional/zvol/zvol_swap/zvol_swap.cfg \
    mode=0444
file path=opt/zfs-tests/tests/functional/zvol/zvol_swap/zvol_swap_001_pos \
    mode=0555
file path=opt/zfs-tests/tests/functional/zvol/zvol_swap/zvol_swap_002_pos \
    mode=0555
file path=opt/zfs-tests/tests/functional/zvol/zvol_swap/zvol_swap_003_pos \
    mode=0555
file path=opt/zfs-tests/tests/functional/zvol/zvol_swap/zvol_swap_004_pos \
    mode=0555
file path=opt/zfs-tests/tests/functional/zvol/zvol_swap/zvol_swap_005_pos \
    mode=0555
file path=opt/zfs-tests/tests/functional/zvol/zvol_swap/zvol_swap_006_pos \
    mode=0555
file path=opt/zfs-tests/tests/perf/fio/mkfiles.fio mode=0444
file path=opt/zfs-tests/tests/perf/fio/random_reads.fio mode=0444
file path=opt/zfs-tests/tests/perf/fio/random_readwrite.fio mode=0444
file path=opt/zfs-tests/tests/perf/fio/random_writes.fio mode=0444
file path=opt/zfs-tests/tests/perf/fio/sequential_reads.fio mode=0444
file path=opt/zfs-tests/tests/perf/fio/sequential_writes.fio mode=0444
file path=opt/zfs-tests/tests/perf/perf.shlib mode=0444
file path=opt/zfs-tests/tests/perf/regression/random_reads mode=0555
file path=opt/zfs-tests/tests/perf/regression/random_readwrite mode=0555
file path=opt/zfs-tests/tests/perf/regression/random_writes mode=0555
file path=opt/zfs-tests/tests/perf/regression/sequential_reads mode=0555
file path=opt/zfs-tests/tests/perf/regression/sequential_reads_arc_cached \
    mode=0555
file \
    path=opt/zfs-tests/tests/perf/regression/sequential_reads_arc_cached_clone \
    mode=0555
file path=opt/zfs-tests/tests/perf/regression/sequential_reads_dbuf_cached \
    mode=0555
file path=opt/zfs-tests/tests/perf/regression/sequential_writes mode=0555
file path=opt/zfs-tests/tests/perf/regression/setup mode=0555
file path=opt/zfs-tests/tests/perf/scripts/io.d mode=0444
file path=opt/zfs-tests/tests/perf/scripts/prefetch_io.d mode=0444
file path=opt/zfs-tests/tests/perf/scripts/profile.d mode=0444
file path=opt/zfs-tests/tests/stress/races/remove_file_while_remap mode=0555
license cr_Sun license=cr_Sun
license lic_CDDL license=lic_CDDL
depend fmri=benchmark/fio type=require
depend fmri=system/file-system/zfs/tests type=require
depend fmri=system/test/testrunner type=require
depend fmri=system/xopen/xcu4 type=require<|MERGE_RESOLUTION|>--- conflicted
+++ resolved
@@ -36,13 +36,10 @@
 dir path=opt/zfs-tests/tests/functional/bootfs
 dir path=opt/zfs-tests/tests/functional/cache
 dir path=opt/zfs-tests/tests/functional/cachefile
-<<<<<<< HEAD
+dir path=opt/zfs-tests/tests/functional/casenorm
 dir path=opt/zfs-tests/tests/functional/channel_program
 dir path=opt/zfs-tests/tests/functional/channel_program/lua_core
 dir path=opt/zfs-tests/tests/functional/channel_program/synctask_core
-=======
-dir path=opt/zfs-tests/tests/functional/casenorm
->>>>>>> d7e7cb9c
 dir path=opt/zfs-tests/tests/functional/checksum
 dir path=opt/zfs-tests/tests/functional/clean_mirror
 dir path=opt/zfs-tests/tests/functional/cli_root
@@ -354,179 +351,6 @@
 file path=opt/zfs-tests/tests/functional/cachefile/cachefile_002_pos mode=0555
 file path=opt/zfs-tests/tests/functional/cachefile/cachefile_003_pos mode=0555
 file path=opt/zfs-tests/tests/functional/cachefile/cachefile_004_pos mode=0555
-<<<<<<< HEAD
-file path=opt/zfs-tests/tests/functional/channel_program/channel_common.kshlib \
-    mode=0444
-file path=opt/zfs-tests/tests/functional/channel_program/lua_core/cleanup \
-    mode=0555
-file path=opt/zfs-tests/tests/functional/channel_program/lua_core/setup \
-    mode=0555
-file \
-    path=opt/zfs-tests/tests/functional/channel_program/lua_core/tst.args_to_lua \
-    mode=0555
-file \
-    path=opt/zfs-tests/tests/functional/channel_program/lua_core/tst.args_to_lua.out \
-    mode=0444
-file \
-    path=opt/zfs-tests/tests/functional/channel_program/lua_core/tst.args_to_lua.zcp \
-    mode=0444
-file \
-    path=opt/zfs-tests/tests/functional/channel_program/lua_core/tst.divide_by_zero \
-    mode=0555
-file \
-    path=opt/zfs-tests/tests/functional/channel_program/lua_core/tst.divide_by_zero.err \
-    mode=0444
-file \
-    path=opt/zfs-tests/tests/functional/channel_program/lua_core/tst.divide_by_zero.zcp \
-    mode=0444
-file \
-    path=opt/zfs-tests/tests/functional/channel_program/lua_core/tst.integer_illegal \
-    mode=0555
-file \
-    path=opt/zfs-tests/tests/functional/channel_program/lua_core/tst.integer_overflow \
-    mode=0555
-file \
-    path=opt/zfs-tests/tests/functional/channel_program/lua_core/tst.language_functions_neg \
-    mode=0555
-file \
-    path=opt/zfs-tests/tests/functional/channel_program/lua_core/tst.language_functions_pos \
-    mode=0555
-file \
-    path=opt/zfs-tests/tests/functional/channel_program/lua_core/tst.large_prog \
-    mode=0555
-file \
-    path=opt/zfs-tests/tests/functional/channel_program/lua_core/tst.large_prog.out \
-    mode=0444
-file \
-    path=opt/zfs-tests/tests/functional/channel_program/lua_core/tst.large_prog.zcp \
-    mode=0444
-file \
-    path=opt/zfs-tests/tests/functional/channel_program/lua_core/tst.memory_limit \
-    mode=0555
-file \
-    path=opt/zfs-tests/tests/functional/channel_program/lua_core/tst.nested_neg \
-    mode=0555
-file \
-    path=opt/zfs-tests/tests/functional/channel_program/lua_core/tst.nested_neg.zcp \
-    mode=0444
-file \
-    path=opt/zfs-tests/tests/functional/channel_program/lua_core/tst.nested_pos \
-    mode=0555
-file \
-    path=opt/zfs-tests/tests/functional/channel_program/lua_core/tst.nested_pos.zcp \
-    mode=0444
-file \
-    path=opt/zfs-tests/tests/functional/channel_program/lua_core/tst.nvlist_to_lua \
-    mode=0555
-file \
-    path=opt/zfs-tests/tests/functional/channel_program/lua_core/tst.recursive.zcp \
-    mode=0444
-file \
-    path=opt/zfs-tests/tests/functional/channel_program/lua_core/tst.recursive_neg \
-    mode=0555
-file \
-    path=opt/zfs-tests/tests/functional/channel_program/lua_core/tst.recursive_pos \
-    mode=0555
-file \
-    path=opt/zfs-tests/tests/functional/channel_program/lua_core/tst.return_nvlist_neg \
-    mode=0555
-file \
-    path=opt/zfs-tests/tests/functional/channel_program/lua_core/tst.return_nvlist_pos \
-    mode=0555
-file \
-    path=opt/zfs-tests/tests/functional/channel_program/lua_core/tst.return_recursive_table \
-    mode=0555
-file \
-    path=opt/zfs-tests/tests/functional/channel_program/lua_core/tst.return_recursive_table.zcp \
-    mode=0444
-file path=opt/zfs-tests/tests/functional/channel_program/lua_core/tst.timeout \
-    mode=0555
-file \
-    path=opt/zfs-tests/tests/functional/channel_program/lua_core/tst.timeout.zcp \
-    mode=0444
-file path=opt/zfs-tests/tests/functional/channel_program/synctask_core/cleanup \
-    mode=0555
-file path=opt/zfs-tests/tests/functional/channel_program/synctask_core/setup \
-    mode=0555
-file \
-    path=opt/zfs-tests/tests/functional/channel_program/synctask_core/tst.destroy_fs \
-    mode=0555
-file \
-    path=opt/zfs-tests/tests/functional/channel_program/synctask_core/tst.destroy_snap \
-    mode=0555
-file \
-    path=opt/zfs-tests/tests/functional/channel_program/synctask_core/tst.get_count_and_limit \
-    mode=0555
-file \
-    path=opt/zfs-tests/tests/functional/channel_program/synctask_core/tst.get_index_props \
-    mode=0555
-file \
-    path=opt/zfs-tests/tests/functional/channel_program/synctask_core/tst.get_index_props.out \
-    mode=0444
-file \
-    path=opt/zfs-tests/tests/functional/channel_program/synctask_core/tst.get_index_props.zcp \
-    mode=0444
-file \
-    path=opt/zfs-tests/tests/functional/channel_program/synctask_core/tst.get_mountpoint \
-    mode=0555
-file \
-    path=opt/zfs-tests/tests/functional/channel_program/synctask_core/tst.get_neg \
-    mode=0555
-file \
-    path=opt/zfs-tests/tests/functional/channel_program/synctask_core/tst.get_number_props \
-    mode=0555
-file \
-    path=opt/zfs-tests/tests/functional/channel_program/synctask_core/tst.get_number_props.out \
-    mode=0444
-file \
-    path=opt/zfs-tests/tests/functional/channel_program/synctask_core/tst.get_number_props.zcp \
-    mode=0444
-file \
-    path=opt/zfs-tests/tests/functional/channel_program/synctask_core/tst.get_string_props \
-    mode=0555
-file \
-    path=opt/zfs-tests/tests/functional/channel_program/synctask_core/tst.get_string_props.out \
-    mode=0444
-file \
-    path=opt/zfs-tests/tests/functional/channel_program/synctask_core/tst.get_string_props.zcp \
-    mode=0444
-file \
-    path=opt/zfs-tests/tests/functional/channel_program/synctask_core/tst.get_type \
-    mode=0555
-file \
-    path=opt/zfs-tests/tests/functional/channel_program/synctask_core/tst.get_userquota \
-    mode=0555
-file \
-    path=opt/zfs-tests/tests/functional/channel_program/synctask_core/tst.get_written \
-    mode=0555
-file \
-    path=opt/zfs-tests/tests/functional/channel_program/synctask_core/tst.list_children \
-    mode=0555
-file \
-    path=opt/zfs-tests/tests/functional/channel_program/synctask_core/tst.list_clones \
-    mode=0555
-file \
-    path=opt/zfs-tests/tests/functional/channel_program/synctask_core/tst.list_snapshots \
-    mode=0555
-file \
-    path=opt/zfs-tests/tests/functional/channel_program/synctask_core/tst.list_system_props \
-    mode=0555
-file \
-    path=opt/zfs-tests/tests/functional/channel_program/synctask_core/tst.parse_args_neg \
-    mode=0555
-file \
-    path=opt/zfs-tests/tests/functional/channel_program/synctask_core/tst.promote_conflict \
-    mode=0555
-file \
-    path=opt/zfs-tests/tests/functional/channel_program/synctask_core/tst.promote_conflict.zcp \
-    mode=0444
-file \
-    path=opt/zfs-tests/tests/functional/channel_program/synctask_core/tst.promote_multiple \
-    mode=0555
-file \
-    path=opt/zfs-tests/tests/functional/channel_program/synctask_core/tst.promote_simple \
-    mode=0555
-=======
 file path=opt/zfs-tests/tests/functional/casenorm/case_all_values mode=0555
 file path=opt/zfs-tests/tests/functional/casenorm/casenorm.cfg mode=0444
 file path=opt/zfs-tests/tests/functional/casenorm/casenorm.kshlib mode=0444
@@ -557,7 +381,177 @@
 file path=opt/zfs-tests/tests/functional/casenorm/sensitive_none_lookup \
     mode=0555
 file path=opt/zfs-tests/tests/functional/casenorm/setup mode=0555
->>>>>>> d7e7cb9c
+file path=opt/zfs-tests/tests/functional/channel_program/channel_common.kshlib \
+    mode=0444
+file path=opt/zfs-tests/tests/functional/channel_program/lua_core/cleanup \
+    mode=0555
+file path=opt/zfs-tests/tests/functional/channel_program/lua_core/setup \
+    mode=0555
+file \
+    path=opt/zfs-tests/tests/functional/channel_program/lua_core/tst.args_to_lua \
+    mode=0555
+file \
+    path=opt/zfs-tests/tests/functional/channel_program/lua_core/tst.args_to_lua.out \
+    mode=0444
+file \
+    path=opt/zfs-tests/tests/functional/channel_program/lua_core/tst.args_to_lua.zcp \
+    mode=0444
+file \
+    path=opt/zfs-tests/tests/functional/channel_program/lua_core/tst.divide_by_zero \
+    mode=0555
+file \
+    path=opt/zfs-tests/tests/functional/channel_program/lua_core/tst.divide_by_zero.err \
+    mode=0444
+file \
+    path=opt/zfs-tests/tests/functional/channel_program/lua_core/tst.divide_by_zero.zcp \
+    mode=0444
+file \
+    path=opt/zfs-tests/tests/functional/channel_program/lua_core/tst.integer_illegal \
+    mode=0555
+file \
+    path=opt/zfs-tests/tests/functional/channel_program/lua_core/tst.integer_overflow \
+    mode=0555
+file \
+    path=opt/zfs-tests/tests/functional/channel_program/lua_core/tst.language_functions_neg \
+    mode=0555
+file \
+    path=opt/zfs-tests/tests/functional/channel_program/lua_core/tst.language_functions_pos \
+    mode=0555
+file \
+    path=opt/zfs-tests/tests/functional/channel_program/lua_core/tst.large_prog \
+    mode=0555
+file \
+    path=opt/zfs-tests/tests/functional/channel_program/lua_core/tst.large_prog.out \
+    mode=0444
+file \
+    path=opt/zfs-tests/tests/functional/channel_program/lua_core/tst.large_prog.zcp \
+    mode=0444
+file \
+    path=opt/zfs-tests/tests/functional/channel_program/lua_core/tst.memory_limit \
+    mode=0555
+file \
+    path=opt/zfs-tests/tests/functional/channel_program/lua_core/tst.nested_neg \
+    mode=0555
+file \
+    path=opt/zfs-tests/tests/functional/channel_program/lua_core/tst.nested_neg.zcp \
+    mode=0444
+file \
+    path=opt/zfs-tests/tests/functional/channel_program/lua_core/tst.nested_pos \
+    mode=0555
+file \
+    path=opt/zfs-tests/tests/functional/channel_program/lua_core/tst.nested_pos.zcp \
+    mode=0444
+file \
+    path=opt/zfs-tests/tests/functional/channel_program/lua_core/tst.nvlist_to_lua \
+    mode=0555
+file \
+    path=opt/zfs-tests/tests/functional/channel_program/lua_core/tst.recursive.zcp \
+    mode=0444
+file \
+    path=opt/zfs-tests/tests/functional/channel_program/lua_core/tst.recursive_neg \
+    mode=0555
+file \
+    path=opt/zfs-tests/tests/functional/channel_program/lua_core/tst.recursive_pos \
+    mode=0555
+file \
+    path=opt/zfs-tests/tests/functional/channel_program/lua_core/tst.return_nvlist_neg \
+    mode=0555
+file \
+    path=opt/zfs-tests/tests/functional/channel_program/lua_core/tst.return_nvlist_pos \
+    mode=0555
+file \
+    path=opt/zfs-tests/tests/functional/channel_program/lua_core/tst.return_recursive_table \
+    mode=0555
+file \
+    path=opt/zfs-tests/tests/functional/channel_program/lua_core/tst.return_recursive_table.zcp \
+    mode=0444
+file path=opt/zfs-tests/tests/functional/channel_program/lua_core/tst.timeout \
+    mode=0555
+file \
+    path=opt/zfs-tests/tests/functional/channel_program/lua_core/tst.timeout.zcp \
+    mode=0444
+file path=opt/zfs-tests/tests/functional/channel_program/synctask_core/cleanup \
+    mode=0555
+file path=opt/zfs-tests/tests/functional/channel_program/synctask_core/setup \
+    mode=0555
+file \
+    path=opt/zfs-tests/tests/functional/channel_program/synctask_core/tst.destroy_fs \
+    mode=0555
+file \
+    path=opt/zfs-tests/tests/functional/channel_program/synctask_core/tst.destroy_snap \
+    mode=0555
+file \
+    path=opt/zfs-tests/tests/functional/channel_program/synctask_core/tst.get_count_and_limit \
+    mode=0555
+file \
+    path=opt/zfs-tests/tests/functional/channel_program/synctask_core/tst.get_index_props \
+    mode=0555
+file \
+    path=opt/zfs-tests/tests/functional/channel_program/synctask_core/tst.get_index_props.out \
+    mode=0444
+file \
+    path=opt/zfs-tests/tests/functional/channel_program/synctask_core/tst.get_index_props.zcp \
+    mode=0444
+file \
+    path=opt/zfs-tests/tests/functional/channel_program/synctask_core/tst.get_mountpoint \
+    mode=0555
+file \
+    path=opt/zfs-tests/tests/functional/channel_program/synctask_core/tst.get_neg \
+    mode=0555
+file \
+    path=opt/zfs-tests/tests/functional/channel_program/synctask_core/tst.get_number_props \
+    mode=0555
+file \
+    path=opt/zfs-tests/tests/functional/channel_program/synctask_core/tst.get_number_props.out \
+    mode=0444
+file \
+    path=opt/zfs-tests/tests/functional/channel_program/synctask_core/tst.get_number_props.zcp \
+    mode=0444
+file \
+    path=opt/zfs-tests/tests/functional/channel_program/synctask_core/tst.get_string_props \
+    mode=0555
+file \
+    path=opt/zfs-tests/tests/functional/channel_program/synctask_core/tst.get_string_props.out \
+    mode=0444
+file \
+    path=opt/zfs-tests/tests/functional/channel_program/synctask_core/tst.get_string_props.zcp \
+    mode=0444
+file \
+    path=opt/zfs-tests/tests/functional/channel_program/synctask_core/tst.get_type \
+    mode=0555
+file \
+    path=opt/zfs-tests/tests/functional/channel_program/synctask_core/tst.get_userquota \
+    mode=0555
+file \
+    path=opt/zfs-tests/tests/functional/channel_program/synctask_core/tst.get_written \
+    mode=0555
+file \
+    path=opt/zfs-tests/tests/functional/channel_program/synctask_core/tst.list_children \
+    mode=0555
+file \
+    path=opt/zfs-tests/tests/functional/channel_program/synctask_core/tst.list_clones \
+    mode=0555
+file \
+    path=opt/zfs-tests/tests/functional/channel_program/synctask_core/tst.list_snapshots \
+    mode=0555
+file \
+    path=opt/zfs-tests/tests/functional/channel_program/synctask_core/tst.list_system_props \
+    mode=0555
+file \
+    path=opt/zfs-tests/tests/functional/channel_program/synctask_core/tst.parse_args_neg \
+    mode=0555
+file \
+    path=opt/zfs-tests/tests/functional/channel_program/synctask_core/tst.promote_conflict \
+    mode=0555
+file \
+    path=opt/zfs-tests/tests/functional/channel_program/synctask_core/tst.promote_conflict.zcp \
+    mode=0444
+file \
+    path=opt/zfs-tests/tests/functional/channel_program/synctask_core/tst.promote_multiple \
+    mode=0555
+file \
+    path=opt/zfs-tests/tests/functional/channel_program/synctask_core/tst.promote_simple \
+    mode=0555
 $(i386_ONLY)file path=opt/zfs-tests/tests/functional/checksum/edonr_test.amd64 \
     mode=0555
 $(i386_ONLY)file path=opt/zfs-tests/tests/functional/checksum/edonr_test.i386 \
