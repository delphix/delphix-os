--- conflicted
+++ resolved
@@ -10,11 +10,7 @@
 #
 
 #
-<<<<<<< HEAD
-# Copyright (c) 2016, 2017 by Delphix. All rights reserved.
-=======
 # Copyright (c) 2016, 2018 by Delphix. All rights reserved.
->>>>>>> a356818e
 #
 
 #
