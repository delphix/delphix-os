#
# CDDL HEADER START
#
# The contents of this file are subject to the terms of the
# Common Development and Distribution License (the "License").
# You may not use this file except in compliance with the License.
#
# You can obtain a copy of the license at usr/src/OPENSOLARIS.LICENSE
# or http://www.opensolaris.org/os/licensing.
# See the License for the specific language governing permissions
# and limitations under the License.
#
# When distributing Covered Code, include this CDDL HEADER in each
# file and include the License file at usr/src/OPENSOLARIS.LICENSE.
# If applicable, add the following below this CDDL HEADER, with the
# fields enclosed by brackets "[]" replaced with your own identifying
# information: Portions Copyright [yyyy] [name of copyright owner]
#
# CDDL HEADER END
#

#
# Copyright 2009 Sun Microsystems, Inc.  All rights reserved.
# Use is subject to license terms.
# Copyright (c) 2012, 2017 by Delphix. All rights reserved.
# Copyright 2016 Nexenta Systems, Inc.
# Copyright (c) 2017 Datto Inc.
#

. ${STF_TOOLS}/contrib/include/logapi.shlib

# Determine whether a dataset is mounted
#
# $1 dataset name
# $2 filesystem type; optional - defaulted to zfs
#
# Return 0 if dataset is mounted; 1 if unmounted; 2 on error

function ismounted
{
	typeset fstype=$2
	[[ -z $fstype ]] && fstype=zfs
	typeset out dir name ret

	case $fstype in
		zfs)
			if [[ "$1" == "/"* ]] ; then
				for out in $(zfs mount | awk '{print $2}'); do
					[[ $1 == $out ]] && return 0
				done
			else
				for out in $(zfs mount | awk '{print $1}'); do
					[[ $1 == $out ]] && return 0
				done
			fi
		;;
		ufs|nfs)
			out=$(df -F $fstype $1 2>/dev/null)
			ret=$?
			(($ret != 0)) && return $ret

			dir=${out%%\(*}
			dir=${dir%% *}
			name=${out##*\(}
			name=${name%%\)*}
			name=${name%% *}

			[[ "$1" == "$dir" || "$1" == "$name" ]] && return 0
		;;
	esac

	return 1
}

# Return 0 if a dataset is mounted; 1 otherwise
#
# $1 dataset name
# $2 filesystem type; optional - defaulted to zfs

function mounted
{
	ismounted $1 $2
	(($? == 0)) && return 0
	return 1
}

# Return 0 if a dataset is unmounted; 1 otherwise
#
# $1 dataset name
# $2 filesystem type; optional - defaulted to zfs

function unmounted
{
	ismounted $1 $2
	(($? == 1)) && return 0
	return 1
}

# split line on ","
#
# $1 - line to split

function splitline
{
	echo $1 | sed "s/,/ /g"
}

function default_setup
{
	default_setup_noexit "$@"

	log_pass
}

#
# Given a list of disks, setup storage pools and datasets.
#
function default_setup_noexit
{
	typeset disklist=$1
	typeset container=$2
	typeset volume=$3

	if is_global_zone; then
		if poolexists $TESTPOOL ; then
			destroy_pool $TESTPOOL
		fi
		[[ -d /$TESTPOOL ]] && rm -rf /$TESTPOOL
		log_must zpool create -f $TESTPOOL $disklist
	else
		reexport_pool
	fi

	rm -rf $TESTDIR  || log_unresolved Could not remove $TESTDIR
	mkdir -p $TESTDIR || log_unresolved Could not create $TESTDIR

	log_must zfs create $TESTPOOL/$TESTFS
	log_must zfs set mountpoint=$TESTDIR $TESTPOOL/$TESTFS

	if [[ -n $container ]]; then
		rm -rf $TESTDIR1  || \
			log_unresolved Could not remove $TESTDIR1
		mkdir -p $TESTDIR1 || \
			log_unresolved Could not create $TESTDIR1

		log_must zfs create $TESTPOOL/$TESTCTR
		log_must zfs set canmount=off $TESTPOOL/$TESTCTR
		log_must zfs create $TESTPOOL/$TESTCTR/$TESTFS1
		log_must zfs set mountpoint=$TESTDIR1 \
		    $TESTPOOL/$TESTCTR/$TESTFS1
	fi

	if [[ -n $volume ]]; then
		if is_global_zone ; then
			log_must zfs create -V $VOLSIZE $TESTPOOL/$TESTVOL
		else
			log_must zfs create $TESTPOOL/$TESTVOL
		fi
	fi
}

#
# Given a list of disks, setup a storage pool, file system and
# a container.
#
function default_container_setup
{
	typeset disklist=$1

	default_setup "$disklist" "true"
}

#
# Given a list of disks, setup a storage pool,file system
# and a volume.
#
function default_volume_setup
{
	typeset disklist=$1

	default_setup "$disklist" "" "true"
}

#
# Given a list of disks, setup a storage pool,file system,
# a container and a volume.
#
function default_container_volume_setup
{
	typeset disklist=$1

	default_setup "$disklist" "true" "true"
}

#
# Create a snapshot on a filesystem or volume. Defaultly create a snapshot on
# filesystem
#
# $1 Existing filesystem or volume name. Default, $TESTPOOL/$TESTFS
# $2 snapshot name. Default, $TESTSNAP
#
function create_snapshot
{
	typeset fs_vol=${1:-$TESTPOOL/$TESTFS}
	typeset snap=${2:-$TESTSNAP}

	[[ -z $fs_vol ]] && log_fail "Filesystem or volume's name is undefined."
	[[ -z $snap ]] && log_fail "Snapshot's name is undefined."

	if snapexists $fs_vol@$snap; then
		log_fail "$fs_vol@$snap already exists."
	fi
	datasetexists $fs_vol || \
		log_fail "$fs_vol must exist."

	log_must zfs snapshot $fs_vol@$snap
}

#
# Create a clone from a snapshot, default clone name is $TESTCLONE.
#
# $1 Existing snapshot, $TESTPOOL/$TESTFS@$TESTSNAP is default.
# $2 Clone name, $TESTPOOL/$TESTCLONE is default.
#
function create_clone   # snapshot clone
{
	typeset snap=${1:-$TESTPOOL/$TESTFS@$TESTSNAP}
	typeset clone=${2:-$TESTPOOL/$TESTCLONE}

	[[ -z $snap ]] && \
		log_fail "Snapshot name is undefined."
	[[ -z $clone ]] && \
		log_fail "Clone name is undefined."

	log_must zfs clone $snap $clone
}

#
# Create a bookmark of the given snapshot.  Defaultly create a bookmark on
# filesystem.
#
# $1 Existing filesystem or volume name. Default, $TESTFS
# $2 Existing snapshot name. Default, $TESTSNAP
# $3 bookmark name. Default, $TESTBKMARK
#
function create_bookmark
{
	typeset fs_vol=${1:-$TESTFS}
	typeset snap=${2:-$TESTSNAP}
	typeset bkmark=${3:-$TESTBKMARK}

	[[ -z $fs_vol ]] && log_fail "Filesystem or volume's name is undefined."
	[[ -z $snap ]] && log_fail "Snapshot's name is undefined."
	[[ -z $bkmark ]] && log_fail "Bookmark's name is undefined."

	if bkmarkexists $fs_vol#$bkmark; then
		log_fail "$fs_vol#$bkmark already exists."
	fi
	datasetexists $fs_vol || \
		log_fail "$fs_vol must exist."
	snapexists $fs_vol@$snap || \
		log_fail "$fs_vol@$snap must exist."

	log_must zfs bookmark $fs_vol@$snap $fs_vol#$bkmark
}

function default_mirror_setup
{
	default_mirror_setup_noexit $1 $2 $3

	log_pass
}

#
# Given a pair of disks, set up a storage pool and dataset for the mirror
# @parameters: $1 the primary side of the mirror
#   $2 the secondary side of the mirror
# @uses: ZPOOL ZFS TESTPOOL TESTFS
function default_mirror_setup_noexit
{
	readonly func="default_mirror_setup_noexit"
	typeset primary=$1
	typeset secondary=$2

	[[ -z $primary ]] && \
		log_fail "$func: No parameters passed"
	[[ -z $secondary ]] && \
		log_fail "$func: No secondary partition passed"
	[[ -d /$TESTPOOL ]] && rm -rf /$TESTPOOL
	log_must zpool create -f $TESTPOOL mirror $@
	log_must zfs create $TESTPOOL/$TESTFS
	log_must zfs set mountpoint=$TESTDIR $TESTPOOL/$TESTFS
}

#
# create a number of mirrors.
# We create a number($1) of 2 way mirrors using the pairs of disks named
# on the command line. These mirrors are *not* mounted
# @parameters: $1 the number of mirrors to create
#  $... the devices to use to create the mirrors on
# @uses: ZPOOL ZFS TESTPOOL
function setup_mirrors
{
	typeset -i nmirrors=$1

	shift
	while ((nmirrors > 0)); do
		log_must test -n "$1" -a -n "$2"
		[[ -d /$TESTPOOL$nmirrors ]] && rm -rf /$TESTPOOL$nmirrors
		log_must zpool create -f $TESTPOOL$nmirrors mirror $1 $2
		shift 2
		((nmirrors = nmirrors - 1))
	done
}

#
# create a number of raidz pools.
# We create a number($1) of 2 raidz pools  using the pairs of disks named
# on the command line. These pools are *not* mounted
# @parameters: $1 the number of pools to create
#  $... the devices to use to create the pools on
# @uses: ZPOOL ZFS TESTPOOL
function setup_raidzs
{
	typeset -i nraidzs=$1

	shift
	while ((nraidzs > 0)); do
		log_must test -n "$1" -a -n "$2"
		[[ -d /$TESTPOOL$nraidzs ]] && rm -rf /$TESTPOOL$nraidzs
		log_must zpool create -f $TESTPOOL$nraidzs raidz $1 $2
		shift 2
		((nraidzs = nraidzs - 1))
	done
}

#
# Destroy the configured testpool mirrors.
# the mirrors are of the form ${TESTPOOL}{number}
# @uses: ZPOOL ZFS TESTPOOL
function destroy_mirrors
{
	default_cleanup_noexit

	log_pass
}

#
# Given a minimum of two disks, set up a storage pool and dataset for the raid-z
# $1 the list of disks
#
function default_raidz_setup
{
	typeset disklist="$*"
	disks=(${disklist[*]})

	if [[ ${#disks[*]} -lt 2 ]]; then
		log_fail "A raid-z requires a minimum of two disks."
	fi

	[[ -d /$TESTPOOL ]] && rm -rf /$TESTPOOL
	log_must zpool create -f $TESTPOOL raidz $1 $2 $3
	log_must zfs create $TESTPOOL/$TESTFS
	log_must zfs set mountpoint=$TESTDIR $TESTPOOL/$TESTFS

	log_pass
}

#
# Common function used to cleanup storage pools and datasets.
#
# Invoked at the start of the test suite to ensure the system
# is in a known state, and also at the end of each set of
# sub-tests to ensure errors from one set of tests doesn't
# impact the execution of the next set.

function default_cleanup
{
	default_cleanup_noexit

	log_pass
}

function default_cleanup_noexit
{
	typeset exclude=""
	typeset pool=""
	#
	# Destroying the pool will also destroy any
	# filesystems it contains.
	#
	if is_global_zone; then
		zfs unmount -a > /dev/null 2>&1
		exclude=`eval echo \"'(${KEEP})'\"`
		ALL_POOLS=$(zpool list -H -o name \
		    | grep -v "$NO_POOLS" | egrep -v "$exclude")
		# Here, we loop through the pools we're allowed to
		# destroy, only destroying them if it's safe to do
		# so.
		while [ ! -z ${ALL_POOLS} ]
		do
			for pool in ${ALL_POOLS}
			do
				if safe_to_destroy_pool $pool ;
				then
					destroy_pool $pool
				fi
				ALL_POOLS=$(zpool list -H -o name \
				    | grep -v "$NO_POOLS" \
				    | egrep -v "$exclude")
			done
		done

		zfs mount -a
	else
		typeset fs=""
		for fs in $(zfs list -H -o name \
		    | grep "^$ZONE_POOL/$ZONE_CTR[01234]/"); do
			datasetexists $fs && \
				log_must zfs destroy -Rf $fs
		done

		# Need cleanup here to avoid garbage dir left.
		for fs in $(zfs list -H -o name); do
			[[ $fs == /$ZONE_POOL ]] && continue
			[[ -d $fs ]] && log_must rm -rf $fs/*
		done

		#
		# Reset the $ZONE_POOL/$ZONE_CTR[01234] file systems property to
		# the default value
		#
		for fs in $(zfs list -H -o name); do
			if [[ $fs == $ZONE_POOL/$ZONE_CTR[01234] ]]; then
				log_must zfs set reservation=none $fs
				log_must zfs set recordsize=128K $fs
				log_must zfs set mountpoint=/$fs $fs
				typeset enc=""
				enc=$(get_prop encryption $fs)
				if [[ $? -ne 0 ]] || [[ -z "$enc" ]] || \
					[[ "$enc" == "off" ]]; then
					log_must zfs set checksum=on $fs
				fi
				log_must zfs set compression=off $fs
				log_must zfs set atime=on $fs
				log_must zfs set devices=off $fs
				log_must zfs set exec=on $fs
				log_must zfs set setuid=on $fs
				log_must zfs set readonly=off $fs
				log_must zfs set snapdir=hidden $fs
				log_must zfs set aclmode=groupmask $fs
				log_must zfs set aclinherit=secure $fs
			fi
		done
	fi

	[[ -d $TESTDIR ]] && \
		log_must rm -rf $TESTDIR
}


#
# Common function used to cleanup storage pools, file systems
# and containers.
#
function default_container_cleanup
{
	if ! is_global_zone; then
		reexport_pool
	fi

	ismounted $TESTPOOL/$TESTCTR/$TESTFS1
	[[ $? -eq 0 ]] && \
	    log_must zfs unmount $TESTPOOL/$TESTCTR/$TESTFS1

	datasetexists $TESTPOOL/$TESTCTR/$TESTFS1 && \
	    log_must zfs destroy -R $TESTPOOL/$TESTCTR/$TESTFS1

	datasetexists $TESTPOOL/$TESTCTR && \
	    log_must zfs destroy -Rf $TESTPOOL/$TESTCTR

	[[ -e $TESTDIR1 ]] && \
	    log_must rm -rf $TESTDIR1 > /dev/null 2>&1

	default_cleanup
}

#
# Common function used to cleanup snapshot of file system or volume. Default to
# delete the file system's snapshot
#
# $1 snapshot name
#
function destroy_snapshot
{
	typeset snap=${1:-$TESTPOOL/$TESTFS@$TESTSNAP}

	if ! snapexists $snap; then
		log_fail "'$snap' does not existed."
	fi

	#
	# For the sake of the value which come from 'get_prop' is not equal
	# to the really mountpoint when the snapshot is unmounted. So, firstly
	# check and make sure this snapshot's been mounted in current system.
	#
	typeset mtpt=""
	if ismounted $snap; then
		mtpt=$(get_prop mountpoint $snap)
		(($? != 0)) && \
			log_fail "get_prop mountpoint $snap failed."
	fi

	log_must zfs destroy $snap
	[[ $mtpt != "" && -d $mtpt ]] && \
		log_must rm -rf $mtpt
}

#
# Common function used to cleanup clone.
#
# $1 clone name
#
function destroy_clone
{
	typeset clone=${1:-$TESTPOOL/$TESTCLONE}

	if ! datasetexists $clone; then
		log_fail "'$clone' does not existed."
	fi

	# With the same reason in destroy_snapshot
	typeset mtpt=""
	if ismounted $clone; then
		mtpt=$(get_prop mountpoint $clone)
		(($? != 0)) && \
			log_fail "get_prop mountpoint $clone failed."
	fi

	log_must zfs destroy $clone
	[[ $mtpt != "" && -d $mtpt ]] && \
		log_must rm -rf $mtpt
}

#
# Common function used to cleanup bookmark of file system or volume.  Default
# to delete the file system's bookmark.
#
# $1 bookmark name
#
function destroy_bookmark
{
	typeset bkmark=${1:-$TESTPOOL/$TESTFS#$TESTBKMARK}

	if ! bkmarkexists $bkmark; then
		log_fail "'$bkmarkp' does not existed."
	fi

	log_must zfs destroy $bkmark
}

# Return 0 if a snapshot exists; $? otherwise
#
# $1 - snapshot name

function snapexists
{
	zfs list -H -t snapshot "$1" > /dev/null 2>&1
	return $?
}

#
# Return 0 if a bookmark exists; $? otherwise
#
# $1 - bookmark name
#
function bkmarkexists
{
	zfs list -H -t bookmark "$1" > /dev/null 2>&1
	return $?
}

#
# Return 0 if a hold exists; $? otherwise
#
# $1 - hold tag
# $2 - snapshot name
#
function holdexists
{
	zfs holds "$2" | awk '{ print $2 }' | grep "$1" > /dev/null 2>&1
	return $?
}

#
# Set a property to a certain value on a dataset.
# Sets a property of the dataset to the value as passed in.
# @param:
#	$1 dataset who's property is being set
#	$2 property to set
#	$3 value to set property to
# @return:
#	0 if the property could be set.
#	non-zero otherwise.
# @use: ZFS
#
function dataset_setprop
{
	typeset fn=dataset_setprop

	if (($# < 3)); then
		log_note "$fn: Insufficient parameters (need 3, had $#)"
		return 1
	fi
	typeset output=
	output=$(zfs set $2=$3 $1 2>&1)
	typeset rv=$?
	if ((rv != 0)); then
		log_note "Setting property on $1 failed."
		log_note "property $2=$3"
		log_note "Return Code: $rv"
		log_note "Output: $output"
		return $rv
	fi
	return 0
}

#
# Assign suite defined dataset properties.
# This function is used to apply the suite's defined default set of
# properties to a dataset.
# @parameters: $1 dataset to use
# @uses: ZFS COMPRESSION_PROP CHECKSUM_PROP
# @returns:
#   0 if the dataset has been altered.
#   1 if no pool name was passed in.
#   2 if the dataset could not be found.
#   3 if the dataset could not have it's properties set.
#
function dataset_set_defaultproperties
{
	typeset dataset="$1"

	[[ -z $dataset ]] && return 1

	typeset confset=
	typeset -i found=0
	for confset in $(zfs list); do
		if [[ $dataset = $confset ]]; then
			found=1
			break
		fi
	done
	[[ $found -eq 0 ]] && return 2
	if [[ -n $COMPRESSION_PROP ]]; then
		dataset_setprop $dataset compression $COMPRESSION_PROP || \
			return 3
		log_note "Compression set to '$COMPRESSION_PROP' on $dataset"
	fi
	if [[ -n $CHECKSUM_PROP ]]; then
		dataset_setprop $dataset checksum $CHECKSUM_PROP || \
			return 3
		log_note "Checksum set to '$CHECKSUM_PROP' on $dataset"
	fi
	return 0
}

#
# Check a numeric assertion
# @parameter: $@ the assertion to check
# @output: big loud notice if assertion failed
# @use: log_fail
#
function assert
{
	(($@)) || log_fail "$@"
}

#
# Function to format partition size of a disk
# Given a disk cxtxdx reduces all partitions
# to 0 size
#
function zero_partitions #<whole_disk_name>
{
	typeset diskname=$1
	typeset i

	for i in 0 1 3 4 5 6 7
	do
		set_partition $i "" 0mb $diskname
	done
}

#
# Given a slice, size and disk, this function
# formats the slice to the specified size.
# Size should be specified with units as per
# the `format` command requirements eg. 100mb 3gb
#
function set_partition #<slice_num> <slice_start> <size_plus_units>  <whole_disk_name>
{
	typeset -i slicenum=$1
	typeset start=$2
	typeset size=$3
	typeset disk=$4
	[[ -z $slicenum || -z $size || -z $disk ]] && \
	    log_fail "The slice, size or disk name is unspecified."
	typeset format_file=/var/tmp/format_in.$$

	echo "partition" >$format_file
	echo "$slicenum" >> $format_file
	echo "" >> $format_file
	echo "" >> $format_file
	echo "$start" >> $format_file
	echo "$size" >> $format_file
	echo "label" >> $format_file
	echo "" >> $format_file
	echo "q" >> $format_file
	echo "q" >> $format_file

	format -e -s -d $disk -f $format_file
	typeset ret_val=$?
	rm -f $format_file
	[[ $ret_val -ne 0 ]] && \
	    log_fail "Unable to format $disk slice $slicenum to $size"
	return 0
}

#
# Get the end cyl of the given slice
#
function get_endslice #<disk> <slice>
{
	typeset disk=$1
	typeset slice=$2
	if [[ -z $disk || -z $slice ]] ; then
		log_fail "The disk name or slice number is unspecified."
	fi

	disk=${disk#/dev/dsk/}
	disk=${disk#/dev/rdsk/}
	disk=${disk%s*}

	typeset -i ratio=0
	ratio=$(prtvtoc /dev/rdsk/${disk}s2 | \
		grep "sectors\/cylinder" | \
		awk '{print $2}')

	if ((ratio == 0)); then
		return
	fi

	typeset -i endcyl=$(prtvtoc -h /dev/rdsk/${disk}s2 |
		nawk -v token="$slice" '{if ($1==token) print $6}')

	((endcyl = (endcyl + 1) / ratio))
	echo $endcyl
}


#
# Given a size,disk and total slice number,  this function formats the
# disk slices from 0 to the total slice number with the same specified
# size.
#
function partition_disk	#<slice_size> <whole_disk_name>	<total_slices>
{
	typeset -i i=0
	typeset slice_size=$1
	typeset disk_name=$2
	typeset total_slices=$3
	typeset cyl

	zero_partitions $disk_name
	while ((i < $total_slices)); do
		if ((i == 2)); then
			((i = i + 1))
			continue
		fi
		set_partition $i "$cyl" $slice_size $disk_name
		cyl=$(get_endslice $disk_name $i)
		((i = i+1))
	done
}

#
# This function continues to write to a filenum number of files into dirnum
# number of directories until either file_write returns an error or the
# maximum number of files per directory have been written.
#
# Usage:
# fill_fs [destdir] [dirnum] [filenum] [bytes] [num_writes] [data]
#
# Return value: 0 on success
#		non 0 on error
#
# Where :
#	destdir:    is the directory where everything is to be created under
#	dirnum:	    the maximum number of subdirectories to use, -1 no limit
#	filenum:    the maximum number of files per subdirectory
#	bytes:	    number of bytes to write
#	num_writes: numer of types to write out bytes
#	data:	    the data that will be writen
#
#	E.g.
#	file_fs /testdir 20 25 1024 256 0
#
# Note: bytes * num_writes equals the size of the testfile
#
function fill_fs # destdir dirnum filenum bytes num_writes data
{
	typeset destdir=${1:-$TESTDIR}
	typeset -i dirnum=${2:-50}
	typeset -i filenum=${3:-50}
	typeset -i bytes=${4:-8192}
	typeset -i num_writes=${5:-10240}
	typeset -i data=${6:-0}

	typeset -i odirnum=1
	typeset -i idirnum=0
	typeset -i fn=0
	typeset -i retval=0

	log_must mkdir -p $destdir/$idirnum
	while (($odirnum > 0)); do
		if ((dirnum >= 0 && idirnum >= dirnum)); then
			odirnum=0
			break
		fi
		file_write -o create -f $destdir/$idirnum/$TESTFILE.$fn \
		    -b $bytes -c $num_writes -d $data
		retval=$?
		if (($retval != 0)); then
			odirnum=0
			break
		fi
		if (($fn >= $filenum)); then
			fn=0
			((idirnum = idirnum + 1))
			log_must mkdir -p $destdir/$idirnum
		else
			((fn = fn + 1))
		fi
	done
	return $retval
}

#
# Simple function to get the specified property. If unable to
# get the property then exits.
#
# Note property is in 'parsable' format (-p)
#
function get_prop # property dataset
{
	typeset prop_val
	typeset prop=$1
	typeset dataset=$2

	prop_val=$(zfs get -pH -o value $prop $dataset 2>/dev/null)
	if [[ $? -ne 0 ]]; then
		log_note "Unable to get $prop property for dataset " \
		"$dataset"
		return 1
	fi

	echo "$prop_val"
	return 0
}

#
# Simple function to get the specified property of pool. If unable to
# get the property then exits.
#
function get_pool_prop # property pool
{
	typeset prop_val
	typeset prop=$1
	typeset pool=$2

	if poolexists $pool ; then
		prop_val=$(zpool get $prop $pool 2>/dev/null | tail -1 | \
			awk '{print $3}')
		if [[ $? -ne 0 ]]; then
			log_note "Unable to get $prop property for pool " \
			"$pool"
			return 1
		fi
	else
		log_note "Pool $pool not exists."
		return 1
	fi

	echo $prop_val
	return 0
}

# Return 0 if a pool exists; $? otherwise
#
# $1 - pool name

function poolexists
{
	typeset pool=$1

	if [[ -z $pool ]]; then
		log_note "No pool name given."
		return 1
	fi

	zpool get name "$pool" > /dev/null 2>&1
	return $?
}

# Return 0 if all the specified datasets exist; $? otherwise
#
# $1-n  dataset name
function datasetexists
{
	if (($# == 0)); then
		log_note "No dataset name given."
		return 1
	fi

	while (($# > 0)); do
		zfs get name $1 > /dev/null 2>&1 || \
			return $?
		shift
	done

	return 0
}

# return 0 if none of the specified datasets exists, otherwise return 1.
#
# $1-n  dataset name
function datasetnonexists
{
	if (($# == 0)); then
		log_note "No dataset name given."
		return 1
	fi

	while (($# > 0)); do
		zfs list -H -t filesystem,snapshot,volume $1 > /dev/null 2>&1 \
		    && return 1
		shift
	done

	return 0
}

#
# Given a mountpoint, or a dataset name, determine if it is shared.
#
# Returns 0 if shared, 1 otherwise.
#
function is_shared
{
	typeset fs=$1
	typeset mtpt

	if [[ $fs != "/"* ]] ; then
		if datasetnonexists "$fs" ; then
			return 1
		else
			mtpt=$(get_prop mountpoint "$fs")
			case $mtpt in
				none|legacy|-) return 1
					;;
				*)	fs=$mtpt
					;;
			esac
		fi
	fi

	for mtpt in `share | awk '{print $2}'` ; do
		if [[ $mtpt == $fs ]] ; then
			return 0
		fi
	done

	typeset stat=$(svcs -H -o STA nfs/server:default)
	if [[ $stat != "ON" ]]; then
		log_note "Current nfs/server status: $stat"
	fi

	return 1
}

#
# Given a mountpoint, determine if it is not shared.
#
# Returns 0 if not shared, 1 otherwise.
#
function not_shared
{
	typeset fs=$1

	is_shared $fs
	if (($? == 0)); then
		return 1
	fi

	return 0
}

#
# Helper function to unshare a mountpoint.
#
function unshare_fs #fs
{
	typeset fs=$1

	is_shared $fs
	if (($? == 0)); then
		log_must zfs unshare $fs
	fi

	return 0
}

#
# Check NFS server status and trigger it online.
#
function setup_nfs_server
{
	# Cannot share directory in non-global zone.
	#
	if ! is_global_zone; then
		log_note "Cannot trigger NFS server by sharing in LZ."
		return
	fi

	typeset nfs_fmri="svc:/network/nfs/server:default"
	if [[ $(svcs -Ho STA $nfs_fmri) != "ON" ]]; then
		#
		# Only really sharing operation can enable NFS server
		# to online permanently.
		#
		typeset dummy=/tmp/dummy

		if [[ -d $dummy ]]; then
			log_must rm -rf $dummy
		fi

		log_must mkdir $dummy
		log_must share $dummy

		#
		# Waiting for fmri's status to be the final status.
		# Otherwise, in transition, an asterisk (*) is appended for
		# instances, unshare will reverse status to 'DIS' again.
		#
		# Waiting for 1's at least.
		#
		log_must sleep 1
		timeout=10
		while [[ timeout -ne 0 && $(svcs -Ho STA $nfs_fmri) == *'*' ]]
		do
			log_must sleep 1

			((timeout -= 1))
		done

		log_must unshare $dummy
		log_must rm -rf $dummy
	fi

	log_note "Current NFS status: '$(svcs -Ho STA,FMRI $nfs_fmri)'"
}

#
# To verify whether calling process is in global zone
#
# Return 0 if in global zone, 1 in non-global zone
#
function is_global_zone
{
	typeset cur_zone=$(zonename 2>/dev/null)
	if [[ $cur_zone != "global" ]]; then
		return 1
	fi
	return 0
}

#
# Verify whether test is permitted to run from
# global zone, local zone, or both
#
# $1 zone limit, could be "global", "local", or "both"(no limit)
#
# Return 0 if permitted, otherwise exit with log_unsupported
#
function verify_runnable # zone limit
{
	typeset limit=$1

	[[ -z $limit ]] && return 0

	if is_global_zone ; then
		case $limit in
			global|both)
				;;
			local)	log_unsupported "Test is unable to run from "\
					"global zone."
				;;
			*)	log_note "Warning: unknown limit $limit - " \
					"use both."
				;;
		esac
	else
		case $limit in
			local|both)
				;;
			global)	log_unsupported "Test is unable to run from "\
					"local zone."
				;;
			*)	log_note "Warning: unknown limit $limit - " \
					"use both."
				;;
		esac

		reexport_pool
	fi

	return 0
}

# Return 0 if create successfully or the pool exists; $? otherwise
# Note: In local zones, this function should return 0 silently.
#
# $1 - pool name
# $2-n - [keyword] devs_list

function create_pool #pool devs_list
{
	typeset pool=${1%%/*}

	shift

	if [[ -z $pool ]]; then
		log_note "Missing pool name."
		return 1
	fi

	if poolexists $pool ; then
		destroy_pool $pool
	fi

	if is_global_zone ; then
		[[ -d /$pool ]] && rm -rf /$pool
		log_must zpool create -f $pool $@
	fi

	return 0
}

# Return 0 if destroy successfully or the pool exists; $? otherwise
# Note: In local zones, this function should return 0 silently.
#
# $1 - pool name
# Destroy pool with the given parameters.

function destroy_pool #pool
{
	typeset pool=${1%%/*}
	typeset mtpt

	if [[ -z $pool ]]; then
		log_note "No pool name given."
		return 1
	fi

	if is_global_zone ; then
		if poolexists "$pool" ; then
			mtpt=$(get_prop mountpoint "$pool")

			# At times, syseventd activity can cause attempts to
			# destroy a pool to fail with EBUSY. We retry a few
			# times allowing failures before requiring the destroy
			# to succeed.
			typeset -i wait_time=10 ret=1 count=0
			must=""
			while [[ $ret -ne 0 ]]; do
				$must zpool destroy -f $pool
				ret=$?
				[[ $ret -eq 0 ]] && break
				log_note "zpool destroy failed with $ret"
				[[ count++ -ge 7 ]] && must=log_must
				sleep $wait_time
			done

			[[ -d $mtpt ]] && \
				log_must rm -rf $mtpt
		else
			log_note "Pool does not exist. ($pool)"
			return 1
		fi
	fi

	return 0
}

# Return 0 if created successfully; $? otherwise
#
# $1 - dataset name
# $2-n - dataset options

function create_dataset #dataset dataset_options
{
	typeset dataset=$1

	shift

	if [[ -z $dataset ]]; then
		log_note "Missing dataset name."
		return 1
	fi

	if datasetexists $dataset ; then
		destroy_dataset $dataset
	fi

	log_must zfs create $@ $dataset

	return 0
}

# Return 0 if destroy successfully or the dataset exists; $? otherwise
# Note: In local zones, this function should return 0 silently.
#
# $1 - dataset name

function destroy_dataset #dataset
{
	typeset dataset=${1%%/*}
	typeset mtpt

	if [[ -z $dataset ]]; then
		log_note "No dataset name given."
		return 1
	fi

	if datasetexists "$dataset" ; then
		mtpt=$(get_prop mountpoint "$pool")
		log_must zfs destroy -r $dataset
		[[ -d $mtpt ]] && log_must $RM -rf $mtpt
	else
		log_note "Dataset does not exist. ($dataset)"
		return 1
	fi

	return 0
}

#
# Firstly, create a pool with 5 datasets. Then, create a single zone and
# export the 5 datasets to it. In addition, we also add a ZFS filesystem
# and a zvol device to the zone.
#
# $1 zone name
# $2 zone root directory prefix
# $3 zone ip
#
function zfs_zones_setup #zone_name zone_root zone_ip
{
	typeset zone_name=${1:-$(hostname)-z}
	typeset zone_root=${2:-"/zone_root"}
	typeset zone_ip=${3:-"10.1.1.10"}
	typeset prefix_ctr=$ZONE_CTR
	typeset pool_name=$ZONE_POOL
	typeset -i cntctr=5
	typeset -i i=0

	# Create pool and 5 container within it
	#
	[[ -d /$pool_name ]] && rm -rf /$pool_name
	log_must zpool create -f $pool_name $DISKS
	while ((i < cntctr)); do
		log_must zfs create $pool_name/$prefix_ctr$i
		((i += 1))
	done

	# create a zvol
	log_must zfs create -V 1g $pool_name/zone_zvol

	#
	# If current system support slog, add slog device for pool
	#
	if verify_slog_support ; then
		typeset sdevs="/var/tmp/sdev1 /var/tmp/sdev2"
		log_must mkfile $MINVDEVSIZE $sdevs
		log_must zpool add $pool_name log mirror $sdevs
	fi

	# this isn't supported just yet.
	# Create a filesystem. In order to add this to
	# the zone, it must have it's mountpoint set to 'legacy'
	# log_must zfs create $pool_name/zfs_filesystem
	# log_must zfs set mountpoint=legacy $pool_name/zfs_filesystem

	[[ -d $zone_root ]] && \
		log_must rm -rf $zone_root/$zone_name
	[[ ! -d $zone_root ]] && \
		log_must mkdir -p -m 0700 $zone_root/$zone_name

	# Create zone configure file and configure the zone
	#
	typeset zone_conf=/tmp/zone_conf.$$
	echo "create" > $zone_conf
	echo "set zonepath=$zone_root/$zone_name" >> $zone_conf
	echo "set autoboot=true" >> $zone_conf
	i=0
	while ((i < cntctr)); do
		echo "add dataset" >> $zone_conf
		echo "set name=$pool_name/$prefix_ctr$i" >> \
			$zone_conf
		echo "end" >> $zone_conf
		((i += 1))
	done

	# add our zvol to the zone
	echo "add device" >> $zone_conf
	echo "set match=/dev/zvol/dsk/$pool_name/zone_zvol" >> $zone_conf
	echo "end" >> $zone_conf

	# add a corresponding zvol rdsk to the zone
	echo "add device" >> $zone_conf
	echo "set match=/dev/zvol/rdsk/$pool_name/zone_zvol" >> $zone_conf
	echo "end" >> $zone_conf

	# once it's supported, we'll add our filesystem to the zone
	# echo "add fs" >> $zone_conf
	# echo "set type=zfs" >> $zone_conf
	# echo "set special=$pool_name/zfs_filesystem" >> $zone_conf
	# echo "set dir=/export/zfs_filesystem" >> $zone_conf
	# echo "end" >> $zone_conf

	echo "verify" >> $zone_conf
	echo "commit" >> $zone_conf
	log_must zonecfg -z $zone_name -f $zone_conf
	log_must rm -f $zone_conf

	# Install the zone
	zoneadm -z $zone_name install
	if (($? == 0)); then
		log_note "SUCCESS: zoneadm -z $zone_name install"
	else
		log_fail "FAIL: zoneadm -z $zone_name install"
	fi

	# Install sysidcfg file
	#
	typeset sysidcfg=$zone_root/$zone_name/root/etc/sysidcfg
	echo "system_locale=C" > $sysidcfg
	echo  "terminal=dtterm" >> $sysidcfg
	echo  "network_interface=primary {" >> $sysidcfg
	echo  "hostname=$zone_name" >> $sysidcfg
	echo  "}" >> $sysidcfg
	echo  "name_service=NONE" >> $sysidcfg
	echo  "root_password=mo791xfZ/SFiw" >> $sysidcfg
	echo  "security_policy=NONE" >> $sysidcfg
	echo  "timezone=US/Eastern" >> $sysidcfg

	# Boot this zone
	log_must zoneadm -z $zone_name boot
}

#
# Reexport TESTPOOL & TESTPOOL(1-4)
#
function reexport_pool
{
	typeset -i cntctr=5
	typeset -i i=0

	while ((i < cntctr)); do
		if ((i == 0)); then
			TESTPOOL=$ZONE_POOL/$ZONE_CTR$i
			if ! ismounted $TESTPOOL; then
				log_must zfs mount $TESTPOOL
			fi
		else
			eval TESTPOOL$i=$ZONE_POOL/$ZONE_CTR$i
			if eval ! ismounted \$TESTPOOL$i; then
				log_must eval zfs mount \$TESTPOOL$i
			fi
		fi
		((i += 1))
	done
}

#
# Verify a given disk is online or offline
#
# Return 0 is pool/disk matches expected state, 1 otherwise
#
function check_state # pool disk state{online,offline}
{
	typeset pool=$1
	typeset disk=${2#/dev/dsk/}
	typeset state=$3

	zpool status -v $pool | grep "$disk"  \
	    | grep -i "$state" > /dev/null 2>&1

	return $?
}

#
# Get the mountpoint of snapshot
# For the snapshot use <mp_filesystem>/.zfs/snapshot/<snap>
# as its mountpoint
#
function snapshot_mountpoint
{
	typeset dataset=${1:-$TESTPOOL/$TESTFS@$TESTSNAP}

	if [[ $dataset != *@* ]]; then
		log_fail "Error name of snapshot '$dataset'."
	fi

	typeset fs=${dataset%@*}
	typeset snap=${dataset#*@}

	if [[ -z $fs || -z $snap ]]; then
		log_fail "Error name of snapshot '$dataset'."
	fi

	echo $(get_prop mountpoint $fs)/.zfs/snapshot/$snap
}

#
# Given a pool and file system, this function will verify the file system
# using the zdb internal tool. Note that the pool is exported and imported
# to ensure it has consistent state.
#
function verify_filesys # pool filesystem dir
{
	typeset pool="$1"
	typeset filesys="$2"
	typeset zdbout="/tmp/zdbout.$$"

	shift
	shift
	typeset dirs=$@
	typeset search_path=""

	log_note "Calling zdb to verify filesystem '$filesys'"
	zfs unmount -a > /dev/null 2>&1
	log_must zpool export $pool

	if [[ -n $dirs ]] ; then
		for dir in $dirs ; do
			search_path="$search_path -d $dir"
		done
	fi

	log_must zpool import $search_path $pool

	zdb -cudi $filesys > $zdbout 2>&1
	if [[ $? != 0 ]]; then
		log_note "Output: zdb -cudi $filesys"
		cat $zdbout
		log_fail "zdb detected errors with: '$filesys'"
	fi

	log_must zfs mount -a
	log_must rm -rf $zdbout
}

#
# Given a pool, and this function list all disks in the pool
#
function get_disklist # pool
{
	typeset disklist=""

	disklist=$(zpool iostat -v $1 | nawk '(NR >4) {print $1}' | \
	    grep -v "\-\-\-\-\-" | \
	    egrep -v -e "^(mirror|raidz1|raidz2|spare|log|cache)$")

	echo $disklist
}

# /**
#  This function kills a given list of processes after a time period. We use
#  this in the stress tests instead of STF_TIMEOUT so that we can have processes
#  run for a fixed amount of time, yet still pass. Tests that hit STF_TIMEOUT
#  would be listed as FAIL, which we don't want : we're happy with stress tests
#  running for a certain amount of time, then finishing.
#
# @param $1 the time in seconds after which we should terminate these processes
# @param $2..$n the processes we wish to terminate.
# */
function stress_timeout
{
	typeset -i TIMEOUT=$1
	shift
	typeset cpids="$@"

	log_note "Waiting for child processes($cpids). " \
		"It could last dozens of minutes, please be patient ..."
	log_must sleep $TIMEOUT

	log_note "Killing child processes after ${TIMEOUT} stress timeout."
	typeset pid
	for pid in $cpids; do
		ps -p $pid > /dev/null 2>&1
		if (($? == 0)); then
			log_must kill -USR1 $pid
		fi
	done
}

#
# Verify a given hotspare disk is inuse or avail
#
# Return 0 is pool/disk matches expected state, 1 otherwise
#
function check_hotspare_state # pool disk state{inuse,avail}
{
	typeset pool=$1
	typeset disk=${2#/dev/dsk/}
	typeset state=$3

	cur_state=$(get_device_state $pool $disk "spares")

	if [[ $state != ${cur_state} ]]; then
		return 1
	fi
	return 0
}

#
# Verify a given slog disk is inuse or avail
#
# Return 0 is pool/disk matches expected state, 1 otherwise
#
function check_slog_state # pool disk state{online,offline,unavail}
{
	typeset pool=$1
	typeset disk=${2#/dev/dsk/}
	typeset state=$3

	cur_state=$(get_device_state $pool $disk "logs")

	if [[ $state != ${cur_state} ]]; then
		return 1
	fi
	return 0
}

#
# Verify a given vdev disk is inuse or avail
#
# Return 0 is pool/disk matches expected state, 1 otherwise
#
function check_vdev_state # pool disk state{online,offline,unavail}
{
	typeset pool=$1
	typeset disk=${2#/dev/dsk/}
	typeset state=$3

	cur_state=$(get_device_state $pool $disk)

	if [[ $state != ${cur_state} ]]; then
		return 1
	fi
	return 0
}

#
# Check the output of 'zpool status -v <pool>',
# and to see if the content of <token> contain the <keyword> specified.
#
# Return 0 is contain, 1 otherwise
#
function check_pool_status # pool token keyword <verbose>
{
	typeset pool=$1
	typeset token=$2
	typeset keyword=$3
	typeset verbose=${4:-false}

	scan=$(zpool status -v "$pool" 2>/dev/null | nawk -v token="$token:" '
		($1==token) {print $0}')
	if [[ $verbose == true ]]; then
		log_note $scan
	fi
	echo $scan | grep -i "$keyword" > /dev/null 2>&1

	return $?
}

#
# These 6 following functions are instance of check_pool_status()
#	is_pool_resilvering - to check if the pool is resilver in progress
#	is_pool_resilvered - to check if the pool is resilver completed
#	is_pool_scrubbing - to check if the pool is scrub in progress
#	is_pool_scrubbed - to check if the pool is scrub completed
#	is_pool_scrub_stopped - to check if the pool is scrub stopped
<<<<<<< HEAD
#	is_pool_removing - to check if the pool is removing a vdev
#	is_pool_removed - to check if the pool is remove completed
=======
#	is_pool_scrub_paused - to check if the pool has scrub paused
>>>>>>> 1702cce7
#
function is_pool_resilvering #pool <verbose>
{
	check_pool_status "$1" "scan" "resilver in progress since " $2
	return $?
}

function is_pool_resilvered #pool <verbose>
{
	check_pool_status "$1" "scan" "resilvered " $2
	return $?
}

function is_pool_scrubbing #pool <verbose>
{
	check_pool_status "$1" "scan" "scrub in progress since " $2
	return $?
}

function is_pool_scrubbed #pool <verbose>
{
	check_pool_status "$1" "scan" "scrub repaired" $2
	return $?
}

function is_pool_scrub_stopped #pool <verbose>
{
	check_pool_status "$1" "scan" "scrub canceled" $2
	return $?
}

function is_pool_scrub_paused #pool <verbose>
{
	check_pool_status "$1" "scan" "scrub paused since " $2
	return $?
}

function is_pool_removing #pool
{
	check_pool_status "$1" "remove" "in progress since "
	return $?
}

function is_pool_removed #pool
{
	check_pool_status "$1" "remove" "completed on"
	return $?
}

function wait_for_degraded
{
	typeset pool=$1
	typeset timeout=${2:-30}
	typeset t0=$SECONDS

	while :; do
		zpool status -v $pool 2>/dev/null | grep -q "state: DEGRADED"
		[[ $? -eq 0 ]] && break
		log_note "$pool is not yet degraded."
		sleep 1
		if ((SECONDS - t0 > $timeout)); then
			log_note "$pool not degraded after $timeout seconds."
			return 1
		fi
	done

	return 0
}

#
# Use create_pool()/destroy_pool() to clean up the infomation in
# in the given disk to avoid slice overlapping.
#
function cleanup_devices #vdevs
{
	typeset pool="foopool$$"

	if poolexists $pool ; then
		destroy_pool $pool
	fi

	create_pool $pool $@
	destroy_pool $pool

	return 0
}

#/**
# A function to find and locate free disks on a system or from given
# disks as the parameter. It works by locating disks that are in use
# as swap devices and dump devices, and also disks listed in /etc/vfstab
#
# $@ given disks to find which are free, default is all disks in
# the test system
#
# @return a string containing the list of available disks
#*/
function find_disks
{
	sfi=/tmp/swaplist.$$
	dmpi=/tmp/dumpdev.$$
	max_finddisksnum=${MAX_FINDDISKSNUM:-6}

	swap -l > $sfi
	dumpadm > $dmpi 2>/dev/null

# write an awk script that can process the output of format
# to produce a list of disks we know about. Note that we have
# to escape "$2" so that the shell doesn't interpret it while
# we're creating the awk script.
# -------------------
	cat > /tmp/find_disks.awk <<EOF
#!/bin/nawk -f
	BEGIN { FS="."; }

	/^Specify disk/{
		searchdisks=0;
	}

	{
		if (searchdisks && \$2 !~ "^$"){
			split(\$2,arr," ");
			print arr[1];
		}
	}

	/^AVAILABLE DISK SELECTIONS:/{
		searchdisks=1;
	}
EOF
#---------------------

	chmod 755 /tmp/find_disks.awk
	disks=${@:-$(echo "" | format -e 2>/dev/null | /tmp/find_disks.awk)}
	rm /tmp/find_disks.awk

	unused=""
	for disk in $disks; do
	# Check for mounted
		grep "${disk}[sp]" /etc/mnttab >/dev/null
		(($? == 0)) && continue
	# Check for swap
		grep "${disk}[sp]" $sfi >/dev/null
		(($? == 0)) && continue
	# check for dump device
		grep "${disk}[sp]" $dmpi >/dev/null
		(($? == 0)) && continue
	# check to see if this disk hasn't been explicitly excluded
	# by a user-set environment variable
		echo "${ZFS_HOST_DEVICES_IGNORE}" | grep "${disk}" > /dev/null
		(($? == 0)) && continue
		unused_candidates="$unused_candidates $disk"
	done
	rm $sfi
	rm $dmpi

# now just check to see if those disks do actually exist
# by looking for a device pointing to the first slice in
# each case. limit the number to max_finddisksnum
	count=0
	for disk in $unused_candidates; do
		if [ -b /dev/dsk/${disk}s0 ]; then
		if [ $count -lt $max_finddisksnum ]; then
			unused="$unused $disk"
			# do not impose limit if $@ is provided
			[[ -z $@ ]] && ((count = count + 1))
		fi
		fi
	done

# finally, return our disk list
	echo $unused
}

#
# Add specified user to specified group
#
# $1 group name
# $2 user name
# $3 base of the homedir (optional)
#
function add_user #<group_name> <user_name> <basedir>
{
	typeset gname=$1
	typeset uname=$2
	typeset basedir=${3:-"/var/tmp"}

	if ((${#gname} == 0 || ${#uname} == 0)); then
		log_fail "group name or user name are not defined."
	fi

	log_must useradd -g $gname -d $basedir/$uname -m $uname

	return 0
}

#
# Delete the specified user.
#
# $1 login name
# $2 base of the homedir (optional)
#
function del_user #<logname> <basedir>
{
	typeset user=$1
	typeset basedir=${2:-"/var/tmp"}

	if ((${#user} == 0)); then
		log_fail "login name is necessary."
	fi

	if id $user > /dev/null 2>&1; then
		log_must userdel $user
	fi

	[[ -d $basedir/$user ]] && rm -fr $basedir/$user

	return 0
}

#
# Select valid gid and create specified group.
#
# $1 group name
#
function add_group #<group_name>
{
	typeset group=$1

	if ((${#group} == 0)); then
		log_fail "group name is necessary."
	fi

	# Assign 100 as the base gid
	typeset -i gid=100
	while true; do
		groupadd -g $gid $group > /dev/null 2>&1
		typeset -i ret=$?
		case $ret in
			0) return 0 ;;
			# The gid is not  unique
			4) ((gid += 1)) ;;
			*) return 1 ;;
		esac
	done
}

#
# Delete the specified group.
#
# $1 group name
#
function del_group #<group_name>
{
	typeset grp=$1
	if ((${#grp} == 0)); then
		log_fail "group name is necessary."
	fi

	groupmod -n $grp $grp > /dev/null 2>&1
	typeset -i ret=$?
	case $ret in
		# Group does not exist.
		6) return 0 ;;
		# Name already exists as a group name
		9) log_must groupdel $grp ;;
		*) return 1 ;;
	esac

	return 0
}

#
# This function will return true if it's safe to destroy the pool passed
# as argument 1. It checks for pools based on zvols and files, and also
# files contained in a pool that may have a different mountpoint.
#
function safe_to_destroy_pool { # $1 the pool name

	typeset pool=""
	typeset DONT_DESTROY=""

	# We check that by deleting the $1 pool, we're not
	# going to pull the rug out from other pools. Do this
	# by looking at all other pools, ensuring that they
	# aren't built from files or zvols contained in this pool.

	for pool in $(zpool list -H -o name)
	do
		ALTMOUNTPOOL=""

		# this is a list of the top-level directories in each of the
		# files that make up the path to the files the pool is based on
		FILEPOOL=$(zpool status -v $pool | grep /$1/ | \
			awk '{print $1}')

		# this is a list of the zvols that make up the pool
		ZVOLPOOL=$(zpool status -v $pool | grep "/dev/zvol/dsk/$1$" \
		    | awk '{print $1}')

		# also want to determine if it's a file-based pool using an
		# alternate mountpoint...
		POOL_FILE_DIRS=$(zpool status -v $pool | \
					grep / | awk '{print $1}' | \
					awk -F/ '{print $2}' | grep -v "dev")

		for pooldir in $POOL_FILE_DIRS
		do
			OUTPUT=$(zfs list -H -r -o mountpoint $1 | \
					grep "${pooldir}$" | awk '{print $1}')

			ALTMOUNTPOOL="${ALTMOUNTPOOL}${OUTPUT}"
		done


		if [ ! -z "$ZVOLPOOL" ]
		then
			DONT_DESTROY="true"
			log_note "Pool $pool is built from $ZVOLPOOL on $1"
		fi

		if [ ! -z "$FILEPOOL" ]
		then
			DONT_DESTROY="true"
			log_note "Pool $pool is built from $FILEPOOL on $1"
		fi

		if [ ! -z "$ALTMOUNTPOOL" ]
		then
			DONT_DESTROY="true"
			log_note "Pool $pool is built from $ALTMOUNTPOOL on $1"
		fi
	done

	if [ -z "${DONT_DESTROY}" ]
	then
		return 0
	else
		log_note "Warning: it is not safe to destroy $1!"
		return 1
	fi
}

#
# Get the available ZFS compression options
# $1 option type zfs_set|zfs_compress
#
function get_compress_opts
{
	typeset COMPRESS_OPTS
	typeset GZIP_OPTS="gzip gzip-1 gzip-2 gzip-3 gzip-4 gzip-5 \
			gzip-6 gzip-7 gzip-8 gzip-9"

	if [[ $1 == "zfs_compress" ]] ; then
		COMPRESS_OPTS="on lzjb"
	elif [[ $1 == "zfs_set" ]] ; then
		COMPRESS_OPTS="on off lzjb"
	fi
	typeset valid_opts="$COMPRESS_OPTS"
	zfs get 2>&1 | grep gzip >/dev/null 2>&1
	if [[ $? -eq 0 ]]; then
		valid_opts="$valid_opts $GZIP_OPTS"
	fi
	echo "$valid_opts"
}

#
# Verify zfs operation with -p option work as expected
# $1 operation, value could be create, clone or rename
# $2 dataset type, value could be fs or vol
# $3 dataset name
# $4 new dataset name
#
function verify_opt_p_ops
{
	typeset ops=$1
	typeset datatype=$2
	typeset dataset=$3
	typeset newdataset=$4

	if [[ $datatype != "fs" && $datatype != "vol" ]]; then
		log_fail "$datatype is not supported."
	fi

	# check parameters accordingly
	case $ops in
		create)
			newdataset=$dataset
			dataset=""
			if [[ $datatype == "vol" ]]; then
				ops="create -V $VOLSIZE"
			fi
			;;
		clone)
			if [[ -z $newdataset ]]; then
				log_fail "newdataset should not be empty" \
					"when ops is $ops."
			fi
			log_must datasetexists $dataset
			log_must snapexists $dataset
			;;
		rename)
			if [[ -z $newdataset ]]; then
				log_fail "newdataset should not be empty" \
					"when ops is $ops."
			fi
			log_must datasetexists $dataset
			log_mustnot snapexists $dataset
			;;
		*)
			log_fail "$ops is not supported."
			;;
	esac

	# make sure the upper level filesystem does not exist
	if datasetexists ${newdataset%/*} ; then
		log_must zfs destroy -rRf ${newdataset%/*}
	fi

	# without -p option, operation will fail
	log_mustnot zfs $ops $dataset $newdataset
	log_mustnot datasetexists $newdataset ${newdataset%/*}

	# with -p option, operation should succeed
	log_must zfs $ops -p $dataset $newdataset
	if ! datasetexists $newdataset ; then
		log_fail "-p option does not work for $ops"
	fi

	# when $ops is create or clone, redo the operation still return zero
	if [[ $ops != "rename" ]]; then
		log_must zfs $ops -p $dataset $newdataset
	fi

	return 0
}

#
# Get configuration of pool
# $1 pool name
# $2 config name
#
function get_config
{
	typeset pool=$1
	typeset config=$2
	typeset alt_root

	if ! poolexists "$pool" ; then
		return 1
	fi
	alt_root=$(zpool list -H $pool | awk '{print $NF}')
	if [[ $alt_root == "-" ]]; then
		value=$(zdb -C $pool | grep "$config:" | awk -F: \
		    '{print $2}')
	else
		value=$(zdb -e $pool | grep "$config:" | awk -F: \
		    '{print $2}')
	fi
	if [[ -n $value ]] ; then
		value=${value#'}
		value=${value%'}
	fi
	echo $value

	return 0
}

#
# Privated function. Random select one of items from arguments.
#
# $1 count
# $2-n string
#
function _random_get
{
	typeset cnt=$1
	shift

	typeset str="$@"
	typeset -i ind
	((ind = RANDOM % cnt + 1))

	typeset ret=$(echo "$str" | cut -f $ind -d ' ')
	echo $ret
}

#
# Random select one of item from arguments which include NONE string
#
function random_get_with_non
{
	typeset -i cnt=$#
	((cnt =+ 1))

	_random_get "$cnt" "$@"
}

#
# Random select one of item from arguments which doesn't include NONE string
#
function random_get
{
	_random_get "$#" "$@"
}

#
# Detect if the current system support slog
#
function verify_slog_support
{
	typeset dir=/tmp/disk.$$
	typeset pool=foo.$$
	typeset vdev=$dir/a
	typeset sdev=$dir/b

	mkdir -p $dir
	mkfile $MINVDEVSIZE $vdev $sdev

	typeset -i ret=0
	if ! zpool create -n $pool $vdev log $sdev > /dev/null 2>&1; then
		ret=1
	fi
	rm -r $dir

	return $ret
}

#
# The function will generate a dataset name with specific length
# $1, the length of the name
# $2, the base string to construct the name
#
function gen_dataset_name
{
	typeset -i len=$1
	typeset basestr="$2"
	typeset -i baselen=${#basestr}
	typeset -i iter=0
	typeset l_name=""

	if ((len % baselen == 0)); then
		((iter = len / baselen))
	else
		((iter = len / baselen + 1))
	fi
	while ((iter > 0)); do
		l_name="${l_name}$basestr"

		((iter -= 1))
	done

	echo $l_name
}

#
# Get cksum tuple of dataset
# $1 dataset name
#
# sample zdb output:
# Dataset data/test [ZPL], ID 355, cr_txg 2413856, 31.0K, 7 objects, rootbp
# DVA[0]=<0:803046400:200> DVA[1]=<0:81199000:200> [L0 DMU objset] fletcher4
# lzjb LE contiguous unique double size=800L/200P birth=2413856L/2413856P
# fill=7 cksum=11ce125712:643a9c18ee2:125e25238fca0:254a3f74b59744
function datasetcksum
{
	typeset cksum
	sync
	cksum=$(zdb -vvv $1 | grep "^Dataset $1 \[" | grep "cksum" \
		| awk -F= '{print $7}')
	echo $cksum
}

#
# Get cksum of file
# #1 file path
#
function checksum
{
	typeset cksum
	cksum=$(cksum $1 | awk '{print $1}')
	echo $cksum
}

#
# Get the given disk/slice state from the specific field of the pool
#
function get_device_state #pool disk field("", "spares","logs")
{
	typeset pool=$1
	typeset disk=${2#/dev/dsk/}
	typeset field=${3:-$pool}

	state=$(zpool status -v "$pool" 2>/dev/null | \
		nawk -v device=$disk -v pool=$pool -v field=$field \
		'BEGIN {startconfig=0; startfield=0; }
		/config:/ {startconfig=1}
		(startconfig==1) && ($1==field) {startfield=1; next;}
		(startfield==1) && ($1==device) {print $2; exit;}
		(startfield==1) &&
		($1==field || $1 ~ "^spares$" || $1 ~ "^logs$") {startfield=0}')
	echo $state
}


#
# print the given directory filesystem type
#
# $1 directory name
#
function get_fstype
{
	typeset dir=$1

	if [[ -z $dir ]]; then
		log_fail "Usage: get_fstype <directory>"
	fi

	#
	#  $ df -n /
	#  /		  : ufs
	#
	df -n $dir | awk '{print $3}'
}

#
# Given a disk, label it to VTOC regardless what label was on the disk
# $1 disk
#
function labelvtoc
{
	typeset disk=$1
	if [[ -z $disk ]]; then
		log_fail "The disk name is unspecified."
	fi
	typeset label_file=/var/tmp/labelvtoc.$$
	typeset arch=$(uname -p)

	if [[ $arch == "i386" ]]; then
		echo "label" > $label_file
		echo "0" >> $label_file
		echo "" >> $label_file
		echo "q" >> $label_file
		echo "q" >> $label_file

		fdisk -B $disk >/dev/null 2>&1
		# wait a while for fdisk finishes
		sleep 60
	elif [[ $arch == "sparc" ]]; then
		echo "label" > $label_file
		echo "0" >> $label_file
		echo "" >> $label_file
		echo "" >> $label_file
		echo "" >> $label_file
		echo "q" >> $label_file
	else
		log_fail "unknown arch type"
	fi

	format -e -s -d $disk -f $label_file
	typeset -i ret_val=$?
	rm -f $label_file
	#
	# wait the format to finish
	#
	sleep 60
	if ((ret_val != 0)); then
		log_fail "unable to label $disk as VTOC."
	fi

	return 0
}

#
# check if the system was installed as zfsroot or not
# return: 0 ture, otherwise false
#
function is_zfsroot
{
	df -n / | grep zfs > /dev/null 2>&1
	return $?
}

#
# get the root filesystem name if it's zfsroot system.
#
# return: root filesystem name
function get_rootfs
{
	typeset rootfs=""
	rootfs=$(awk '{if ($2 == "/" && $3 == "zfs") print $1}' \
		/etc/mnttab)
	if [[ -z "$rootfs" ]]; then
		log_fail "Can not get rootfs"
	fi
	zfs list $rootfs > /dev/null 2>&1
	if (($? == 0)); then
		echo $rootfs
	else
		log_fail "This is not a zfsroot system."
	fi
}

#
# get the rootfs's pool name
# return:
#       rootpool name
#
function get_rootpool
{
	typeset rootfs=""
	typeset rootpool=""
	rootfs=$(awk '{if ($2 == "/" && $3 =="zfs") print $1}' \
		 /etc/mnttab)
	if [[ -z "$rootfs" ]]; then
		log_fail "Can not get rootpool"
	fi
	zfs list $rootfs > /dev/null 2>&1
	if (($? == 0)); then
		rootpool=`echo $rootfs | awk -F\/ '{print $1}'`
		echo $rootpool
	else
		log_fail "This is not a zfsroot system."
	fi
}

#
# Check if the given device is physical device
#
function is_physical_device #device
{
	typeset device=${1#/dev/dsk/}
	device=${device#/dev/rdsk/}

	echo $device | egrep "^c[0-F]+([td][0-F]+)+$" > /dev/null 2>&1
	return $?
}

#
# Get the directory path of given device
#
function get_device_dir #device
{
	typeset device=$1

	if ! $(is_physical_device $device) ; then
		if [[ $device != "/" ]]; then
			device=${device%/*}
		fi
		echo $device
	else
		echo "/dev/dsk"
	fi
}

#
# Get the package name
#
function get_package_name
{
	typeset dirpath=${1:-$STC_NAME}

	echo "SUNWstc-${dirpath}" | /usr/bin/sed -e "s/\//-/g"
}

#
# Get the word numbers from a string separated by white space
#
function get_word_count
{
	echo $1 | wc -w
}

#
# To verify if the require numbers of disks is given
#
function verify_disk_count
{
	typeset -i min=${2:-1}

	typeset -i count=$(get_word_count "$1")

	if ((count < min)); then
		log_untested "A minimum of $min disks is required to run." \
			" You specified $count disk(s)"
	fi
}

function ds_is_volume
{
	typeset type=$(get_prop type $1)
	[[ $type = "volume" ]] && return 0
	return 1
}

function ds_is_filesystem
{
	typeset type=$(get_prop type $1)
	[[ $type = "filesystem" ]] && return 0
	return 1
}

function ds_is_snapshot
{
	typeset type=$(get_prop type $1)
	[[ $type = "snapshot" ]] && return 0
	return 1
}

#
# Check if Trusted Extensions are installed and enabled
#
function is_te_enabled
{
	svcs -H -o state labeld 2>/dev/null | grep "enabled"
	if (($? != 0)); then
		return 1
	else
		return 0
	fi
}

# Utility function to determine if a system has multiple cpus.
function is_mp
{
	(($(psrinfo | wc -l) > 1))
}

function get_cpu_freq
{
	psrinfo -v 0 | awk '/processor operates at/ {print $6}'
}

# Run the given command as the user provided.
function user_run
{
	typeset user=$1
	shift

	eval su \$user -c \"$@\" > /tmp/out 2>/tmp/err
	return $?
}

#
# Check if the pool contains the specified vdevs
#
# $1 pool
# $2..n <vdev> ...
#
# Return 0 if the vdevs are contained in the pool, 1 if any of the specified
# vdevs is not in the pool, and 2 if pool name is missing.
#
function vdevs_in_pool
{
	typeset pool=$1
	typeset vdev

        if [[ -z $pool ]]; then
                log_note "Missing pool name."
                return 2
        fi

	shift

	typeset tmpfile=$(mktemp)
	zpool list -Hv "$pool" >$tmpfile
	for vdev in $@; do
		grep -w ${vdev##*/} $tmpfile >/dev/null 2>&1
		[[ $? -ne 0 ]] && return 1
	done

	rm -f $tmpfile

	return 0;
}

#
# Prints the current time in seconds since UNIX Epoch.
#
function current_epoch
{
	printf '%(%s)T'
}

function get_max
{
	typeset -l i max=$1
	shift

	for i in "$@"; do
		max=$(echo $((max > i ? max : i)))
	done

	echo $max
}

function get_min
{
	typeset -l i min=$1
	shift

	for i in "$@"; do
		min=$(echo $((min < i ? min : i)))
	done

	echo $min
}

#
# Generate a random number between 1 and the argument.
#
function random
{
        typeset max=$1
        echo $(( ($RANDOM % $max) + 1 ))
}

# Write data that can be compressed into a directory
function write_compressible
{
	typeset dir=$1
	typeset megs=$2
	typeset nfiles=${3:-1}
	typeset bs=${4:-1024k}
	typeset fname=${5:-file}

	[[ -d $dir ]] || log_fail "No directory: $dir"

	log_must eval "fio \
	    --name=job \
	    --fallocate=0 \
	    --minimal \
	    --randrepeat=0 \
	    --buffer_compress_percentage=66 \
	    --buffer_compress_chunk=4096 \
	    --directory=$dir \
	    --numjobs=$nfiles \
	    --rw=write \
	    --bs=$bs \
	    --filesize=$megs \
	    --filename_format='$fname.\$jobnum' >/dev/null"
}

function get_objnum
{
	typeset pathname=$1
	typeset objnum

	[[ -e $pathname ]] || log_fail "No such file or directory: $pathname"
	objnum=$(stat -c %i $pathname)
	echo $objnum
}

#
# Get decimal value of global uint32_t variable using mdb.
#
function mdb_get_uint32
{
	typeset variable=$1
	typeset value

	value=$(mdb -k -e "$variable/X | ::eval .=U")
	if [[ $? -ne 0 ]]; then
		log_fail "Failed to get value of '$variable' from mdb."
		return 1
	fi

	echo $value
	return 0
}

#
# Set global uint32_t variable to a decimal value using mdb.
#
function mdb_set_uint32
{
	typeset variable=$1
	typeset value=$2

	mdb -kw -e "$variable/W 0t$value" > /dev/null
	if [[ $? -ne 0 ]]; then
		echo "Failed to set '$variable' to '$value' in mdb."
		return 1
	fi

	return 0
}

#
# Set global scalar integer variable to a hex value using mdb.
# Note: Target should have CTF data loaded.
#
function mdb_ctf_set_int
{
	typeset variable=$1
	typeset value=$2

	mdb -kw -e "$variable/z $value" > /dev/null
	if [[ $? -ne 0 ]]; then
		echo "Failed to set '$variable' to '$value' in mdb."
		return 1
	fi

	return 0
}<|MERGE_RESOLUTION|>--- conflicted
+++ resolved
@@ -1602,12 +1602,9 @@
 #	is_pool_scrubbing - to check if the pool is scrub in progress
 #	is_pool_scrubbed - to check if the pool is scrub completed
 #	is_pool_scrub_stopped - to check if the pool is scrub stopped
-<<<<<<< HEAD
 #	is_pool_removing - to check if the pool is removing a vdev
 #	is_pool_removed - to check if the pool is remove completed
-=======
 #	is_pool_scrub_paused - to check if the pool has scrub paused
->>>>>>> 1702cce7
 #
 function is_pool_resilvering #pool <verbose>
 {
