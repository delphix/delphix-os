--- conflicted
+++ resolved
@@ -10,12 +10,8 @@
 #
 
 #
-<<<<<<< HEAD
 # Copyright (c) 2013, 2016 by Delphix. All rights reserved.
-=======
-# Copyright (c) 2013, 2015 by Delphix. All rights reserved.
 # Copyright 2016, OmniTI Computer Consulting, Inc. All rights reserved.
->>>>>>> 5f7a8e6d
 #
 
 [DEFAULT]
@@ -154,11 +150,8 @@
 tests = ['zfs_receive_001_pos', 'zfs_receive_002_pos', 'zfs_receive_003_pos',
     'zfs_receive_005_neg', 'zfs_receive_006_pos',
     'zfs_receive_007_neg', 'zfs_receive_008_pos', 'zfs_receive_009_neg',
-<<<<<<< HEAD
-    'zfs_receive_010_pos', 'zfs_receive_011_pos' 'zfs_receive_refquota']
-=======
-    'zfs_receive_010_pos', 'zfs_receive_011_pos', 'zfs_receive_012_pos']
->>>>>>> 5f7a8e6d
+    'zfs_receive_010_pos', 'zfs_receive_011_pos', 'zfs_receive_012_pos',
+    'zfs_receive_refquota']
 
 [/opt/zfs-tests/tests/functional/cli_root/zfs_rename]
 tests = ['zfs_rename_001_pos', 'zfs_rename_002_pos', 'zfs_rename_003_pos',
