--- conflicted
+++ resolved
@@ -31,6 +31,8 @@
 # 5. ZFS receieve and verify the receive completes successfully
 # 6. Repeat steps on an incremental ZFS send
 # 7. Repeat the entire procedure for a dataset at the pool root
+# 8. Repeat the entire procedure for a dataset at the pool root in the same
+#    pool as the recvfs.
 #
 
 verify_runnable "both"
@@ -41,13 +43,8 @@
 
 log_onexit resume_cleanup $sendfs $streamfs
 
-<<<<<<< HEAD
-for sendfs in $POOL/sendfs $POOL; do
-	test_fs_setup $sendfs $recvfs
-=======
-for sendfs in $POOL2/sendfs $POOL3; do
+for sendfs in $POOL/sendfs $POOL $POOL2; do
 	test_fs_setup $sendfs $recvfs $streamfs
->>>>>>> 544132fc
 	resume_test "zfs send -v $sendfs@a" $streamfs $recvfs
 	resume_test "zfs send -v -i @a $sendfs@b" $streamfs $recvfs
 	file_check $sendfs $recvfs
