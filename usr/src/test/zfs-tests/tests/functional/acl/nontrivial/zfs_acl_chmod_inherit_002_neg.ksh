#!/bin/ksh -p
#
# CDDL HEADER START
#
# The contents of this file are subject to the terms of the
# Common Development and Distribution License (the "License").
# You may not use this file except in compliance with the License.
#
# You can obtain a copy of the license at usr/src/OPENSOLARIS.LICENSE
# or http://www.opensolaris.org/os/licensing.
# See the License for the specific language governing permissions
# and limitations under the License.
#
# When distributing Covered Code, include this CDDL HEADER in each
# file and include the License file at usr/src/OPENSOLARIS.LICENSE.
# If applicable, add the following below this CDDL HEADER, with the
# fields enclosed by brackets "[]" replaced with your own identifying
# information: Portions Copyright [yyyy] [name of copyright owner]
#
# CDDL HEADER END
#

#
# Copyright 2008 Sun Microsystems, Inc.  All rights reserved.
# Use is subject to license terms.
#

#
<<<<<<< HEAD
# Copyright (c) 2012, 2016 by Delphix. All rights reserved.
=======
# Copyright (c) 2012 by Delphix. All rights reserved.
# Copyright 2016 Nexenta Systems, Inc.
>>>>>>> 232f5a2e
#

. $STF_SUITE/tests/functional/acl/acl_common.kshlib

# DESCRIPTION:
# Verify chmod have correct behaviour to directory and file not inherited
# when filesystem has the different aclinherit setting
#
# STRATEGY:
# 1. Use both super user and non-super user to run the test case.
# 2. Create basedir and a set of subdirectores and files inside of it.
# 3. For the following values of the aclinherity property, add ACEs with
#    different inherit options to basedir:
#    "discard", "noallow", "restricted" and "passthrough".
# 4. Create nested directories and files like the following.
#
#               ofile
#               odir
#    chmod -->  basedir -|
#                        |_ nfile1
#                        |_ ndir1 _
#                                  |_ nfile2
#                                  |_ ndir2 _
#                                            |_ nfile3
#                                            |_ ndir3
#
# 5. Verify non-inherited directories and files have the correct access
#    control capability.

verify_runnable "both"

function cleanup
{
	[[ -f $ofile ]] && log_must $RM -f $ofile
	[[ -d $odir ]] && log_must $RM -rf $odir
	[[ -d $basedir ]] && log_must $RM -rf $basedir

<<<<<<< HEAD
	if [[ -f $ofile ]]; then
		log_must rm -f $ofile
	fi

	for dir in $odir $basedir ; do
		if [[ -d $dir ]]; then
			log_must rm -rf $dir
		fi
	done
	log_must zfs set aclmode=discard $TESTPOOL/$TESTFS
}

=======
	log_must $ZFS set aclmode=discard $TESTPOOL/$TESTFS
}

log_assert "Verify different inherit options combined with different" \
    "aclinherit property values"
>>>>>>> 232f5a2e
log_onexit cleanup

# Define inherit flag
typeset aclinherit_flag=(discard noallow restricted passthrough)
typeset object_flag=(file_inherit dir_inherit file_inherit/dir_inherit)
typeset strategy_flag=("" inherit_only no_propagate inherit_only/no_propagate)

typeset ace_prefix1="user:$ZFS_ACL_OTHER1"
typeset ace_prefix2="user:$ZFS_ACL_OTHER2"

# Define the base directory and file
basedir=$TESTDIR/basedir;  ofile=$TESTDIR/ofile; odir=$TESTDIR/odir

# Define the files and directories will be created after chmod
ndir1=$basedir/ndir1; ndir2=$ndir1/ndir2; ndir3=$ndir2/ndir3
nfile1=$basedir/nfile1; nfile2=$ndir1/nfile2; nfile3=$ndir2/nfile3

# Verify all the node have expected correct access control
allnodes="$ndir1 $ndir2 $ndir3 $nfile1 $nfile2 $nfile3"

# According to inherited flag, verify subdirectories and files within it has
# correct inherited access control.
function verify_inherit #<aclinherit> <object> [strategy]
{
	# Define the nodes which will be affected by inherit.
	typeset non_inherit_nodes=""
	typeset inherit=$1
	typeset obj=$2
	typeset str=$3
	typeset inherit_type
	typeset str1="/inherit_only/inherited:"
	typeset str2="/inherited:"

	# count: the ACE item to fetch
	# passcnt: counter, if it achieves to maxaces,
	#	then no additional ACE should apply.
	# isinherit: indicate if the current target is in the inherit list.
	typeset -i count=0 pass=0 passcnt=0 isinherit=0 no_propagate=0

	log_must usr_exec mkdir -p $ndir3
	log_must usr_exec touch $nfile1 $nfile2 $nfile3

	# Get the inherit type/object_flag and non-inherited nodes.
	if [[ $obj == *"file_inherit"* && $obj == *"dir_inherit"* ]]; then
		inherit_type="both"
		if [[ $str == *"no_propagate"* ]]; then
			non_inherit_nodes= $ndir2 $ndir3 $nfile2 $nfile3
			no_propagate=1
		fi
	elif [[ $obj == *"dir_inherit"* ]]; then
		inherit_type="directory"
		non_inherit_nodes="$nfile1 $nfile2 $nfile3"
		if [[ $str == *"no_propagate"* ]]; then
			non_inherit_nodes="$non_inherit_nodes $ndir2 $ndir3"
			no_propagate=1
		fi
	else
		inherit_type="file"
		non_inherit_nodes="$ndir1 $ndir2 $ndir3"
		if [[ $str == *"no_propagate"* ]]; then
			non_inherit_nodes="$non_inherit_nodes $nfile2 $nfile3"
			no_propagate=1
		fi
	fi
	# Verify ACEs for all the dirs/files under basedir
	for node in $allnodes; do
		if [[ " $non_inherit_nodes " == *" $node "* ]]; then
			no_inherit=1
		else
			no_inherit=0
		fi
		i=0
		count=0
		passcnt=0
		while ((i < maxaces)); do
			typeset expacl

			if [[ $inherit == "restricted" ]]; then
				eval expacl=\$acls$i
			else
				eval expacl=\$acl$i
			fi
			case $inherit in
			noallow)
				if [[ $expacl == *":allow" ]]; then
					((i = i + 1))
					continue
				fi
				;;
			discard)
				((passcnt = maxaces))
				break
				;;
			esac
<<<<<<< HEAD
			if ((pass == 0 && no_inherit == 1)); then
				aclaction=${expect1##*:}
				acltemp=${expect1%:*}
				# Verify ACE's for sub-directory
				if [[ -d $node ]]; then
					eval expect1=\$acl$i
					acltemp=${expect1%:*}
					if [[ $inherit_type == "directory" || \
					    $inherit_type == "both" ]]; then
						expect1=${acltemp}/inherited:
						expect1=${expect1}${aclaction}
					elif [[ $inherit_type == "file" ]]; then
						if [[ $expect1 != \
						    *"inherit_only"* ]]; then
							#
							# directory should append
							# "inherit_only" if not have
							#
							expect1=${acltemp}${str1}
							expect1=${expect1}${aclaction}
						else
							expect1=${acltemp}${str2}
							expect1=${expect1}${aclaction}
						fi
					fi
					aclcur=$(get_ACE $node $count)
					aclcur=${aclcur#$count:}
					if [[ $no_propagate == 0 ]]; then
						if [[ $expect1 != $aclcur ]]; then
							ls -vd $basedir
							ls -vd $node
							log_fail "$inherit $i #"\
							    "$count ACE: $aclcur"\
							    "expect to be $expect1"
						fi
					else
						# compare if directory has basic
						# ACL's
						compare_acls $node $odir
						if [[ $? -ne 0 ]]; then
							ls -vd $basedir
							ls -vd $node
							log_fail "Unexpect acl:"\
							    " $node, $inherit"
							    "($str)"
						fi
=======
			if ((no_inherit == 0)); then
				((i = i + 1))
				continue
			fi

			if [[ -d $node ]]; then
				# Verify ACEs for subdirectory
				aclaction=${expacl##*:}
				acltemp=${expacl%:*}
				if [[ $inherit_type == "directory" ||
				    $inherit_type == "both" ]]; then
					expacl=${acltemp}${str2}
					expacl=${expacl}${aclaction}
				elif [[ $inherit_type == "file" ]]; then
					if [[ $expacl != *"inherit_only"* ]]; then
						# Directory should have
						# "inherit_only" appended
						expacl=${acltemp}${str1}
						expacl=${expacl}${aclaction}
					else
						expacl=${acltemp}${str2}
						expacl=${expacl}${aclaction}
					fi
				fi
				aclcur=$(get_ACE $node $count)
				aclcur=${aclcur#$count:}
				if [[ $no_propagate == 0 ]]; then
					if [[ $expacl != $aclcur ]]; then
						$LS -vd $basedir
						$LS -vd $node
						log_fail "$inherit $i #$count" \
						    "ACE: $aclcur," \
						    "expected: $expacl"
>>>>>>> 232f5a2e
					fi
				else
					# Compare if directory has trivial ACL
					compare_acls $node $odir
					if [[ $? -ne 0 ]]; then
<<<<<<< HEAD
						ls -vd $basedir
						ls -vd $node
						log_fail "Unexpect acl: $node," \
						    "$inherit ($str)"
=======
						$LS -vd $basedir
						$LS -vd $node
						log_fail "unexpected ACE:"
						    "$node, $inherit ($str)"
>>>>>>> 232f5a2e
					fi
				fi
			# Verify ACE's for nested file
			elif [[ -f $node ]]; then
				compare_acls $node $ofile
				if [[ $? -ne 0 ]]; then
					$LS -vd $basedir
					$LS -vd $node
					log_fail "unexpected ACE:" \
					    "$node, $inherit ($str)"
				fi
			fi
			((count = count + 1))
			((i = i + 1))
		done

		# If there are no ACEs to be checked, compare the trivial ones.
		if ((passcnt == maxaces)); then
			if [[ -d $node ]]; then
				compare_acls $node $odir
			elif [[	-f $node ]]; then
				compare_acls $node $ofile
			fi

			if [[ $? -ne 0 ]]; then
<<<<<<< HEAD
				ls -vd $basedir
				ls -vd $node
				log_fail "Unexpect acl: $node, $inherit ($str)"
=======
				$LS -vd $basedir
				$LS -vd $node
				log_fail "Unexpected ACE: $node, $inherit ($str)"
>>>>>>> 232f5a2e
			fi
		fi
	done
}

typeset -i i=0 maxaces=4
typeset acl0 acl1 acl2 acl3
typeset acls0 acls1 acls2 acls3

<<<<<<< HEAD
#
# Set aclmode=passthrough to make sure
# the acl will not change during chmod.
# A general testing should verify the combination of
# aclmode/aclinherit works well,
# here we just simple test them separately.
#

log_must zfs set aclmode=passthrough $TESTPOOL/$TESTFS

for inherit in "${aclinherit_flag[@]}"; do

	#
	# Set different value of aclinherit
	#

	log_must zfs set aclinherit=$inherit $TESTPOOL/$TESTFS
=======
log_must $ZFS set aclmode=passthrough $TESTPOOL/$TESTFS

for inherit in "${aclinherit_flag[@]}"; do
	log_must $ZFS set aclinherit=$inherit $TESTPOOL/$TESTFS
>>>>>>> 232f5a2e

	for user in root $ZFS_ACL_STAFF1; do
		log_must set_cur_usr $user

		for obj in "${object_flag[@]}"; do
			for str in "${strategy_flag[@]}"; do
				typeset inh_opt=$obj
				((${#str} != 0)) && inh_opt=$inh_opt/$str

				# Prepare 4 ACES, which should include:
				# deny -> to verify "noallow"
				# write_acl/write_owner -> to verify "restricted"
				acl0="${ace_prefix1}:read_xattr/write_acl"
				acl0="${acl0}/write_owner:${inh_opt}:deny"
				acl1="${ace_prefix2}:read_xattr/write_acl"
				acl1="${acl1}/write_owner:${inh_opt}:allow"
				acl2="${ace_prefix1}:read_xattr:${inh_opt}:deny"
				acl3="${ace_prefix2}:read_xattr:${inh_opt}:allow"

				# The ACEs filtered by write_acl/write_owner
				acls0=$acl0
				acls1="${ace_prefix2}:read_xattr"
				acls1="${acls1}:${inh_opt}:allow"
				acls2=$acl2
				acls3=$acl3
				#
				# Create basedir and tmp dir/file
				# for comparison.
				#
				log_note "$user: chmod $acl $basedir"
				log_must usr_exec mkdir $basedir
				log_must usr_exec mkdir $odir
				log_must usr_exec touch $ofile

				i=3
				while ((i >= 0)); do
					eval acl=\$acl$i
<<<<<<< HEAD

				#
				# Place on a directory should succeed.
				#
					log_must usr_exec chmod A+$acl $basedir

=======
					log_must usr_exec $CHMOD A+$acl $basedir
>>>>>>> 232f5a2e
					((i = i - 1))
				done
				log_note "verify_inherit $inherit $obj $str"
				log_must verify_inherit $inherit $obj $str

				log_must usr_exec rm -rf $ofile $odir $basedir
			done
		done
	done
done

log_pass "Verify different inherit options combined with different" \
    "aclinherit property values"<|MERGE_RESOLUTION|>--- conflicted
+++ resolved
@@ -26,12 +26,8 @@
 #
 
 #
-<<<<<<< HEAD
 # Copyright (c) 2012, 2016 by Delphix. All rights reserved.
-=======
-# Copyright (c) 2012 by Delphix. All rights reserved.
 # Copyright 2016 Nexenta Systems, Inc.
->>>>>>> 232f5a2e
 #
 
 . $STF_SUITE/tests/functional/acl/acl_common.kshlib
@@ -65,30 +61,13 @@
 
 function cleanup
 {
-	[[ -f $ofile ]] && log_must $RM -f $ofile
-	[[ -d $odir ]] && log_must $RM -rf $odir
-	[[ -d $basedir ]] && log_must $RM -rf $basedir
-
-<<<<<<< HEAD
-	if [[ -f $ofile ]]; then
-		log_must rm -f $ofile
-	fi
-
-	for dir in $odir $basedir ; do
-		if [[ -d $dir ]]; then
-			log_must rm -rf $dir
-		fi
-	done
+	[[ -f $ofile ]] && log_must rm -f $ofile
+	[[ -d $odir ]] && log_must rm -rf $odir
+	[[ -d $basedir ]] && log_must rm -rf $basedir
+
 	log_must zfs set aclmode=discard $TESTPOOL/$TESTFS
 }
 
-=======
-	log_must $ZFS set aclmode=discard $TESTPOOL/$TESTFS
-}
-
-log_assert "Verify different inherit options combined with different" \
-    "aclinherit property values"
->>>>>>> 232f5a2e
 log_onexit cleanup
 
 # Define inherit flag
@@ -183,54 +162,6 @@
 				break
 				;;
 			esac
-<<<<<<< HEAD
-			if ((pass == 0 && no_inherit == 1)); then
-				aclaction=${expect1##*:}
-				acltemp=${expect1%:*}
-				# Verify ACE's for sub-directory
-				if [[ -d $node ]]; then
-					eval expect1=\$acl$i
-					acltemp=${expect1%:*}
-					if [[ $inherit_type == "directory" || \
-					    $inherit_type == "both" ]]; then
-						expect1=${acltemp}/inherited:
-						expect1=${expect1}${aclaction}
-					elif [[ $inherit_type == "file" ]]; then
-						if [[ $expect1 != \
-						    *"inherit_only"* ]]; then
-							#
-							# directory should append
-							# "inherit_only" if not have
-							#
-							expect1=${acltemp}${str1}
-							expect1=${expect1}${aclaction}
-						else
-							expect1=${acltemp}${str2}
-							expect1=${expect1}${aclaction}
-						fi
-					fi
-					aclcur=$(get_ACE $node $count)
-					aclcur=${aclcur#$count:}
-					if [[ $no_propagate == 0 ]]; then
-						if [[ $expect1 != $aclcur ]]; then
-							ls -vd $basedir
-							ls -vd $node
-							log_fail "$inherit $i #"\
-							    "$count ACE: $aclcur"\
-							    "expect to be $expect1"
-						fi
-					else
-						# compare if directory has basic
-						# ACL's
-						compare_acls $node $odir
-						if [[ $? -ne 0 ]]; then
-							ls -vd $basedir
-							ls -vd $node
-							log_fail "Unexpect acl:"\
-							    " $node, $inherit"
-							    "($str)"
-						fi
-=======
 			if ((no_inherit == 0)); then
 				((i = i + 1))
 				continue
@@ -259,36 +190,28 @@
 				aclcur=${aclcur#$count:}
 				if [[ $no_propagate == 0 ]]; then
 					if [[ $expacl != $aclcur ]]; then
-						$LS -vd $basedir
-						$LS -vd $node
+						ls -vd $basedir
+						ls -vd $node
 						log_fail "$inherit $i #$count" \
 						    "ACE: $aclcur," \
 						    "expected: $expacl"
->>>>>>> 232f5a2e
 					fi
 				else
 					# Compare if directory has trivial ACL
 					compare_acls $node $odir
 					if [[ $? -ne 0 ]]; then
-<<<<<<< HEAD
 						ls -vd $basedir
 						ls -vd $node
-						log_fail "Unexpect acl: $node," \
-						    "$inherit ($str)"
-=======
-						$LS -vd $basedir
-						$LS -vd $node
 						log_fail "unexpected ACE:"
 						    "$node, $inherit ($str)"
->>>>>>> 232f5a2e
 					fi
 				fi
 			# Verify ACE's for nested file
 			elif [[ -f $node ]]; then
 				compare_acls $node $ofile
 				if [[ $? -ne 0 ]]; then
-					$LS -vd $basedir
-					$LS -vd $node
+					ls -vd $basedir
+					ls -vd $node
 					log_fail "unexpected ACE:" \
 					    "$node, $inherit ($str)"
 				fi
@@ -306,15 +229,9 @@
 			fi
 
 			if [[ $? -ne 0 ]]; then
-<<<<<<< HEAD
 				ls -vd $basedir
 				ls -vd $node
-				log_fail "Unexpect acl: $node, $inherit ($str)"
-=======
-				$LS -vd $basedir
-				$LS -vd $node
 				log_fail "Unexpected ACE: $node, $inherit ($str)"
->>>>>>> 232f5a2e
 			fi
 		fi
 	done
@@ -324,30 +241,10 @@
 typeset acl0 acl1 acl2 acl3
 typeset acls0 acls1 acls2 acls3
 
-<<<<<<< HEAD
-#
-# Set aclmode=passthrough to make sure
-# the acl will not change during chmod.
-# A general testing should verify the combination of
-# aclmode/aclinherit works well,
-# here we just simple test them separately.
-#
-
 log_must zfs set aclmode=passthrough $TESTPOOL/$TESTFS
 
 for inherit in "${aclinherit_flag[@]}"; do
-
-	#
-	# Set different value of aclinherit
-	#
-
 	log_must zfs set aclinherit=$inherit $TESTPOOL/$TESTFS
-=======
-log_must $ZFS set aclmode=passthrough $TESTPOOL/$TESTFS
-
-for inherit in "${aclinherit_flag[@]}"; do
-	log_must $ZFS set aclinherit=$inherit $TESTPOOL/$TESTFS
->>>>>>> 232f5a2e
 
 	for user in root $ZFS_ACL_STAFF1; do
 		log_must set_cur_usr $user
@@ -385,16 +282,7 @@
 				i=3
 				while ((i >= 0)); do
 					eval acl=\$acl$i
-<<<<<<< HEAD
-
-				#
-				# Place on a directory should succeed.
-				#
 					log_must usr_exec chmod A+$acl $basedir
-
-=======
-					log_must usr_exec $CHMOD A+$acl $basedir
->>>>>>> 232f5a2e
 					((i = i - 1))
 				done
 				log_note "verify_inherit $inherit $obj $str"
