--- conflicted
+++ resolved
@@ -50,11 +50,6 @@
 	fi
 }
 
-<<<<<<< HEAD
-=======
-log_assert "'zfs inherit' should return an error with bad parameters in" \
-    "one command."
->>>>>>> 633aa807
 log_onexit cleanup
 
 set -A badopts "r" "R" "-R" "-rR" "-a" "-" "-?" "-1" "-2" "-v" "-n"
