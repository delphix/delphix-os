--- conflicted
+++ resolved
@@ -26,11 +26,7 @@
 #
 
 #
-<<<<<<< HEAD
 # Copyright (c) 2012, 2015 by Delphix. All rights reserved.
-=======
-# Copyright (c) 2012, 2014 by Delphix. All rights reserved.
->>>>>>> f68770ea
 #
 
 . $STF_SUITE/tests/functional/cli_root/zpool_create/zpool_create.shlib
@@ -58,24 +54,15 @@
 	partition_disk $SIZE $disk 6
 }
 
-<<<<<<< HEAD
 log_assert "Storage pools with 16 file based vdevs can be created."
-=======
-log_assert "Storage pools with $VDEVS_NUM file based vdevs can be created."
->>>>>>> f68770ea
 log_onexit cleanup
 
 disk=${DISKS%% *}
 create_pool $TESTPOOL $disk
 log_must $ZFS create -o mountpoint=$TESTDIR $TESTPOOL/$TESTFS
 
-<<<<<<< HEAD
 vdevs_list=$($ECHO $TESTDIR/file.{01..16})
 log_must $MKFILE $MINVDEVSIZE $vdevs_list
-=======
-vdevs_list=$($ECHO $TESTDIR/file.{01..32})
-log_must $MKFILE 64m $vdevs_list
->>>>>>> f68770ea
 
 create_pool "$TESTPOOL1" $vdevs_list
 log_must vdevs_in_pool "$TESTPOOL1" "$vdevs_list"
@@ -87,11 +74,7 @@
 fi
 
 log_must $MKFILE 32m $TESTDIR/broken_file
-<<<<<<< HEAD
-vdevs_list="$vdevs_list $TESTDIR/broken_file"
-=======
 vdevs_list="$vdevs_list ${TESTDIR}/broken_file"
->>>>>>> f68770ea
 log_mustnot $ZPOOL create -f $TESTPOOL1 $vdevs_list
 
 log_pass "Storage pools with many file based vdevs can be created."