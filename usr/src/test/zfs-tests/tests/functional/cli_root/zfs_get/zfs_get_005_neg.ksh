--- conflicted
+++ resolved
@@ -98,8 +98,6 @@
 	done
 }
 
-<<<<<<< HEAD
-=======
 #
 # Test different options and properties combination for bookmarks.
 #
@@ -114,10 +112,10 @@
 	for dst in ${bookmark[@]}; do
 		for opt in $opts; do
 			for prop in $props; do
-				$ZFS get $opt -- $prop $dst > /dev/null 2>&1
+				zfs get $opt -- $prop $dst > /dev/null 2>&1
 				ret=$?
 				if [[ $ret == 0 ]]; then
-					log_fail "$ZFS get $opt -- $prop " \
+					log_fail "zfs get $opt -- $prop " \
 					    "$dst unexpectedly succeeded."
 				fi
 			done
@@ -125,9 +123,6 @@
 	done
 }
 
-log_assert "Setting the invalid option and properties, 'zfs get' should be \
-    failed."
->>>>>>> edb901aa
 log_onexit cleanup
 
 # Create filesystem and volume's snapshot
