--- conflicted
+++ resolved
@@ -55,17 +55,7 @@
 	        log_must zinject -c all
 }
 
-<<<<<<< HEAD
-log_must zpool scrub $TESTPOOL
-typeset -i PERCENT=30 percent=0
-while ((percent < PERCENT)) ; do
-	percent=$(get_scrub_percent)
-done
-=======
 log_onexit cleanup
-
-log_assert "Scrub command fails when there is already a scrub in progress"
->>>>>>> 1702cce7
 
 log_must zinject -d $DISK1 -D10:1 $TESTPOOL
 log_must zpool scrub $TESTPOOL
