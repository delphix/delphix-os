#
# CDDL HEADER START
#
# The contents of this file are subject to the terms of the
# Common Development and Distribution License (the "License").
# You may not use this file except in compliance with the License.
#
# You can obtain a copy of the license at usr/src/OPENSOLARIS.LICENSE
# or http://www.opensolaris.org/os/licensing.
# See the License for the specific language governing permissions
# and limitations under the License.
#
# When distributing Covered Code, include this CDDL HEADER in each
# file and include the License file at usr/src/OPENSOLARIS.LICENSE.
# If applicable, add the following below this CDDL HEADER, with the
# fields enclosed by brackets "[]" replaced with your own identifying
# information: Portions Copyright [yyyy] [name of copyright owner]
#
# CDDL HEADER END
#

#
# Copyright 2009 Sun Microsystems, Inc.  All rights reserved.
# Use is subject to license terms.
#

#
# Copyright (c) 2013 by Delphix. All rights reserved.
#

# Set the expected properties of zpool
typeset -a properties=("size" "capacity" "altroot" "health" "guid" "version"
    "bootfs" "delegation" "autoreplace" "cachefile" "dedupditto" "dedupratio"
    "free" "allocated" "readonly" "comment" "expandsize" "freeing" "failmode"
    "listsnapshots" "autoexpand" "feature@async_destroy" "feature@empty_bpobj"
<<<<<<< HEAD
    "feature@lz4_compress" "feature@spacemap_histogram" "feature@enabled_txg"
    "feature@hole_birth" "feature@extensible_dataset")
=======
    "feature@lz4_compress" "feature@multi_vdev_crash_dump"
    "feature@spacemap_histogram" "feature@enabled_txg" "feature@hole_birth"
    "feature@extensible_dataset" "feature@bookmarks")
>>>>>>> 197c9523
<|MERGE_RESOLUTION|>--- conflicted
+++ resolved
@@ -33,11 +33,7 @@
     "bootfs" "delegation" "autoreplace" "cachefile" "dedupditto" "dedupratio"
     "free" "allocated" "readonly" "comment" "expandsize" "freeing" "failmode"
     "listsnapshots" "autoexpand" "feature@async_destroy" "feature@empty_bpobj"
-<<<<<<< HEAD
-    "feature@lz4_compress" "feature@spacemap_histogram" "feature@enabled_txg"
-    "feature@hole_birth" "feature@extensible_dataset")
-=======
     "feature@lz4_compress" "feature@multi_vdev_crash_dump"
     "feature@spacemap_histogram" "feature@enabled_txg" "feature@hole_birth"
-    "feature@extensible_dataset" "feature@bookmarks")
->>>>>>> 197c9523
+    "feature@extensible_dataset" "feature@bookmarks" "feature@embedded_data"
+    "feature@mooch_byteswap")