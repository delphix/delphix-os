--- conflicted
+++ resolved
@@ -21,13 +21,9 @@
 .\" Copyright 2010 Sun Microsystems, Inc.  All rights reserved.
 .\" Use is subject to license terms.
 .\"
-<<<<<<< HEAD
 .\" Copyright (c) 2014 by Delphix. All rights reserved.
 .\"
-.TH cw 1ONBLD "22 March 2010"
-=======
 .TH CW 1ONBLD "Mar 22, 2010"
->>>>>>> 09b7f21a
 .SH NAME
 .I cw
 \- invoke one or more compilers with argument translation
