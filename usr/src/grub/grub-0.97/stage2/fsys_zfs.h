/*
 *  GRUB  --  GRand Unified Bootloader
 *  Copyright (C) 1999,2000,2001,2002,2003,2004  Free Software Foundation, Inc.
 *
 *  This program is free software; you can redistribute it and/or modify
 *  it under the terms of the GNU General Public License as published by
 *  the Free Software Foundation; either version 2 of the License, or
 *  (at your option) any later version.
 *
 *  This program is distributed in the hope that it will be useful,
 *  but WITHOUT ANY WARRANTY; without even the implied warranty of
 *  MERCHANTABILITY or FITNESS FOR A PARTICULAR PURPOSE.  See the
 *  GNU General Public License for more details.
 *
 *  You should have received a copy of the GNU General Public License
 *  along with this program; if not, write to the Free Software
 *  Foundation, Inc., 675 Mass Ave, Cambridge, MA 02139, USA.
 */

/*
 * Copyright 2010 Sun Microsystems, Inc.  All rights reserved.
 * Use is subject to license terms.
 * Copyright (c) 2011 by Delphix. All rights reserved.
 */

<<<<<<< HEAD
=======
/*
 * Copyright (c) 2012 by Delphix. All rights reserved.
 */

>>>>>>> 53089ab7
#ifndef _FSYS_ZFS_H
#define	_FSYS_ZFS_H

#ifdef	FSYS_ZFS

#ifndef	FSIMAGE
typedef unsigned long long uint64_t;
typedef unsigned int uint32_t;
typedef unsigned short uint16_t;
typedef unsigned char uint8_t;
typedef unsigned char uchar_t;

#if defined(_LP64) || defined(_I32LPx)
typedef	unsigned long size_t;
#else
typedef	unsigned int size_t;
#endif
#else
#include "fsi_zfs.h"
#endif	/* !FSIMAGE */

#include <zfs-include/zfs.h>
#include <zfs-include/dmu.h>
#include <zfs-include/spa.h>
#include <zfs-include/zio.h>
#include <zfs-include/zio_checksum.h>
#include <zfs-include/vdev_impl.h>
#include <zfs-include/zap_impl.h>
#include <zfs-include/zap_leaf.h>
#include <zfs-include/uberblock_impl.h>
#include <zfs-include/dnode.h>
#include <zfs-include/dsl_dir.h>
#include <zfs-include/zfs_acl.h>
#include <zfs-include/zfs_znode.h>
#include <zfs-include/dsl_dataset.h>
#include <zfs-include/zil.h>
#include <zfs-include/dmu_objset.h>
#include <zfs-include/sa_impl.h>

/*
 * Global Memory addresses to store MOS and DNODE data
 */
#define	MOS		((dnode_phys_t *)\
	(RAW_ADDR((mbi.mem_upper << 10) + 0x100000) - ZFS_SCRATCH_SIZE))
#define	DNODE		(MOS+1) /* move sizeof(dnode_phys_t) bytes */
#define	ZFS_SCRATCH	((char *)(DNODE+1))

/*
 * Verify dnode type.
 * Can only be used in functions returning non-0 for failure.
 */
#define	VERIFY_DN_TYPE(dnp, type) \
	if (type && (dnp)->dn_type != type) { \
		return (ERR_FSYS_CORRUPT); \
	}

/*
 * Verify object set type.
 * Can only be used in functions returning 0 for failure.
 */
#define	VERIFY_OS_TYPE(osp, type) \
	if (type && (osp)->os_type != type) { \
		errnum = ERR_FSYS_CORRUPT; \
		return (0); \
	}

#define	ZPOOL_PROP_BOOTFS		"bootfs"

/* General macros */
#define	BSWAP_8(x)	((x) & 0xff)
#define	BSWAP_16(x)	((BSWAP_8(x) << 8) | BSWAP_8((x) >> 8))
#define	BSWAP_32(x)	((BSWAP_16(x) << 16) | BSWAP_16((x) >> 16))
#define	BSWAP_64(x)	((BSWAP_32(x) << 32) | BSWAP_32((x) >> 32))
#define	P2ROUNDUP(x, align)	(-(-(x) & -(align)))

typedef struct uberblock uberblock_t;

/*
 * Macros to get fields in a bp or DVA.
 */
#define	P2PHASE(x, align)		((x) & ((align) - 1))
#define	DVA_OFFSET_TO_PHYS_SECTOR(offset) \
	((offset + VDEV_LABEL_START_SIZE) >> SPA_MINBLOCKSHIFT)

/*
 * return x rounded down to an align boundary
 * eg, P2ALIGN(1200, 1024) == 1024 (1*align)
 * eg, P2ALIGN(1024, 1024) == 1024 (1*align)
 * eg, P2ALIGN(0x1234, 0x100) == 0x1200 (0x12*align)
 * eg, P2ALIGN(0x5600, 0x100) == 0x5600 (0x56*align)
 */
#define	P2ALIGN(x, align)		((x) & -(align))

/*
 * For nvlist manipulation. (from nvpair.h)
 */
#define	NV_ENCODE_NATIVE	0
#define	NV_ENCODE_XDR		1
#define	HOST_ENDIAN		1	/* for x86 machine */
typedef enum {
	DATA_TYPE_UNKNOWN = 0,
	DATA_TYPE_BOOLEAN,
	DATA_TYPE_BYTE,
	DATA_TYPE_INT16,
	DATA_TYPE_UINT16,
	DATA_TYPE_INT32,
	DATA_TYPE_UINT32,
	DATA_TYPE_INT64,
	DATA_TYPE_UINT64,
	DATA_TYPE_STRING,
	DATA_TYPE_BYTE_ARRAY,
	DATA_TYPE_INT16_ARRAY,
	DATA_TYPE_UINT16_ARRAY,
	DATA_TYPE_INT32_ARRAY,
	DATA_TYPE_UINT32_ARRAY,
	DATA_TYPE_INT64_ARRAY,
	DATA_TYPE_UINT64_ARRAY,
	DATA_TYPE_STRING_ARRAY,
	DATA_TYPE_HRTIME,
	DATA_TYPE_NVLIST,
	DATA_TYPE_NVLIST_ARRAY,
	DATA_TYPE_BOOLEAN_VALUE,
	DATA_TYPE_INT8,
	DATA_TYPE_UINT8,
	DATA_TYPE_BOOLEAN_ARRAY,
	DATA_TYPE_INT8_ARRAY,
	DATA_TYPE_UINT8_ARRAY,
	DATA_TYPE_DOUBLE
} data_type_t;

/*
 * Decompression Entry - lzjb
 */
#ifndef	NBBY
#define	NBBY	8
#endif

typedef int zfs_decomp_func_t(void *s_start, void *d_start, size_t s_len,
			size_t d_len);
typedef struct decomp_entry {
	char *name;
	zfs_decomp_func_t *decomp_func;
} decomp_entry_t;

/*
 * FAT ZAP data structures
 */
#define	ZFS_CRC64_POLY 0xC96C5795D7870F42ULL /* ECMA-182, reflected form */
#define	ZAP_HASH_IDX(hash, n)	(((n) == 0) ? 0 : ((hash) >> (64 - (n))))
#define	CHAIN_END	0xffff	/* end of the chunk chain */

/*
 * The amount of space within the chunk available for the array is:
 * chunk size - space for type (1) - space for next pointer (2)
 */
#define	ZAP_LEAF_ARRAY_BYTES (ZAP_LEAF_CHUNKSIZE - 3)

#define	ZAP_LEAF_HASH_SHIFT(bs)	(bs - 5)
#define	ZAP_LEAF_HASH_NUMENTRIES(bs) (1 << ZAP_LEAF_HASH_SHIFT(bs))
#define	LEAF_HASH(bs, h) \
	((ZAP_LEAF_HASH_NUMENTRIES(bs)-1) & \
	((h) >> (64 - ZAP_LEAF_HASH_SHIFT(bs)-l->l_hdr.lh_prefix_len)))

/*
 * The amount of space available for chunks is:
 * block size shift - hash entry size (2) * number of hash
 * entries - header space (2*chunksize)
 */
#define	ZAP_LEAF_NUMCHUNKS(bs) \
	(((1<<bs) - 2*ZAP_LEAF_HASH_NUMENTRIES(bs)) / \
	ZAP_LEAF_CHUNKSIZE - 2)

/*
 * The chunks start immediately after the hash table.  The end of the
 * hash table is at l_hash + HASH_NUMENTRIES, which we simply cast to a
 * chunk_t.
 */
#define	ZAP_LEAF_CHUNK(l, bs, idx) \
	((zap_leaf_chunk_t *)(l->l_hash + ZAP_LEAF_HASH_NUMENTRIES(bs)))[idx]
#define	ZAP_LEAF_ENTRY(l, bs, idx) (&ZAP_LEAF_CHUNK(l, bs, idx).l_entry)

extern void fletcher_2_native(const void *, uint64_t, zio_cksum_t *);
extern void fletcher_2_byteswap(const void *, uint64_t, zio_cksum_t *);
extern void fletcher_4_native(const void *, uint64_t, zio_cksum_t *);
extern void fletcher_4_byteswap(const void *, uint64_t, zio_cksum_t *);
extern void zio_checksum_SHA256(const void *, uint64_t, zio_cksum_t *);
extern int lzjb_decompress(void *, void *, size_t, size_t);

#endif	/* FSYS_ZFS */

#endif /* !_FSYS_ZFS_H */<|MERGE_RESOLUTION|>--- conflicted
+++ resolved
@@ -20,16 +20,12 @@
 /*
  * Copyright 2010 Sun Microsystems, Inc.  All rights reserved.
  * Use is subject to license terms.
- * Copyright (c) 2011 by Delphix. All rights reserved.
- */
-
-<<<<<<< HEAD
-=======
+ */
+
 /*
  * Copyright (c) 2012 by Delphix. All rights reserved.
  */
 
->>>>>>> 53089ab7
 #ifndef _FSYS_ZFS_H
 #define	_FSYS_ZFS_H
 
