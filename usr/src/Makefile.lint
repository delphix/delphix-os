--- conflicted
+++ resolved
@@ -22,11 +22,7 @@
 #
 # Copyright (c) 2003, 2010, Oracle and/or its affiliates. All rights reserved.
 # Copyright (c) 2012 by Delphix. All rights reserved.
-<<<<<<< HEAD
 # Copyright 2012 OmniTI Computer Consulting, Inc.  All rights reserved.
-# Copyright 2015 Nexenta Systems, Inc. All rights reserved.
-=======
->>>>>>> 5f10ef69
 # Copyright 2015 Garrett D'Amore <garrett@damore.org>
 # Copyright 2016 Nexenta Systems, Inc.
 #
