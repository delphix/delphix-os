--- conflicted
+++ resolved
@@ -25,11 +25,7 @@
  */
 
 /*
-<<<<<<< HEAD
- * Copyright (c) 2013, 2014 by Delphix. All rights reserved.
-=======
- * Copyright (c) 2014, 2016 by Delphix. All rights reserved.
->>>>>>> c3bd3abd
+ * Copyright (c) 2013, 2016 by Delphix. All rights reserved.
  * Copyright (c) 2013, Joyent, Inc. All rights reserved.
  */
 
@@ -382,13 +378,10 @@
 		statement_or_block DT_KEY_ELSE statement_or_block {
 			$$ = dt_node_if($3, $5, $7);
 		}
-<<<<<<< HEAD
 	|	DT_TOK_WHILE_LIMITED DT_TOK_LPAR expression DT_TOK_RPAR
 		statement_or_block {
 			$$ = dt_node_while($3, $5, $1);
 		}
-=======
->>>>>>> c3bd3abd
 	;
 
 argument_expression_list:
