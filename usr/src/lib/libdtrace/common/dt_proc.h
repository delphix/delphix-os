--- conflicted
+++ resolved
@@ -25,11 +25,7 @@
  */
 
 /*
-<<<<<<< HEAD
- * Copyright (c) 2011 by Delphix. All rights reserved.
-=======
  * Copyright (c) 2012 by Delphix. All rights reserved.
->>>>>>> 8f0b538d
  */
 
 #ifndef	_DT_PROC_H
