%{
/*
 * CDDL HEADER START
 *
 * The contents of this file are subject to the terms of the
 * Common Development and Distribution License (the "License").
 * You may not use this file except in compliance with the License.
 *
 * You can obtain a copy of the license at usr/src/OPENSOLARIS.LICENSE
 * or http://www.opensolaris.org/os/licensing.
 * See the License for the specific language governing permissions
 * and limitations under the License.
 *
 * When distributing Covered Code, include this CDDL HEADER in each
 * file and include the License file at usr/src/OPENSOLARIS.LICENSE.
 * If applicable, add the following below this CDDL HEADER, with the
 * fields enclosed by brackets "[]" replaced with your own identifying
 * information: Portions Copyright [yyyy] [name of copyright owner]
 *
 * CDDL HEADER END
 */

/*
 * Copyright (c) 2003, 2010, Oracle and/or its affiliates. All rights reserved.
 */
/*
<<<<<<< HEAD
 * Copyright (c) 2014 by Delphix. All rights reserved.
=======
 * Copyright (c) 2013 by Delphix. All rights reserved.
>>>>>>> 7a3fc0cc
 * Copyright (c) 2013, Joyent, Inc. All rights reserved.
 */

#include <string.h>
#include <stdlib.h>
#include <stdio.h>
#include <assert.h>
#include <ctype.h>
#include <errno.h>

#include <dt_impl.h>
#include <dt_grammar.h>
#include <dt_parser.h>
#include <dt_string.h>

/*
 * We need to undefine lex's input and unput macros so that references to these
 * call the functions provided at the end of this source file.
 */
#undef input
#undef unput

static int id_or_type(const char *);
static int input(void);
static void unput(int);

/*
 * We first define a set of labeled states for use in the D lexer and then a
 * set of regular expressions to simplify things below. The lexer states are:
 *
 * S0 - D program clause and expression lexing
 * S1 - D comments (i.e. skip everything until end of comment)
 * S2 - D program outer scope (probe specifiers and declarations)
 * S3 - D control line parsing (i.e. after ^# is seen but before \n)
 * S4 - D control line scan (locate control directives only and invoke S3)
 */
%}

%e 1500		/* maximum nodes */
%p 4900		/* maximum positions */
%n 600		/* maximum states */
%a 3000		/* maximum transitions */

%s S0 S1 S2 S3 S4

RGX_AGG		"@"[a-zA-Z_][0-9a-zA-Z_]*
RGX_PSPEC	[-$:a-zA-Z_.?*\\\[\]!][-$:0-9a-zA-Z_.`?*\\\[\]!]*
RGX_ALTIDENT	[a-zA-Z_][0-9a-zA-Z_]*
RGX_LMID	LM[0-9a-fA-F]+`
RGX_MOD_IDENT	[a-zA-Z_`][0-9a-z.A-Z_`]*`
RGX_IDENT	[a-zA-Z_`][0-9a-zA-Z_`]*
RGX_INT		([0-9]+|0[xX][0-9A-Fa-f]+)[uU]?[lL]?[lL]?
RGX_FP		([0-9]+("."?)[0-9]*|"."[0-9]+)((e|E)("+"|-)?[0-9]+)?[fFlL]?
RGX_WS		[\f\n\r\t\v ]
RGX_STR		([^"\\\n]|\\[^"\n]|\\\")*
RGX_CHR		([^'\\\n]|\\[^'\n]|\\')*
RGX_INTERP	^[\f\t\v ]*#!.*
RGX_CTL		^[\f\t\v ]*#

%%

%{

/*
 * We insert a special prologue into yylex() itself: if the pcb contains a
 * context token, we return that prior to running the normal lexer.  This
 * allows libdtrace to force yacc into one of our three parsing contexts: D
 * expression (DT_CTX_DEXPR), D program (DT_CTX_DPROG) or D type (DT_CTX_DTYPE).
 * Once the token is returned, we clear it so this only happens once.
 */
if (yypcb->pcb_token != 0) {
	int tok = yypcb->pcb_token;
	yypcb->pcb_token = 0;
	return (tok);
}

%}

<S0>auto	return (DT_KEY_AUTO);
<S0>break	return (DT_KEY_BREAK);
<S0>case	return (DT_KEY_CASE);
<S0>char	return (DT_KEY_CHAR);
<S0>const	return (DT_KEY_CONST);
<S0>continue	return (DT_KEY_CONTINUE);
<S0>counter	return (DT_KEY_COUNTER);
<S0>default	return (DT_KEY_DEFAULT);
<S0>do		return (DT_KEY_DO);
<S0>double	return (DT_KEY_DOUBLE);
<S0>else	return (DT_KEY_ELSE);
<S0>enum	return (DT_KEY_ENUM);
<S0>extern	return (DT_KEY_EXTERN);
<S0>float	return (DT_KEY_FLOAT);
<S0>for		return (DT_KEY_FOR);
<S0>goto	return (DT_KEY_GOTO);
<S0>if		return (DT_KEY_IF);
<S0>import	return (DT_KEY_IMPORT);
<S0>inline	return (DT_KEY_INLINE);
<S0>int		return (DT_KEY_INT);
<S0>long	return (DT_KEY_LONG);
<S0>offsetof	return (DT_TOK_OFFSETOF);
<S0>probe	return (DT_KEY_PROBE);
<S0>provider	return (DT_KEY_PROVIDER);
<S0>register	return (DT_KEY_REGISTER);
<S0>restrict	return (DT_KEY_RESTRICT);
<S0>return	return (DT_KEY_RETURN);
<S0>self	return (DT_KEY_SELF);
<S0>short	return (DT_KEY_SHORT);
<S0>signed	return (DT_KEY_SIGNED);
<S0>sizeof	return (DT_TOK_SIZEOF);
<S0>static	return (DT_KEY_STATIC);
<S0>string	return (DT_KEY_STRING);
<S0>stringof	return (DT_TOK_STRINGOF);
<S0>struct	return (DT_KEY_STRUCT);
<S0>switch	return (DT_KEY_SWITCH);
<S0>this	return (DT_KEY_THIS);
<S0>translator	return (DT_KEY_XLATOR);
<S0>typedef	return (DT_KEY_TYPEDEF);
<S0>union	return (DT_KEY_UNION);
<S0>unsigned	return (DT_KEY_UNSIGNED);
<S0>userland	return (DT_KEY_USERLAND);
<S0>void	return (DT_KEY_VOID);
<S0>volatile	return (DT_KEY_VOLATILE);
<S0>while	return (DT_KEY_WHILE);
<S0>xlate	return (DT_TOK_XLATE);

<S2>auto	{ yybegin(YYS_EXPR);	return (DT_KEY_AUTO); }
<S2>char	{ yybegin(YYS_EXPR);	return (DT_KEY_CHAR); }
<S2>const	{ yybegin(YYS_EXPR);	return (DT_KEY_CONST); }
<S2>counter	{ yybegin(YYS_DEFINE);	return (DT_KEY_COUNTER); }
<S2>double	{ yybegin(YYS_EXPR);	return (DT_KEY_DOUBLE); }
<S2>enum	{ yybegin(YYS_EXPR);	return (DT_KEY_ENUM); }
<S2>extern	{ yybegin(YYS_EXPR);	return (DT_KEY_EXTERN); }
<S2>float	{ yybegin(YYS_EXPR);	return (DT_KEY_FLOAT); }
<S2>import	{ yybegin(YYS_EXPR);	return (DT_KEY_IMPORT); }
<S2>inline	{ yybegin(YYS_DEFINE);	return (DT_KEY_INLINE); }
<S2>int		{ yybegin(YYS_EXPR);	return (DT_KEY_INT); }
<S2>long	{ yybegin(YYS_EXPR);	return (DT_KEY_LONG); }
<S2>provider	{ yybegin(YYS_DEFINE);	return (DT_KEY_PROVIDER); }
<S2>register	{ yybegin(YYS_EXPR);	return (DT_KEY_REGISTER); }
<S2>restrict	{ yybegin(YYS_EXPR);	return (DT_KEY_RESTRICT); }
<S2>self	{ yybegin(YYS_EXPR);	return (DT_KEY_SELF); }
<S2>short	{ yybegin(YYS_EXPR);	return (DT_KEY_SHORT); }
<S2>signed	{ yybegin(YYS_EXPR);	return (DT_KEY_SIGNED); }
<S2>static	{ yybegin(YYS_EXPR);	return (DT_KEY_STATIC); }
<S2>string	{ yybegin(YYS_EXPR);	return (DT_KEY_STRING); }
<S2>struct	{ yybegin(YYS_EXPR);	return (DT_KEY_STRUCT); }
<S2>this	{ yybegin(YYS_EXPR);	return (DT_KEY_THIS); }
<S2>translator	{ yybegin(YYS_DEFINE);	return (DT_KEY_XLATOR); }
<S2>typedef	{ yybegin(YYS_EXPR);	return (DT_KEY_TYPEDEF); }
<S2>union	{ yybegin(YYS_EXPR);	return (DT_KEY_UNION); }
<S2>unsigned	{ yybegin(YYS_EXPR);	return (DT_KEY_UNSIGNED); }
<S2>void	{ yybegin(YYS_EXPR);	return (DT_KEY_VOID); }
<S2>volatile	{ yybegin(YYS_EXPR);	return (DT_KEY_VOLATILE); }

<S0>"$$"[0-9]+	{
			int i = atoi(yytext + 2);
			char *v = "";

			/*
			 * A macro argument reference substitutes the text of
			 * an argument in place of the current token.  When we
			 * see $$<d> we fetch the saved string from pcb_sargv
			 * (or use the default argument if the option has been
			 * set and the argument hasn't been specified) and
			 * return a token corresponding to this string.
			 */
			if (i < 0 || (i >= yypcb->pcb_sargc &&
			    !(yypcb->pcb_cflags & DTRACE_C_DEFARG))) {
				xyerror(D_MACRO_UNDEF, "macro argument %s is "
				    "not defined\n", yytext);
			}

			if (i < yypcb->pcb_sargc) {
				v = yypcb->pcb_sargv[i]; /* get val from pcb */
				yypcb->pcb_sflagv[i] |= DT_IDFLG_REF;
			}

			if ((yylval.l_str = strdup(v)) == NULL)
				longjmp(yypcb->pcb_jmpbuf, EDT_NOMEM);

			(void) stresc2chr(yylval.l_str);
			return (DT_TOK_STRING);
		}

<S0>"$"[0-9]+	{
			int i = atoi(yytext + 1);
			char *p, *v = "0";

			/*
			 * A macro argument reference substitutes the text of
			 * one identifier or integer pattern for another.  When
			 * we see $<d> we fetch the saved string from pcb_sargv
			 * (or use the default argument if the option has been
			 * set and the argument hasn't been specified) and
			 * return a token corresponding to this string.
			 */
			if (i < 0 || (i >= yypcb->pcb_sargc &&
			    !(yypcb->pcb_cflags & DTRACE_C_DEFARG))) {
				xyerror(D_MACRO_UNDEF, "macro argument %s is "
				    "not defined\n", yytext);
			}

			if (i < yypcb->pcb_sargc) {
				v = yypcb->pcb_sargv[i]; /* get val from pcb */
				yypcb->pcb_sflagv[i] |= DT_IDFLG_REF;
			}

			/*
			 * If the macro text is not a valid integer or ident,
			 * then we treat it as a string.  The string may be
			 * optionally enclosed in quotes, which we strip.
			 */
			if (strbadidnum(v)) {
				size_t len = strlen(v);

				if (len != 1 && *v == '"' && v[len - 1] == '"')
					yylval.l_str = strndup(v + 1, len - 2);
				else
					yylval.l_str = strndup(v, len);

				if (yylval.l_str == NULL)
					longjmp(yypcb->pcb_jmpbuf, EDT_NOMEM);

				(void) stresc2chr(yylval.l_str);
				return (DT_TOK_STRING);
			}

			/*
			 * If the macro text is not a string an begins with a
			 * digit or a +/- sign, process it as an integer token.
			 */
			if (isdigit(v[0]) || v[0] == '-' || v[0] == '+') {
				if (isdigit(v[0]))
					yyintprefix = 0;
				else
					yyintprefix = *v++;

				errno = 0;
				yylval.l_int = strtoull(v, &p, 0);
				(void) strncpy(yyintsuffix, p,
				    sizeof (yyintsuffix));
				yyintdecimal = *v != '0';

				if (errno == ERANGE) {
					xyerror(D_MACRO_OFLOW, "macro argument"
					    " %s constant %s results in integer"
					    " overflow\n", yytext, v);
				}

				return (DT_TOK_INT);
			}

			return (id_or_type(v));
		}

<S0>"$$"{RGX_IDENT} {
			dt_ident_t *idp = dt_idhash_lookup(
			    yypcb->pcb_hdl->dt_macros, yytext + 2);

			char s[16]; /* enough for UINT_MAX + \0 */

			if (idp == NULL) {
				xyerror(D_MACRO_UNDEF, "macro variable %s "
				    "is not defined\n", yytext);
			}

			/*
			 * For the moment, all current macro variables are of
			 * type id_t (refer to dtrace_update() for details).
			 */
			(void) snprintf(s, sizeof (s), "%u", idp->di_id);
			if ((yylval.l_str = strdup(s)) == NULL)
				longjmp(yypcb->pcb_jmpbuf, EDT_NOMEM);

			return (DT_TOK_STRING);
		}

<S0>"$"{RGX_IDENT} {
			dt_ident_t *idp = dt_idhash_lookup(
			    yypcb->pcb_hdl->dt_macros, yytext + 1);

			if (idp == NULL) {
				xyerror(D_MACRO_UNDEF, "macro variable %s "
				    "is not defined\n", yytext);
			}

			/*
			 * For the moment, all current macro variables are of
			 * type id_t (refer to dtrace_update() for details).
			 */
			yylval.l_int = (intmax_t)(int)idp->di_id;
			yyintprefix = 0;
			yyintsuffix[0] = '\0';
			yyintdecimal = 1;

			return (DT_TOK_INT);
		}

<<<<<<< HEAD
<S0>while[1-9][0-9]* {
			char *p;

			errno = 0;
			yylval.l_int = strtoull(yytext + 5, &p, 0);
			yyintprefix = 0;
			yyintdecimal = B_TRUE;

			if (errno == ERANGE) {
				xyerror(D_INT_OFLOW, "constant %s results in "
				    "integer overflow\n", yytext);
			}

			return (DT_TOK_WHILE_LIMITED);
		}

=======
>>>>>>> 7a3fc0cc
<S0>{RGX_IDENT} |
<S0>{RGX_MOD_IDENT}{RGX_IDENT} |
<S0>{RGX_MOD_IDENT} {
			return (id_or_type(yytext));
		}

<S0>{RGX_AGG}	{
			if ((yylval.l_str = strdup(yytext)) == NULL)
				longjmp(yypcb->pcb_jmpbuf, EDT_NOMEM);
			return (DT_TOK_AGG);
		}

<S0>"@"		{
			if ((yylval.l_str = strdup("@_")) == NULL)
				longjmp(yypcb->pcb_jmpbuf, EDT_NOMEM);
			return (DT_TOK_AGG);
		}

<S0>{RGX_INT}	|
<S2>{RGX_INT}	|
<S3>{RGX_INT}	{
			char *p;

			errno = 0;
			yylval.l_int = strtoull(yytext, &p, 0);
			yyintprefix = 0;
			(void) strncpy(yyintsuffix, p, sizeof (yyintsuffix));
			yyintdecimal = yytext[0] != '0';

			if (errno == ERANGE) {
				xyerror(D_INT_OFLOW, "constant %s results in "
				    "integer overflow\n", yytext);
			}

			if (*p != '\0' && strchr("uUlL", *p) == NULL) {
				xyerror(D_INT_DIGIT, "constant %s contains "
				    "invalid digit %c\n", yytext, *p);
			}

			if ((YYSTATE) != S3)
				return (DT_TOK_INT);

			yypragma = dt_node_link(yypragma,
			    dt_node_int(yylval.l_int));
		}

<S0>{RGX_FP}	yyerror("floating-point constants are not permitted\n");

<S0>\"{RGX_STR}$ |
<S3>\"{RGX_STR}$ xyerror(D_STR_NL, "newline encountered in string literal");

<S0>\"{RGX_STR}\" |
<S3>\"{RGX_STR}\" {
			/*
			 * Quoted string -- convert C escape sequences and
			 * return the string as a token.
			 */
			yylval.l_str = strndup(yytext + 1, yyleng - 2);

			if (yylval.l_str == NULL)
				longjmp(yypcb->pcb_jmpbuf, EDT_NOMEM);

			(void) stresc2chr(yylval.l_str);
			if ((YYSTATE) != S3)
				return (DT_TOK_STRING);

			yypragma = dt_node_link(yypragma,
			    dt_node_string(yylval.l_str));
		}

<S0>'{RGX_CHR}$	xyerror(D_CHR_NL, "newline encountered in character constant");

<S0>'{RGX_CHR}'	{
			char *s, *p, *q;
			size_t nbytes;

			/*
			 * Character constant -- convert C escape sequences and
			 * return the character as an integer immediate value.
			 */
			if (yyleng == 2)
				xyerror(D_CHR_NULL, "empty character constant");

			s = yytext + 1;
			yytext[yyleng - 1] = '\0';
			nbytes = stresc2chr(s);
			yylval.l_int = 0;
			yyintprefix = 0;
			yyintsuffix[0] = '\0';
			yyintdecimal = 1;

			if (nbytes > sizeof (yylval.l_int)) {
				xyerror(D_CHR_OFLOW, "character constant is "
				    "too long");
			}
#ifdef _LITTLE_ENDIAN
			p = ((char *)&yylval.l_int) + nbytes - 1;
			for (q = s; nbytes != 0; nbytes--)
				*p-- = *q++;
#else
			bcopy(s, ((char *)&yylval.l_int) +
			    sizeof (yylval.l_int) - nbytes, nbytes);
#endif
			return (DT_TOK_INT);
		}

<S0>"/*"	|
<S2>"/*"	{
			yypcb->pcb_cstate = (YYSTATE);
			BEGIN(S1);
		}

<S0>{RGX_INTERP} |
<S2>{RGX_INTERP} ;	/* discard any #! lines */

<S0>{RGX_CTL}	|
<S2>{RGX_CTL}	|
<S4>{RGX_CTL}	{
			assert(yypragma == NULL);
			yypcb->pcb_cstate = (YYSTATE);
			BEGIN(S3);
		}

<S4>.		;	/* discard */
<S4>"\n"	;	/* discard */

<S0>"/"		{
			int c, tok;

			/*
			 * The use of "/" as the predicate delimiter and as the
			 * integer division symbol requires special lookahead
			 * to avoid a shift/reduce conflict in the D grammar.
			 * We look ahead to the next non-whitespace character.
			 * If we encounter EOF, ";", "{", or "/", then this "/"
			 * closes the predicate and we return DT_TOK_EPRED.
			 * If we encounter anything else, it's DT_TOK_DIV.
			 */
			while ((c = input()) != 0) {
				if (strchr("\f\n\r\t\v ", c) == NULL)
					break;
			}

			if (c == 0 || c == ';' || c == '{' || c == '/') {
				if (yypcb->pcb_parens != 0) {
					yyerror("closing ) expected in "
					    "predicate before /\n");
				}
				if (yypcb->pcb_brackets != 0) {
					yyerror("closing ] expected in "
					    "predicate before /\n");
				}
				tok = DT_TOK_EPRED;
			} else
				tok = DT_TOK_DIV;

			unput(c);
			return (tok);
		}

<S0>"("		{
			yypcb->pcb_parens++;
			return (DT_TOK_LPAR);
		}

<S0>")"		{
			if (--yypcb->pcb_parens < 0)
				yyerror("extra ) in input stream\n");
			return (DT_TOK_RPAR);
		}

<S0>"["		{
			yypcb->pcb_brackets++;
			return (DT_TOK_LBRAC);
		}

<S0>"]"		{
			if (--yypcb->pcb_brackets < 0)
				yyerror("extra ] in input stream\n");
			return (DT_TOK_RBRAC);
		}

<S0>"{"		|
<S2>"{"		{
			yypcb->pcb_braces++;
			return ('{');
		}

<S0>"}"		{
			if (--yypcb->pcb_braces < 0)
				yyerror("extra } in input stream\n");
			return ('}');
		}

<S0>"|"		return (DT_TOK_BOR);
<S0>"^"		return (DT_TOK_XOR);
<S0>"&"		return (DT_TOK_BAND);
<S0>"&&"	return (DT_TOK_LAND);
<S0>"^^"	return (DT_TOK_LXOR);
<S0>"||"	return (DT_TOK_LOR);
<S0>"=="	return (DT_TOK_EQU);
<S0>"!="	return (DT_TOK_NEQ);
<S0>"<"		return (DT_TOK_LT);
<S0>"<="	return (DT_TOK_LE);
<S0>">"		return (DT_TOK_GT);
<S0>">="	return (DT_TOK_GE);
<S0>"<<"	return (DT_TOK_LSH);
<S0>">>"	return (DT_TOK_RSH);
<S0>"+"		return (DT_TOK_ADD);
<S0>"-"		return (DT_TOK_SUB);
<S0>"*"		return (DT_TOK_MUL);
<S0>"%"		return (DT_TOK_MOD);
<S0>"~"		return (DT_TOK_BNEG);
<S0>"!"		return (DT_TOK_LNEG);
<S0>"?"		return (DT_TOK_QUESTION);
<S0>":"		return (DT_TOK_COLON);
<S0>"."		return (DT_TOK_DOT);
<S0>"->"	return (DT_TOK_PTR);
<S0>"="		return (DT_TOK_ASGN);
<S0>"+="	return (DT_TOK_ADD_EQ);
<S0>"-="	return (DT_TOK_SUB_EQ);
<S0>"*="	return (DT_TOK_MUL_EQ);
<S0>"/="	return (DT_TOK_DIV_EQ);
<S0>"%="	return (DT_TOK_MOD_EQ);
<S0>"&="	return (DT_TOK_AND_EQ);
<S0>"^="	return (DT_TOK_XOR_EQ);
<S0>"|="	return (DT_TOK_OR_EQ);
<S0>"<<="	return (DT_TOK_LSH_EQ);
<S0>">>="	return (DT_TOK_RSH_EQ);
<S0>"++"	return (DT_TOK_ADDADD);
<S0>"--"	return (DT_TOK_SUBSUB);
<S0>"..."	return (DT_TOK_ELLIPSIS);
<S0>","		return (DT_TOK_COMMA);
<S0>";"		return (';');
<S0>{RGX_WS}	; /* discard */
<S0>"\\"\n	; /* discard */
<S0>.		yyerror("syntax error near \"%c\"\n", yytext[0]);

<S1>"/*"	yyerror("/* encountered inside a comment\n");
<S1>"*/"	BEGIN(yypcb->pcb_cstate);
<S1>.|\n	; /* discard */

<S2>{RGX_PSPEC}	{
			/*
			 * S2 has an ambiguity because RGX_PSPEC includes '*'
			 * as a glob character and '*' also can be DT_TOK_STAR.
			 * Since lex always matches the longest token, this
			 * rule can be matched by an input string like "int*",
			 * which could begin a global variable declaration such
			 * as "int*x;" or could begin a RGX_PSPEC with globbing
			 * such as "int* { trace(timestamp); }".  If C_PSPEC is
			 * not set, we must resolve the ambiguity in favor of
			 * the type and perform lexer pushback if the fragment
			 * before '*' or entire fragment matches a type name.
			 * If C_PSPEC is set, we always return a PSPEC token.
			 * If C_PSPEC is off, the user can avoid ambiguity by
			 * including a ':' delimiter in the specifier, which
			 * they should be doing anyway to specify the provider.
			 */
			if (!(yypcb->pcb_cflags & DTRACE_C_PSPEC) &&
			    strchr(yytext, ':') == NULL) {

				char *p = strchr(yytext, '*');
				char *q = yytext + yyleng - 1;

				if (p != NULL && p > yytext)
					*p = '\0'; /* prune yytext */

				if (dt_type_lookup(yytext, NULL) == 0) {
					yylval.l_str = strdup(yytext);

					if (yylval.l_str == NULL) {
						longjmp(yypcb->pcb_jmpbuf,
						    EDT_NOMEM);
					}

					if (p != NULL && p > yytext) {
						for (*p = '*'; q >= p; q--)
							unput(*q);
					}

					yybegin(YYS_EXPR);
					return (DT_TOK_TNAME);
				}

				if (p != NULL && p > yytext)
					*p = '*'; /* restore yytext */
			}

			if ((yylval.l_str = strdup(yytext)) == NULL)
				longjmp(yypcb->pcb_jmpbuf, EDT_NOMEM);

			return (DT_TOK_PSPEC);
		}

<S2>"/"		return (DT_TOK_DIV);
<S2>","		return (DT_TOK_COMMA);

<S2>{RGX_WS}	; /* discard */
<S2>.		yyerror("syntax error near \"%c\"\n", yytext[0]);

<S3>\n		{
			dt_pragma(yypragma);
			yypragma = NULL;
			BEGIN(yypcb->pcb_cstate);
		}

<S3>[\f\t\v ]+	; /* discard */

<S3>[^\f\n\t\v "]+ {
			dt_node_t *dnp;

			if ((yylval.l_str = strdup(yytext)) == NULL)
				longjmp(yypcb->pcb_jmpbuf, EDT_NOMEM);

			/*
			 * We want to call dt_node_ident() here, but we can't
			 * because it will expand inlined identifiers, which we
			 * don't want to do from #pragma context in order to
			 * support pragmas that apply to the ident itself.  We
			 * call dt_node_string() and then reset dn_op instead.
			 */
			dnp = dt_node_string(yylval.l_str);
			dnp->dn_kind = DT_NODE_IDENT;
			dnp->dn_op = DT_TOK_IDENT;
			yypragma = dt_node_link(yypragma, dnp);
		}

<S3>.		yyerror("syntax error near \"%c\"\n", yytext[0]);

%%

/*
 * yybegin provides a wrapper for use from C code around the lex BEGIN() macro.
 * We use two main states for lexing because probe descriptions use a syntax
 * that is incompatible with the normal D tokens (e.g. names can contain "-").
 * yybegin also handles the job of switching between two lists of dt_nodes
 * as we allocate persistent definitions, like inlines, and transient nodes
 * that will be freed once we are done parsing the current program file.
 */
void
yybegin(yystate_t state)
{
#ifdef	YYDEBUG
	yydebug = _dtrace_debug;
#endif
	if (yypcb->pcb_yystate == state)
		return; /* nothing to do if we're in the state already */

	if (yypcb->pcb_yystate == YYS_DEFINE) {
		yypcb->pcb_list = yypcb->pcb_hold;
		yypcb->pcb_hold = NULL;
	}

	switch (state) {
	case YYS_CLAUSE:
		BEGIN(S2);
		break;
	case YYS_DEFINE:
		assert(yypcb->pcb_hold == NULL);
		yypcb->pcb_hold = yypcb->pcb_list;
		yypcb->pcb_list = NULL;
		/*FALLTHRU*/
	case YYS_EXPR:
		BEGIN(S0);
		break;
	case YYS_DONE:
		break;
	case YYS_CONTROL:
		BEGIN(S4);
		break;
	default:
		xyerror(D_UNKNOWN, "internal error -- bad yystate %d\n", state);
	}

	yypcb->pcb_yystate = state;
}

void
yyinit(dt_pcb_t *pcb)
{
	yypcb = pcb;
	yylineno = 1;
	yypragma = NULL;
	yysptr = yysbuf;
}

/*
 * Given a lexeme 's' (typically yytext), set yylval and return an appropriate
 * token to the parser indicating either an identifier or a typedef name.
 * User-defined global variables always take precedence over types, but we do
 * use some heuristics because D programs can look at an ever-changing set of
 * kernel types and also can implicitly instantiate variables by assignment,
 * unlike in C.  The code here is ordered carefully as lookups are not cheap.
 */
static int
id_or_type(const char *s)
{
	dtrace_hdl_t *dtp = yypcb->pcb_hdl;
	dt_decl_t *ddp = yypcb->pcb_dstack.ds_decl;
	int c0, c1, ttok = DT_TOK_TNAME;
	dt_ident_t *idp;

	if ((s = yylval.l_str = strdup(s)) == NULL)
		longjmp(yypcb->pcb_jmpbuf, EDT_NOMEM);

	/*
	 * If the lexeme is a global variable or likely identifier or *not* a
	 * type_name, then it is an identifier token.
	 */
	if (dt_idstack_lookup(&yypcb->pcb_globals, s) != NULL ||
	    dt_idhash_lookup(yypcb->pcb_idents, s) != NULL ||
	    dt_type_lookup(s, NULL) != 0)
		return (DT_TOK_IDENT);

	/*
	 * If we're in the midst of parsing a declaration and a type_specifier
	 * has already been shifted, then return DT_TOK_IDENT instead of TNAME.
	 * This semantic is necessary to permit valid ISO C code such as:
	 *
	 * typedef int foo;
	 * struct s { foo foo; };
	 *
	 * without causing shift/reduce conflicts in the direct_declarator part
	 * of the grammar.  The result is that we must check for conflicting
	 * redeclarations of the same identifier as part of dt_node_decl().
	 */
	if (ddp != NULL && ddp->dd_name != NULL)
		return (DT_TOK_IDENT);

	/*
	 * If the lexeme is a type name and we are not in a program clause,
	 * then always interpret it as a type and return DT_TOK_TNAME.
	 */
	if ((YYSTATE) != S0)
		return (DT_TOK_TNAME);

	/*
	 * If the lexeme matches a type name but is in a program clause, then
	 * it could be a type or it could be an undefined variable.  Peek at
	 * the next token to decide.  If we see ++, --, [, or =, we know there
	 * might be an assignment that is trying to create a global variable,
	 * so we optimistically return DT_TOK_IDENT.  There is no harm in being
	 * wrong: a type_name followed by ++, --, [, or = is a syntax error.
	 */
	while ((c0 = input()) != 0) {
		if (strchr("\f\n\r\t\v ", c0) == NULL)
			break;
	}

	switch (c0) {
	case '+':
	case '-':
		if ((c1 = input()) == c0)
			ttok = DT_TOK_IDENT;
		unput(c1);
		break;

	case '=':
		if ((c1 = input()) != c0)
			ttok = DT_TOK_IDENT;
		unput(c1);
		break;
	case '[':
		ttok = DT_TOK_IDENT;
		break;
	}

	if (ttok == DT_TOK_IDENT) {
		idp = dt_idhash_insert(yypcb->pcb_idents, s, DT_IDENT_SCALAR, 0,
		    0, _dtrace_defattr, 0, &dt_idops_thaw, NULL, dtp->dt_gen);

		if (idp == NULL)
			longjmp(yypcb->pcb_jmpbuf, EDT_NOMEM);
	}

	unput(c0);
	return (ttok);
}

static int
input(void)
{
	int c;

	if (yysptr > yysbuf)
		c = *--yysptr;
	else if (yypcb->pcb_fileptr != NULL)
		c = fgetc(yypcb->pcb_fileptr);
	else if (yypcb->pcb_strptr < yypcb->pcb_string + yypcb->pcb_strlen)
		c = *(unsigned char *)(yypcb->pcb_strptr++);
	else
		c = EOF;

	if (c == '\n')
		yylineno++;

	if (c != EOF)
		return (c);

	if ((YYSTATE) == S1)
		yyerror("end-of-file encountered before matching */\n");

	if ((YYSTATE) == S3)
		yyerror("end-of-file encountered before end of control line\n");

	if (yypcb->pcb_fileptr != NULL && ferror(yypcb->pcb_fileptr))
		longjmp(yypcb->pcb_jmpbuf, EDT_FIO);

	return (0); /* EOF */
}

static void
unput(int c)
{
	if (c == '\n')
		yylineno--;

	*yysptr++ = c;
	yytchar = c;
}<|MERGE_RESOLUTION|>--- conflicted
+++ resolved
@@ -24,11 +24,7 @@
  * Copyright (c) 2003, 2010, Oracle and/or its affiliates. All rights reserved.
  */
 /*
-<<<<<<< HEAD
- * Copyright (c) 2014 by Delphix. All rights reserved.
-=======
- * Copyright (c) 2013 by Delphix. All rights reserved.
->>>>>>> 7a3fc0cc
+ * Copyright (c) 2013, 2014 by Delphix. All rights reserved.
  * Copyright (c) 2013, Joyent, Inc. All rights reserved.
  */
 
@@ -327,7 +323,6 @@
 			return (DT_TOK_INT);
 		}
 
-<<<<<<< HEAD
 <S0>while[1-9][0-9]* {
 			char *p;
 
@@ -344,8 +339,6 @@
 			return (DT_TOK_WHILE_LIMITED);
 		}
 
-=======
->>>>>>> 7a3fc0cc
 <S0>{RGX_IDENT} |
 <S0>{RGX_MOD_IDENT}{RGX_IDENT} |
 <S0>{RGX_MOD_IDENT} {
