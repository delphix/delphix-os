/*
 * CDDL HEADER START
 *
 * The contents of this file are subject to the terms of the
 * Common Development and Distribution License (the "License").
 * You may not use this file except in compliance with the License.
 *
 * You can obtain a copy of the license at usr/src/OPENSOLARIS.LICENSE
 * or http://www.opensolaris.org/os/licensing.
 * See the License for the specific language governing permissions
 * and limitations under the License.
 *
 * When distributing Covered Code, include this CDDL HEADER in each
 * file and include the License file at usr/src/OPENSOLARIS.LICENSE.
 * If applicable, add the following below this CDDL HEADER, with the
 * fields enclosed by brackets "[]" replaced with your own identifying
 * information: Portions Copyright [yyyy] [name of copyright owner]
 *
 * CDDL HEADER END
 */
/*
 * Copyright 2009 Sun Microsystems, Inc.  All rights reserved.
 * Use is subject to license terms.
 */

/*
 * Copyright (c) 2011, Joyent, Inc. All rights reserved.
 * Copyright (c) 2012 by Delphix. All rights reserved.
 */

#include <stdlib.h>
#include <strings.h>
#include <errno.h>
#include <unistd.h>
#include <limits.h>
#include <assert.h>
#include <ctype.h>
#include <alloca.h>
#include <dt_impl.h>
#include <dt_pq.h>

#define	DT_MASK_LO 0x00000000FFFFFFFFULL

/*
 * We declare this here because (1) we need it and (2) we want to avoid a
 * dependency on libm in libdtrace.
 */
static long double
dt_fabsl(long double x)
{
	if (x < 0)
		return (-x);

	return (x);
}

/*
 * 128-bit arithmetic functions needed to support the stddev() aggregating
 * action.
 */
static int
dt_gt_128(uint64_t *a, uint64_t *b)
{
	return (a[1] > b[1] || (a[1] == b[1] && a[0] > b[0]));
}

static int
dt_ge_128(uint64_t *a, uint64_t *b)
{
	return (a[1] > b[1] || (a[1] == b[1] && a[0] >= b[0]));
}

static int
dt_le_128(uint64_t *a, uint64_t *b)
{
	return (a[1] < b[1] || (a[1] == b[1] && a[0] <= b[0]));
}

/*
 * Shift the 128-bit value in a by b. If b is positive, shift left.
 * If b is negative, shift right.
 */
static void
dt_shift_128(uint64_t *a, int b)
{
	uint64_t mask;

	if (b == 0)
		return;

	if (b < 0) {
		b = -b;
		if (b >= 64) {
			a[0] = a[1] >> (b - 64);
			a[1] = 0;
		} else {
			a[0] >>= b;
			mask = 1LL << (64 - b);
			mask -= 1;
			a[0] |= ((a[1] & mask) << (64 - b));
			a[1] >>= b;
		}
	} else {
		if (b >= 64) {
			a[1] = a[0] << (b - 64);
			a[0] = 0;
		} else {
			a[1] <<= b;
			mask = a[0] >> (64 - b);
			a[1] |= mask;
			a[0] <<= b;
		}
	}
}

static int
dt_nbits_128(uint64_t *a)
{
	int nbits = 0;
	uint64_t tmp[2];
	uint64_t zero[2] = { 0, 0 };

	tmp[0] = a[0];
	tmp[1] = a[1];

	dt_shift_128(tmp, -1);
	while (dt_gt_128(tmp, zero)) {
		dt_shift_128(tmp, -1);
		nbits++;
	}

	return (nbits);
}

static void
dt_subtract_128(uint64_t *minuend, uint64_t *subtrahend, uint64_t *difference)
{
	uint64_t result[2];

	result[0] = minuend[0] - subtrahend[0];
	result[1] = minuend[1] - subtrahend[1] -
	    (minuend[0] < subtrahend[0] ? 1 : 0);

	difference[0] = result[0];
	difference[1] = result[1];
}

static void
dt_add_128(uint64_t *addend1, uint64_t *addend2, uint64_t *sum)
{
	uint64_t result[2];

	result[0] = addend1[0] + addend2[0];
	result[1] = addend1[1] + addend2[1] +
	    (result[0] < addend1[0] || result[0] < addend2[0] ? 1 : 0);

	sum[0] = result[0];
	sum[1] = result[1];
}

/*
 * The basic idea is to break the 2 64-bit values into 4 32-bit values,
 * use native multiplication on those, and then re-combine into the
 * resulting 128-bit value.
 *
 * (hi1 << 32 + lo1) * (hi2 << 32 + lo2) =
 *     hi1 * hi2 << 64 +
 *     hi1 * lo2 << 32 +
 *     hi2 * lo1 << 32 +
 *     lo1 * lo2
 */
static void
dt_multiply_128(uint64_t factor1, uint64_t factor2, uint64_t *product)
{
	uint64_t hi1, hi2, lo1, lo2;
	uint64_t tmp[2];

	hi1 = factor1 >> 32;
	hi2 = factor2 >> 32;

	lo1 = factor1 & DT_MASK_LO;
	lo2 = factor2 & DT_MASK_LO;

	product[0] = lo1 * lo2;
	product[1] = hi1 * hi2;

	tmp[0] = hi1 * lo2;
	tmp[1] = 0;
	dt_shift_128(tmp, 32);
	dt_add_128(product, tmp, product);

	tmp[0] = hi2 * lo1;
	tmp[1] = 0;
	dt_shift_128(tmp, 32);
	dt_add_128(product, tmp, product);
}

/*
 * This is long-hand division.
 *
 * We initialize subtrahend by shifting divisor left as far as possible. We
 * loop, comparing subtrahend to dividend:  if subtrahend is smaller, we
 * subtract and set the appropriate bit in the result.  We then shift
 * subtrahend right by one bit for the next comparison.
 */
static void
dt_divide_128(uint64_t *dividend, uint64_t divisor, uint64_t *quotient)
{
	uint64_t result[2] = { 0, 0 };
	uint64_t remainder[2];
	uint64_t subtrahend[2];
	uint64_t divisor_128[2];
	uint64_t mask[2] = { 1, 0 };
	int log = 0;

	assert(divisor != 0);

	divisor_128[0] = divisor;
	divisor_128[1] = 0;

	remainder[0] = dividend[0];
	remainder[1] = dividend[1];

	subtrahend[0] = divisor;
	subtrahend[1] = 0;

	while (divisor > 0) {
		log++;
		divisor >>= 1;
	}

	dt_shift_128(subtrahend, 128 - log);
	dt_shift_128(mask, 128 - log);

	while (dt_ge_128(remainder, divisor_128)) {
		if (dt_ge_128(remainder, subtrahend)) {
			dt_subtract_128(remainder, subtrahend, remainder);
			result[0] |= mask[0];
			result[1] |= mask[1];
		}

		dt_shift_128(subtrahend, -1);
		dt_shift_128(mask, -1);
	}

	quotient[0] = result[0];
	quotient[1] = result[1];
}

/*
 * This is the long-hand method of calculating a square root.
 * The algorithm is as follows:
 *
 * 1. Group the digits by 2 from the right.
 * 2. Over the leftmost group, find the largest single-digit number
 *    whose square is less than that group.
 * 3. Subtract the result of the previous step (2 or 4, depending) and
 *    bring down the next two-digit group.
 * 4. For the result R we have so far, find the largest single-digit number
 *    x such that 2 * R * 10 * x + x^2 is less than the result from step 3.
 *    (Note that this is doubling R and performing a decimal left-shift by 1
 *    and searching for the appropriate decimal to fill the one's place.)
 *    The value x is the next digit in the square root.
 * Repeat steps 3 and 4 until the desired precision is reached.  (We're
 * dealing with integers, so the above is sufficient.)
 *
 * In decimal, the square root of 582,734 would be calculated as so:
 *
 *     __7__6__3
 *    | 58 27 34
 *     -49       (7^2 == 49 => 7 is the first digit in the square root)
 *      --
 *       9 27    (Subtract and bring down the next group.)
 * 146   8 76    (2 * 7 * 10 * 6 + 6^2 == 876 => 6 is the next digit in
 *      -----     the square root)
 *         51 34 (Subtract and bring down the next group.)
 * 1523    45 69 (2 * 76 * 10 * 3 + 3^2 == 4569 => 3 is the next digit in
 *         -----  the square root)
 *          5 65 (remainder)
 *
 * The above algorithm applies similarly in binary, but note that the
 * only possible non-zero value for x in step 4 is 1, so step 4 becomes a
 * simple decision: is 2 * R * 2 * 1 + 1^2 (aka R << 2 + 1) less than the
 * preceding difference?
 *
 * In binary, the square root of 11011011 would be calculated as so:
 *
 *     __1__1__1__0
 *    | 11 01 10 11
 *      01          (0 << 2 + 1 == 1 < 11 => this bit is 1)
 *      --
 *      10 01 10 11
 * 101   1 01       (1 << 2 + 1 == 101 < 1001 => next bit is 1)
 *      -----
 *       1 00 10 11
 * 1101    11 01    (11 << 2 + 1 == 1101 < 10010 => next bit is 1)
 *       -------
 *          1 01 11
 * 11101    1 11 01 (111 << 2 + 1 == 11101 > 10111 => last bit is 0)
 *
 */
static uint64_t
dt_sqrt_128(uint64_t *square)
{
	uint64_t result[2] = { 0, 0 };
	uint64_t diff[2] = { 0, 0 };
	uint64_t one[2] = { 1, 0 };
	uint64_t next_pair[2];
	uint64_t next_try[2];
	uint64_t bit_pairs, pair_shift;
	int i;

	bit_pairs = dt_nbits_128(square) / 2;
	pair_shift = bit_pairs * 2;

	for (i = 0; i <= bit_pairs; i++) {
		/*
		 * Bring down the next pair of bits.
		 */
		next_pair[0] = square[0];
		next_pair[1] = square[1];
		dt_shift_128(next_pair, -pair_shift);
		next_pair[0] &= 0x3;
		next_pair[1] = 0;

		dt_shift_128(diff, 2);
		dt_add_128(diff, next_pair, diff);

		/*
		 * next_try = R << 2 + 1
		 */
		next_try[0] = result[0];
		next_try[1] = result[1];
		dt_shift_128(next_try, 2);
		dt_add_128(next_try, one, next_try);

		if (dt_le_128(next_try, diff)) {
			dt_subtract_128(diff, next_try, diff);
			dt_shift_128(result, 1);
			dt_add_128(result, one, result);
		} else {
			dt_shift_128(result, 1);
		}

		pair_shift -= 2;
	}

	assert(result[1] == 0);

	return (result[0]);
}

uint64_t
dt_stddev(uint64_t *data, uint64_t normal)
{
	uint64_t avg_of_squares[2];
	uint64_t square_of_avg[2];
	int64_t norm_avg;
	uint64_t diff[2];

	/*
	 * The standard approximation for standard deviation is
	 * sqrt(average(x**2) - average(x)**2), i.e. the square root
	 * of the average of the squares minus the square of the average.
	 */
	dt_divide_128(data + 2, normal, avg_of_squares);
	dt_divide_128(avg_of_squares, data[0], avg_of_squares);

	norm_avg = (int64_t)data[1] / (int64_t)normal / (int64_t)data[0];

	if (norm_avg < 0)
		norm_avg = -norm_avg;

	dt_multiply_128((uint64_t)norm_avg, (uint64_t)norm_avg, square_of_avg);

	dt_subtract_128(avg_of_squares, square_of_avg, diff);

	return (dt_sqrt_128(diff));
}

static int
dt_flowindent(dtrace_hdl_t *dtp, dtrace_probedata_t *data, dtrace_epid_t last,
    dtrace_bufdesc_t *buf, size_t offs)
{
	dtrace_probedesc_t *pd = data->dtpda_pdesc, *npd;
	dtrace_eprobedesc_t *epd = data->dtpda_edesc, *nepd;
	char *p = pd->dtpd_provider, *n = pd->dtpd_name, *sub;
	dtrace_flowkind_t flow = DTRACEFLOW_NONE;
	const char *str = NULL;
	static const char *e_str[2] = { " -> ", " => " };
	static const char *r_str[2] = { " <- ", " <= " };
	static const char *ent = "entry", *ret = "return";
	static int entlen = 0, retlen = 0;
	dtrace_epid_t next, id = epd->dtepd_epid;
	int rval;

	if (entlen == 0) {
		assert(retlen == 0);
		entlen = strlen(ent);
		retlen = strlen(ret);
	}

	/*
	 * If the name of the probe is "entry" or ends with "-entry", we
	 * treat it as an entry; if it is "return" or ends with "-return",
	 * we treat it as a return.  (This allows application-provided probes
	 * like "method-entry" or "function-entry" to participate in flow
	 * indentation -- without accidentally misinterpreting popular probe
	 * names like "carpentry", "gentry" or "Coventry".)
	 */
	if ((sub = strstr(n, ent)) != NULL && sub[entlen] == '\0' &&
	    (sub == n || sub[-1] == '-')) {
		flow = DTRACEFLOW_ENTRY;
		str = e_str[strcmp(p, "syscall") == 0];
	} else if ((sub = strstr(n, ret)) != NULL && sub[retlen] == '\0' &&
	    (sub == n || sub[-1] == '-')) {
		flow = DTRACEFLOW_RETURN;
		str = r_str[strcmp(p, "syscall") == 0];
	}

	/*
	 * If we're going to indent this, we need to check the ID of our last
	 * call.  If we're looking at the same probe ID but a different EPID,
	 * we _don't_ want to indent.  (Yes, there are some minor holes in
	 * this scheme -- it's a heuristic.)
	 */
	if (flow == DTRACEFLOW_ENTRY) {
		if ((last != DTRACE_EPIDNONE && id != last &&
		    pd->dtpd_id == dtp->dt_pdesc[last]->dtpd_id))
			flow = DTRACEFLOW_NONE;
	}

	/*
	 * If we're going to unindent this, it's more difficult to see if
	 * we don't actually want to unindent it -- we need to look at the
	 * _next_ EPID.
	 */
	if (flow == DTRACEFLOW_RETURN) {
		offs += epd->dtepd_size;

		do {
			if (offs >= buf->dtbd_size)
				goto out;

			next = *(uint32_t *)((uintptr_t)buf->dtbd_data + offs);

			if (next == DTRACE_EPIDNONE)
				offs += sizeof (id);
		} while (next == DTRACE_EPIDNONE);

		if ((rval = dt_epid_lookup(dtp, next, &nepd, &npd)) != 0)
			return (rval);

		if (next != id && npd->dtpd_id == pd->dtpd_id)
			flow = DTRACEFLOW_NONE;
	}

out:
	if (flow == DTRACEFLOW_ENTRY || flow == DTRACEFLOW_RETURN) {
		data->dtpda_prefix = str;
	} else {
		data->dtpda_prefix = "| ";
	}

	if (flow == DTRACEFLOW_RETURN && data->dtpda_indent > 0)
		data->dtpda_indent -= 2;

	data->dtpda_flow = flow;

	return (0);
}

static int
dt_nullprobe()
{
	return (DTRACE_CONSUME_THIS);
}

static int
dt_nullrec()
{
	return (DTRACE_CONSUME_NEXT);
}

int
dt_print_quantline(dtrace_hdl_t *dtp, FILE *fp, int64_t val,
    uint64_t normal, long double total, char positives, char negatives)
{
	long double f;
	uint_t depth, len = 40;

	const char *ats = "@@@@@@@@@@@@@@@@@@@@@@@@@@@@@@@@@@@@@@@@";
	const char *spaces = "                                        ";

	assert(strlen(ats) == len && strlen(spaces) == len);
	assert(!(total == 0 && (positives || negatives)));
	assert(!(val < 0 && !negatives));
	assert(!(val > 0 && !positives));
	assert(!(val != 0 && total == 0));

	if (!negatives) {
		if (positives) {
			f = (dt_fabsl((long double)val) * len) / total;
			depth = (uint_t)(f + 0.5);
		} else {
			depth = 0;
		}

		return (dt_printf(dtp, fp, "|%s%s %-9lld\n", ats + len - depth,
		    spaces + depth, (long long)val / normal));
	}

	if (!positives) {
		f = (dt_fabsl((long double)val) * len) / total;
		depth = (uint_t)(f + 0.5);

		return (dt_printf(dtp, fp, "%s%s| %-9lld\n", spaces + depth,
		    ats + len - depth, (long long)val / normal));
	}

	/*
	 * If we're here, we have both positive and negative bucket values.
	 * To express this graphically, we're going to generate both positive
	 * and negative bars separated by a centerline.  These bars are half
	 * the size of normal quantize()/lquantize() bars, so we divide the
	 * length in half before calculating the bar length.
	 */
	len /= 2;
	ats = &ats[len];
	spaces = &spaces[len];

	f = (dt_fabsl((long double)val) * len) / total;
	depth = (uint_t)(f + 0.5);

	if (val <= 0) {
		return (dt_printf(dtp, fp, "%s%s|%*s %-9lld\n", spaces + depth,
		    ats + len - depth, len, "", (long long)val / normal));
	} else {
		return (dt_printf(dtp, fp, "%20s|%s%s %-9lld\n", "",
		    ats + len - depth, spaces + depth,
		    (long long)val / normal));
	}
}

int
dt_print_quantize(dtrace_hdl_t *dtp, FILE *fp, const void *addr,
    size_t size, uint64_t normal)
{
	const int64_t *data = addr;
	int i, first_bin = 0, last_bin = DTRACE_QUANTIZE_NBUCKETS - 1;
	long double total = 0;
	char positives = 0, negatives = 0;

	if (size != DTRACE_QUANTIZE_NBUCKETS * sizeof (uint64_t))
		return (dt_set_errno(dtp, EDT_DMISMATCH));

	while (first_bin < DTRACE_QUANTIZE_NBUCKETS - 1 && data[first_bin] == 0)
		first_bin++;

	if (first_bin == DTRACE_QUANTIZE_NBUCKETS - 1) {
		/*
		 * There isn't any data.  This is possible if (and only if)
		 * negative increment values have been used.  In this case,
		 * we'll print the buckets around 0.
		 */
		first_bin = DTRACE_QUANTIZE_ZEROBUCKET - 1;
		last_bin = DTRACE_QUANTIZE_ZEROBUCKET + 1;
	} else {
		if (first_bin > 0)
			first_bin--;

		while (last_bin > 0 && data[last_bin] == 0)
			last_bin--;

		if (last_bin < DTRACE_QUANTIZE_NBUCKETS - 1)
			last_bin++;
	}

	for (i = first_bin; i <= last_bin; i++) {
		positives |= (data[i] > 0);
		negatives |= (data[i] < 0);
		total += dt_fabsl((long double)data[i]);
	}

	if (dt_printf(dtp, fp, "\n%16s %41s %-9s\n", "value",
	    "------------- Distribution -------------", "count") < 0)
		return (-1);

	for (i = first_bin; i <= last_bin; i++) {
		if (dt_printf(dtp, fp, "%16lld ",
		    (long long)DTRACE_QUANTIZE_BUCKETVAL(i)) < 0)
			return (-1);

		if (dt_print_quantline(dtp, fp, data[i], normal, total,
		    positives, negatives) < 0)
			return (-1);
	}

	return (0);
}

int
dt_print_lquantize(dtrace_hdl_t *dtp, FILE *fp, const void *addr,
    size_t size, uint64_t normal)
{
	const int64_t *data = addr;
	int i, first_bin, last_bin, base;
	uint64_t arg;
	long double total = 0;
	uint16_t step, levels;
	char positives = 0, negatives = 0;

	if (size < sizeof (uint64_t))
		return (dt_set_errno(dtp, EDT_DMISMATCH));

	arg = *data++;
	size -= sizeof (uint64_t);

	base = DTRACE_LQUANTIZE_BASE(arg);
	step = DTRACE_LQUANTIZE_STEP(arg);
	levels = DTRACE_LQUANTIZE_LEVELS(arg);

	first_bin = 0;
	last_bin = levels + 1;

	if (size != sizeof (uint64_t) * (levels + 2))
		return (dt_set_errno(dtp, EDT_DMISMATCH));

	while (first_bin <= levels + 1 && data[first_bin] == 0)
		first_bin++;

	if (first_bin > levels + 1) {
		first_bin = 0;
		last_bin = 2;
	} else {
		if (first_bin > 0)
			first_bin--;

		while (last_bin > 0 && data[last_bin] == 0)
			last_bin--;

		if (last_bin < levels + 1)
			last_bin++;
	}

	for (i = first_bin; i <= last_bin; i++) {
		positives |= (data[i] > 0);
		negatives |= (data[i] < 0);
		total += dt_fabsl((long double)data[i]);
	}

	if (dt_printf(dtp, fp, "\n%16s %41s %-9s\n", "value",
	    "------------- Distribution -------------", "count") < 0)
		return (-1);

	for (i = first_bin; i <= last_bin; i++) {
		char c[32];
		int err;

		if (i == 0) {
			(void) snprintf(c, sizeof (c), "< %d",
			    base / (uint32_t)normal);
			err = dt_printf(dtp, fp, "%16s ", c);
		} else if (i == levels + 1) {
			(void) snprintf(c, sizeof (c), ">= %d",
			    base + (levels * step));
			err = dt_printf(dtp, fp, "%16s ", c);
		} else {
			err = dt_printf(dtp, fp, "%16d ",
			    base + (i - 1) * step);
		}

		if (err < 0 || dt_print_quantline(dtp, fp, data[i], normal,
		    total, positives, negatives) < 0)
			return (-1);
	}

	return (0);
}

int
dt_print_llquantize(dtrace_hdl_t *dtp, FILE *fp, const void *addr,
    size_t size, uint64_t normal)
{
	int i, first_bin, last_bin, bin = 1, order, levels;
	uint16_t factor, low, high, nsteps;
	const int64_t *data = addr;
	int64_t value = 1, next, step;
	char positives = 0, negatives = 0;
	long double total = 0;
	uint64_t arg;
	char c[32];

	if (size < sizeof (uint64_t))
		return (dt_set_errno(dtp, EDT_DMISMATCH));

	arg = *data++;
	size -= sizeof (uint64_t);

	factor = DTRACE_LLQUANTIZE_FACTOR(arg);
	low = DTRACE_LLQUANTIZE_LOW(arg);
	high = DTRACE_LLQUANTIZE_HIGH(arg);
	nsteps = DTRACE_LLQUANTIZE_NSTEP(arg);

	/*
	 * We don't expect to be handed invalid llquantize() parameters here,
	 * but sanity check them (to a degree) nonetheless.
	 */
	if (size > INT32_MAX || factor < 2 || low >= high ||
	    nsteps == 0 || factor > nsteps)
		return (dt_set_errno(dtp, EDT_DMISMATCH));

	levels = (int)size / sizeof (uint64_t);

	first_bin = 0;
	last_bin = levels - 1;

	while (first_bin < levels && data[first_bin] == 0)
		first_bin++;

	if (first_bin == levels) {
		first_bin = 0;
		last_bin = 1;
	} else {
		if (first_bin > 0)
			first_bin--;

		while (last_bin > 0 && data[last_bin] == 0)
			last_bin--;

		if (last_bin < levels - 1)
			last_bin++;
	}

	for (i = first_bin; i <= last_bin; i++) {
		positives |= (data[i] > 0);
		negatives |= (data[i] < 0);
		total += dt_fabsl((long double)data[i]);
	}

	if (dt_printf(dtp, fp, "\n%16s %41s %-9s\n", "value",
	    "------------- Distribution -------------", "count") < 0)
		return (-1);

	for (order = 0; order < low; order++)
		value *= factor;

	next = value * factor;
	step = next > nsteps ? next / nsteps : 1;

	if (first_bin == 0) {
		(void) snprintf(c, sizeof (c), "< %lld", value);

		if (dt_printf(dtp, fp, "%16s ", c) < 0)
			return (-1);

		if (dt_print_quantline(dtp, fp, data[0], normal,
		    total, positives, negatives) < 0)
			return (-1);
	}

	while (order <= high) {
		if (bin >= first_bin && bin <= last_bin) {
			if (dt_printf(dtp, fp, "%16lld ", (long long)value) < 0)
				return (-1);

			if (dt_print_quantline(dtp, fp, data[bin],
			    normal, total, positives, negatives) < 0)
				return (-1);
		}

		assert(value < next);
		bin++;

		if ((value += step) != next)
			continue;

		next = value * factor;
		step = next > nsteps ? next / nsteps : 1;
		order++;
	}

	if (last_bin < bin)
		return (0);

	assert(last_bin == bin);
	(void) snprintf(c, sizeof (c), ">= %lld", value);

	if (dt_printf(dtp, fp, "%16s ", c) < 0)
		return (-1);

	return (dt_print_quantline(dtp, fp, data[bin], normal,
	    total, positives, negatives));
}

/*ARGSUSED*/
static int
dt_print_average(dtrace_hdl_t *dtp, FILE *fp, caddr_t addr,
    size_t size, uint64_t normal)
{
	/* LINTED - alignment */
	int64_t *data = (int64_t *)addr;

	return (dt_printf(dtp, fp, " %16lld", data[0] ?
	    (long long)(data[1] / (int64_t)normal / data[0]) : 0));
}

/*ARGSUSED*/
static int
dt_print_stddev(dtrace_hdl_t *dtp, FILE *fp, caddr_t addr,
    size_t size, uint64_t normal)
{
	/* LINTED - alignment */
	uint64_t *data = (uint64_t *)addr;

	return (dt_printf(dtp, fp, " %16llu", data[0] ?
	    (unsigned long long) dt_stddev(data, normal) : 0));
}

/*ARGSUSED*/
int
dt_print_bytes(dtrace_hdl_t *dtp, FILE *fp, caddr_t addr,
    size_t nbytes, int width, int quiet, int forceraw)
{
	/*
	 * If the byte stream is a series of printable characters, followed by
	 * a terminating byte, we print it out as a string.  Otherwise, we
	 * assume that it's something else and just print the bytes.
	 */
	int i, j, margin = 5;
	char *c = (char *)addr;

	if (nbytes == 0)
		return (0);

	if (forceraw)
		goto raw;

	if (dtp->dt_options[DTRACEOPT_RAWBYTES] != DTRACEOPT_UNSET)
		goto raw;

	for (i = 0; i < nbytes; i++) {
		/*
		 * We define a "printable character" to be one for which
		 * isprint(3C) returns non-zero, isspace(3C) returns non-zero,
		 * or a character which is either backspace or the bell.
		 * Backspace and the bell are regrettably special because
		 * they fail the first two tests -- and yet they are entirely
		 * printable.  These are the only two control characters that
		 * have meaning for the terminal and for which isprint(3C) and
		 * isspace(3C) return 0.
		 */
		if (isprint(c[i]) || isspace(c[i]) ||
		    c[i] == '\b' || c[i] == '\a')
			continue;

		if (c[i] == '\0' && i > 0) {
			/*
			 * This looks like it might be a string.  Before we
			 * assume that it is indeed a string, check the
			 * remainder of the byte range; if it contains
			 * additional non-nul characters, we'll assume that
			 * it's a binary stream that just happens to look like
			 * a string, and we'll print out the individual bytes.
			 */
			for (j = i + 1; j < nbytes; j++) {
				if (c[j] != '\0')
					break;
			}

			if (j != nbytes)
				break;

			if (quiet)
				return (dt_printf(dtp, fp, "%s", c));
			else
				return (dt_printf(dtp, fp, "  %-*s", width, c));
		}

		break;
	}

	if (i == nbytes) {
		/*
		 * The byte range is all printable characters, but there is
		 * no trailing nul byte.  We'll assume that it's a string and
		 * print it as such.
		 */
		char *s = alloca(nbytes + 1);
		bcopy(c, s, nbytes);
		s[nbytes] = '\0';
		return (dt_printf(dtp, fp, "  %-*s", width, s));
	}

raw:
	if (dt_printf(dtp, fp, "\n%*s      ", margin, "") < 0)
		return (-1);

	for (i = 0; i < 16; i++)
		if (dt_printf(dtp, fp, "  %c", "0123456789abcdef"[i]) < 0)
			return (-1);

	if (dt_printf(dtp, fp, "  0123456789abcdef\n") < 0)
		return (-1);


	for (i = 0; i < nbytes; i += 16) {
		if (dt_printf(dtp, fp, "%*s%5x:", margin, "", i) < 0)
			return (-1);

		for (j = i; j < i + 16 && j < nbytes; j++) {
			if (dt_printf(dtp, fp, " %02x", (uchar_t)c[j]) < 0)
				return (-1);
		}

		while (j++ % 16) {
			if (dt_printf(dtp, fp, "   ") < 0)
				return (-1);
		}

		if (dt_printf(dtp, fp, "  ") < 0)
			return (-1);

		for (j = i; j < i + 16 && j < nbytes; j++) {
			if (dt_printf(dtp, fp, "%c",
			    c[j] < ' ' || c[j] > '~' ? '.' : c[j]) < 0)
				return (-1);
		}

		if (dt_printf(dtp, fp, "\n") < 0)
			return (-1);
	}

	return (0);
}

int
dt_print_stack(dtrace_hdl_t *dtp, FILE *fp, const char *format,
    caddr_t addr, int depth, int size)
{
	dtrace_syminfo_t dts;
	GElf_Sym sym;
	int i, indent;
	char c[PATH_MAX * 2];
	uint64_t pc;

	if (dt_printf(dtp, fp, "\n") < 0)
		return (-1);

	if (format == NULL)
		format = "%s";

	if (dtp->dt_options[DTRACEOPT_STACKINDENT] != DTRACEOPT_UNSET)
		indent = (int)dtp->dt_options[DTRACEOPT_STACKINDENT];
	else
		indent = _dtrace_stkindent;

	for (i = 0; i < depth; i++) {
		switch (size) {
		case sizeof (uint32_t):
			/* LINTED - alignment */
			pc = *((uint32_t *)addr);
			break;

		case sizeof (uint64_t):
			/* LINTED - alignment */
			pc = *((uint64_t *)addr);
			break;

		default:
			return (dt_set_errno(dtp, EDT_BADSTACKPC));
		}

		if (pc == NULL)
			break;

		addr += size;

		if (dt_printf(dtp, fp, "%*s", indent, "") < 0)
			return (-1);

		if (dtrace_lookup_by_addr(dtp, pc, &sym, &dts) == 0) {
			if (pc > sym.st_value) {
				(void) snprintf(c, sizeof (c), "%s`%s+0x%llx",
				    dts.dts_object, dts.dts_name,
				    pc - sym.st_value);
			} else {
				(void) snprintf(c, sizeof (c), "%s`%s",
				    dts.dts_object, dts.dts_name);
			}
		} else {
			/*
			 * We'll repeat the lookup, but this time we'll specify
			 * a NULL GElf_Sym -- indicating that we're only
			 * interested in the containing module.
			 */
			if (dtrace_lookup_by_addr(dtp, pc, NULL, &dts) == 0) {
				(void) snprintf(c, sizeof (c), "%s`0x%llx",
				    dts.dts_object, pc);
			} else {
				(void) snprintf(c, sizeof (c), "0x%llx", pc);
			}
		}

		if (dt_printf(dtp, fp, format, c) < 0)
			return (-1);

		if (dt_printf(dtp, fp, "\n") < 0)
			return (-1);
	}

	return (0);
}

int
dt_print_ustack(dtrace_hdl_t *dtp, FILE *fp, const char *format,
    caddr_t addr, uint64_t arg)
{
	/* LINTED - alignment */
	uint64_t *pc = (uint64_t *)addr;
	uint32_t depth = DTRACE_USTACK_NFRAMES(arg);
	uint32_t strsize = DTRACE_USTACK_STRSIZE(arg);
	const char *strbase = addr + (depth + 1) * sizeof (uint64_t);
	const char *str = strsize ? strbase : NULL;
	int err = 0;

	char name[PATH_MAX], objname[PATH_MAX], c[PATH_MAX * 2];
	struct ps_prochandle *P;
	GElf_Sym sym;
	int i, indent;
	pid_t pid;

	if (depth == 0)
		return (0);

	pid = (pid_t)*pc++;

	if (dt_printf(dtp, fp, "\n") < 0)
		return (-1);

	if (format == NULL)
		format = "%s";

	if (dtp->dt_options[DTRACEOPT_STACKINDENT] != DTRACEOPT_UNSET)
		indent = (int)dtp->dt_options[DTRACEOPT_STACKINDENT];
	else
		indent = _dtrace_stkindent;

	/*
	 * Ultimately, we need to add an entry point in the library vector for
	 * determining <symbol, offset> from <pid, address>.  For now, if
	 * this is a vector open, we just print the raw address or string.
	 */
	if (dtp->dt_vector == NULL)
		P = dt_proc_grab(dtp, pid, PGRAB_RDONLY | PGRAB_FORCE, 0);
	else
		P = NULL;

	if (P != NULL)
		dt_proc_lock(dtp, P); /* lock handle while we perform lookups */

	for (i = 0; i < depth && pc[i] != NULL; i++) {
		const prmap_t *map;

		if ((err = dt_printf(dtp, fp, "%*s", indent, "")) < 0)
			break;

		if (P != NULL && Plookup_by_addr(P, pc[i],
		    name, sizeof (name), &sym) == 0) {
			(void) Pobjname(P, pc[i], objname, sizeof (objname));

			if (pc[i] > sym.st_value) {
				(void) snprintf(c, sizeof (c),
				    "%s`%s+0x%llx", dt_basename(objname), name,
				    (u_longlong_t)(pc[i] - sym.st_value));
			} else {
				(void) snprintf(c, sizeof (c),
				    "%s`%s", dt_basename(objname), name);
			}
		} else if (str != NULL && str[0] != '\0' && str[0] != '@' &&
		    (P != NULL && ((map = Paddr_to_map(P, pc[i])) == NULL ||
		    (map->pr_mflags & MA_WRITE)))) {
			/*
			 * If the current string pointer in the string table
			 * does not point to an empty string _and_ the program
			 * counter falls in a writable region, we'll use the
			 * string from the string table instead of the raw
			 * address.  This last condition is necessary because
			 * some (broken) ustack helpers will return a string
			 * even for a program counter that they can't
			 * identify.  If we have a string for a program
			 * counter that falls in a segment that isn't
			 * writable, we assume that we have fallen into this
			 * case and we refuse to use the string.
			 */
			(void) snprintf(c, sizeof (c), "%s", str);
		} else {
			if (P != NULL && Pobjname(P, pc[i], objname,
			    sizeof (objname)) != NULL) {
				(void) snprintf(c, sizeof (c), "%s`0x%llx",
				    dt_basename(objname), (u_longlong_t)pc[i]);
			} else {
				(void) snprintf(c, sizeof (c), "0x%llx",
				    (u_longlong_t)pc[i]);
			}
		}

		if ((err = dt_printf(dtp, fp, format, c)) < 0)
			break;

		if ((err = dt_printf(dtp, fp, "\n")) < 0)
			break;

		if (str != NULL && str[0] == '@') {
			/*
			 * If the first character of the string is an "at" sign,
			 * then the string is inferred to be an annotation --
			 * and it is printed out beneath the frame and offset
			 * with brackets.
			 */
			if ((err = dt_printf(dtp, fp, "%*s", indent, "")) < 0)
				break;

			(void) snprintf(c, sizeof (c), "  [ %s ]", &str[1]);

			if ((err = dt_printf(dtp, fp, format, c)) < 0)
				break;

			if ((err = dt_printf(dtp, fp, "\n")) < 0)
				break;
		}

		if (str != NULL) {
			str += strlen(str) + 1;
			if (str - strbase >= strsize)
				str = NULL;
		}
	}

	if (P != NULL) {
		dt_proc_unlock(dtp, P);
		dt_proc_release(dtp, P);
	}

	return (err);
}

static int
dt_print_usym(dtrace_hdl_t *dtp, FILE *fp, caddr_t addr, dtrace_actkind_t act)
{
	/* LINTED - alignment */
	uint64_t pid = ((uint64_t *)addr)[0];
	/* LINTED - alignment */
	uint64_t pc = ((uint64_t *)addr)[1];
	const char *format = "  %-50s";
	char *s;
	int n, len = 256;

	if (act == DTRACEACT_USYM && dtp->dt_vector == NULL) {
		struct ps_prochandle *P;

		if ((P = dt_proc_grab(dtp, pid,
		    PGRAB_RDONLY | PGRAB_FORCE, 0)) != NULL) {
			GElf_Sym sym;

			dt_proc_lock(dtp, P);

			if (Plookup_by_addr(P, pc, NULL, 0, &sym) == 0)
				pc = sym.st_value;

			dt_proc_unlock(dtp, P);
			dt_proc_release(dtp, P);
		}
	}

	do {
		n = len;
		s = alloca(n);
	} while ((len = dtrace_uaddr2str(dtp, pid, pc, s, n)) > n);

	return (dt_printf(dtp, fp, format, s));
}

int
dt_print_umod(dtrace_hdl_t *dtp, FILE *fp, const char *format, caddr_t addr)
{
	/* LINTED - alignment */
	uint64_t pid = ((uint64_t *)addr)[0];
	/* LINTED - alignment */
	uint64_t pc = ((uint64_t *)addr)[1];
	int err = 0;

	char objname[PATH_MAX], c[PATH_MAX * 2];
	struct ps_prochandle *P;

	if (format == NULL)
		format = "  %-50s";

	/*
	 * See the comment in dt_print_ustack() for the rationale for
	 * printing raw addresses in the vectored case.
	 */
	if (dtp->dt_vector == NULL)
		P = dt_proc_grab(dtp, pid, PGRAB_RDONLY | PGRAB_FORCE, 0);
	else
		P = NULL;

	if (P != NULL)
		dt_proc_lock(dtp, P); /* lock handle while we perform lookups */

	if (P != NULL && Pobjname(P, pc, objname, sizeof (objname)) != NULL) {
		(void) snprintf(c, sizeof (c), "%s", dt_basename(objname));
	} else {
		(void) snprintf(c, sizeof (c), "0x%llx", (u_longlong_t)pc);
	}

	err = dt_printf(dtp, fp, format, c);

	if (P != NULL) {
		dt_proc_unlock(dtp, P);
		dt_proc_release(dtp, P);
	}

	return (err);
}

static int
dt_print_sym(dtrace_hdl_t *dtp, FILE *fp, const char *format, caddr_t addr)
{
	/* LINTED - alignment */
	uint64_t pc = *((uint64_t *)addr);
	dtrace_syminfo_t dts;
	GElf_Sym sym;
	char c[PATH_MAX * 2];

	if (format == NULL)
		format = "  %-50s";

	if (dtrace_lookup_by_addr(dtp, pc, &sym, &dts) == 0) {
		(void) snprintf(c, sizeof (c), "%s`%s",
		    dts.dts_object, dts.dts_name);
	} else {
		/*
		 * We'll repeat the lookup, but this time we'll specify a
		 * NULL GElf_Sym -- indicating that we're only interested in
		 * the containing module.
		 */
		if (dtrace_lookup_by_addr(dtp, pc, NULL, &dts) == 0) {
			(void) snprintf(c, sizeof (c), "%s`0x%llx",
			    dts.dts_object, (u_longlong_t)pc);
		} else {
			(void) snprintf(c, sizeof (c), "0x%llx",
			    (u_longlong_t)pc);
		}
	}

	if (dt_printf(dtp, fp, format, c) < 0)
		return (-1);

	return (0);
}

int
dt_print_mod(dtrace_hdl_t *dtp, FILE *fp, const char *format, caddr_t addr)
{
	/* LINTED - alignment */
	uint64_t pc = *((uint64_t *)addr);
	dtrace_syminfo_t dts;
	char c[PATH_MAX * 2];

	if (format == NULL)
		format = "  %-50s";

	if (dtrace_lookup_by_addr(dtp, pc, NULL, &dts) == 0) {
		(void) snprintf(c, sizeof (c), "%s", dts.dts_object);
	} else {
		(void) snprintf(c, sizeof (c), "0x%llx", (u_longlong_t)pc);
	}

	if (dt_printf(dtp, fp, format, c) < 0)
		return (-1);

	return (0);
}

typedef struct dt_normal {
	dtrace_aggvarid_t dtnd_id;
	uint64_t dtnd_normal;
} dt_normal_t;

static int
dt_normalize_agg(const dtrace_aggdata_t *aggdata, void *arg)
{
	dt_normal_t *normal = arg;
	dtrace_aggdesc_t *agg = aggdata->dtada_desc;
	dtrace_aggvarid_t id = normal->dtnd_id;

	if (agg->dtagd_nrecs == 0)
		return (DTRACE_AGGWALK_NEXT);

	if (agg->dtagd_varid != id)
		return (DTRACE_AGGWALK_NEXT);

	((dtrace_aggdata_t *)aggdata)->dtada_normal = normal->dtnd_normal;
	return (DTRACE_AGGWALK_NORMALIZE);
}

static int
dt_normalize(dtrace_hdl_t *dtp, caddr_t base, dtrace_recdesc_t *rec)
{
	dt_normal_t normal;
	caddr_t addr;

	/*
	 * We (should) have two records:  the aggregation ID followed by the
	 * normalization value.
	 */
	addr = base + rec->dtrd_offset;

	if (rec->dtrd_size != sizeof (dtrace_aggvarid_t))
		return (dt_set_errno(dtp, EDT_BADNORMAL));

	/* LINTED - alignment */
	normal.dtnd_id = *((dtrace_aggvarid_t *)addr);
	rec++;

	if (rec->dtrd_action != DTRACEACT_LIBACT)
		return (dt_set_errno(dtp, EDT_BADNORMAL));

	if (rec->dtrd_arg != DT_ACT_NORMALIZE)
		return (dt_set_errno(dtp, EDT_BADNORMAL));

	addr = base + rec->dtrd_offset;

	switch (rec->dtrd_size) {
	case sizeof (uint64_t):
		/* LINTED - alignment */
		normal.dtnd_normal = *((uint64_t *)addr);
		break;
	case sizeof (uint32_t):
		/* LINTED - alignment */
		normal.dtnd_normal = *((uint32_t *)addr);
		break;
	case sizeof (uint16_t):
		/* LINTED - alignment */
		normal.dtnd_normal = *((uint16_t *)addr);
		break;
	case sizeof (uint8_t):
		normal.dtnd_normal = *((uint8_t *)addr);
		break;
	default:
		return (dt_set_errno(dtp, EDT_BADNORMAL));
	}

	(void) dtrace_aggregate_walk(dtp, dt_normalize_agg, &normal);

	return (0);
}

static int
dt_denormalize_agg(const dtrace_aggdata_t *aggdata, void *arg)
{
	dtrace_aggdesc_t *agg = aggdata->dtada_desc;
	dtrace_aggvarid_t id = *((dtrace_aggvarid_t *)arg);

	if (agg->dtagd_nrecs == 0)
		return (DTRACE_AGGWALK_NEXT);

	if (agg->dtagd_varid != id)
		return (DTRACE_AGGWALK_NEXT);

	return (DTRACE_AGGWALK_DENORMALIZE);
}

static int
dt_clear_agg(const dtrace_aggdata_t *aggdata, void *arg)
{
	dtrace_aggdesc_t *agg = aggdata->dtada_desc;
	dtrace_aggvarid_t id = *((dtrace_aggvarid_t *)arg);

	if (agg->dtagd_nrecs == 0)
		return (DTRACE_AGGWALK_NEXT);

	if (agg->dtagd_varid != id)
		return (DTRACE_AGGWALK_NEXT);

	return (DTRACE_AGGWALK_CLEAR);
}

typedef struct dt_trunc {
	dtrace_aggvarid_t dttd_id;
	uint64_t dttd_remaining;
} dt_trunc_t;

static int
dt_trunc_agg(const dtrace_aggdata_t *aggdata, void *arg)
{
	dt_trunc_t *trunc = arg;
	dtrace_aggdesc_t *agg = aggdata->dtada_desc;
	dtrace_aggvarid_t id = trunc->dttd_id;

	if (agg->dtagd_nrecs == 0)
		return (DTRACE_AGGWALK_NEXT);

	if (agg->dtagd_varid != id)
		return (DTRACE_AGGWALK_NEXT);

	if (trunc->dttd_remaining == 0)
		return (DTRACE_AGGWALK_REMOVE);

	trunc->dttd_remaining--;
	return (DTRACE_AGGWALK_NEXT);
}

static int
dt_trunc(dtrace_hdl_t *dtp, caddr_t base, dtrace_recdesc_t *rec)
{
	dt_trunc_t trunc;
	caddr_t addr;
	int64_t remaining;
	int (*func)(dtrace_hdl_t *, dtrace_aggregate_f *, void *);

	/*
	 * We (should) have two records:  the aggregation ID followed by the
	 * number of aggregation entries after which the aggregation is to be
	 * truncated.
	 */
	addr = base + rec->dtrd_offset;

	if (rec->dtrd_size != sizeof (dtrace_aggvarid_t))
		return (dt_set_errno(dtp, EDT_BADTRUNC));

	/* LINTED - alignment */
	trunc.dttd_id = *((dtrace_aggvarid_t *)addr);
	rec++;

	if (rec->dtrd_action != DTRACEACT_LIBACT)
		return (dt_set_errno(dtp, EDT_BADTRUNC));

	if (rec->dtrd_arg != DT_ACT_TRUNC)
		return (dt_set_errno(dtp, EDT_BADTRUNC));

	addr = base + rec->dtrd_offset;

	switch (rec->dtrd_size) {
	case sizeof (uint64_t):
		/* LINTED - alignment */
		remaining = *((int64_t *)addr);
		break;
	case sizeof (uint32_t):
		/* LINTED - alignment */
		remaining = *((int32_t *)addr);
		break;
	case sizeof (uint16_t):
		/* LINTED - alignment */
		remaining = *((int16_t *)addr);
		break;
	case sizeof (uint8_t):
		remaining = *((int8_t *)addr);
		break;
	default:
		return (dt_set_errno(dtp, EDT_BADNORMAL));
	}

	if (remaining < 0) {
		func = dtrace_aggregate_walk_valsorted;
		remaining = -remaining;
	} else {
		func = dtrace_aggregate_walk_valrevsorted;
	}

	assert(remaining >= 0);
	trunc.dttd_remaining = remaining;

	(void) func(dtp, dt_trunc_agg, &trunc);

	return (0);
}

static int
dt_print_datum(dtrace_hdl_t *dtp, FILE *fp, dtrace_recdesc_t *rec,
    caddr_t addr, size_t size, uint64_t normal)
{
	int err;
	dtrace_actkind_t act = rec->dtrd_action;

	switch (act) {
	case DTRACEACT_STACK:
		return (dt_print_stack(dtp, fp, NULL, addr,
		    rec->dtrd_arg, rec->dtrd_size / rec->dtrd_arg));

	case DTRACEACT_USTACK:
	case DTRACEACT_JSTACK:
		return (dt_print_ustack(dtp, fp, NULL, addr, rec->dtrd_arg));

	case DTRACEACT_USYM:
	case DTRACEACT_UADDR:
		return (dt_print_usym(dtp, fp, addr, act));

	case DTRACEACT_UMOD:
		return (dt_print_umod(dtp, fp, NULL, addr));

	case DTRACEACT_SYM:
		return (dt_print_sym(dtp, fp, NULL, addr));

	case DTRACEACT_MOD:
		return (dt_print_mod(dtp, fp, NULL, addr));

	case DTRACEAGG_QUANTIZE:
		return (dt_print_quantize(dtp, fp, addr, size, normal));

	case DTRACEAGG_LQUANTIZE:
		return (dt_print_lquantize(dtp, fp, addr, size, normal));

	case DTRACEAGG_LLQUANTIZE:
		return (dt_print_llquantize(dtp, fp, addr, size, normal));

	case DTRACEAGG_AVG:
		return (dt_print_average(dtp, fp, addr, size, normal));

	case DTRACEAGG_STDDEV:
		return (dt_print_stddev(dtp, fp, addr, size, normal));

	default:
		break;
	}

	switch (size) {
	case sizeof (uint64_t):
		err = dt_printf(dtp, fp, " %16lld",
		    /* LINTED - alignment */
		    (long long)*((uint64_t *)addr) / normal);
		break;
	case sizeof (uint32_t):
		/* LINTED - alignment */
		err = dt_printf(dtp, fp, " %8d", *((uint32_t *)addr) /
		    (uint32_t)normal);
		break;
	case sizeof (uint16_t):
		/* LINTED - alignment */
		err = dt_printf(dtp, fp, " %5d", *((uint16_t *)addr) /
		    (uint32_t)normal);
		break;
	case sizeof (uint8_t):
		err = dt_printf(dtp, fp, " %3d", *((uint8_t *)addr) /
		    (uint32_t)normal);
		break;
	default:
		err = dt_print_bytes(dtp, fp, addr, size, 50, 0, 0);
		break;
	}

	return (err);
}

int
dt_print_aggs(const dtrace_aggdata_t **aggsdata, int naggvars, void *arg)
{
	int i, aggact = 0;
	dt_print_aggdata_t *pd = arg;
	const dtrace_aggdata_t *aggdata = aggsdata[0];
	dtrace_aggdesc_t *agg = aggdata->dtada_desc;
	FILE *fp = pd->dtpa_fp;
	dtrace_hdl_t *dtp = pd->dtpa_dtp;
	dtrace_recdesc_t *rec;
	dtrace_actkind_t act;
	caddr_t addr;
	size_t size;

	/*
	 * Iterate over each record description in the key, printing the traced
	 * data, skipping the first datum (the tuple member created by the
	 * compiler).
	 */
	for (i = 1; i < agg->dtagd_nrecs; i++) {
		rec = &agg->dtagd_rec[i];
		act = rec->dtrd_action;
		addr = aggdata->dtada_data + rec->dtrd_offset;
		size = rec->dtrd_size;

		if (DTRACEACT_ISAGG(act)) {
			aggact = i;
			break;
		}

		if (dt_print_datum(dtp, fp, rec, addr, size, 1) < 0)
			return (-1);

		if (dt_buffered_flush(dtp, NULL, rec, aggdata,
		    DTRACE_BUFDATA_AGGKEY) < 0)
			return (-1);
	}

	assert(aggact != 0);

	for (i = (naggvars == 1 ? 0 : 1); i < naggvars; i++) {
		uint64_t normal;

		aggdata = aggsdata[i];
		agg = aggdata->dtada_desc;
		rec = &agg->dtagd_rec[aggact];
		act = rec->dtrd_action;
		addr = aggdata->dtada_data + rec->dtrd_offset;
		size = rec->dtrd_size;

		assert(DTRACEACT_ISAGG(act));
		normal = aggdata->dtada_normal;

		if (dt_print_datum(dtp, fp, rec, addr, size, normal) < 0)
			return (-1);

		if (dt_buffered_flush(dtp, NULL, rec, aggdata,
		    DTRACE_BUFDATA_AGGVAL) < 0)
			return (-1);

		if (!pd->dtpa_allunprint)
			agg->dtagd_flags |= DTRACE_AGD_PRINTED;
	}

	if (dt_printf(dtp, fp, "\n") < 0)
		return (-1);

	if (dt_buffered_flush(dtp, NULL, NULL, aggdata,
	    DTRACE_BUFDATA_AGGFORMAT | DTRACE_BUFDATA_AGGLAST) < 0)
		return (-1);

	return (0);
}

int
dt_print_agg(const dtrace_aggdata_t *aggdata, void *arg)
{
	dt_print_aggdata_t *pd = arg;
	dtrace_aggdesc_t *agg = aggdata->dtada_desc;
	dtrace_aggvarid_t aggvarid = pd->dtpa_id;

	if (pd->dtpa_allunprint) {
		if (agg->dtagd_flags & DTRACE_AGD_PRINTED)
			return (0);
	} else {
		/*
		 * If we're not printing all unprinted aggregations, then the
		 * aggregation variable ID denotes a specific aggregation
		 * variable that we should print -- skip any other aggregations
		 * that we encounter.
		 */
		if (agg->dtagd_nrecs == 0)
			return (0);

		if (aggvarid != agg->dtagd_varid)
			return (0);
	}

	return (dt_print_aggs(&aggdata, 1, arg));
}

int
dt_setopt(dtrace_hdl_t *dtp, const dtrace_probedata_t *data,
    const char *option, const char *value)
{
	int len, rval;
	char *msg;
	const char *errstr;
	dtrace_setoptdata_t optdata;

	bzero(&optdata, sizeof (optdata));
	(void) dtrace_getopt(dtp, option, &optdata.dtsda_oldval);

	if (dtrace_setopt(dtp, option, value) == 0) {
		(void) dtrace_getopt(dtp, option, &optdata.dtsda_newval);
		optdata.dtsda_probe = data;
		optdata.dtsda_option = option;
		optdata.dtsda_handle = dtp;

		if ((rval = dt_handle_setopt(dtp, &optdata)) != 0)
			return (rval);

		return (0);
	}

	errstr = dtrace_errmsg(dtp, dtrace_errno(dtp));
	len = strlen(option) + strlen(value) + strlen(errstr) + 80;
	msg = alloca(len);

	(void) snprintf(msg, len, "couldn't set option \"%s\" to \"%s\": %s\n",
	    option, value, errstr);

	if ((rval = dt_handle_liberr(dtp, data, msg)) == 0)
		return (0);

	return (rval);
}

static int
dt_consume_cpu(dtrace_hdl_t *dtp, FILE *fp, int cpu,
    dtrace_bufdesc_t *buf, boolean_t just_one,
    dtrace_consume_probe_f *efunc, dtrace_consume_rec_f *rfunc, void *arg)
{
	dtrace_epid_t id;
	size_t offs;
	int flow = (dtp->dt_options[DTRACEOPT_FLOWINDENT] != DTRACEOPT_UNSET);
	int quiet = (dtp->dt_options[DTRACEOPT_QUIET] != DTRACEOPT_UNSET);
	int rval, i, n;
	uint64_t tracememsize = 0;
	dtrace_probedata_t data;
	uint64_t drops;

	bzero(&data, sizeof (data));
	data.dtpda_handle = dtp;
	data.dtpda_cpu = cpu;
	data.dtpda_flow = dtp->dt_flow;
	data.dtpda_indent = dtp->dt_indent;
	data.dtpda_prefix = dtp->dt_prefix;

	for (offs = buf->dtbd_oldest; offs < buf->dtbd_size; ) {
		dtrace_eprobedesc_t *epd;

		/*
		 * We're guaranteed to have an ID.
		 */
		id = *(uint32_t *)((uintptr_t)buf->dtbd_data + offs);

		if (id == DTRACE_EPIDNONE) {
			/*
			 * This is filler to assure proper alignment of the
			 * next record; we simply ignore it.
			 */
			offs += sizeof (id);
			continue;
		}

		if ((rval = dt_epid_lookup(dtp, id, &data.dtpda_edesc,
		    &data.dtpda_pdesc)) != 0)
			return (rval);

		epd = data.dtpda_edesc;
		data.dtpda_data = buf->dtbd_data + offs;

		if (data.dtpda_edesc->dtepd_uarg != DT_ECB_DEFAULT) {
			rval = dt_handle(dtp, &data);

			if (rval == DTRACE_CONSUME_NEXT)
				goto nextepid;

			if (rval == DTRACE_CONSUME_ERROR)
				return (-1);
		}

		if (flow)
			(void) dt_flowindent(dtp, &data, dtp->dt_last_epid,
			    buf, offs);

		rval = (*efunc)(&data, arg);

		if (flow) {
			if (data.dtpda_flow == DTRACEFLOW_ENTRY)
				data.dtpda_indent += 2;
		}

		if (rval == DTRACE_CONSUME_NEXT)
			goto nextepid;

		if (rval == DTRACE_CONSUME_ABORT)
			return (dt_set_errno(dtp, EDT_DIRABORT));

		if (rval != DTRACE_CONSUME_THIS)
			return (dt_set_errno(dtp, EDT_BADRVAL));

		for (i = 0; i < epd->dtepd_nrecs; i++) {
			caddr_t addr;
			dtrace_recdesc_t *rec = &epd->dtepd_rec[i];
			dtrace_actkind_t act = rec->dtrd_action;

			data.dtpda_data = buf->dtbd_data + offs +
			    rec->dtrd_offset;
			addr = data.dtpda_data;

			if (act == DTRACEACT_LIBACT) {
				uint64_t arg = rec->dtrd_arg;
				dtrace_aggvarid_t id;

				switch (arg) {
				case DT_ACT_CLEAR:
					/* LINTED - alignment */
					id = *((dtrace_aggvarid_t *)addr);
					(void) dtrace_aggregate_walk(dtp,
					    dt_clear_agg, &id);
					continue;

				case DT_ACT_DENORMALIZE:
					/* LINTED - alignment */
					id = *((dtrace_aggvarid_t *)addr);
					(void) dtrace_aggregate_walk(dtp,
					    dt_denormalize_agg, &id);
					continue;

				case DT_ACT_FTRUNCATE:
					if (fp == NULL)
						continue;

					(void) fflush(fp);
					(void) ftruncate(fileno(fp), 0);
					(void) fseeko(fp, 0, SEEK_SET);
					continue;

				case DT_ACT_NORMALIZE:
					if (i == epd->dtepd_nrecs - 1)
						return (dt_set_errno(dtp,
						    EDT_BADNORMAL));

					if (dt_normalize(dtp,
					    buf->dtbd_data + offs, rec) != 0)
						return (-1);

					i++;
					continue;

				case DT_ACT_SETOPT: {
					uint64_t *opts = dtp->dt_options;
					dtrace_recdesc_t *valrec;
					uint32_t valsize;
					caddr_t val;
					int rv;

					if (i == epd->dtepd_nrecs - 1) {
						return (dt_set_errno(dtp,
						    EDT_BADSETOPT));
					}

					valrec = &epd->dtepd_rec[++i];
					valsize = valrec->dtrd_size;

					if (valrec->dtrd_action != act ||
					    valrec->dtrd_arg != arg) {
						return (dt_set_errno(dtp,
						    EDT_BADSETOPT));
					}

					if (valsize > sizeof (uint64_t)) {
						val = buf->dtbd_data + offs +
						    valrec->dtrd_offset;
					} else {
						val = "1";
					}

					rv = dt_setopt(dtp, &data, addr, val);

					if (rv != 0)
						return (-1);

					flow = (opts[DTRACEOPT_FLOWINDENT] !=
					    DTRACEOPT_UNSET);
					quiet = (opts[DTRACEOPT_QUIET] !=
					    DTRACEOPT_UNSET);

					continue;
				}

				case DT_ACT_TRUNC:
					if (i == epd->dtepd_nrecs - 1)
						return (dt_set_errno(dtp,
						    EDT_BADTRUNC));

					if (dt_trunc(dtp,
					    buf->dtbd_data + offs, rec) != 0)
						return (-1);

					i++;
					continue;

				default:
					continue;
				}
			}

			if (act == DTRACEACT_TRACEMEM_DYNSIZE &&
			    rec->dtrd_size == sizeof (uint64_t)) {
				/* LINTED - alignment */
				tracememsize = *((unsigned long long *)addr);
				continue;
			}

			rval = (*rfunc)(&data, rec, arg);

			if (rval == DTRACE_CONSUME_NEXT)
				continue;

			if (rval == DTRACE_CONSUME_ABORT)
				return (dt_set_errno(dtp, EDT_DIRABORT));

			if (rval != DTRACE_CONSUME_THIS)
				return (dt_set_errno(dtp, EDT_BADRVAL));

			if (act == DTRACEACT_STACK) {
				int depth = rec->dtrd_arg;

				if (dt_print_stack(dtp, fp, NULL, addr, depth,
				    rec->dtrd_size / depth) < 0)
					return (-1);
				goto nextrec;
			}

			if (act == DTRACEACT_USTACK ||
			    act == DTRACEACT_JSTACK) {
				if (dt_print_ustack(dtp, fp, NULL,
				    addr, rec->dtrd_arg) < 0)
					return (-1);
				goto nextrec;
			}

			if (act == DTRACEACT_SYM) {
				if (dt_print_sym(dtp, fp, NULL, addr) < 0)
					return (-1);
				goto nextrec;
			}

			if (act == DTRACEACT_MOD) {
				if (dt_print_mod(dtp, fp, NULL, addr) < 0)
					return (-1);
				goto nextrec;
			}

			if (act == DTRACEACT_USYM || act == DTRACEACT_UADDR) {
				if (dt_print_usym(dtp, fp, addr, act) < 0)
					return (-1);
				goto nextrec;
			}

			if (act == DTRACEACT_UMOD) {
				if (dt_print_umod(dtp, fp, NULL, addr) < 0)
					return (-1);
				goto nextrec;
			}

			if (DTRACEACT_ISPRINTFLIKE(act)) {
				void *fmtdata;
				int (*func)(dtrace_hdl_t *, FILE *, void *,
				    const dtrace_probedata_t *,
				    const dtrace_recdesc_t *, uint_t,
				    const void *buf, size_t);

				if ((fmtdata = dt_format_lookup(dtp,
				    rec->dtrd_format)) == NULL)
					goto nofmt;

				switch (act) {
				case DTRACEACT_PRINTF:
					func = dtrace_fprintf;
					break;
				case DTRACEACT_PRINTA:
					func = dtrace_fprinta;
					break;
				case DTRACEACT_SYSTEM:
					func = dtrace_system;
					break;
				case DTRACEACT_FREOPEN:
					func = dtrace_freopen;
					break;
				}

				n = (*func)(dtp, fp, fmtdata, &data,
				    rec, epd->dtepd_nrecs - i,
				    (uchar_t *)buf->dtbd_data + offs,
				    buf->dtbd_size - offs);

				if (n < 0)
					return (-1); /* errno is set for us */

				if (n > 0)
					i += n - 1;
				goto nextrec;
			}

			/*
			 * If this is a DIF expression, and the record has a
			 * format set, this indicates we have a CTF type name
			 * associated with the data and we should try to print
			 * it out by type.
			 */
			if (act == DTRACEACT_DIFEXPR) {
				const char *strdata = dt_strdata_lookup(dtp,
				    rec->dtrd_format);
				if (strdata != NULL) {
					n = dtrace_print(dtp, fp, strdata,
					    addr, rec->dtrd_size);

					/*
					 * dtrace_print() will return -1 on
					 * error, or return the number of bytes
					 * consumed.  It will return 0 if the
					 * type couldn't be determined, and we
					 * should fall through to the normal
					 * trace method.
					 */
					if (n < 0)
						return (-1);

					if (n > 0)
						goto nextrec;
				}
			}

nofmt:
			if (act == DTRACEACT_PRINTA) {
				dt_print_aggdata_t pd;
				dtrace_aggvarid_t *aggvars;
				int j, naggvars = 0;
				size_t size = ((epd->dtepd_nrecs - i) *
				    sizeof (dtrace_aggvarid_t));

				if ((aggvars = dt_alloc(dtp, size)) == NULL)
					return (-1);

				/*
				 * This might be a printa() with multiple
				 * aggregation variables.  We need to scan
				 * forward through the records until we find
				 * a record from a different statement.
				 */
				for (j = i; j < epd->dtepd_nrecs; j++) {
					dtrace_recdesc_t *nrec;
					caddr_t naddr;

					nrec = &epd->dtepd_rec[j];

					if (nrec->dtrd_uarg != rec->dtrd_uarg)
						break;

					if (nrec->dtrd_action != act) {
						return (dt_set_errno(dtp,
						    EDT_BADAGG));
					}

					naddr = buf->dtbd_data + offs +
					    nrec->dtrd_offset;

					aggvars[naggvars++] =
					    /* LINTED - alignment */
					    *((dtrace_aggvarid_t *)naddr);
				}

				i = j - 1;
				bzero(&pd, sizeof (pd));
				pd.dtpa_dtp = dtp;
				pd.dtpa_fp = fp;

				assert(naggvars >= 1);

				if (naggvars == 1) {
					pd.dtpa_id = aggvars[0];
					dt_free(dtp, aggvars);

					if (dt_printf(dtp, fp, "\n") < 0 ||
					    dtrace_aggregate_walk_sorted(dtp,
					    dt_print_agg, &pd) < 0)
						return (-1);
					goto nextrec;
				}

				if (dt_printf(dtp, fp, "\n") < 0 ||
				    dtrace_aggregate_walk_joined(dtp, aggvars,
				    naggvars, dt_print_aggs, &pd) < 0) {
					dt_free(dtp, aggvars);
					return (-1);
				}

				dt_free(dtp, aggvars);
				goto nextrec;
			}

			if (act == DTRACEACT_TRACEMEM) {
				if (tracememsize == 0 ||
				    tracememsize > rec->dtrd_size) {
					tracememsize = rec->dtrd_size;
				}

				n = dt_print_bytes(dtp, fp, addr,
				    tracememsize, 33, quiet, 1);

				tracememsize = 0;

				if (n < 0)
					return (-1);

				goto nextrec;
			}

			switch (rec->dtrd_size) {
			case sizeof (uint64_t):
				n = dt_printf(dtp, fp,
				    quiet ? "%lld" : " %16lld",
				    /* LINTED - alignment */
				    *((unsigned long long *)addr));
				break;
			case sizeof (uint32_t):
				n = dt_printf(dtp, fp, quiet ? "%d" : " %8d",
				    /* LINTED - alignment */
				    *((uint32_t *)addr));
				break;
			case sizeof (uint16_t):
				n = dt_printf(dtp, fp, quiet ? "%d" : " %5d",
				    /* LINTED - alignment */
				    *((uint16_t *)addr));
				break;
			case sizeof (uint8_t):
				n = dt_printf(dtp, fp, quiet ? "%d" : " %3d",
				    *((uint8_t *)addr));
				break;
			default:
				n = dt_print_bytes(dtp, fp, addr,
				    rec->dtrd_size, 33, quiet, 0);
				break;
			}

			if (n < 0)
				return (-1); /* errno is set for us */

nextrec:
			if (dt_buffered_flush(dtp, &data, rec, NULL, 0) < 0)
				return (-1); /* errno is set for us */
		}

		/*
		 * Call the record callback with a NULL record to indicate
		 * that we're done processing this EPID.
		 */
		rval = (*rfunc)(&data, NULL, arg);
nextepid:
		offs += epd->dtepd_size;
		dtp->dt_last_epid = id;
		if (just_one) {
			buf->dtbd_oldest = offs;
			break;
		}
	}

	dtp->dt_flow = data.dtpda_flow;
	dtp->dt_indent = data.dtpda_indent;
	dtp->dt_prefix = data.dtpda_prefix;

	if ((drops = buf->dtbd_drops) == 0)
		return (0);

	/*
	 * Explicitly zero the drops to prevent us from processing them again.
	 */
	buf->dtbd_drops = 0;

	return (dt_handle_cpudrop(dtp, cpu, DTRACEDROP_PRINCIPAL, drops));
}

/*
 * Reduce memory usage by shrinking the buffer if it's no more than half full.
<<<<<<< HEAD
 * Note, we need to preserve the alignment of the data at dtbd_oldest,
 * which is only 4-byte aligned.
=======
 * Note, we need to preserve the alignment of the data at dtbd_oldest, which is
 * only 4-byte aligned.
>>>>>>> 8f0b538d
 */
static void
dt_realloc_buf(dtrace_hdl_t *dtp, dtrace_bufdesc_t *buf, int cursize)
{
	uint64_t used = buf->dtbd_size - buf->dtbd_oldest;
	if (used < cursize / 2) {
		int misalign = buf->dtbd_oldest & (sizeof (uint64_t) - 1);
		char *newdata = dt_alloc(dtp, used + misalign);
		if (newdata == NULL)
			return;
		bzero(newdata, misalign);
		bcopy(buf->dtbd_data + buf->dtbd_oldest,
		    newdata + misalign, used);
		dt_free(dtp, buf->dtbd_data);
		buf->dtbd_oldest = misalign;
		buf->dtbd_size = used + misalign;
		buf->dtbd_data = newdata;
	}
}

/*
 * If the ring buffer has wrapped, the data is not in order.  Rearrange it
 * so that it is.  Note, we need to preserve the alignment of the data at
 * dtbd_oldest, which is only 4-byte aligned.
 */
static int
dt_unring_buf(dtrace_hdl_t *dtp, dtrace_bufdesc_t *buf)
{
<<<<<<< HEAD
	if (buf->dtbd_oldest != 0) {
		int misalign = buf->dtbd_oldest & (sizeof (uint64_t) - 1);
		char *newdata = dt_alloc(dtp, buf->dtbd_size + misalign);
		char *ndp = newdata;

		if (newdata == NULL)
			return (-1);

		assert(0 == (buf->dtbd_size & (sizeof (uint64_t) - 1)));

		bzero(ndp, misalign);
		ndp += misalign;

		bcopy(buf->dtbd_data + buf->dtbd_oldest, ndp,
		    buf->dtbd_size - buf->dtbd_oldest);
		ndp += buf->dtbd_size - buf->dtbd_oldest;

		bcopy(buf->dtbd_data, ndp, buf->dtbd_oldest);

		dt_free(dtp, buf->dtbd_data);
		buf->dtbd_oldest = 0;
		buf->dtbd_data = newdata;
		buf->dtbd_size += misalign;
	}
=======
	int misalign;
	char *newdata, *ndp;

	if (buf->dtbd_oldest == 0)
		return (0);

	misalign = buf->dtbd_oldest & (sizeof (uint64_t) - 1);
	newdata = ndp = dt_alloc(dtp, buf->dtbd_size + misalign);

	if (newdata == NULL)
		return (-1);

	assert(0 == (buf->dtbd_size & (sizeof (uint64_t) - 1)));

	bzero(ndp, misalign);
	ndp += misalign;

	bcopy(buf->dtbd_data + buf->dtbd_oldest, ndp,
	    buf->dtbd_size - buf->dtbd_oldest);
	ndp += buf->dtbd_size - buf->dtbd_oldest;

	bcopy(buf->dtbd_data, ndp, buf->dtbd_oldest);

	dt_free(dtp, buf->dtbd_data);
	buf->dtbd_oldest = 0;
	buf->dtbd_data = newdata;
	buf->dtbd_size += misalign;

>>>>>>> 8f0b538d
	return (0);
}

static void
dt_put_buf(dtrace_hdl_t *dtp, dtrace_bufdesc_t *buf)
{
	dt_free(dtp, buf->dtbd_data);
	dt_free(dtp, buf);
}

/*
 * Returns 0 on success, in which case *cbp will be filled in if we retrieved
 * data, or NULL if there is no data for this CPU.
 * Returns -1 on failure and sets dt_errno.
 */
static int
dt_get_buf(dtrace_hdl_t *dtp, int cpu, dtrace_bufdesc_t **bufp)
{
	dtrace_optval_t size;
	dtrace_bufdesc_t *buf = dt_zalloc(dtp, sizeof (*buf));
	int error;

	if (buf == NULL)
		return (-1);

	(void) dtrace_getopt(dtp, "bufsize", &size);
	buf->dtbd_data = dt_alloc(dtp, size);
	if (buf->dtbd_data == NULL) {
		dt_free(dtp, buf);
		return (-1);
	}
	buf->dtbd_size = size;
	buf->dtbd_cpu = cpu;

	if (dt_ioctl(dtp, DTRACEIOC_BUFSNAP, buf) == -1) {
		dt_put_buf(dtp, buf);
		/*
		 * If we failed with ENOENT, it may be because the
		 * CPU was unconfigured -- this is okay.  Any other
		 * error, however, is unexpected.
		 */
		if (errno == ENOENT) {
			*bufp = NULL;
			return (0);
		}

		return (dt_set_errno(dtp, errno));
	}

	error = dt_unring_buf(dtp, buf);
	if (error != 0) {
		dt_put_buf(dtp, buf);
		return (error);
	}
	dt_realloc_buf(dtp, buf, size);

	*bufp = buf;
	return (0);
}

typedef struct dt_begin {
	dtrace_consume_probe_f *dtbgn_probefunc;
	dtrace_consume_rec_f *dtbgn_recfunc;
	void *dtbgn_arg;
	dtrace_handle_err_f *dtbgn_errhdlr;
	void *dtbgn_errarg;
	int dtbgn_beginonly;
} dt_begin_t;

static int
dt_consume_begin_probe(const dtrace_probedata_t *data, void *arg)
{
	dt_begin_t *begin = arg;
	dtrace_probedesc_t *pd = data->dtpda_pdesc;

	int r1 = (strcmp(pd->dtpd_provider, "dtrace") == 0);
	int r2 = (strcmp(pd->dtpd_name, "BEGIN") == 0);

	if (begin->dtbgn_beginonly) {
		if (!(r1 && r2))
			return (DTRACE_CONSUME_NEXT);
	} else {
		if (r1 && r2)
			return (DTRACE_CONSUME_NEXT);
	}

	/*
	 * We have a record that we're interested in.  Now call the underlying
	 * probe function...
	 */
	return (begin->dtbgn_probefunc(data, begin->dtbgn_arg));
}

static int
dt_consume_begin_record(const dtrace_probedata_t *data,
    const dtrace_recdesc_t *rec, void *arg)
{
	dt_begin_t *begin = arg;

	return (begin->dtbgn_recfunc(data, rec, begin->dtbgn_arg));
}

static int
dt_consume_begin_error(const dtrace_errdata_t *data, void *arg)
{
	dt_begin_t *begin = (dt_begin_t *)arg;
	dtrace_probedesc_t *pd = data->dteda_pdesc;

	int r1 = (strcmp(pd->dtpd_provider, "dtrace") == 0);
	int r2 = (strcmp(pd->dtpd_name, "BEGIN") == 0);

	if (begin->dtbgn_beginonly) {
		if (!(r1 && r2))
			return (DTRACE_HANDLE_OK);
	} else {
		if (r1 && r2)
			return (DTRACE_HANDLE_OK);
	}

	return (begin->dtbgn_errhdlr(data, begin->dtbgn_errarg));
}

static int
dt_consume_begin(dtrace_hdl_t *dtp, FILE *fp,
    dtrace_consume_probe_f *pf, dtrace_consume_rec_f *rf, void *arg)
{
	/*
	 * There's this idea that the BEGIN probe should be processed before
	 * everything else, and that the END probe should be processed after
	 * anything else.  In the common case, this is pretty easy to deal
	 * with.  However, a situation may arise where the BEGIN enabling and
	 * END enabling are on the same CPU, and some enabling in the middle
	 * occurred on a different CPU.  To deal with this (blech!) we need to
	 * consume the BEGIN buffer up until the end of the BEGIN probe, and
	 * then set it aside.  We will then process every other CPU, and then
	 * we'll return to the BEGIN CPU and process the rest of the data
	 * (which will inevitably include the END probe, if any).  Making this
	 * even more complicated (!) is the library's ERROR enabling.  Because
	 * this enabling is processed before we even get into the consume call
	 * back, any ERROR firing would result in the library's ERROR enabling
	 * being processed twice -- once in our first pass (for BEGIN probes),
	 * and again in our second pass (for everything but BEGIN probes).  To
	 * deal with this, we interpose on the ERROR handler to assure that we
	 * only process ERROR enablings induced by BEGIN enablings in the
	 * first pass, and that we only process ERROR enablings _not_ induced
	 * by BEGIN enablings in the second pass.
	 */

	dt_begin_t begin;
	processorid_t cpu = dtp->dt_beganon;
	int rval, i;
	static int max_ncpus;
	dtrace_bufdesc_t *buf;

	dtp->dt_beganon = -1;

	if (dt_get_buf(dtp, cpu, &buf) != 0)
		return (-1);
	if (buf == NULL)
		return (0);

	if (!dtp->dt_stopped || buf->dtbd_cpu != dtp->dt_endedon) {
		/*
		 * This is the simple case.  We're either not stopped, or if
		 * we are, we actually processed any END probes on another
		 * CPU.  We can simply consume this buffer and return.
		 */
		rval = dt_consume_cpu(dtp, fp, cpu, buf, B_FALSE,
		    pf, rf, arg);
		dt_put_buf(dtp, buf);
		return (rval);
	}

	begin.dtbgn_probefunc = pf;
	begin.dtbgn_recfunc = rf;
	begin.dtbgn_arg = arg;
	begin.dtbgn_beginonly = 1;

	/*
	 * We need to interpose on the ERROR handler to be sure that we
	 * only process ERRORs induced by BEGIN.
	 */
	begin.dtbgn_errhdlr = dtp->dt_errhdlr;
	begin.dtbgn_errarg = dtp->dt_errarg;
	dtp->dt_errhdlr = dt_consume_begin_error;
	dtp->dt_errarg = &begin;

	rval = dt_consume_cpu(dtp, fp, cpu, buf, B_FALSE,
	    dt_consume_begin_probe, dt_consume_begin_record, &begin);

	dtp->dt_errhdlr = begin.dtbgn_errhdlr;
	dtp->dt_errarg = begin.dtbgn_errarg;

	if (rval != 0) {
		dt_put_buf(dtp, buf);
		return (rval);
	}

	if (max_ncpus == 0)
		max_ncpus = dt_sysconf(dtp, _SC_CPUID_MAX) + 1;

	for (i = 0; i < max_ncpus; i++) {
		dtrace_bufdesc_t *nbuf;
		if (i == cpu)
			continue;

		if (dt_get_buf(dtp, i, &nbuf) != 0) {
			dt_put_buf(dtp, buf);
			return (-1);
		}
		if (nbuf == NULL)
			continue;

		rval = dt_consume_cpu(dtp, fp, i, nbuf, B_FALSE,
		    pf, rf, arg);
		dt_put_buf(dtp, nbuf);
		if (rval != 0) {
			dt_put_buf(dtp, buf);
			return (rval);
		}
	}

	/*
	 * Okay -- we're done with the other buffers.  Now we want to
	 * reconsume the first buffer -- but this time we're looking for
	 * everything _but_ BEGIN.  And of course, in order to only consume
	 * those ERRORs _not_ associated with BEGIN, we need to reinstall our
	 * ERROR interposition function...
	 */
	begin.dtbgn_beginonly = 0;

	assert(begin.dtbgn_errhdlr == dtp->dt_errhdlr);
	assert(begin.dtbgn_errarg == dtp->dt_errarg);
	dtp->dt_errhdlr = dt_consume_begin_error;
	dtp->dt_errarg = &begin;

	rval = dt_consume_cpu(dtp, fp, cpu, buf, B_FALSE,
	    dt_consume_begin_probe, dt_consume_begin_record, &begin);

	dtp->dt_errhdlr = begin.dtbgn_errhdlr;
	dtp->dt_errarg = begin.dtbgn_errarg;

	return (rval);
}

/* ARGSUSED */
static uint64_t
dt_buf_oldest(void *elem, void *arg)
{
	dtrace_bufdesc_t *buf = elem;
	size_t offs = buf->dtbd_oldest;

	while (offs < buf->dtbd_size) {
<<<<<<< HEAD
		dtrace_record_header_t *dtrh =
		    (dtrace_record_header_t *)(buf->dtbd_data + offs);
		if (dtrh->dtrh_epid == DTRACE_EPIDNONE) {
			offs += sizeof (dtrace_epid_t);
		} else {
			return (DTRACE_RECORD_GET_TIMESTAMP(dtrh));
=======
		dtrace_rechdr_t *dtrh =
		    /* LINTED - alignment */
		    (dtrace_rechdr_t *)(buf->dtbd_data + offs);
		if (dtrh->dtrh_epid == DTRACE_EPIDNONE) {
			offs += sizeof (dtrace_epid_t);
		} else {
			return (DTRACE_RECORD_LOAD_TIMESTAMP(dtrh));
>>>>>>> 8f0b538d
		}
	}

	/* There are no records left; use the time the buffer was retrieved. */
	return (buf->dtbd_timestamp);
}

int
dtrace_consume(dtrace_hdl_t *dtp, FILE *fp,
    dtrace_consume_probe_f *pf, dtrace_consume_rec_f *rf, void *arg)
{
	dtrace_optval_t size;
	static int max_ncpus;
	int i, rval;
	dtrace_optval_t interval = dtp->dt_options[DTRACEOPT_SWITCHRATE];
	hrtime_t now = gethrtime();

	if (dtp->dt_lastswitch != 0) {
		if (now - dtp->dt_lastswitch < interval)
			return (0);

		dtp->dt_lastswitch += interval;
	} else {
		dtp->dt_lastswitch = now;
	}

	if (!dtp->dt_active)
		return (dt_set_errno(dtp, EINVAL));

	if (max_ncpus == 0)
		max_ncpus = dt_sysconf(dtp, _SC_CPUID_MAX) + 1;

	if (pf == NULL)
		pf = (dtrace_consume_probe_f *)dt_nullprobe;

	if (rf == NULL)
		rf = (dtrace_consume_rec_f *)dt_nullrec;

	if (dtp->dt_options[DTRACEOPT_TEMPORAL] == DTRACEOPT_UNSET) {
<<<<<<< HEAD
		/*
		 * The output will not be in the order it was traced.  Rather,
		 * we will consume all of the data from one CPU's buffer, then
		 * retrieve the next CPU's buffer and consume it.  However,
		 * we want to handle records from BEGIN and END probes specially
		 * to ensure that they are consumed first and last,
		 * respectively.
		 */

		/*
		 * If we have just begun, we want to first process the CPU that
		 * executed the BEGIN probe (if any).
		 */
		if (dtp->dt_active && dtp->dt_beganon != -1) {
			if ((rval = dt_consume_begin(dtp,
			    fp, pf, rf, arg)) != 0)
				return (rval);
		}
=======
		/*
		 * The output will not be in the order it was traced.  Rather,
		 * we will consume all of the data from each CPU's buffer in
		 * turn.  We apply special handling for the records from BEGIN
		 * and END probes so that they are consumed first and last,
		 * respectively.
		 *
		 * If we have just begun, we want to first process the CPU that
		 * executed the BEGIN probe (if any).
		 */
		if (dtp->dt_active && dtp->dt_beganon != -1 &&
		    (rval = dt_consume_begin(dtp, fp, pf, rf, arg)) != 0)
			return (rval);
>>>>>>> 8f0b538d

		for (i = 0; i < max_ncpus; i++) {
			dtrace_bufdesc_t *buf;

			/*
			 * If we have stopped, we want to process the CPU on
			 * which the END probe was processed only _after_ we
			 * have processed everything else.
			 */
			if (dtp->dt_stopped && (i == dtp->dt_endedon))
				continue;

			if (dt_get_buf(dtp, i, &buf) != 0)
				return (-1);
			if (buf == NULL)
				continue;

			dtp->dt_flow = 0;
			dtp->dt_indent = 0;
			dtp->dt_prefix = NULL;
			rval = dt_consume_cpu(dtp, fp, i,
			    buf, B_FALSE, pf, rf, arg);
			dt_put_buf(dtp, buf);
			if (rval != 0)
				return (rval);
		}
		if (dtp->dt_stopped) {
			dtrace_bufdesc_t *buf;
<<<<<<< HEAD

			if (dt_get_buf(dtp, dtp->dt_endedon, &buf) != 0)
				return (-1);
			if (buf == NULL)
				return (0);

=======

			if (dt_get_buf(dtp, dtp->dt_endedon, &buf) != 0)
				return (-1);
			if (buf == NULL)
				return (0);

>>>>>>> 8f0b538d
			rval = dt_consume_cpu(dtp, fp, dtp->dt_endedon,
			    buf, B_FALSE, pf, rf, arg);
			dt_put_buf(dtp, buf);
			return (rval);
		}
	} else {
		/*
		 * The output will be in the order it was traced (or for
		 * speculations, when it was committed).  We retrieve a buffer
		 * from each CPU and put it into a priority queue, which sorts
		 * based on the first entry in the buffer.  This is sufficient
		 * because entries within a buffer are already sorted.
		 *
		 * We then consume records one at a time, always consuming the
		 * oldest record, as determined by the priority queue.  When
		 * we reach the end of the time covered by these buffers,
		 * we need to stop and retrieve more records on the next pass.
		 * The kernel tells us the time covered by each buffer, in
		 * dtbd_timestamp.  The first buffer's timestamp tells us the
		 * time covered by all buffers, as subsequently retrieved
		 * buffers will cover to a more recent time.
		 */

		uint64_t *drops = alloca(max_ncpus * sizeof (uint64_t));
		uint64_t first_timestamp = 0;
		uint_t cookie = 0;
		dtrace_bufdesc_t *buf;

		bzero(drops, max_ncpus * sizeof (uint64_t));

		if (dtp->dt_bufq == NULL) {
			dtp->dt_bufq = dt_pq_init(dtp, max_ncpus * 2,
			    dt_buf_oldest, NULL);
			if (dtp->dt_bufq == NULL) /* ENOMEM */
				return (-1);
		}

		/* Retrieve data from each CPU. */
		(void) dtrace_getopt(dtp, "bufsize", &size);
		for (i = 0; i < max_ncpus; i++) {
			dtrace_bufdesc_t *buf;

			if (dt_get_buf(dtp, i, &buf) != 0)
				return (-1);
			if (buf != NULL) {
				if (first_timestamp == 0)
					first_timestamp = buf->dtbd_timestamp;
				assert(buf->dtbd_timestamp >= first_timestamp);

				dt_pq_insert(dtp->dt_bufq, buf);
				drops[i] = buf->dtbd_drops;
				buf->dtbd_drops = 0;
			}
		}

		/* Consume records. */
		for (;;) {
			dtrace_bufdesc_t *buf = dt_pq_pop(dtp->dt_bufq);
			uint64_t timestamp;

			if (buf == NULL)
				break;

			timestamp = dt_buf_oldest(buf, dtp);
			assert(timestamp >= dtp->dt_last_timestamp);
			dtp->dt_last_timestamp = timestamp;

			if (timestamp == buf->dtbd_timestamp) {
				/*
				 * We've reached the end of the time covered
				 * by this buffer.  If this is the oldest
				 * buffer, we must do another pass
				 * to retrieve more data.
				 */
				dt_put_buf(dtp, buf);
				if (timestamp == first_timestamp &&
				    !dtp->dt_stopped)
					break;
				continue;
			}

			if ((rval = dt_consume_cpu(dtp, fp,
			    buf->dtbd_cpu, buf, B_TRUE, pf, rf, arg)) != 0)
				return (rval);
			dt_pq_insert(dtp->dt_bufq, buf);
		}

		/* Consume drops. */
		for (i = 0; i < max_ncpus; i++) {
			if (drops[i] != 0) {
				int error = dt_handle_cpudrop(dtp, i,
				    DTRACEDROP_PRINCIPAL, drops[i]);
				if (error != 0)
					return (error);
			}
		}

		/*
		 * Reduce memory usage by re-allocating smaller buffers
		 * for the "remnants".
		 */
		while (buf = dt_pq_walk(dtp->dt_bufq, &cookie))
			dt_realloc_buf(dtp, buf, buf->dtbd_size);
	}

	return (0);
}<|MERGE_RESOLUTION|>--- conflicted
+++ resolved
@@ -2151,13 +2151,8 @@
 
 /*
  * Reduce memory usage by shrinking the buffer if it's no more than half full.
-<<<<<<< HEAD
- * Note, we need to preserve the alignment of the data at dtbd_oldest,
- * which is only 4-byte aligned.
-=======
  * Note, we need to preserve the alignment of the data at dtbd_oldest, which is
  * only 4-byte aligned.
->>>>>>> 8f0b538d
  */
 static void
 dt_realloc_buf(dtrace_hdl_t *dtp, dtrace_bufdesc_t *buf, int cursize)
@@ -2186,32 +2181,6 @@
 static int
 dt_unring_buf(dtrace_hdl_t *dtp, dtrace_bufdesc_t *buf)
 {
-<<<<<<< HEAD
-	if (buf->dtbd_oldest != 0) {
-		int misalign = buf->dtbd_oldest & (sizeof (uint64_t) - 1);
-		char *newdata = dt_alloc(dtp, buf->dtbd_size + misalign);
-		char *ndp = newdata;
-
-		if (newdata == NULL)
-			return (-1);
-
-		assert(0 == (buf->dtbd_size & (sizeof (uint64_t) - 1)));
-
-		bzero(ndp, misalign);
-		ndp += misalign;
-
-		bcopy(buf->dtbd_data + buf->dtbd_oldest, ndp,
-		    buf->dtbd_size - buf->dtbd_oldest);
-		ndp += buf->dtbd_size - buf->dtbd_oldest;
-
-		bcopy(buf->dtbd_data, ndp, buf->dtbd_oldest);
-
-		dt_free(dtp, buf->dtbd_data);
-		buf->dtbd_oldest = 0;
-		buf->dtbd_data = newdata;
-		buf->dtbd_size += misalign;
-	}
-=======
 	int misalign;
 	char *newdata, *ndp;
 
@@ -2240,7 +2209,6 @@
 	buf->dtbd_data = newdata;
 	buf->dtbd_size += misalign;
 
->>>>>>> 8f0b538d
 	return (0);
 }
 
@@ -2494,14 +2462,6 @@
 	size_t offs = buf->dtbd_oldest;
 
 	while (offs < buf->dtbd_size) {
-<<<<<<< HEAD
-		dtrace_record_header_t *dtrh =
-		    (dtrace_record_header_t *)(buf->dtbd_data + offs);
-		if (dtrh->dtrh_epid == DTRACE_EPIDNONE) {
-			offs += sizeof (dtrace_epid_t);
-		} else {
-			return (DTRACE_RECORD_GET_TIMESTAMP(dtrh));
-=======
 		dtrace_rechdr_t *dtrh =
 		    /* LINTED - alignment */
 		    (dtrace_rechdr_t *)(buf->dtbd_data + offs);
@@ -2509,7 +2469,6 @@
 			offs += sizeof (dtrace_epid_t);
 		} else {
 			return (DTRACE_RECORD_LOAD_TIMESTAMP(dtrh));
->>>>>>> 8f0b538d
 		}
 	}
 
@@ -2549,26 +2508,6 @@
 		rf = (dtrace_consume_rec_f *)dt_nullrec;
 
 	if (dtp->dt_options[DTRACEOPT_TEMPORAL] == DTRACEOPT_UNSET) {
-<<<<<<< HEAD
-		/*
-		 * The output will not be in the order it was traced.  Rather,
-		 * we will consume all of the data from one CPU's buffer, then
-		 * retrieve the next CPU's buffer and consume it.  However,
-		 * we want to handle records from BEGIN and END probes specially
-		 * to ensure that they are consumed first and last,
-		 * respectively.
-		 */
-
-		/*
-		 * If we have just begun, we want to first process the CPU that
-		 * executed the BEGIN probe (if any).
-		 */
-		if (dtp->dt_active && dtp->dt_beganon != -1) {
-			if ((rval = dt_consume_begin(dtp,
-			    fp, pf, rf, arg)) != 0)
-				return (rval);
-		}
-=======
 		/*
 		 * The output will not be in the order it was traced.  Rather,
 		 * we will consume all of the data from each CPU's buffer in
@@ -2582,7 +2521,6 @@
 		if (dtp->dt_active && dtp->dt_beganon != -1 &&
 		    (rval = dt_consume_begin(dtp, fp, pf, rf, arg)) != 0)
 			return (rval);
->>>>>>> 8f0b538d
 
 		for (i = 0; i < max_ncpus; i++) {
 			dtrace_bufdesc_t *buf;
@@ -2611,21 +2549,12 @@
 		}
 		if (dtp->dt_stopped) {
 			dtrace_bufdesc_t *buf;
-<<<<<<< HEAD
 
 			if (dt_get_buf(dtp, dtp->dt_endedon, &buf) != 0)
 				return (-1);
 			if (buf == NULL)
 				return (0);
 
-=======
-
-			if (dt_get_buf(dtp, dtp->dt_endedon, &buf) != 0)
-				return (-1);
-			if (buf == NULL)
-				return (0);
-
->>>>>>> 8f0b538d
 			rval = dt_consume_cpu(dtp, fp, dtp->dt_endedon,
 			    buf, B_FALSE, pf, rf, arg);
 			dt_put_buf(dtp, buf);
