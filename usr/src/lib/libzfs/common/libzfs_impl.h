--- conflicted
+++ resolved
@@ -75,17 +75,10 @@
 	void *libzfs_sharehdl; /* libshare handle */
 	boolean_t libzfs_mnttab_enable;
 	/*
-<<<<<<< HEAD
-	 * We need a lock to handle the case where parallel mount threads
-	 * are populating the mnttab cache simultaneously. The lock only
-	 * protects the integrity of of the avl tree, and does not protect
-	 * the contents of the mnttab entries themselves.
-=======
 	 * We need a lock to handle the case where parallel mount
 	 * threads are populating the mnttab cache simultaneously. The
 	 * lock only protects the integrity of the avl tree, and does
 	 * not protect the contents of the mnttab entries themselves.
->>>>>>> 591e0e13
 	 */
 	mutex_t libzfs_mnttab_cache_lock;
 	avl_tree_t libzfs_mnttab_cache;
