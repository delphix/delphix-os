--- conflicted
+++ resolved
@@ -229,11 +229,7 @@
 {
 	int buf_initial_size = SPA_MAXBLOCKSIZE;
 	dedup_arg_t *dda = arg;
-<<<<<<< HEAD
-	char *buf = malloc(buf_initial_size);
-=======
-	char *buf = zfs_alloc(dda->dedup_hdl, SPA_MAXBLOCKSIZE);
->>>>>>> b5152584
+	char *buf = zfs_alloc(dda->dedup_hdl, buf_initial_size);
 	dmu_replay_record_t thedrr;
 	dmu_replay_record_t *drr = &thedrr;
 	FILE *ofp;
@@ -286,15 +282,9 @@
 			if (drr->drr_payloadlen != 0) {
 				sz = drr->drr_payloadlen;
 
-<<<<<<< HEAD
 				if (sz > buf_initial_size) {
-					free(buf);
-					buf = malloc(sz);
-=======
-				if (sz > SPA_MAXBLOCKSIZE) {
 					buf = zfs_realloc(dda->dedup_hdl, buf,
-					    SPA_MAXBLOCKSIZE, sz);
->>>>>>> b5152584
+					    buf_initial_size, sz);
 				}
 				(void) ssread(buf, sz, ofp);
 				if (ferror(stdin))
@@ -822,11 +812,8 @@
 	char prevsnap[ZFS_MAXNAMELEN];
 	uint64_t prevsnap_obj;
 	boolean_t seenfrom, seento, replicate, doall, fromorigin;
-<<<<<<< HEAD
 	boolean_t verbose, dryrun, parsable, progress, embed_data, std_out;
-=======
-	boolean_t verbose, dryrun, parsable, progress, embed_data, large_block;
->>>>>>> b5152584
+	boolean_t large_block;
 	int outfd;
 	boolean_t err;
 	nvlist_t *fss;
@@ -2782,11 +2769,7 @@
 recv_skip(libzfs_handle_t *hdl, int fd, boolean_t byteswap)
 {
 	dmu_replay_record_t *drr;
-<<<<<<< HEAD
-	void *buf = malloc(SPA_MAXBLOCKSIZE);
-=======
 	void *buf = zfs_alloc(hdl, SPA_MAXBLOCKSIZE);
->>>>>>> b5152584
 	char errbuf[1024];
 
 	(void) snprintf(errbuf, sizeof (errbuf), dgettext(TEXT_DOMAIN,
