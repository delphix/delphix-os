--- conflicted
+++ resolved
@@ -789,12 +789,8 @@
 void
 libzfs_mnttab_init(libzfs_handle_t *hdl)
 {
-<<<<<<< HEAD
-	(void) mutex_init(&hdl->libzfs_mnttab_cache_lock, USYNC_THREAD, NULL);
-=======
 	(void) mutex_init(&hdl->libzfs_mnttab_cache_lock,
 	    LOCK_NORMAL | LOCK_ERRORCHECK, NULL);
->>>>>>> 591e0e13
 	assert(avl_numnodes(&hdl->libzfs_mnttab_cache) == 0);
 	avl_create(&hdl->libzfs_mnttab_cache, libzfs_mnttab_cache_compare,
 	    sizeof (mnttab_node_t), offsetof(mnttab_node_t, mtn_node));
@@ -866,11 +862,7 @@
 			return (ENOENT);
 	}
 
-<<<<<<< HEAD
-	(void) mutex_lock(&hdl->libzfs_mnttab_cache_lock);
-=======
 	mutex_enter(&hdl->libzfs_mnttab_cache_lock);
->>>>>>> 591e0e13
 	if (avl_numnodes(&hdl->libzfs_mnttab_cache) == 0)
 		libzfs_mnttab_update(hdl);
 
@@ -880,11 +872,7 @@
 		*entry = mtn->mtn_mt;
 		ret = 0;
 	}
-<<<<<<< HEAD
-	(void) mutex_unlock(&hdl->libzfs_mnttab_cache_lock);
-=======
 	mutex_exit(&hdl->libzfs_mnttab_cache_lock);
->>>>>>> 591e0e13
 	return (ret);
 }
 
@@ -894,11 +882,7 @@
 {
 	mnttab_node_t *mtn;
 
-<<<<<<< HEAD
-	(void) mutex_lock(&hdl->libzfs_mnttab_cache_lock);
-=======
 	mutex_enter(&hdl->libzfs_mnttab_cache_lock);
->>>>>>> 591e0e13
 	if (avl_numnodes(&hdl->libzfs_mnttab_cache) != 0) {
 		mtn = zfs_alloc(hdl, sizeof (mnttab_node_t));
 		mtn->mtn_mt.mnt_special = zfs_strdup(hdl, special);
@@ -907,11 +891,7 @@
 		mtn->mtn_mt.mnt_mntopts = zfs_strdup(hdl, mntopts);
 		avl_add(&hdl->libzfs_mnttab_cache, mtn);
 	}
-<<<<<<< HEAD
-	(void) mutex_unlock(&hdl->libzfs_mnttab_cache_lock);
-=======
 	mutex_exit(&hdl->libzfs_mnttab_cache_lock);
->>>>>>> 591e0e13
 }
 
 void
@@ -920,11 +900,7 @@
 	mnttab_node_t find;
 	mnttab_node_t *ret;
 
-<<<<<<< HEAD
-	(void) mutex_lock(&hdl->libzfs_mnttab_cache_lock);
-=======
 	mutex_enter(&hdl->libzfs_mnttab_cache_lock);
->>>>>>> 591e0e13
 	find.mtn_mt.mnt_special = (char *)fsname;
 	if ((ret = avl_find(&hdl->libzfs_mnttab_cache, (void *)&find, NULL))
 	    != NULL) {
@@ -935,11 +911,7 @@
 		free(ret->mtn_mt.mnt_mntopts);
 		free(ret);
 	}
-<<<<<<< HEAD
-	(void) mutex_unlock(&hdl->libzfs_mnttab_cache_lock);
-=======
 	mutex_exit(&hdl->libzfs_mnttab_cache_lock);
->>>>>>> 591e0e13
 }
 
 int
