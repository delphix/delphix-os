--- conflicted
+++ resolved
@@ -3554,7 +3554,6 @@
 {
 	rollback_data_t *cbp = data;
 	prop_changelist_t *clp;
-<<<<<<< HEAD
 
 	/* We must destroy this clone; first unmount it */
 	clp = changelist_gather(zhp, ZFS_PROP_NAME, 0,
@@ -3584,37 +3583,6 @@
 		cbp->cb_error |= zfs_iter_dependents(zhp, B_FALSE,
 		    rollback_destroy_dependent, cbp);
 
-=======
-
-	/* We must destroy this clone; first unmount it */
-	clp = changelist_gather(zhp, ZFS_PROP_NAME, 0,
-	    cbp->cb_force ? MS_FORCE: 0);
-	if (clp == NULL || changelist_prefix(clp) != 0) {
-		cbp->cb_error = B_TRUE;
-		zfs_close(zhp);
-		return (0);
-	}
-	if (zfs_destroy(zhp, B_FALSE) != 0)
-		cbp->cb_error = B_TRUE;
-	else
-		changelist_remove(clp, zhp->zfs_name);
-	(void) changelist_postfix(clp);
-	changelist_free(clp);
-
-	zfs_close(zhp);
-	return (0);
-}
-
-static int
-rollback_destroy(zfs_handle_t *zhp, void *data)
-{
-	rollback_data_t *cbp = data;
-
-	if (zfs_prop_get_int(zhp, ZFS_PROP_CREATETXG) > cbp->cb_create) {
-		cbp->cb_error |= zfs_iter_dependents(zhp, B_FALSE,
-		    rollback_destroy_dependent, cbp);
-
->>>>>>> 197c9523
 		cbp->cb_error |= zfs_destroy(zhp, B_FALSE);
 	}
 
