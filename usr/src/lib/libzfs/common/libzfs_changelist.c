--- conflicted
+++ resolved
@@ -22,14 +22,10 @@
 /*
  * Copyright 2010 Sun Microsystems, Inc.  All rights reserved.
  * Use is subject to license terms.
- */
-/*
+ *
  * Portions Copyright 2007 Ramprakash Jelari
-<<<<<<< HEAD
+ * Copyright 2016 Igor Kozhukhov <ikozhukhov@gmail.com>
  * Copyright (c) 2014, 2016 by Delphix. All rights reserved.
-=======
- * Copyright 2016 Igor Kozhukhov <ikozhukhov@gmail.com>
->>>>>>> 99189164
  */
 
 #include <libintl.h>
