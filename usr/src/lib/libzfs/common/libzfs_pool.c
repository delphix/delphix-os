/*
 * CDDL HEADER START
 *
 * The contents of this file are subject to the terms of the
 * Common Development and Distribution License (the "License").
 * You may not use this file except in compliance with the License.
 *
 * You can obtain a copy of the license at usr/src/OPENSOLARIS.LICENSE
 * or http://www.opensolaris.org/os/licensing.
 * See the License for the specific language governing permissions
 * and limitations under the License.
 *
 * When distributing Covered Code, include this CDDL HEADER in each
 * file and include the License file at usr/src/OPENSOLARIS.LICENSE.
 * If applicable, add the following below this CDDL HEADER, with the
 * fields enclosed by brackets "[]" replaced with your own identifying
 * information: Portions Copyright [yyyy] [name of copyright owner]
 *
 * CDDL HEADER END
 */

/*
 * Copyright (c) 2005, 2010, Oracle and/or its affiliates. All rights reserved.
 * Copyright 2011 Nexenta Systems, Inc. All rights reserved.
 * Copyright (c) 2011, 2014 by Delphix. All rights reserved.
 * Copyright (c) 2013, Joyent, Inc. All rights reserved.
 */

#include <ctype.h>
#include <errno.h>
#include <devid.h>
#include <fcntl.h>
#include <libintl.h>
#include <stdio.h>
#include <stdlib.h>
#include <strings.h>
#include <unistd.h>
#include <libgen.h>
#include <sys/efi_partition.h>
#include <sys/vtoc.h>
#include <sys/zfs_ioctl.h>
#include <dlfcn.h>

#include "zfs_namecheck.h"
#include "zfs_prop.h"
#include "libzfs_impl.h"
#include "zfs_comutil.h"
#include "zfeature_common.h"

static int read_efi_label(nvlist_t *config, diskaddr_t *sb);

#define	DISK_ROOT	"/dev/dsk"
#define	RDISK_ROOT	"/dev/rdsk"
#define	BACKUP_SLICE	"s2"

typedef struct prop_flags {
	int create:1;	/* Validate property on creation */
	int import:1;	/* Validate property on import */
} prop_flags_t;

/*
 * ====================================================================
 *   zpool property functions
 * ====================================================================
 */

static int
zpool_get_all_props(zpool_handle_t *zhp)
{
	zfs_cmd_t zc = { 0 };
	libzfs_handle_t *hdl = zhp->zpool_hdl;

	(void) strlcpy(zc.zc_name, zhp->zpool_name, sizeof (zc.zc_name));

	if (zcmd_alloc_dst_nvlist(hdl, &zc, 0) != 0)
		return (-1);

	while (ioctl(hdl->libzfs_fd, ZFS_IOC_POOL_GET_PROPS, &zc) != 0) {
		if (errno == ENOMEM) {
			if (zcmd_expand_dst_nvlist(hdl, &zc) != 0) {
				zcmd_free_nvlists(&zc);
				return (-1);
			}
		} else {
			zcmd_free_nvlists(&zc);
			return (-1);
		}
	}

	if (zcmd_read_dst_nvlist(hdl, &zc, &zhp->zpool_props) != 0) {
		zcmd_free_nvlists(&zc);
		return (-1);
	}

	zcmd_free_nvlists(&zc);

	return (0);
}

static int
zpool_props_refresh(zpool_handle_t *zhp)
{
	nvlist_t *old_props;

	old_props = zhp->zpool_props;

	if (zpool_get_all_props(zhp) != 0)
		return (-1);

	nvlist_free(old_props);
	return (0);
}

static char *
zpool_get_prop_string(zpool_handle_t *zhp, zpool_prop_t prop,
    zprop_source_t *src)
{
	nvlist_t *nv, *nvl;
	uint64_t ival;
	char *value;
	zprop_source_t source;

	nvl = zhp->zpool_props;
	if (nvlist_lookup_nvlist(nvl, zpool_prop_to_name(prop), &nv) == 0) {
		verify(nvlist_lookup_uint64(nv, ZPROP_SOURCE, &ival) == 0);
		source = ival;
		verify(nvlist_lookup_string(nv, ZPROP_VALUE, &value) == 0);
	} else {
		source = ZPROP_SRC_DEFAULT;
		if ((value = (char *)zpool_prop_default_string(prop)) == NULL)
			value = "-";
	}

	if (src)
		*src = source;

	return (value);
}

uint64_t
zpool_get_prop_int(zpool_handle_t *zhp, zpool_prop_t prop, zprop_source_t *src)
{
	nvlist_t *nv, *nvl;
	uint64_t value;
	zprop_source_t source;

	if (zhp->zpool_props == NULL && zpool_get_all_props(zhp)) {
		/*
		 * zpool_get_all_props() has most likely failed because
		 * the pool is faulted, but if all we need is the top level
		 * vdev's guid then get it from the zhp config nvlist.
		 */
		if ((prop == ZPOOL_PROP_GUID) &&
		    (nvlist_lookup_nvlist(zhp->zpool_config,
		    ZPOOL_CONFIG_VDEV_TREE, &nv) == 0) &&
		    (nvlist_lookup_uint64(nv, ZPOOL_CONFIG_GUID, &value)
		    == 0)) {
			return (value);
		}
		return (zpool_prop_default_numeric(prop));
	}

	nvl = zhp->zpool_props;
	if (nvlist_lookup_nvlist(nvl, zpool_prop_to_name(prop), &nv) == 0) {
		verify(nvlist_lookup_uint64(nv, ZPROP_SOURCE, &value) == 0);
		source = value;
		verify(nvlist_lookup_uint64(nv, ZPROP_VALUE, &value) == 0);
	} else {
		source = ZPROP_SRC_DEFAULT;
		value = zpool_prop_default_numeric(prop);
	}

	if (src)
		*src = source;

	return (value);
}

/*
 * Map VDEV STATE to printed strings.
 */
char *
zpool_state_to_name(vdev_state_t state, vdev_aux_t aux)
{
	switch (state) {
	case VDEV_STATE_CLOSED:
	case VDEV_STATE_OFFLINE:
		return (gettext("OFFLINE"));
	case VDEV_STATE_REMOVED:
		return (gettext("REMOVED"));
	case VDEV_STATE_CANT_OPEN:
		if (aux == VDEV_AUX_CORRUPT_DATA || aux == VDEV_AUX_BAD_LOG)
			return (gettext("FAULTED"));
		else if (aux == VDEV_AUX_SPLIT_POOL)
			return (gettext("SPLIT"));
		else
			return (gettext("UNAVAIL"));
	case VDEV_STATE_FAULTED:
		return (gettext("FAULTED"));
	case VDEV_STATE_DEGRADED:
		return (gettext("DEGRADED"));
	case VDEV_STATE_HEALTHY:
		return (gettext("ONLINE"));
	}

	return (gettext("UNKNOWN"));
}

/*
 * Get a zpool property value for 'prop' and return the value in
 * a pre-allocated buffer.
 */
int
zpool_get_prop(zpool_handle_t *zhp, zpool_prop_t prop, char *buf, size_t len,
    zprop_source_t *srctype, boolean_t literal)
{
	uint64_t intval;
	const char *strval;
	zprop_source_t src = ZPROP_SRC_NONE;
	nvlist_t *nvroot;
	vdev_stat_t *vs;
	uint_t vsc;

	if (zpool_get_state(zhp) == POOL_STATE_UNAVAIL) {
		switch (prop) {
		case ZPOOL_PROP_NAME:
			(void) strlcpy(buf, zpool_get_name(zhp), len);
			break;

		case ZPOOL_PROP_HEALTH:
			(void) strlcpy(buf, "FAULTED", len);
			break;

		case ZPOOL_PROP_GUID:
			intval = zpool_get_prop_int(zhp, prop, &src);
			(void) snprintf(buf, len, "%llu", intval);
			break;

		case ZPOOL_PROP_ALTROOT:
		case ZPOOL_PROP_CACHEFILE:
		case ZPOOL_PROP_COMMENT:
			if (zhp->zpool_props != NULL ||
			    zpool_get_all_props(zhp) == 0) {
				(void) strlcpy(buf,
				    zpool_get_prop_string(zhp, prop, &src),
				    len);
				break;
			}
			/* FALLTHROUGH */
		default:
			(void) strlcpy(buf, "-", len);
			break;
		}

		if (srctype != NULL)
			*srctype = src;
		return (0);
	}

	if (zhp->zpool_props == NULL && zpool_get_all_props(zhp) &&
	    prop != ZPOOL_PROP_NAME)
		return (-1);

	switch (zpool_prop_get_type(prop)) {
	case PROP_TYPE_STRING:
		(void) strlcpy(buf, zpool_get_prop_string(zhp, prop, &src),
		    len);
		break;

	case PROP_TYPE_NUMBER:
		intval = zpool_get_prop_int(zhp, prop, &src);

		switch (prop) {
		case ZPOOL_PROP_SIZE:
		case ZPOOL_PROP_ALLOCATED:
		case ZPOOL_PROP_FREE:
		case ZPOOL_PROP_FREEING:
		case ZPOOL_PROP_LEAKED:
			(void) zfs_nicenum(intval, buf, len);
			break;
		case ZPOOL_PROP_EXPANDSZ:
<<<<<<< HEAD
			if (intval == 0)
				(void) strlcpy(buf, "-", len);
			else
			(void) zfs_nicenum(intval, buf, len);
=======
			if (literal) {
				(void) snprintf(buf, len, "%llu",
				    (u_longlong_t)intval);
			} else {
				(void) zfs_nicenum(intval, buf, len);
			}
>>>>>>> 7a3fc0cc
			break;
		case ZPOOL_PROP_CAPACITY:
			if (literal) {
				(void) snprintf(buf, len, "%llu",
				    (u_longlong_t)intval);
			} else {
				(void) snprintf(buf, len, "%llu%%",
				    (u_longlong_t)intval);
			}
			break;
		case ZPOOL_PROP_FRAGMENTATION:
			if (intval == UINT64_MAX) {
				(void) strlcpy(buf, "-", len);
			} else {
				(void) snprintf(buf, len, "%llu%%",
				    (u_longlong_t)intval);
			}
			break;
		case ZPOOL_PROP_DEDUPRATIO:
			(void) snprintf(buf, len, "%llu.%02llux",
			    (u_longlong_t)(intval / 100),
			    (u_longlong_t)(intval % 100));
			break;
		case ZPOOL_PROP_HEALTH:
			verify(nvlist_lookup_nvlist(zpool_get_config(zhp, NULL),
			    ZPOOL_CONFIG_VDEV_TREE, &nvroot) == 0);
			verify(nvlist_lookup_uint64_array(nvroot,
			    ZPOOL_CONFIG_VDEV_STATS, (uint64_t **)&vs, &vsc)
			    == 0);

			(void) strlcpy(buf, zpool_state_to_name(intval,
			    vs->vs_aux), len);
			break;
		case ZPOOL_PROP_VERSION:
			if (intval >= SPA_VERSION_FEATURES) {
				(void) snprintf(buf, len, "-");
				break;
			}
			/* FALLTHROUGH */
		default:
			(void) snprintf(buf, len, "%llu", intval);
		}
		break;

	case PROP_TYPE_INDEX:
		intval = zpool_get_prop_int(zhp, prop, &src);
		if (zpool_prop_index_to_string(prop, intval, &strval)
		    != 0)
			return (-1);
		(void) strlcpy(buf, strval, len);
		break;

	default:
		abort();
	}

	if (srctype)
		*srctype = src;

	return (0);
}

/*
 * Check if the bootfs name has the same pool name as it is set to.
 * Assuming bootfs is a valid dataset name.
 */
static boolean_t
bootfs_name_valid(const char *pool, char *bootfs)
{
	int len = strlen(pool);

	if (!zfs_name_valid(bootfs, ZFS_TYPE_FILESYSTEM|ZFS_TYPE_SNAPSHOT))
		return (B_FALSE);

	if (strncmp(pool, bootfs, len) == 0 &&
	    (bootfs[len] == '/' || bootfs[len] == '\0'))
		return (B_TRUE);

	return (B_FALSE);
}

/*
 * Inspect the configuration to determine if any of the devices contain
 * an EFI label.
 */
static boolean_t
pool_uses_efi(nvlist_t *config)
{
	nvlist_t **child;
	uint_t c, children;

	if (nvlist_lookup_nvlist_array(config, ZPOOL_CONFIG_CHILDREN,
	    &child, &children) != 0)
		return (read_efi_label(config, NULL) >= 0);

	for (c = 0; c < children; c++) {
		if (pool_uses_efi(child[c]))
			return (B_TRUE);
	}
	return (B_FALSE);
}

boolean_t
zpool_is_bootable(zpool_handle_t *zhp)
{
	char bootfs[ZPOOL_MAXNAMELEN];

	return (zpool_get_prop(zhp, ZPOOL_PROP_BOOTFS, bootfs,
	    sizeof (bootfs), NULL, B_FALSE) == 0 && strncmp(bootfs, "-",
	    sizeof (bootfs)) != 0);
}


/*
 * Given an nvlist of zpool properties to be set, validate that they are
 * correct, and parse any numeric properties (index, boolean, etc) if they are
 * specified as strings.
 */
static nvlist_t *
zpool_valid_proplist(libzfs_handle_t *hdl, const char *poolname,
    nvlist_t *props, uint64_t version, prop_flags_t flags, char *errbuf)
{
	nvpair_t *elem;
	nvlist_t *retprops;
	zpool_prop_t prop;
	char *strval;
	uint64_t intval;
	char *slash, *check;
	struct stat64 statbuf;
	zpool_handle_t *zhp;
	nvlist_t *nvroot;

	if (nvlist_alloc(&retprops, NV_UNIQUE_NAME, 0) != 0) {
		(void) no_memory(hdl);
		return (NULL);
	}

	elem = NULL;
	while ((elem = nvlist_next_nvpair(props, elem)) != NULL) {
		const char *propname = nvpair_name(elem);

		prop = zpool_name_to_prop(propname);
		if (prop == ZPROP_INVAL && zpool_prop_feature(propname)) {
			int err;
			char *fname = strchr(propname, '@') + 1;

			err = zfeature_lookup_name(fname, NULL);
			if (err != 0) {
				ASSERT3U(err, ==, ENOENT);
				zfs_error_aux(hdl, dgettext(TEXT_DOMAIN,
				    "invalid feature '%s'"), fname);
				(void) zfs_error(hdl, EZFS_BADPROP, errbuf);
				goto error;
			}

			if (nvpair_type(elem) != DATA_TYPE_STRING) {
				zfs_error_aux(hdl, dgettext(TEXT_DOMAIN,
				    "'%s' must be a string"), propname);
				(void) zfs_error(hdl, EZFS_BADPROP, errbuf);
				goto error;
			}

			(void) nvpair_value_string(elem, &strval);
			if (strcmp(strval, ZFS_FEATURE_ENABLED) != 0) {
				zfs_error_aux(hdl, dgettext(TEXT_DOMAIN,
				    "property '%s' can only be set to "
				    "'enabled'"), propname);
				(void) zfs_error(hdl, EZFS_BADPROP, errbuf);
				goto error;
			}

			if (nvlist_add_uint64(retprops, propname, 0) != 0) {
				(void) no_memory(hdl);
				goto error;
			}
			continue;
		}

		/*
		 * Make sure this property is valid and applies to this type.
		 */
		if (prop == ZPROP_INVAL) {
			zfs_error_aux(hdl, dgettext(TEXT_DOMAIN,
			    "invalid property '%s'"), propname);
			(void) zfs_error(hdl, EZFS_BADPROP, errbuf);
			goto error;
		}

		if (zpool_prop_readonly(prop)) {
			zfs_error_aux(hdl, dgettext(TEXT_DOMAIN, "'%s' "
			    "is readonly"), propname);
			(void) zfs_error(hdl, EZFS_PROPREADONLY, errbuf);
			goto error;
		}

		if (zprop_parse_value(hdl, elem, prop, ZFS_TYPE_POOL, retprops,
		    &strval, &intval, errbuf) != 0)
			goto error;

		/*
		 * Perform additional checking for specific properties.
		 */
		switch (prop) {
		case ZPOOL_PROP_VERSION:
			if (intval < version ||
			    !SPA_VERSION_IS_SUPPORTED(intval)) {
				zfs_error_aux(hdl, dgettext(TEXT_DOMAIN,
				    "property '%s' number %d is invalid."),
				    propname, intval);
				(void) zfs_error(hdl, EZFS_BADVERSION, errbuf);
				goto error;
			}
			break;

		case ZPOOL_PROP_BOOTFS:
			if (flags.create || flags.import) {
				zfs_error_aux(hdl, dgettext(TEXT_DOMAIN,
				    "property '%s' cannot be set at creation "
				    "or import time"), propname);
				(void) zfs_error(hdl, EZFS_BADPROP, errbuf);
				goto error;
			}

			if (version < SPA_VERSION_BOOTFS) {
				zfs_error_aux(hdl, dgettext(TEXT_DOMAIN,
				    "pool must be upgraded to support "
				    "'%s' property"), propname);
				(void) zfs_error(hdl, EZFS_BADVERSION, errbuf);
				goto error;
			}

			/*
			 * bootfs property value has to be a dataset name and
			 * the dataset has to be in the same pool as it sets to.
			 */
			if (strval[0] != '\0' && !bootfs_name_valid(poolname,
			    strval)) {
				zfs_error_aux(hdl, dgettext(TEXT_DOMAIN, "'%s' "
				    "is an invalid name"), strval);
				(void) zfs_error(hdl, EZFS_INVALIDNAME, errbuf);
				goto error;
			}

			if ((zhp = zpool_open_canfail(hdl, poolname)) == NULL) {
				zfs_error_aux(hdl, dgettext(TEXT_DOMAIN,
				    "could not open pool '%s'"), poolname);
				(void) zfs_error(hdl, EZFS_OPENFAILED, errbuf);
				goto error;
			}
			verify(nvlist_lookup_nvlist(zpool_get_config(zhp, NULL),
			    ZPOOL_CONFIG_VDEV_TREE, &nvroot) == 0);

			/*
			 * bootfs property cannot be set on a disk which has
			 * been EFI labeled.
			 */
			if (pool_uses_efi(nvroot)) {
				zfs_error_aux(hdl, dgettext(TEXT_DOMAIN,
				    "property '%s' not supported on "
				    "EFI labeled devices"), propname);
				(void) zfs_error(hdl, EZFS_POOL_NOTSUP, errbuf);
				zpool_close(zhp);
				goto error;
			}
			zpool_close(zhp);
			break;

		case ZPOOL_PROP_ALTROOT:
			if (!flags.create && !flags.import) {
				zfs_error_aux(hdl, dgettext(TEXT_DOMAIN,
				    "property '%s' can only be set during pool "
				    "creation or import"), propname);
				(void) zfs_error(hdl, EZFS_BADPROP, errbuf);
				goto error;
			}

			if (strval[0] != '/') {
				zfs_error_aux(hdl, dgettext(TEXT_DOMAIN,
				    "bad alternate root '%s'"), strval);
				(void) zfs_error(hdl, EZFS_BADPATH, errbuf);
				goto error;
			}
			break;

		case ZPOOL_PROP_CACHEFILE:
			if (strval[0] == '\0')
				break;

			if (strcmp(strval, "none") == 0)
				break;

			if (strval[0] != '/') {
				zfs_error_aux(hdl, dgettext(TEXT_DOMAIN,
				    "property '%s' must be empty, an "
				    "absolute path, or 'none'"), propname);
				(void) zfs_error(hdl, EZFS_BADPATH, errbuf);
				goto error;
			}

			slash = strrchr(strval, '/');

			if (slash[1] == '\0' || strcmp(slash, "/.") == 0 ||
			    strcmp(slash, "/..") == 0) {
				zfs_error_aux(hdl, dgettext(TEXT_DOMAIN,
				    "'%s' is not a valid file"), strval);
				(void) zfs_error(hdl, EZFS_BADPATH, errbuf);
				goto error;
			}

			*slash = '\0';

			if (strval[0] != '\0' &&
			    (stat64(strval, &statbuf) != 0 ||
			    !S_ISDIR(statbuf.st_mode))) {
				zfs_error_aux(hdl, dgettext(TEXT_DOMAIN,
				    "'%s' is not a valid directory"),
				    strval);
				(void) zfs_error(hdl, EZFS_BADPATH, errbuf);
				goto error;
			}

			*slash = '/';
			break;

		case ZPOOL_PROP_COMMENT:
			for (check = strval; *check != '\0'; check++) {
				if (!isprint(*check)) {
					zfs_error_aux(hdl,
					    dgettext(TEXT_DOMAIN,
					    "comment may only have printable "
					    "characters"));
					(void) zfs_error(hdl, EZFS_BADPROP,
					    errbuf);
					goto error;
				}
			}
			if (strlen(strval) > ZPROP_MAX_COMMENT) {
				zfs_error_aux(hdl, dgettext(TEXT_DOMAIN,
				    "comment must not exceed %d characters"),
				    ZPROP_MAX_COMMENT);
				(void) zfs_error(hdl, EZFS_BADPROP, errbuf);
				goto error;
			}
			break;
		case ZPOOL_PROP_READONLY:
			if (!flags.import) {
				zfs_error_aux(hdl, dgettext(TEXT_DOMAIN,
				    "property '%s' can only be set at "
				    "import time"), propname);
				(void) zfs_error(hdl, EZFS_BADPROP, errbuf);
				goto error;
			}
			break;
		}
	}

	return (retprops);
error:
	nvlist_free(retprops);
	return (NULL);
}

/*
 * Set zpool property : propname=propval.
 */
int
zpool_set_prop(zpool_handle_t *zhp, const char *propname, const char *propval)
{
	zfs_cmd_t zc = { 0 };
	int ret = -1;
	char errbuf[1024];
	nvlist_t *nvl = NULL;
	nvlist_t *realprops;
	uint64_t version;
	prop_flags_t flags = { 0 };

	(void) snprintf(errbuf, sizeof (errbuf),
	    dgettext(TEXT_DOMAIN, "cannot set property for '%s'"),
	    zhp->zpool_name);

	if (nvlist_alloc(&nvl, NV_UNIQUE_NAME, 0) != 0)
		return (no_memory(zhp->zpool_hdl));

	if (nvlist_add_string(nvl, propname, propval) != 0) {
		nvlist_free(nvl);
		return (no_memory(zhp->zpool_hdl));
	}

	version = zpool_get_prop_int(zhp, ZPOOL_PROP_VERSION, NULL);
	if ((realprops = zpool_valid_proplist(zhp->zpool_hdl,
	    zhp->zpool_name, nvl, version, flags, errbuf)) == NULL) {
		nvlist_free(nvl);
		return (-1);
	}

	nvlist_free(nvl);
	nvl = realprops;

	/*
	 * Execute the corresponding ioctl() to set this property.
	 */
	(void) strlcpy(zc.zc_name, zhp->zpool_name, sizeof (zc.zc_name));

	if (zcmd_write_src_nvlist(zhp->zpool_hdl, &zc, nvl) != 0) {
		nvlist_free(nvl);
		return (-1);
	}

	ret = zfs_ioctl(zhp->zpool_hdl, ZFS_IOC_POOL_SET_PROPS, &zc);

	zcmd_free_nvlists(&zc);
	nvlist_free(nvl);

	if (ret)
		(void) zpool_standard_error(zhp->zpool_hdl, errno, errbuf);
	else
		(void) zpool_props_refresh(zhp);

	return (ret);
}

int
zpool_expand_proplist(zpool_handle_t *zhp, zprop_list_t **plp)
{
	libzfs_handle_t *hdl = zhp->zpool_hdl;
	zprop_list_t *entry;
	char buf[ZFS_MAXPROPLEN];
	nvlist_t *features = NULL;
	zprop_list_t **last;
	boolean_t firstexpand = (NULL == *plp);

	if (zprop_expand_list(hdl, plp, ZFS_TYPE_POOL) != 0)
		return (-1);

	last = plp;
	while (*last != NULL)
		last = &(*last)->pl_next;

	if ((*plp)->pl_all)
		features = zpool_get_features(zhp);

	if ((*plp)->pl_all && firstexpand) {
		for (int i = 0; i < SPA_FEATURES; i++) {
			zprop_list_t *entry = zfs_alloc(hdl,
			    sizeof (zprop_list_t));
			entry->pl_prop = ZPROP_INVAL;
			entry->pl_user_prop = zfs_asprintf(hdl, "feature@%s",
			    spa_feature_table[i].fi_uname);
			entry->pl_width = strlen(entry->pl_user_prop);
			entry->pl_all = B_TRUE;

			*last = entry;
			last = &entry->pl_next;
		}
	}

	/* add any unsupported features */
	for (nvpair_t *nvp = nvlist_next_nvpair(features, NULL);
	    nvp != NULL; nvp = nvlist_next_nvpair(features, nvp)) {
		char *propname;
		boolean_t found;
		zprop_list_t *entry;

		if (zfeature_is_supported(nvpair_name(nvp)))
			continue;

		propname = zfs_asprintf(hdl, "unsupported@%s",
		    nvpair_name(nvp));

		/*
		 * Before adding the property to the list make sure that no
		 * other pool already added the same property.
		 */
		found = B_FALSE;
		entry = *plp;
		while (entry != NULL) {
			if (entry->pl_user_prop != NULL &&
			    strcmp(propname, entry->pl_user_prop) == 0) {
				found = B_TRUE;
				break;
			}
			entry = entry->pl_next;
		}
		if (found) {
			free(propname);
			continue;
		}

		entry = zfs_alloc(hdl, sizeof (zprop_list_t));
		entry->pl_prop = ZPROP_INVAL;
		entry->pl_user_prop = propname;
		entry->pl_width = strlen(entry->pl_user_prop);
		entry->pl_all = B_TRUE;

		*last = entry;
		last = &entry->pl_next;
	}

	for (entry = *plp; entry != NULL; entry = entry->pl_next) {

		if (entry->pl_fixed)
			continue;

		if (entry->pl_prop != ZPROP_INVAL &&
		    zpool_get_prop(zhp, entry->pl_prop, buf, sizeof (buf),
		    NULL, B_FALSE) == 0) {
			if (strlen(buf) > entry->pl_width)
				entry->pl_width = strlen(buf);
		}
	}

	return (0);
}

/*
 * Get the state for the given feature on the given ZFS pool.
 */
int
zpool_prop_get_feature(zpool_handle_t *zhp, const char *propname, char *buf,
    size_t len)
{
	uint64_t refcount;
	boolean_t found = B_FALSE;
	nvlist_t *features = zpool_get_features(zhp);
	boolean_t supported;
	const char *feature = strchr(propname, '@') + 1;

	supported = zpool_prop_feature(propname);
	ASSERT(supported || zfs_prop_unsupported(propname));

	/*
	 * Convert from feature name to feature guid. This conversion is
	 * unecessary for unsupported@... properties because they already
	 * use guids.
	 */
	if (supported) {
		int ret;
		spa_feature_t fid;

		ret = zfeature_lookup_name(feature, &fid);
		if (ret != 0) {
			(void) strlcpy(buf, "-", len);
			return (ENOTSUP);
		}
		feature = spa_feature_table[fid].fi_guid;
	}

	if (nvlist_lookup_uint64(features, feature, &refcount) == 0)
		found = B_TRUE;

	if (supported) {
		if (!found) {
			(void) strlcpy(buf, ZFS_FEATURE_DISABLED, len);
		} else  {
			if (refcount == 0)
				(void) strlcpy(buf, ZFS_FEATURE_ENABLED, len);
			else
				(void) strlcpy(buf, ZFS_FEATURE_ACTIVE, len);
		}
	} else {
		if (found) {
			if (refcount == 0) {
				(void) strcpy(buf, ZFS_UNSUPPORTED_INACTIVE);
			} else {
				(void) strcpy(buf, ZFS_UNSUPPORTED_READONLY);
			}
		} else {
			(void) strlcpy(buf, "-", len);
			return (ENOTSUP);
		}
	}

	return (0);
}

/*
 * Don't start the slice at the default block of 34; many storage
 * devices will use a stripe width of 128k, so start there instead.
 */
#define	NEW_START_BLOCK	256

/*
 * Validate the given pool name, optionally putting an extended error message in
 * 'buf'.
 */
boolean_t
zpool_name_valid(libzfs_handle_t *hdl, boolean_t isopen, const char *pool)
{
	namecheck_err_t why;
	char what;
	int ret;

	ret = pool_namecheck(pool, &why, &what);

	/*
	 * The rules for reserved pool names were extended at a later point.
	 * But we need to support users with existing pools that may now be
	 * invalid.  So we only check for this expanded set of names during a
	 * create (or import), and only in userland.
	 */
	if (ret == 0 && !isopen &&
	    (strncmp(pool, "mirror", 6) == 0 ||
	    strncmp(pool, "raidz", 5) == 0 ||
	    strncmp(pool, "spare", 5) == 0 ||
	    strcmp(pool, "log") == 0)) {
		if (hdl != NULL)
			zfs_error_aux(hdl,
			    dgettext(TEXT_DOMAIN, "name is reserved"));
		return (B_FALSE);
	}


	if (ret != 0) {
		if (hdl != NULL) {
			switch (why) {
			case NAME_ERR_TOOLONG:
				zfs_error_aux(hdl,
				    dgettext(TEXT_DOMAIN, "name is too long"));
				break;

			case NAME_ERR_INVALCHAR:
				zfs_error_aux(hdl,
				    dgettext(TEXT_DOMAIN, "invalid character "
				    "'%c' in pool name"), what);
				break;

			case NAME_ERR_NOLETTER:
				zfs_error_aux(hdl, dgettext(TEXT_DOMAIN,
				    "name must begin with a letter"));
				break;

			case NAME_ERR_RESERVED:
				zfs_error_aux(hdl, dgettext(TEXT_DOMAIN,
				    "name is reserved"));
				break;

			case NAME_ERR_DISKLIKE:
				zfs_error_aux(hdl, dgettext(TEXT_DOMAIN,
				    "pool name is reserved"));
				break;

			case NAME_ERR_LEADING_SLASH:
				zfs_error_aux(hdl, dgettext(TEXT_DOMAIN,
				    "leading slash in name"));
				break;

			case NAME_ERR_EMPTY_COMPONENT:
				zfs_error_aux(hdl, dgettext(TEXT_DOMAIN,
				    "empty component in name"));
				break;

			case NAME_ERR_TRAILING_SLASH:
				zfs_error_aux(hdl, dgettext(TEXT_DOMAIN,
				    "trailing slash in name"));
				break;

			case NAME_ERR_MULTIPLE_AT:
				zfs_error_aux(hdl, dgettext(TEXT_DOMAIN,
				    "multiple '@' delimiters in name"));
				break;

			}
		}
		return (B_FALSE);
	}

	return (B_TRUE);
}

/*
 * Open a handle to the given pool, even if the pool is currently in the FAULTED
 * state.
 */
zpool_handle_t *
zpool_open_canfail(libzfs_handle_t *hdl, const char *pool)
{
	zpool_handle_t *zhp;
	boolean_t missing;

	/*
	 * Make sure the pool name is valid.
	 */
	if (!zpool_name_valid(hdl, B_TRUE, pool)) {
		(void) zfs_error_fmt(hdl, EZFS_INVALIDNAME,
		    dgettext(TEXT_DOMAIN, "cannot open '%s'"),
		    pool);
		return (NULL);
	}

	if ((zhp = zfs_alloc(hdl, sizeof (zpool_handle_t))) == NULL)
		return (NULL);

	zhp->zpool_hdl = hdl;
	(void) strlcpy(zhp->zpool_name, pool, sizeof (zhp->zpool_name));

	if (zpool_refresh_stats(zhp, &missing) != 0) {
		zpool_close(zhp);
		return (NULL);
	}

	if (missing) {
		zfs_error_aux(hdl, dgettext(TEXT_DOMAIN, "no such pool"));
		(void) zfs_error_fmt(hdl, EZFS_NOENT,
		    dgettext(TEXT_DOMAIN, "cannot open '%s'"), pool);
		zpool_close(zhp);
		return (NULL);
	}

	return (zhp);
}

/*
 * Like the above, but silent on error.  Used when iterating over pools (because
 * the configuration cache may be out of date).
 */
int
zpool_open_silent(libzfs_handle_t *hdl, const char *pool, zpool_handle_t **ret)
{
	zpool_handle_t *zhp;
	boolean_t missing;

	if ((zhp = zfs_alloc(hdl, sizeof (zpool_handle_t))) == NULL)
		return (-1);

	zhp->zpool_hdl = hdl;
	(void) strlcpy(zhp->zpool_name, pool, sizeof (zhp->zpool_name));

	if (zpool_refresh_stats(zhp, &missing) != 0) {
		zpool_close(zhp);
		return (-1);
	}

	if (missing) {
		zpool_close(zhp);
		*ret = NULL;
		return (0);
	}

	*ret = zhp;
	return (0);
}

/*
 * Similar to zpool_open_canfail(), but refuses to open pools in the faulted
 * state.
 */
zpool_handle_t *
zpool_open(libzfs_handle_t *hdl, const char *pool)
{
	zpool_handle_t *zhp;

	if ((zhp = zpool_open_canfail(hdl, pool)) == NULL)
		return (NULL);

	if (zhp->zpool_state == POOL_STATE_UNAVAIL) {
		(void) zfs_error_fmt(hdl, EZFS_POOLUNAVAIL,
		    dgettext(TEXT_DOMAIN, "cannot open '%s'"), zhp->zpool_name);
		zpool_close(zhp);
		return (NULL);
	}

	return (zhp);
}

/*
 * Close the handle.  Simply frees the memory associated with the handle.
 */
void
zpool_close(zpool_handle_t *zhp)
{
	if (zhp->zpool_config)
		nvlist_free(zhp->zpool_config);
	if (zhp->zpool_old_config)
		nvlist_free(zhp->zpool_old_config);
	if (zhp->zpool_props)
		nvlist_free(zhp->zpool_props);
	free(zhp);
}

/*
 * Return the name of the pool.
 */
const char *
zpool_get_name(zpool_handle_t *zhp)
{
	return (zhp->zpool_name);
}


/*
 * Return the state of the pool (ACTIVE or UNAVAILABLE)
 */
int
zpool_get_state(zpool_handle_t *zhp)
{
	return (zhp->zpool_state);
}

/*
 * Create the named pool, using the provided vdev list.  It is assumed
 * that the consumer has already validated the contents of the nvlist, so we
 * don't have to worry about error semantics.
 */
int
zpool_create(libzfs_handle_t *hdl, const char *pool, nvlist_t *nvroot,
    nvlist_t *props, nvlist_t *fsprops)
{
	zfs_cmd_t zc = { 0 };
	nvlist_t *zc_fsprops = NULL;
	nvlist_t *zc_props = NULL;
	char msg[1024];
	int ret = -1;

	(void) snprintf(msg, sizeof (msg), dgettext(TEXT_DOMAIN,
	    "cannot create '%s'"), pool);

	if (!zpool_name_valid(hdl, B_FALSE, pool))
		return (zfs_error(hdl, EZFS_INVALIDNAME, msg));

	if (zcmd_write_conf_nvlist(hdl, &zc, nvroot) != 0)
		return (-1);

	if (props) {
		prop_flags_t flags = { .create = B_TRUE, .import = B_FALSE };

		if ((zc_props = zpool_valid_proplist(hdl, pool, props,
		    SPA_VERSION_1, flags, msg)) == NULL) {
			goto create_failed;
		}
	}

	if (fsprops) {
		uint64_t zoned;
		char *zonestr;

		zoned = ((nvlist_lookup_string(fsprops,
		    zfs_prop_to_name(ZFS_PROP_ZONED), &zonestr) == 0) &&
		    strcmp(zonestr, "on") == 0);

		if ((zc_fsprops = zfs_valid_proplist(hdl,
		    ZFS_TYPE_FILESYSTEM, fsprops, zoned, NULL, msg)) == NULL) {
			goto create_failed;
		}
		if (!zc_props &&
		    (nvlist_alloc(&zc_props, NV_UNIQUE_NAME, 0) != 0)) {
			goto create_failed;
		}
		if (nvlist_add_nvlist(zc_props,
		    ZPOOL_ROOTFS_PROPS, zc_fsprops) != 0) {
			goto create_failed;
		}
	}

	if (zc_props && zcmd_write_src_nvlist(hdl, &zc, zc_props) != 0)
		goto create_failed;

	(void) strlcpy(zc.zc_name, pool, sizeof (zc.zc_name));

	if ((ret = zfs_ioctl(hdl, ZFS_IOC_POOL_CREATE, &zc)) != 0) {

		zcmd_free_nvlists(&zc);
		nvlist_free(zc_props);
		nvlist_free(zc_fsprops);

		switch (errno) {
		case EBUSY:
			/*
			 * This can happen if the user has specified the same
			 * device multiple times.  We can't reliably detect this
			 * until we try to add it and see we already have a
			 * label.
			 */
			zfs_error_aux(hdl, dgettext(TEXT_DOMAIN,
			    "one or more vdevs refer to the same device"));
			return (zfs_error(hdl, EZFS_BADDEV, msg));

		case EOVERFLOW:
			/*
			 * This occurs when one of the devices is below
			 * SPA_MINDEVSIZE.  Unfortunately, we can't detect which
			 * device was the problem device since there's no
			 * reliable way to determine device size from userland.
			 */
			{
				char buf[64];

				zfs_nicenum(SPA_MINDEVSIZE, buf, sizeof (buf));

				zfs_error_aux(hdl, dgettext(TEXT_DOMAIN,
				    "one or more devices is less than the "
				    "minimum size (%s)"), buf);
			}
			return (zfs_error(hdl, EZFS_BADDEV, msg));

		case ENOSPC:
			zfs_error_aux(hdl, dgettext(TEXT_DOMAIN,
			    "one or more devices is out of space"));
			return (zfs_error(hdl, EZFS_BADDEV, msg));

		case ENOTBLK:
			zfs_error_aux(hdl, dgettext(TEXT_DOMAIN,
			    "cache device must be a disk or disk slice"));
			return (zfs_error(hdl, EZFS_BADDEV, msg));

		default:
			return (zpool_standard_error(hdl, errno, msg));
		}
	}

create_failed:
	zcmd_free_nvlists(&zc);
	nvlist_free(zc_props);
	nvlist_free(zc_fsprops);
	return (ret);
}

/*
 * Destroy the given pool.  It is up to the caller to ensure that there are no
 * datasets left in the pool.
 */
int
zpool_destroy(zpool_handle_t *zhp, const char *log_str)
{
	zfs_cmd_t zc = { 0 };
	zfs_handle_t *zfp = NULL;
	libzfs_handle_t *hdl = zhp->zpool_hdl;
	char msg[1024];

	if (zhp->zpool_state == POOL_STATE_ACTIVE &&
	    (zfp = zfs_open(hdl, zhp->zpool_name, ZFS_TYPE_FILESYSTEM)) == NULL)
		return (-1);

	(void) strlcpy(zc.zc_name, zhp->zpool_name, sizeof (zc.zc_name));
	zc.zc_history = (uint64_t)(uintptr_t)log_str;

	if (zfs_ioctl(hdl, ZFS_IOC_POOL_DESTROY, &zc) != 0) {
		(void) snprintf(msg, sizeof (msg), dgettext(TEXT_DOMAIN,
		    "cannot destroy '%s'"), zhp->zpool_name);

		if (errno == EROFS) {
			zfs_error_aux(hdl, dgettext(TEXT_DOMAIN,
			    "one or more devices is read only"));
			(void) zfs_error(hdl, EZFS_BADDEV, msg);
		} else {
			(void) zpool_standard_error(hdl, errno, msg);
		}

		if (zfp)
			zfs_close(zfp);
		return (-1);
	}

	if (zfp) {
		remove_mountpoint(zfp);
		zfs_close(zfp);
	}

	return (0);
}

/*
 * Add the given vdevs to the pool.  The caller must have already performed the
 * necessary verification to ensure that the vdev specification is well-formed.
 */
int
zpool_add(zpool_handle_t *zhp, nvlist_t *nvroot)
{
	zfs_cmd_t zc = { 0 };
	int ret;
	libzfs_handle_t *hdl = zhp->zpool_hdl;
	char msg[1024];
	nvlist_t **spares, **l2cache;
	uint_t nspares, nl2cache;

	(void) snprintf(msg, sizeof (msg), dgettext(TEXT_DOMAIN,
	    "cannot add to '%s'"), zhp->zpool_name);

	if (zpool_get_prop_int(zhp, ZPOOL_PROP_VERSION, NULL) <
	    SPA_VERSION_SPARES &&
	    nvlist_lookup_nvlist_array(nvroot, ZPOOL_CONFIG_SPARES,
	    &spares, &nspares) == 0) {
		zfs_error_aux(hdl, dgettext(TEXT_DOMAIN, "pool must be "
		    "upgraded to add hot spares"));
		return (zfs_error(hdl, EZFS_BADVERSION, msg));
	}

	if (zpool_is_bootable(zhp) && nvlist_lookup_nvlist_array(nvroot,
	    ZPOOL_CONFIG_SPARES, &spares, &nspares) == 0) {
		uint64_t s;

		for (s = 0; s < nspares; s++) {
			char *path;

			if (nvlist_lookup_string(spares[s], ZPOOL_CONFIG_PATH,
			    &path) == 0 && pool_uses_efi(spares[s])) {
				zfs_error_aux(hdl, dgettext(TEXT_DOMAIN,
				    "device '%s' contains an EFI label and "
				    "cannot be used on root pools."),
				    zpool_vdev_name(hdl, NULL, spares[s],
				    B_FALSE));
				return (zfs_error(hdl, EZFS_POOL_NOTSUP, msg));
			}
		}
	}

	if (zpool_get_prop_int(zhp, ZPOOL_PROP_VERSION, NULL) <
	    SPA_VERSION_L2CACHE &&
	    nvlist_lookup_nvlist_array(nvroot, ZPOOL_CONFIG_L2CACHE,
	    &l2cache, &nl2cache) == 0) {
		zfs_error_aux(hdl, dgettext(TEXT_DOMAIN, "pool must be "
		    "upgraded to add cache devices"));
		return (zfs_error(hdl, EZFS_BADVERSION, msg));
	}

	if (zcmd_write_conf_nvlist(hdl, &zc, nvroot) != 0)
		return (-1);
	(void) strlcpy(zc.zc_name, zhp->zpool_name, sizeof (zc.zc_name));

	if (zfs_ioctl(hdl, ZFS_IOC_VDEV_ADD, &zc) != 0) {
		switch (errno) {
		case EBUSY:
			/*
			 * This can happen if the user has specified the same
			 * device multiple times.  We can't reliably detect this
			 * until we try to add it and see we already have a
			 * label.
			 */
			zfs_error_aux(hdl, dgettext(TEXT_DOMAIN,
			    "one or more vdevs refer to the same device"));
			(void) zfs_error(hdl, EZFS_BADDEV, msg);
			break;

		case EOVERFLOW:
			/*
			 * This occurrs when one of the devices is below
			 * SPA_MINDEVSIZE.  Unfortunately, we can't detect which
			 * device was the problem device since there's no
			 * reliable way to determine device size from userland.
			 */
			{
				char buf[64];

				zfs_nicenum(SPA_MINDEVSIZE, buf, sizeof (buf));

				zfs_error_aux(hdl, dgettext(TEXT_DOMAIN,
				    "device is less than the minimum "
				    "size (%s)"), buf);
			}
			(void) zfs_error(hdl, EZFS_BADDEV, msg);
			break;

		case ENOTSUP:
			zfs_error_aux(hdl, dgettext(TEXT_DOMAIN,
			    "pool must be upgraded to add these vdevs"));
			(void) zfs_error(hdl, EZFS_BADVERSION, msg);
			break;

		case EDOM:
			zfs_error_aux(hdl, dgettext(TEXT_DOMAIN,
			    "root pool can not have multiple vdevs"
			    " or separate logs"));
			(void) zfs_error(hdl, EZFS_POOL_NOTSUP, msg);
			break;

		case ENOTBLK:
			zfs_error_aux(hdl, dgettext(TEXT_DOMAIN,
			    "cache device must be a disk or disk slice"));
			(void) zfs_error(hdl, EZFS_BADDEV, msg);
			break;

		default:
			(void) zpool_standard_error(hdl, errno, msg);
		}

		ret = -1;
	} else {
		ret = 0;
	}

	zcmd_free_nvlists(&zc);

	return (ret);
}

/*
 * Exports the pool from the system.  The caller must ensure that there are no
 * mounted datasets in the pool.
 */
static int
zpool_export_common(zpool_handle_t *zhp, boolean_t force, boolean_t hardforce,
    const char *log_str)
{
	zfs_cmd_t zc = { 0 };
	char msg[1024];

	(void) snprintf(msg, sizeof (msg), dgettext(TEXT_DOMAIN,
	    "cannot export '%s'"), zhp->zpool_name);

	(void) strlcpy(zc.zc_name, zhp->zpool_name, sizeof (zc.zc_name));
	zc.zc_cookie = force;
	zc.zc_guid = hardforce;
	zc.zc_history = (uint64_t)(uintptr_t)log_str;

	if (zfs_ioctl(zhp->zpool_hdl, ZFS_IOC_POOL_EXPORT, &zc) != 0) {
		switch (errno) {
		case EXDEV:
			zfs_error_aux(zhp->zpool_hdl, dgettext(TEXT_DOMAIN,
			    "use '-f' to override the following errors:\n"
			    "'%s' has an active shared spare which could be"
			    " used by other pools once '%s' is exported."),
			    zhp->zpool_name, zhp->zpool_name);
			return (zfs_error(zhp->zpool_hdl, EZFS_ACTIVE_SPARE,
			    msg));
		default:
			return (zpool_standard_error_fmt(zhp->zpool_hdl, errno,
			    msg));
		}
	}

	return (0);
}

int
zpool_export(zpool_handle_t *zhp, boolean_t force, const char *log_str)
{
	return (zpool_export_common(zhp, force, B_FALSE, log_str));
}

int
zpool_export_force(zpool_handle_t *zhp, const char *log_str)
{
	return (zpool_export_common(zhp, B_TRUE, B_TRUE, log_str));
}

static void
zpool_rewind_exclaim(libzfs_handle_t *hdl, const char *name, boolean_t dryrun,
    nvlist_t *config)
{
	nvlist_t *nv = NULL;
	uint64_t rewindto;
	int64_t loss = -1;
	struct tm t;
	char timestr[128];

	if (!hdl->libzfs_printerr || config == NULL)
		return;

	if (nvlist_lookup_nvlist(config, ZPOOL_CONFIG_LOAD_INFO, &nv) != 0 ||
	    nvlist_lookup_nvlist(nv, ZPOOL_CONFIG_REWIND_INFO, &nv) != 0) {
		return;
	}

	if (nvlist_lookup_uint64(nv, ZPOOL_CONFIG_LOAD_TIME, &rewindto) != 0)
		return;
	(void) nvlist_lookup_int64(nv, ZPOOL_CONFIG_REWIND_TIME, &loss);

	if (localtime_r((time_t *)&rewindto, &t) != NULL &&
	    strftime(timestr, 128, 0, &t) != 0) {
		if (dryrun) {
			(void) printf(dgettext(TEXT_DOMAIN,
			    "Would be able to return %s "
			    "to its state as of %s.\n"),
			    name, timestr);
		} else {
			(void) printf(dgettext(TEXT_DOMAIN,
			    "Pool %s returned to its state as of %s.\n"),
			    name, timestr);
		}
		if (loss > 120) {
			(void) printf(dgettext(TEXT_DOMAIN,
			    "%s approximately %lld "),
			    dryrun ? "Would discard" : "Discarded",
			    (loss + 30) / 60);
			(void) printf(dgettext(TEXT_DOMAIN,
			    "minutes of transactions.\n"));
		} else if (loss > 0) {
			(void) printf(dgettext(TEXT_DOMAIN,
			    "%s approximately %lld "),
			    dryrun ? "Would discard" : "Discarded", loss);
			(void) printf(dgettext(TEXT_DOMAIN,
			    "seconds of transactions.\n"));
		}
	}
}

void
zpool_explain_recover(libzfs_handle_t *hdl, const char *name, int reason,
    nvlist_t *config)
{
	nvlist_t *nv = NULL;
	int64_t loss = -1;
	uint64_t edata = UINT64_MAX;
	uint64_t rewindto;
	struct tm t;
	char timestr[128];

	if (!hdl->libzfs_printerr)
		return;

	if (reason >= 0)
		(void) printf(dgettext(TEXT_DOMAIN, "action: "));
	else
		(void) printf(dgettext(TEXT_DOMAIN, "\t"));

	/* All attempted rewinds failed if ZPOOL_CONFIG_LOAD_TIME missing */
	if (nvlist_lookup_nvlist(config, ZPOOL_CONFIG_LOAD_INFO, &nv) != 0 ||
	    nvlist_lookup_nvlist(nv, ZPOOL_CONFIG_REWIND_INFO, &nv) != 0 ||
	    nvlist_lookup_uint64(nv, ZPOOL_CONFIG_LOAD_TIME, &rewindto) != 0)
		goto no_info;

	(void) nvlist_lookup_int64(nv, ZPOOL_CONFIG_REWIND_TIME, &loss);
	(void) nvlist_lookup_uint64(nv, ZPOOL_CONFIG_LOAD_DATA_ERRORS,
	    &edata);

	(void) printf(dgettext(TEXT_DOMAIN,
	    "Recovery is possible, but will result in some data loss.\n"));

	if (localtime_r((time_t *)&rewindto, &t) != NULL &&
	    strftime(timestr, 128, 0, &t) != 0) {
		(void) printf(dgettext(TEXT_DOMAIN,
		    "\tReturning the pool to its state as of %s\n"
		    "\tshould correct the problem.  "),
		    timestr);
	} else {
		(void) printf(dgettext(TEXT_DOMAIN,
		    "\tReverting the pool to an earlier state "
		    "should correct the problem.\n\t"));
	}

	if (loss > 120) {
		(void) printf(dgettext(TEXT_DOMAIN,
		    "Approximately %lld minutes of data\n"
		    "\tmust be discarded, irreversibly.  "), (loss + 30) / 60);
	} else if (loss > 0) {
		(void) printf(dgettext(TEXT_DOMAIN,
		    "Approximately %lld seconds of data\n"
		    "\tmust be discarded, irreversibly.  "), loss);
	}
	if (edata != 0 && edata != UINT64_MAX) {
		if (edata == 1) {
			(void) printf(dgettext(TEXT_DOMAIN,
			    "After rewind, at least\n"
			    "\tone persistent user-data error will remain.  "));
		} else {
			(void) printf(dgettext(TEXT_DOMAIN,
			    "After rewind, several\n"
			    "\tpersistent user-data errors will remain.  "));
		}
	}
	(void) printf(dgettext(TEXT_DOMAIN,
	    "Recovery can be attempted\n\tby executing 'zpool %s -F %s'.  "),
	    reason >= 0 ? "clear" : "import", name);

	(void) printf(dgettext(TEXT_DOMAIN,
	    "A scrub of the pool\n"
	    "\tis strongly recommended after recovery.\n"));
	return;

no_info:
	(void) printf(dgettext(TEXT_DOMAIN,
	    "Destroy and re-create the pool from\n\ta backup source.\n"));
}

/*
 * zpool_import() is a contracted interface. Should be kept the same
 * if possible.
 *
 * Applications should use zpool_import_props() to import a pool with
 * new properties value to be set.
 */
int
zpool_import(libzfs_handle_t *hdl, nvlist_t *config, const char *newname,
    char *altroot)
{
	nvlist_t *props = NULL;
	int ret;

	if (altroot != NULL) {
		if (nvlist_alloc(&props, NV_UNIQUE_NAME, 0) != 0) {
			return (zfs_error_fmt(hdl, EZFS_NOMEM,
			    dgettext(TEXT_DOMAIN, "cannot import '%s'"),
			    newname));
		}

		if (nvlist_add_string(props,
		    zpool_prop_to_name(ZPOOL_PROP_ALTROOT), altroot) != 0 ||
		    nvlist_add_string(props,
		    zpool_prop_to_name(ZPOOL_PROP_CACHEFILE), "none") != 0) {
			nvlist_free(props);
			return (zfs_error_fmt(hdl, EZFS_NOMEM,
			    dgettext(TEXT_DOMAIN, "cannot import '%s'"),
			    newname));
		}
	}

	ret = zpool_import_props(hdl, config, newname, props,
	    ZFS_IMPORT_NORMAL);
	if (props)
		nvlist_free(props);
	return (ret);
}

static void
print_vdev_tree(libzfs_handle_t *hdl, const char *name, nvlist_t *nv,
    int indent)
{
	nvlist_t **child;
	uint_t c, children;
	char *vname;
	uint64_t is_log = 0;

	(void) nvlist_lookup_uint64(nv, ZPOOL_CONFIG_IS_LOG,
	    &is_log);

	if (name != NULL)
		(void) printf("\t%*s%s%s\n", indent, "", name,
		    is_log ? " [log]" : "");

	if (nvlist_lookup_nvlist_array(nv, ZPOOL_CONFIG_CHILDREN,
	    &child, &children) != 0)
		return;

	for (c = 0; c < children; c++) {
		vname = zpool_vdev_name(hdl, NULL, child[c], B_TRUE);
		print_vdev_tree(hdl, vname, child[c], indent + 2);
		free(vname);
	}
}

void
zpool_print_unsup_feat(nvlist_t *config)
{
	nvlist_t *nvinfo, *unsup_feat;

	verify(nvlist_lookup_nvlist(config, ZPOOL_CONFIG_LOAD_INFO, &nvinfo) ==
	    0);
	verify(nvlist_lookup_nvlist(nvinfo, ZPOOL_CONFIG_UNSUP_FEAT,
	    &unsup_feat) == 0);

	for (nvpair_t *nvp = nvlist_next_nvpair(unsup_feat, NULL); nvp != NULL;
	    nvp = nvlist_next_nvpair(unsup_feat, nvp)) {
		char *desc;

		verify(nvpair_type(nvp) == DATA_TYPE_STRING);
		verify(nvpair_value_string(nvp, &desc) == 0);

		if (strlen(desc) > 0)
			(void) printf("\t%s (%s)\n", nvpair_name(nvp), desc);
		else
			(void) printf("\t%s\n", nvpair_name(nvp));
	}
}

/*
 * Import the given pool using the known configuration and a list of
 * properties to be set. The configuration should have come from
 * zpool_find_import(). The 'newname' parameters control whether the pool
 * is imported with a different name.
 */
int
zpool_import_props(libzfs_handle_t *hdl, nvlist_t *config, const char *newname,
    nvlist_t *props, int flags)
{
	zfs_cmd_t zc = { 0 };
	zpool_rewind_policy_t policy;
	nvlist_t *nv = NULL;
	nvlist_t *nvinfo = NULL;
	nvlist_t *missing = NULL;
	char *thename;
	char *origname;
	int ret;
	int error = 0;
	char errbuf[1024];

	verify(nvlist_lookup_string(config, ZPOOL_CONFIG_POOL_NAME,
	    &origname) == 0);

	(void) snprintf(errbuf, sizeof (errbuf), dgettext(TEXT_DOMAIN,
	    "cannot import pool '%s'"), origname);

	if (newname != NULL) {
		if (!zpool_name_valid(hdl, B_FALSE, newname))
			return (zfs_error_fmt(hdl, EZFS_INVALIDNAME,
			    dgettext(TEXT_DOMAIN, "cannot import '%s'"),
			    newname));
		thename = (char *)newname;
	} else {
		thename = origname;
	}

	if (props) {
		uint64_t version;
		prop_flags_t flags = { .create = B_FALSE, .import = B_TRUE };

		verify(nvlist_lookup_uint64(config, ZPOOL_CONFIG_VERSION,
		    &version) == 0);

		if ((props = zpool_valid_proplist(hdl, origname,
		    props, version, flags, errbuf)) == NULL) {
			return (-1);
		} else if (zcmd_write_src_nvlist(hdl, &zc, props) != 0) {
			nvlist_free(props);
			return (-1);
		}
	}

	(void) strlcpy(zc.zc_name, thename, sizeof (zc.zc_name));

	verify(nvlist_lookup_uint64(config, ZPOOL_CONFIG_POOL_GUID,
	    &zc.zc_guid) == 0);

	if (zcmd_write_conf_nvlist(hdl, &zc, config) != 0) {
		nvlist_free(props);
		return (-1);
	}
	if (zcmd_alloc_dst_nvlist(hdl, &zc, zc.zc_nvlist_conf_size * 2) != 0) {
		nvlist_free(props);
		return (-1);
	}

	zc.zc_cookie = flags;
	while ((ret = zfs_ioctl(hdl, ZFS_IOC_POOL_IMPORT, &zc)) != 0 &&
	    errno == ENOMEM) {
		if (zcmd_expand_dst_nvlist(hdl, &zc) != 0) {
			zcmd_free_nvlists(&zc);
			return (-1);
		}
	}
	if (ret != 0)
		error = errno;

	(void) zcmd_read_dst_nvlist(hdl, &zc, &nv);
	zpool_get_rewind_policy(config, &policy);

	if (error) {
		char desc[1024];

		/*
		 * Dry-run failed, but we print out what success
		 * looks like if we found a best txg
		 */
		if (policy.zrp_request & ZPOOL_TRY_REWIND) {
			zpool_rewind_exclaim(hdl, newname ? origname : thename,
			    B_TRUE, nv);
			nvlist_free(nv);
			return (-1);
		}

		if (newname == NULL)
			(void) snprintf(desc, sizeof (desc),
			    dgettext(TEXT_DOMAIN, "cannot import '%s'"),
			    thename);
		else
			(void) snprintf(desc, sizeof (desc),
			    dgettext(TEXT_DOMAIN, "cannot import '%s' as '%s'"),
			    origname, thename);

		switch (error) {
		case ENOTSUP:
			if (nv != NULL && nvlist_lookup_nvlist(nv,
			    ZPOOL_CONFIG_LOAD_INFO, &nvinfo) == 0 &&
			    nvlist_exists(nvinfo, ZPOOL_CONFIG_UNSUP_FEAT)) {
				(void) printf(dgettext(TEXT_DOMAIN, "This "
				    "pool uses the following feature(s) not "
				    "supported by this system:\n"));
				zpool_print_unsup_feat(nv);
				if (nvlist_exists(nvinfo,
				    ZPOOL_CONFIG_CAN_RDONLY)) {
					(void) printf(dgettext(TEXT_DOMAIN,
					    "All unsupported features are only "
					    "required for writing to the pool."
					    "\nThe pool can be imported using "
					    "'-o readonly=on'.\n"));
				}
			}
			/*
			 * Unsupported version.
			 */
			(void) zfs_error(hdl, EZFS_BADVERSION, desc);
			break;

		case EINVAL:
			(void) zfs_error(hdl, EZFS_INVALCONFIG, desc);
			break;

		case EROFS:
			zfs_error_aux(hdl, dgettext(TEXT_DOMAIN,
			    "one or more devices is read only"));
			(void) zfs_error(hdl, EZFS_BADDEV, desc);
			break;

		case ENXIO:
			if (nv && nvlist_lookup_nvlist(nv,
			    ZPOOL_CONFIG_LOAD_INFO, &nvinfo) == 0 &&
			    nvlist_lookup_nvlist(nvinfo,
			    ZPOOL_CONFIG_MISSING_DEVICES, &missing) == 0) {
				(void) printf(dgettext(TEXT_DOMAIN,
				    "The devices below are missing, use "
				    "'-m' to import the pool anyway:\n"));
				print_vdev_tree(hdl, NULL, missing, 2);
				(void) printf("\n");
			}
			(void) zpool_standard_error(hdl, error, desc);
			break;

		case EEXIST:
			(void) zpool_standard_error(hdl, error, desc);
			break;

		default:
			(void) zpool_standard_error(hdl, error, desc);
			zpool_explain_recover(hdl,
			    newname ? origname : thename, -error, nv);
			break;
		}

		nvlist_free(nv);
		ret = -1;
	} else {
		zpool_handle_t *zhp;

		/*
		 * This should never fail, but play it safe anyway.
		 */
		if (zpool_open_silent(hdl, thename, &zhp) != 0)
			ret = -1;
		else if (zhp != NULL)
			zpool_close(zhp);
		if (policy.zrp_request &
		    (ZPOOL_DO_REWIND | ZPOOL_TRY_REWIND)) {
			zpool_rewind_exclaim(hdl, newname ? origname : thename,
			    ((policy.zrp_request & ZPOOL_TRY_REWIND) != 0), nv);
		}
		nvlist_free(nv);
		return (0);
	}

	zcmd_free_nvlists(&zc);
	nvlist_free(props);

	return (ret);
}

/*
 * Scan the pool.
 */
int
zpool_scan(zpool_handle_t *zhp, pool_scan_func_t func)
{
	zfs_cmd_t zc = { 0 };
	char msg[1024];
	libzfs_handle_t *hdl = zhp->zpool_hdl;

	(void) strlcpy(zc.zc_name, zhp->zpool_name, sizeof (zc.zc_name));
	zc.zc_cookie = func;

	if (zfs_ioctl(hdl, ZFS_IOC_POOL_SCAN, &zc) == 0 ||
	    (errno == ENOENT && func != POOL_SCAN_NONE))
		return (0);

	if (func == POOL_SCAN_SCRUB) {
		(void) snprintf(msg, sizeof (msg),
		    dgettext(TEXT_DOMAIN, "cannot scrub %s"), zc.zc_name);
	} else if (func == POOL_SCAN_NONE) {
		(void) snprintf(msg, sizeof (msg),
		    dgettext(TEXT_DOMAIN, "cannot cancel scrubbing %s"),
		    zc.zc_name);
	} else {
		assert(!"unexpected result");
	}

	if (errno == EBUSY) {
		nvlist_t *nvroot;
		pool_scan_stat_t *ps = NULL;
		uint_t psc;

		verify(nvlist_lookup_nvlist(zhp->zpool_config,
		    ZPOOL_CONFIG_VDEV_TREE, &nvroot) == 0);
		(void) nvlist_lookup_uint64_array(nvroot,
		    ZPOOL_CONFIG_SCAN_STATS, (uint64_t **)&ps, &psc);
		if (ps && ps->pss_func == POOL_SCAN_SCRUB)
			return (zfs_error(hdl, EZFS_SCRUBBING, msg));
		else
			return (zfs_error(hdl, EZFS_RESILVERING, msg));
	} else if (errno == ENOENT) {
		return (zfs_error(hdl, EZFS_NO_SCRUB, msg));
	} else {
		return (zpool_standard_error(hdl, errno, msg));
	}
}

/*
 * This provides a very minimal check whether a given string is likely a
 * c#t#d# style string.  Users of this are expected to do their own
 * verification of the s# part.
 */
#define	CTD_CHECK(str)  (str && str[0] == 'c' && isdigit(str[1]))

/*
 * More elaborate version for ones which may start with "/dev/dsk/"
 * and the like.
 */
static int
ctd_check_path(char *str) {
	/*
	 * If it starts with a slash, check the last component.
	 */
	if (str && str[0] == '/') {
		char *tmp = strrchr(str, '/');

		/*
		 * If it ends in "/old", check the second-to-last
		 * component of the string instead.
		 */
		if (tmp != str && strcmp(tmp, "/old") == 0) {
			for (tmp--; *tmp != '/'; tmp--)
				;
		}
		str = tmp + 1;
	}
	return (CTD_CHECK(str));
}

/*
 * Find a vdev that matches the search criteria specified. We use the
 * the nvpair name to determine how we should look for the device.
 * 'avail_spare' is set to TRUE if the provided guid refers to an AVAIL
 * spare; but FALSE if its an INUSE spare.
 */
static nvlist_t *
vdev_to_nvlist_iter(nvlist_t *nv, nvlist_t *search, boolean_t *avail_spare,
    boolean_t *l2cache, boolean_t *log)
{
	uint_t c, children;
	nvlist_t **child;
	nvlist_t *ret;
	uint64_t is_log;
	char *srchkey;
	nvpair_t *pair = nvlist_next_nvpair(search, NULL);

	/* Nothing to look for */
	if (search == NULL || pair == NULL)
		return (NULL);

	/* Obtain the key we will use to search */
	srchkey = nvpair_name(pair);

	switch (nvpair_type(pair)) {
	case DATA_TYPE_UINT64:
		if (strcmp(srchkey, ZPOOL_CONFIG_GUID) == 0) {
			uint64_t srchval, theguid;

			verify(nvpair_value_uint64(pair, &srchval) == 0);
			verify(nvlist_lookup_uint64(nv, ZPOOL_CONFIG_GUID,
			    &theguid) == 0);
			if (theguid == srchval)
				return (nv);
		}
		break;

	case DATA_TYPE_STRING: {
		char *srchval, *val;

		verify(nvpair_value_string(pair, &srchval) == 0);
		if (nvlist_lookup_string(nv, srchkey, &val) != 0)
			break;

		/*
		 * Search for the requested value. Special cases:
		 *
		 * - ZPOOL_CONFIG_PATH for whole disk entries.  These end in
		 *   "s0" or "s0/old".  The "s0" part is hidden from the user,
		 *   but included in the string, so this matches around it.
		 * - looking for a top-level vdev name (i.e. ZPOOL_CONFIG_TYPE).
		 *
		 * Otherwise, all other searches are simple string compares.
		 */
		if (strcmp(srchkey, ZPOOL_CONFIG_PATH) == 0 &&
		    ctd_check_path(val)) {
			uint64_t wholedisk = 0;

			(void) nvlist_lookup_uint64(nv, ZPOOL_CONFIG_WHOLE_DISK,
			    &wholedisk);
			if (wholedisk) {
				int slen = strlen(srchval);
				int vlen = strlen(val);

				if (slen != vlen - 2)
					break;

				/*
				 * make_leaf_vdev() should only set
				 * wholedisk for ZPOOL_CONFIG_PATHs which
				 * will include "/dev/dsk/", giving plenty of
				 * room for the indices used next.
				 */
				ASSERT(vlen >= 6);

				/*
				 * strings identical except trailing "s0"
				 */
				if (strcmp(&val[vlen - 2], "s0") == 0 &&
				    strncmp(srchval, val, slen) == 0)
					return (nv);

				/*
				 * strings identical except trailing "s0/old"
				 */
				if (strcmp(&val[vlen - 6], "s0/old") == 0 &&
				    strcmp(&srchval[slen - 4], "/old") == 0 &&
				    strncmp(srchval, val, slen - 4) == 0)
					return (nv);

				break;
			}
		} else if (strcmp(srchkey, ZPOOL_CONFIG_TYPE) == 0 && val) {
			char *type, *idx, *end, *p;
			uint64_t id, vdev_id;

			/*
			 * Determine our vdev type, keeping in mind
			 * that the srchval is composed of a type and
			 * vdev id pair (i.e. mirror-4).
			 */
			if ((type = strdup(srchval)) == NULL)
				return (NULL);

			if ((p = strrchr(type, '-')) == NULL) {
				free(type);
				break;
			}
			idx = p + 1;
			*p = '\0';

			/*
			 * If the types don't match then keep looking.
			 */
			if (strncmp(val, type, strlen(val)) != 0) {
				free(type);
				break;
			}

			verify(strncmp(type, VDEV_TYPE_RAIDZ,
			    strlen(VDEV_TYPE_RAIDZ)) == 0 ||
			    strncmp(type, VDEV_TYPE_MIRROR,
			    strlen(VDEV_TYPE_MIRROR)) == 0);
			verify(nvlist_lookup_uint64(nv, ZPOOL_CONFIG_ID,
			    &id) == 0);

			errno = 0;
			vdev_id = strtoull(idx, &end, 10);

			free(type);
			if (errno != 0)
				return (NULL);

			/*
			 * Now verify that we have the correct vdev id.
			 */
			if (vdev_id == id)
				return (nv);
		}

		/*
		 * Common case
		 */
		if (strcmp(srchval, val) == 0)
			return (nv);
		break;
	}

	default:
		break;
	}

	if (nvlist_lookup_nvlist_array(nv, ZPOOL_CONFIG_CHILDREN,
	    &child, &children) != 0)
		return (NULL);

	for (c = 0; c < children; c++) {
		if ((ret = vdev_to_nvlist_iter(child[c], search,
		    avail_spare, l2cache, NULL)) != NULL) {
			/*
			 * The 'is_log' value is only set for the toplevel
			 * vdev, not the leaf vdevs.  So we always lookup the
			 * log device from the root of the vdev tree (where
			 * 'log' is non-NULL).
			 */
			if (log != NULL &&
			    nvlist_lookup_uint64(child[c],
			    ZPOOL_CONFIG_IS_LOG, &is_log) == 0 &&
			    is_log) {
				*log = B_TRUE;
			}
			return (ret);
		}
	}

	if (nvlist_lookup_nvlist_array(nv, ZPOOL_CONFIG_SPARES,
	    &child, &children) == 0) {
		for (c = 0; c < children; c++) {
			if ((ret = vdev_to_nvlist_iter(child[c], search,
			    avail_spare, l2cache, NULL)) != NULL) {
				*avail_spare = B_TRUE;
				return (ret);
			}
		}
	}

	if (nvlist_lookup_nvlist_array(nv, ZPOOL_CONFIG_L2CACHE,
	    &child, &children) == 0) {
		for (c = 0; c < children; c++) {
			if ((ret = vdev_to_nvlist_iter(child[c], search,
			    avail_spare, l2cache, NULL)) != NULL) {
				*l2cache = B_TRUE;
				return (ret);
			}
		}
	}

	return (NULL);
}

/*
 * Given a physical path (minus the "/devices" prefix), find the
 * associated vdev.
 */
nvlist_t *
zpool_find_vdev_by_physpath(zpool_handle_t *zhp, const char *ppath,
    boolean_t *avail_spare, boolean_t *l2cache, boolean_t *log)
{
	nvlist_t *search, *nvroot, *ret;

	verify(nvlist_alloc(&search, NV_UNIQUE_NAME, KM_SLEEP) == 0);
	verify(nvlist_add_string(search, ZPOOL_CONFIG_PHYS_PATH, ppath) == 0);

	verify(nvlist_lookup_nvlist(zhp->zpool_config, ZPOOL_CONFIG_VDEV_TREE,
	    &nvroot) == 0);

	*avail_spare = B_FALSE;
	*l2cache = B_FALSE;
	if (log != NULL)
		*log = B_FALSE;
	ret = vdev_to_nvlist_iter(nvroot, search, avail_spare, l2cache, log);
	nvlist_free(search);

	return (ret);
}

/*
 * Determine if we have an "interior" top-level vdev (i.e mirror/raidz).
 */
boolean_t
zpool_vdev_is_interior(const char *name)
{
	if (strncmp(name, VDEV_TYPE_RAIDZ, strlen(VDEV_TYPE_RAIDZ)) == 0 ||
	    strncmp(name, VDEV_TYPE_MIRROR, strlen(VDEV_TYPE_MIRROR)) == 0)
		return (B_TRUE);
	return (B_FALSE);
}

nvlist_t *
zpool_find_vdev(zpool_handle_t *zhp, const char *path, boolean_t *avail_spare,
    boolean_t *l2cache, boolean_t *log)
{
	char buf[MAXPATHLEN];
	char *end;
	nvlist_t *nvroot, *search, *ret;
	uint64_t guid;

	verify(nvlist_alloc(&search, NV_UNIQUE_NAME, KM_SLEEP) == 0);

	guid = strtoull(path, &end, 10);
	if (guid != 0 && *end == '\0') {
		verify(nvlist_add_uint64(search, ZPOOL_CONFIG_GUID, guid) == 0);
	} else if (zpool_vdev_is_interior(path)) {
		verify(nvlist_add_string(search, ZPOOL_CONFIG_TYPE, path) == 0);
	} else if (path[0] != '/') {
		(void) snprintf(buf, sizeof (buf), "%s%s", "/dev/dsk/", path);
		verify(nvlist_add_string(search, ZPOOL_CONFIG_PATH, buf) == 0);
	} else {
		verify(nvlist_add_string(search, ZPOOL_CONFIG_PATH, path) == 0);
	}

	verify(nvlist_lookup_nvlist(zhp->zpool_config, ZPOOL_CONFIG_VDEV_TREE,
	    &nvroot) == 0);

	*avail_spare = B_FALSE;
	*l2cache = B_FALSE;
	if (log != NULL)
		*log = B_FALSE;
	ret = vdev_to_nvlist_iter(nvroot, search, avail_spare, l2cache, log);
	nvlist_free(search);

	return (ret);
}

static int
vdev_online(nvlist_t *nv)
{
	uint64_t ival;

	if (nvlist_lookup_uint64(nv, ZPOOL_CONFIG_OFFLINE, &ival) == 0 ||
	    nvlist_lookup_uint64(nv, ZPOOL_CONFIG_FAULTED, &ival) == 0 ||
	    nvlist_lookup_uint64(nv, ZPOOL_CONFIG_REMOVED, &ival) == 0)
		return (0);

	return (1);
}

/*
 * Helper function for zpool_get_physpaths().
 */
static int
vdev_get_one_physpath(nvlist_t *config, char *physpath, size_t physpath_size,
    size_t *bytes_written)
{
	size_t bytes_left, pos, rsz;
	char *tmppath;
	const char *format;

	if (nvlist_lookup_string(config, ZPOOL_CONFIG_PHYS_PATH,
	    &tmppath) != 0)
		return (EZFS_NODEVICE);

	pos = *bytes_written;
	bytes_left = physpath_size - pos;
	format = (pos == 0) ? "%s" : " %s";

	rsz = snprintf(physpath + pos, bytes_left, format, tmppath);
	*bytes_written += rsz;

	if (rsz >= bytes_left) {
		/* if physpath was not copied properly, clear it */
		if (bytes_left != 0) {
			physpath[pos] = 0;
		}
		return (EZFS_NOSPC);
	}
	return (0);
}

static int
vdev_get_physpaths(nvlist_t *nv, char *physpath, size_t phypath_size,
    size_t *rsz, boolean_t is_spare)
{
	char *type;
	int ret;

	if (nvlist_lookup_string(nv, ZPOOL_CONFIG_TYPE, &type) != 0)
		return (EZFS_INVALCONFIG);

	if (strcmp(type, VDEV_TYPE_DISK) == 0) {
		/*
		 * An active spare device has ZPOOL_CONFIG_IS_SPARE set.
		 * For a spare vdev, we only want to boot from the active
		 * spare device.
		 */
		if (is_spare) {
			uint64_t spare = 0;
			(void) nvlist_lookup_uint64(nv, ZPOOL_CONFIG_IS_SPARE,
			    &spare);
			if (!spare)
				return (EZFS_INVALCONFIG);
		}

		if (vdev_online(nv)) {
			if ((ret = vdev_get_one_physpath(nv, physpath,
			    phypath_size, rsz)) != 0)
				return (ret);
		}
	} else if (strcmp(type, VDEV_TYPE_MIRROR) == 0 ||
	    strcmp(type, VDEV_TYPE_REPLACING) == 0 ||
	    (is_spare = (strcmp(type, VDEV_TYPE_SPARE) == 0))) {
		nvlist_t **child;
		uint_t count;
		int i, ret;

		if (nvlist_lookup_nvlist_array(nv,
		    ZPOOL_CONFIG_CHILDREN, &child, &count) != 0)
			return (EZFS_INVALCONFIG);

		for (i = 0; i < count; i++) {
			ret = vdev_get_physpaths(child[i], physpath,
			    phypath_size, rsz, is_spare);
			if (ret == EZFS_NOSPC)
				return (ret);
		}
	}

	return (EZFS_POOL_INVALARG);
}

/*
 * Get phys_path for a root pool config.
 * Return 0 on success; non-zero on failure.
 */
static int
zpool_get_config_physpath(nvlist_t *config, char *physpath, size_t phypath_size)
{
	size_t rsz;
	nvlist_t *vdev_root;
	nvlist_t **child;
	uint_t count;
	char *type;

	rsz = 0;

	if (nvlist_lookup_nvlist(config, ZPOOL_CONFIG_VDEV_TREE,
	    &vdev_root) != 0)
		return (EZFS_INVALCONFIG);

	if (nvlist_lookup_string(vdev_root, ZPOOL_CONFIG_TYPE, &type) != 0 ||
	    nvlist_lookup_nvlist_array(vdev_root, ZPOOL_CONFIG_CHILDREN,
	    &child, &count) != 0)
		return (EZFS_INVALCONFIG);

	/*
	 * root pool can not have EFI labeled disks and can only have
	 * a single top-level vdev.
	 */
	if (strcmp(type, VDEV_TYPE_ROOT) != 0 || count != 1 ||
	    pool_uses_efi(vdev_root))
		return (EZFS_POOL_INVALARG);

	(void) vdev_get_physpaths(child[0], physpath, phypath_size, &rsz,
	    B_FALSE);

	/* No online devices */
	if (rsz == 0)
		return (EZFS_NODEVICE);

	return (0);
}

/*
 * Get phys_path for a root pool
 * Return 0 on success; non-zero on failure.
 */
int
zpool_get_physpath(zpool_handle_t *zhp, char *physpath, size_t phypath_size)
{
	return (zpool_get_config_physpath(zhp->zpool_config, physpath,
	    phypath_size));
}

/*
 * If the device has being dynamically expanded then we need to relabel
 * the disk to use the new unallocated space.
 */
static int
zpool_relabel_disk(libzfs_handle_t *hdl, const char *name)
{
	char path[MAXPATHLEN];
	char errbuf[1024];
	int fd, error;
	int (*_efi_use_whole_disk)(int);

	if ((_efi_use_whole_disk = (int (*)(int))dlsym(RTLD_DEFAULT,
	    "efi_use_whole_disk")) == NULL)
		return (-1);

	(void) snprintf(path, sizeof (path), "%s/%s", RDISK_ROOT, name);

	if ((fd = open(path, O_RDWR | O_NDELAY)) < 0) {
		zfs_error_aux(hdl, dgettext(TEXT_DOMAIN, "cannot "
		    "relabel '%s': unable to open device"), name);
		return (zfs_error(hdl, EZFS_OPENFAILED, errbuf));
	}

	/*
	 * It's possible that we might encounter an error if the device
	 * does not have any unallocated space left. If so, we simply
	 * ignore that error and continue on.
	 */
	error = _efi_use_whole_disk(fd);
	(void) close(fd);
	if (error && error != VT_ENOSPC) {
		zfs_error_aux(hdl, dgettext(TEXT_DOMAIN, "cannot "
		    "relabel '%s': unable to read disk capacity"), name);
		return (zfs_error(hdl, EZFS_NOCAP, errbuf));
	}
	return (0);
}

/*
 * Bring the specified vdev online.   The 'flags' parameter is a set of the
 * ZFS_ONLINE_* flags.
 */
int
zpool_vdev_online(zpool_handle_t *zhp, const char *path, int flags,
    vdev_state_t *newstate)
{
	zfs_cmd_t zc = { 0 };
	char msg[1024];
	nvlist_t *tgt;
	boolean_t avail_spare, l2cache, islog;
	libzfs_handle_t *hdl = zhp->zpool_hdl;

	if (flags & ZFS_ONLINE_EXPAND) {
		(void) snprintf(msg, sizeof (msg),
		    dgettext(TEXT_DOMAIN, "cannot expand %s"), path);
	} else {
		(void) snprintf(msg, sizeof (msg),
		    dgettext(TEXT_DOMAIN, "cannot online %s"), path);
	}

	(void) strlcpy(zc.zc_name, zhp->zpool_name, sizeof (zc.zc_name));
	if ((tgt = zpool_find_vdev(zhp, path, &avail_spare, &l2cache,
	    &islog)) == NULL)
		return (zfs_error(hdl, EZFS_NODEVICE, msg));

	verify(nvlist_lookup_uint64(tgt, ZPOOL_CONFIG_GUID, &zc.zc_guid) == 0);

	if (avail_spare)
		return (zfs_error(hdl, EZFS_ISSPARE, msg));

	if (flags & ZFS_ONLINE_EXPAND ||
	    zpool_get_prop_int(zhp, ZPOOL_PROP_AUTOEXPAND, NULL)) {
		char *pathname = NULL;
		uint64_t wholedisk = 0;

		(void) nvlist_lookup_uint64(tgt, ZPOOL_CONFIG_WHOLE_DISK,
		    &wholedisk);
		verify(nvlist_lookup_string(tgt, ZPOOL_CONFIG_PATH,
		    &pathname) == 0);

		/*
		 * XXX - L2ARC 1.0 devices can't support expansion.
		 */
		if (l2cache) {
			zfs_error_aux(hdl, dgettext(TEXT_DOMAIN,
			    "cannot expand cache devices"));
			return (zfs_error(hdl, EZFS_VDEVNOTSUP, msg));
		}

		if (wholedisk) {
			pathname += strlen(DISK_ROOT) + 1;
			(void) zpool_relabel_disk(hdl, pathname);
		}
	}

	zc.zc_cookie = VDEV_STATE_ONLINE;
	zc.zc_obj = flags;

	if (zfs_ioctl(hdl, ZFS_IOC_VDEV_SET_STATE, &zc) != 0) {
		if (errno == EINVAL) {
			zfs_error_aux(hdl, dgettext(TEXT_DOMAIN, "was split "
			    "from this pool into a new one.  Use '%s' "
			    "instead"), "zpool detach");
			return (zfs_error(hdl, EZFS_POSTSPLIT_ONLINE, msg));
		}
		return (zpool_standard_error(hdl, errno, msg));
	}

	*newstate = zc.zc_cookie;
	return (0);
}

/*
 * Take the specified vdev offline
 */
int
zpool_vdev_offline(zpool_handle_t *zhp, const char *path, boolean_t istmp)
{
	zfs_cmd_t zc = { 0 };
	char msg[1024];
	nvlist_t *tgt;
	boolean_t avail_spare, l2cache;
	libzfs_handle_t *hdl = zhp->zpool_hdl;

	(void) snprintf(msg, sizeof (msg),
	    dgettext(TEXT_DOMAIN, "cannot offline %s"), path);

	(void) strlcpy(zc.zc_name, zhp->zpool_name, sizeof (zc.zc_name));
	if ((tgt = zpool_find_vdev(zhp, path, &avail_spare, &l2cache,
	    NULL)) == NULL)
		return (zfs_error(hdl, EZFS_NODEVICE, msg));

	verify(nvlist_lookup_uint64(tgt, ZPOOL_CONFIG_GUID, &zc.zc_guid) == 0);

	if (avail_spare)
		return (zfs_error(hdl, EZFS_ISSPARE, msg));

	zc.zc_cookie = VDEV_STATE_OFFLINE;
	zc.zc_obj = istmp ? ZFS_OFFLINE_TEMPORARY : 0;

	if (zfs_ioctl(hdl, ZFS_IOC_VDEV_SET_STATE, &zc) == 0)
		return (0);

	switch (errno) {
	case EBUSY:

		/*
		 * There are no other replicas of this device.
		 */
		return (zfs_error(hdl, EZFS_NOREPLICAS, msg));

	case EEXIST:
		/*
		 * The log device has unplayed logs
		 */
		return (zfs_error(hdl, EZFS_UNPLAYED_LOGS, msg));

	default:
		return (zpool_standard_error(hdl, errno, msg));
	}
}

/*
 * Mark the given vdev faulted.
 */
int
zpool_vdev_fault(zpool_handle_t *zhp, uint64_t guid, vdev_aux_t aux)
{
	zfs_cmd_t zc = { 0 };
	char msg[1024];
	libzfs_handle_t *hdl = zhp->zpool_hdl;

	(void) snprintf(msg, sizeof (msg),
	    dgettext(TEXT_DOMAIN, "cannot fault %llu"), guid);

	(void) strlcpy(zc.zc_name, zhp->zpool_name, sizeof (zc.zc_name));
	zc.zc_guid = guid;
	zc.zc_cookie = VDEV_STATE_FAULTED;
	zc.zc_obj = aux;

	if (ioctl(hdl->libzfs_fd, ZFS_IOC_VDEV_SET_STATE, &zc) == 0)
		return (0);

	switch (errno) {
	case EBUSY:

		/*
		 * There are no other replicas of this device.
		 */
		return (zfs_error(hdl, EZFS_NOREPLICAS, msg));

	default:
		return (zpool_standard_error(hdl, errno, msg));
	}

}

/*
 * Mark the given vdev degraded.
 */
int
zpool_vdev_degrade(zpool_handle_t *zhp, uint64_t guid, vdev_aux_t aux)
{
	zfs_cmd_t zc = { 0 };
	char msg[1024];
	libzfs_handle_t *hdl = zhp->zpool_hdl;

	(void) snprintf(msg, sizeof (msg),
	    dgettext(TEXT_DOMAIN, "cannot degrade %llu"), guid);

	(void) strlcpy(zc.zc_name, zhp->zpool_name, sizeof (zc.zc_name));
	zc.zc_guid = guid;
	zc.zc_cookie = VDEV_STATE_DEGRADED;
	zc.zc_obj = aux;

	if (ioctl(hdl->libzfs_fd, ZFS_IOC_VDEV_SET_STATE, &zc) == 0)
		return (0);

	return (zpool_standard_error(hdl, errno, msg));
}

/*
 * Returns TRUE if the given nvlist is a vdev that was originally swapped in as
 * a hot spare.
 */
static boolean_t
is_replacing_spare(nvlist_t *search, nvlist_t *tgt, int which)
{
	nvlist_t **child;
	uint_t c, children;
	char *type;

	if (nvlist_lookup_nvlist_array(search, ZPOOL_CONFIG_CHILDREN, &child,
	    &children) == 0) {
		verify(nvlist_lookup_string(search, ZPOOL_CONFIG_TYPE,
		    &type) == 0);

		if (strcmp(type, VDEV_TYPE_SPARE) == 0 &&
		    children == 2 && child[which] == tgt)
			return (B_TRUE);

		for (c = 0; c < children; c++)
			if (is_replacing_spare(child[c], tgt, which))
				return (B_TRUE);
	}

	return (B_FALSE);
}

/*
 * Attach new_disk (fully described by nvroot) to old_disk.
 * If 'replacing' is specified, the new disk will replace the old one.
 */
int
zpool_vdev_attach(zpool_handle_t *zhp,
    const char *old_disk, const char *new_disk, nvlist_t *nvroot, int replacing)
{
	zfs_cmd_t zc = { 0 };
	char msg[1024];
	int ret;
	nvlist_t *tgt;
	boolean_t avail_spare, l2cache, islog;
	uint64_t val;
	char *newname;
	nvlist_t **child;
	uint_t children;
	nvlist_t *config_root;
	libzfs_handle_t *hdl = zhp->zpool_hdl;
	boolean_t rootpool = zpool_is_bootable(zhp);

	if (replacing)
		(void) snprintf(msg, sizeof (msg), dgettext(TEXT_DOMAIN,
		    "cannot replace %s with %s"), old_disk, new_disk);
	else
		(void) snprintf(msg, sizeof (msg), dgettext(TEXT_DOMAIN,
		    "cannot attach %s to %s"), new_disk, old_disk);

	/*
	 * If this is a root pool, make sure that we're not attaching an
	 * EFI labeled device.
	 */
	if (rootpool && pool_uses_efi(nvroot)) {
		zfs_error_aux(hdl, dgettext(TEXT_DOMAIN,
		    "EFI labeled devices are not supported on root pools."));
		return (zfs_error(hdl, EZFS_POOL_NOTSUP, msg));
	}

	(void) strlcpy(zc.zc_name, zhp->zpool_name, sizeof (zc.zc_name));
	if ((tgt = zpool_find_vdev(zhp, old_disk, &avail_spare, &l2cache,
	    &islog)) == 0)
		return (zfs_error(hdl, EZFS_NODEVICE, msg));

	if (avail_spare)
		return (zfs_error(hdl, EZFS_ISSPARE, msg));

	if (l2cache)
		return (zfs_error(hdl, EZFS_ISL2CACHE, msg));

	verify(nvlist_lookup_uint64(tgt, ZPOOL_CONFIG_GUID, &zc.zc_guid) == 0);
	zc.zc_cookie = replacing;

	if (nvlist_lookup_nvlist_array(nvroot, ZPOOL_CONFIG_CHILDREN,
	    &child, &children) != 0 || children != 1) {
		zfs_error_aux(hdl, dgettext(TEXT_DOMAIN,
		    "new device must be a single disk"));
		return (zfs_error(hdl, EZFS_INVALCONFIG, msg));
	}

	verify(nvlist_lookup_nvlist(zpool_get_config(zhp, NULL),
	    ZPOOL_CONFIG_VDEV_TREE, &config_root) == 0);

	if ((newname = zpool_vdev_name(NULL, NULL, child[0], B_FALSE)) == NULL)
		return (-1);

	/*
	 * If the target is a hot spare that has been swapped in, we can only
	 * replace it with another hot spare.
	 */
	if (replacing &&
	    nvlist_lookup_uint64(tgt, ZPOOL_CONFIG_IS_SPARE, &val) == 0 &&
	    (zpool_find_vdev(zhp, newname, &avail_spare, &l2cache,
	    NULL) == NULL || !avail_spare) &&
	    is_replacing_spare(config_root, tgt, 1)) {
		zfs_error_aux(hdl, dgettext(TEXT_DOMAIN,
		    "can only be replaced by another hot spare"));
		free(newname);
		return (zfs_error(hdl, EZFS_BADTARGET, msg));
	}

	free(newname);

	if (zcmd_write_conf_nvlist(hdl, &zc, nvroot) != 0)
		return (-1);

	ret = zfs_ioctl(hdl, ZFS_IOC_VDEV_ATTACH, &zc);

	zcmd_free_nvlists(&zc);

	if (ret == 0) {
		if (rootpool) {
			/*
			 * XXX need a better way to prevent user from
			 * booting up a half-baked vdev.
			 */
			(void) fprintf(stderr, dgettext(TEXT_DOMAIN, "Make "
			    "sure to wait until resilver is done "
			    "before rebooting.\n"));
		}
		return (0);
	}

	switch (errno) {
	case ENOTSUP:
		/*
		 * Can't attach to or replace this type of vdev.
		 */
		if (replacing) {
			uint64_t version = zpool_get_prop_int(zhp,
			    ZPOOL_PROP_VERSION, NULL);

			if (islog)
				zfs_error_aux(hdl, dgettext(TEXT_DOMAIN,
				    "cannot replace a log with a spare"));
			else if (version >= SPA_VERSION_MULTI_REPLACE)
				zfs_error_aux(hdl, dgettext(TEXT_DOMAIN,
				    "already in replacing/spare config; wait "
				    "for completion or use 'zpool detach'"));
			else
				zfs_error_aux(hdl, dgettext(TEXT_DOMAIN,
				    "cannot replace a replacing device"));
		} else {
			zfs_error_aux(hdl, dgettext(TEXT_DOMAIN,
			    "can only attach to mirrors and top-level "
			    "disks"));
		}
		(void) zfs_error(hdl, EZFS_BADTARGET, msg);
		break;

	case EINVAL:
		/*
		 * The new device must be a single disk.
		 */
		zfs_error_aux(hdl, dgettext(TEXT_DOMAIN,
		    "new device must be a single disk"));
		(void) zfs_error(hdl, EZFS_INVALCONFIG, msg);
		break;

	case EBUSY:
		zfs_error_aux(hdl, dgettext(TEXT_DOMAIN, "%s is busy"),
		    new_disk);
		(void) zfs_error(hdl, EZFS_BADDEV, msg);
		break;

	case EOVERFLOW:
		/*
		 * The new device is too small.
		 */
		zfs_error_aux(hdl, dgettext(TEXT_DOMAIN,
		    "device is too small"));
		(void) zfs_error(hdl, EZFS_BADDEV, msg);
		break;

	case EDOM:
		/*
		 * The new device has a different alignment requirement.
		 */
		zfs_error_aux(hdl, dgettext(TEXT_DOMAIN,
		    "devices have different sector alignment"));
		(void) zfs_error(hdl, EZFS_BADDEV, msg);
		break;

	case ENAMETOOLONG:
		/*
		 * The resulting top-level vdev spec won't fit in the label.
		 */
		(void) zfs_error(hdl, EZFS_DEVOVERFLOW, msg);
		break;

	default:
		(void) zpool_standard_error(hdl, errno, msg);
	}

	return (-1);
}

/*
 * Detach the specified device.
 */
int
zpool_vdev_detach(zpool_handle_t *zhp, const char *path)
{
	zfs_cmd_t zc = { 0 };
	char msg[1024];
	nvlist_t *tgt;
	boolean_t avail_spare, l2cache;
	libzfs_handle_t *hdl = zhp->zpool_hdl;

	(void) snprintf(msg, sizeof (msg),
	    dgettext(TEXT_DOMAIN, "cannot detach %s"), path);

	(void) strlcpy(zc.zc_name, zhp->zpool_name, sizeof (zc.zc_name));
	if ((tgt = zpool_find_vdev(zhp, path, &avail_spare, &l2cache,
	    NULL)) == 0)
		return (zfs_error(hdl, EZFS_NODEVICE, msg));

	if (avail_spare)
		return (zfs_error(hdl, EZFS_ISSPARE, msg));

	if (l2cache)
		return (zfs_error(hdl, EZFS_ISL2CACHE, msg));

	verify(nvlist_lookup_uint64(tgt, ZPOOL_CONFIG_GUID, &zc.zc_guid) == 0);

	if (zfs_ioctl(hdl, ZFS_IOC_VDEV_DETACH, &zc) == 0)
		return (0);

	switch (errno) {

	case ENOTSUP:
		/*
		 * Can't detach from this type of vdev.
		 */
		zfs_error_aux(hdl, dgettext(TEXT_DOMAIN, "only "
		    "applicable to mirror and replacing vdevs"));
		(void) zfs_error(hdl, EZFS_BADTARGET, msg);
		break;

	case EBUSY:
		/*
		 * There are no other replicas of this device.
		 */
		(void) zfs_error(hdl, EZFS_NOREPLICAS, msg);
		break;

	default:
		(void) zpool_standard_error(hdl, errno, msg);
	}

	return (-1);
}

/*
 * Find a mirror vdev in the source nvlist.
 *
 * The mchild array contains a list of disks in one of the top-level mirrors
 * of the source pool.  The schild array contains a list of disks that the
 * user specified on the command line.  We loop over the mchild array to
 * see if any entry in the schild array matches.
 *
 * If a disk in the mchild array is found in the schild array, we return
 * the index of that entry.  Otherwise we return -1.
 */
static int
find_vdev_entry(zpool_handle_t *zhp, nvlist_t **mchild, uint_t mchildren,
    nvlist_t **schild, uint_t schildren)
{
	uint_t mc;

	for (mc = 0; mc < mchildren; mc++) {
		uint_t sc;
		char *mpath = zpool_vdev_name(zhp->zpool_hdl, zhp,
		    mchild[mc], B_FALSE);

		for (sc = 0; sc < schildren; sc++) {
			char *spath = zpool_vdev_name(zhp->zpool_hdl, zhp,
			    schild[sc], B_FALSE);
			boolean_t result = (strcmp(mpath, spath) == 0);

			free(spath);
			if (result) {
				free(mpath);
				return (mc);
			}
		}

		free(mpath);
	}

	return (-1);
}

/*
 * Split a mirror pool.  If newroot points to null, then a new nvlist
 * is generated and it is the responsibility of the caller to free it.
 */
int
zpool_vdev_split(zpool_handle_t *zhp, char *newname, nvlist_t **newroot,
    nvlist_t *props, splitflags_t flags)
{
	zfs_cmd_t zc = { 0 };
	char msg[1024];
	nvlist_t *tree, *config, **child, **newchild, *newconfig = NULL;
	nvlist_t **varray = NULL, *zc_props = NULL;
	uint_t c, children, newchildren, lastlog = 0, vcount, found = 0;
	libzfs_handle_t *hdl = zhp->zpool_hdl;
	uint64_t vers;
	boolean_t freelist = B_FALSE, memory_err = B_TRUE;
	int retval = 0;

	(void) snprintf(msg, sizeof (msg),
	    dgettext(TEXT_DOMAIN, "Unable to split %s"), zhp->zpool_name);

	if (!zpool_name_valid(hdl, B_FALSE, newname))
		return (zfs_error(hdl, EZFS_INVALIDNAME, msg));

	if ((config = zpool_get_config(zhp, NULL)) == NULL) {
		(void) fprintf(stderr, gettext("Internal error: unable to "
		    "retrieve pool configuration\n"));
		return (-1);
	}

	verify(nvlist_lookup_nvlist(config, ZPOOL_CONFIG_VDEV_TREE, &tree)
	    == 0);
	verify(nvlist_lookup_uint64(config, ZPOOL_CONFIG_VERSION, &vers) == 0);

	if (props) {
		prop_flags_t flags = { .create = B_FALSE, .import = B_TRUE };
		if ((zc_props = zpool_valid_proplist(hdl, zhp->zpool_name,
		    props, vers, flags, msg)) == NULL)
			return (-1);
	}

	if (nvlist_lookup_nvlist_array(tree, ZPOOL_CONFIG_CHILDREN, &child,
	    &children) != 0) {
		zfs_error_aux(hdl, dgettext(TEXT_DOMAIN,
		    "Source pool is missing vdev tree"));
		if (zc_props)
			nvlist_free(zc_props);
		return (-1);
	}

	varray = zfs_alloc(hdl, children * sizeof (nvlist_t *));
	vcount = 0;

	if (*newroot == NULL ||
	    nvlist_lookup_nvlist_array(*newroot, ZPOOL_CONFIG_CHILDREN,
	    &newchild, &newchildren) != 0)
		newchildren = 0;

	for (c = 0; c < children; c++) {
		uint64_t is_log = B_FALSE, is_hole = B_FALSE;
		char *type;
		nvlist_t **mchild, *vdev;
		uint_t mchildren;
		int entry;

		/*
		 * Unlike cache & spares, slogs are stored in the
		 * ZPOOL_CONFIG_CHILDREN array.  We filter them out here.
		 */
		(void) nvlist_lookup_uint64(child[c], ZPOOL_CONFIG_IS_LOG,
		    &is_log);
		(void) nvlist_lookup_uint64(child[c], ZPOOL_CONFIG_IS_HOLE,
		    &is_hole);
		if (is_log || is_hole) {
			/*
			 * Create a hole vdev and put it in the config.
			 */
			if (nvlist_alloc(&vdev, NV_UNIQUE_NAME, 0) != 0)
				goto out;
			if (nvlist_add_string(vdev, ZPOOL_CONFIG_TYPE,
			    VDEV_TYPE_HOLE) != 0)
				goto out;
			if (nvlist_add_uint64(vdev, ZPOOL_CONFIG_IS_HOLE,
			    1) != 0)
				goto out;
			if (lastlog == 0)
				lastlog = vcount;
			varray[vcount++] = vdev;
			continue;
		}
		lastlog = 0;
		verify(nvlist_lookup_string(child[c], ZPOOL_CONFIG_TYPE, &type)
		    == 0);
		if (strcmp(type, VDEV_TYPE_MIRROR) != 0) {
			zfs_error_aux(hdl, dgettext(TEXT_DOMAIN,
			    "Source pool must be composed only of mirrors\n"));
			retval = zfs_error(hdl, EZFS_INVALCONFIG, msg);
			goto out;
		}

		verify(nvlist_lookup_nvlist_array(child[c],
		    ZPOOL_CONFIG_CHILDREN, &mchild, &mchildren) == 0);

		/* find or add an entry for this top-level vdev */
		if (newchildren > 0 &&
		    (entry = find_vdev_entry(zhp, mchild, mchildren,
		    newchild, newchildren)) >= 0) {
			/* We found a disk that the user specified. */
			vdev = mchild[entry];
			++found;
		} else {
			/* User didn't specify a disk for this vdev. */
			vdev = mchild[mchildren - 1];
		}

		if (nvlist_dup(vdev, &varray[vcount++], 0) != 0)
			goto out;
	}

	/* did we find every disk the user specified? */
	if (found != newchildren) {
		zfs_error_aux(hdl, dgettext(TEXT_DOMAIN, "Device list must "
		    "include at most one disk from each mirror"));
		retval = zfs_error(hdl, EZFS_INVALCONFIG, msg);
		goto out;
	}

	/* Prepare the nvlist for populating. */
	if (*newroot == NULL) {
		if (nvlist_alloc(newroot, NV_UNIQUE_NAME, 0) != 0)
			goto out;
		freelist = B_TRUE;
		if (nvlist_add_string(*newroot, ZPOOL_CONFIG_TYPE,
		    VDEV_TYPE_ROOT) != 0)
			goto out;
	} else {
		verify(nvlist_remove_all(*newroot, ZPOOL_CONFIG_CHILDREN) == 0);
	}

	/* Add all the children we found */
	if (nvlist_add_nvlist_array(*newroot, ZPOOL_CONFIG_CHILDREN, varray,
	    lastlog == 0 ? vcount : lastlog) != 0)
		goto out;

	/*
	 * If we're just doing a dry run, exit now with success.
	 */
	if (flags.dryrun) {
		memory_err = B_FALSE;
		freelist = B_FALSE;
		goto out;
	}

	/* now build up the config list & call the ioctl */
	if (nvlist_alloc(&newconfig, NV_UNIQUE_NAME, 0) != 0)
		goto out;

	if (nvlist_add_nvlist(newconfig,
	    ZPOOL_CONFIG_VDEV_TREE, *newroot) != 0 ||
	    nvlist_add_string(newconfig,
	    ZPOOL_CONFIG_POOL_NAME, newname) != 0 ||
	    nvlist_add_uint64(newconfig, ZPOOL_CONFIG_VERSION, vers) != 0)
		goto out;

	/*
	 * The new pool is automatically part of the namespace unless we
	 * explicitly export it.
	 */
	if (!flags.import)
		zc.zc_cookie = ZPOOL_EXPORT_AFTER_SPLIT;
	(void) strlcpy(zc.zc_name, zhp->zpool_name, sizeof (zc.zc_name));
	(void) strlcpy(zc.zc_string, newname, sizeof (zc.zc_string));
	if (zcmd_write_conf_nvlist(hdl, &zc, newconfig) != 0)
		goto out;
	if (zc_props != NULL && zcmd_write_src_nvlist(hdl, &zc, zc_props) != 0)
		goto out;

	if (zfs_ioctl(hdl, ZFS_IOC_VDEV_SPLIT, &zc) != 0) {
		retval = zpool_standard_error(hdl, errno, msg);
		goto out;
	}

	freelist = B_FALSE;
	memory_err = B_FALSE;

out:
	if (varray != NULL) {
		int v;

		for (v = 0; v < vcount; v++)
			nvlist_free(varray[v]);
		free(varray);
	}
	zcmd_free_nvlists(&zc);
	if (zc_props)
		nvlist_free(zc_props);
	if (newconfig)
		nvlist_free(newconfig);
	if (freelist) {
		nvlist_free(*newroot);
		*newroot = NULL;
	}

	if (retval != 0)
		return (retval);

	if (memory_err)
		return (no_memory(hdl));

	return (0);
}

/*
 * Remove the given device.  Currently, this is supported only for hot spares
 * and level 2 cache devices.
 */
int
zpool_vdev_remove(zpool_handle_t *zhp, const char *path)
{
	zfs_cmd_t zc = { 0 };
	char msg[1024];
	nvlist_t *tgt;
	boolean_t avail_spare, l2cache, islog;
	libzfs_handle_t *hdl = zhp->zpool_hdl;
	uint64_t version;

	(void) snprintf(msg, sizeof (msg),
	    dgettext(TEXT_DOMAIN, "cannot remove %s"), path);

	(void) strlcpy(zc.zc_name, zhp->zpool_name, sizeof (zc.zc_name));
	if ((tgt = zpool_find_vdev(zhp, path, &avail_spare, &l2cache,
	    &islog)) == 0)
		return (zfs_error(hdl, EZFS_NODEVICE, msg));
	/*
	 * XXX - this should just go away.
	 */
	if (!avail_spare && !l2cache && !islog) {
		zfs_error_aux(hdl, dgettext(TEXT_DOMAIN,
		    "only inactive hot spares, cache, top-level, "
		    "or log devices can be removed"));
		return (zfs_error(hdl, EZFS_NODEVICE, msg));
	}

	version = zpool_get_prop_int(zhp, ZPOOL_PROP_VERSION, NULL);
	if (islog && version < SPA_VERSION_HOLES) {
		zfs_error_aux(hdl, dgettext(TEXT_DOMAIN,
		    "pool must be upgrade to support log removal"));
		return (zfs_error(hdl, EZFS_BADVERSION, msg));
	}

	verify(nvlist_lookup_uint64(tgt, ZPOOL_CONFIG_GUID, &zc.zc_guid) == 0);

	if (zfs_ioctl(hdl, ZFS_IOC_VDEV_REMOVE, &zc) == 0)
		return (0);

	return (zpool_standard_error(hdl, errno, msg));
}

/*
 * Clear the errors for the pool, or the particular device if specified.
 */
int
zpool_clear(zpool_handle_t *zhp, const char *path, nvlist_t *rewindnvl)
{
	zfs_cmd_t zc = { 0 };
	char msg[1024];
	nvlist_t *tgt;
	zpool_rewind_policy_t policy;
	boolean_t avail_spare, l2cache;
	libzfs_handle_t *hdl = zhp->zpool_hdl;
	nvlist_t *nvi = NULL;
	int error;

	if (path)
		(void) snprintf(msg, sizeof (msg),
		    dgettext(TEXT_DOMAIN, "cannot clear errors for %s"),
		    path);
	else
		(void) snprintf(msg, sizeof (msg),
		    dgettext(TEXT_DOMAIN, "cannot clear errors for %s"),
		    zhp->zpool_name);

	(void) strlcpy(zc.zc_name, zhp->zpool_name, sizeof (zc.zc_name));
	if (path) {
		if ((tgt = zpool_find_vdev(zhp, path, &avail_spare,
		    &l2cache, NULL)) == 0)
			return (zfs_error(hdl, EZFS_NODEVICE, msg));

		/*
		 * Don't allow error clearing for hot spares.  Do allow
		 * error clearing for l2cache devices.
		 */
		if (avail_spare)
			return (zfs_error(hdl, EZFS_ISSPARE, msg));

		verify(nvlist_lookup_uint64(tgt, ZPOOL_CONFIG_GUID,
		    &zc.zc_guid) == 0);
	}

	zpool_get_rewind_policy(rewindnvl, &policy);
	zc.zc_cookie = policy.zrp_request;

	if (zcmd_alloc_dst_nvlist(hdl, &zc, zhp->zpool_config_size * 2) != 0)
		return (-1);

	if (zcmd_write_src_nvlist(hdl, &zc, rewindnvl) != 0)
		return (-1);

	while ((error = zfs_ioctl(hdl, ZFS_IOC_CLEAR, &zc)) != 0 &&
	    errno == ENOMEM) {
		if (zcmd_expand_dst_nvlist(hdl, &zc) != 0) {
			zcmd_free_nvlists(&zc);
			return (-1);
		}
	}

	if (!error || ((policy.zrp_request & ZPOOL_TRY_REWIND) &&
	    errno != EPERM && errno != EACCES)) {
		if (policy.zrp_request &
		    (ZPOOL_DO_REWIND | ZPOOL_TRY_REWIND)) {
			(void) zcmd_read_dst_nvlist(hdl, &zc, &nvi);
			zpool_rewind_exclaim(hdl, zc.zc_name,
			    ((policy.zrp_request & ZPOOL_TRY_REWIND) != 0),
			    nvi);
			nvlist_free(nvi);
		}
		zcmd_free_nvlists(&zc);
		return (0);
	}

	zcmd_free_nvlists(&zc);
	return (zpool_standard_error(hdl, errno, msg));
}

/*
 * Similar to zpool_clear(), but takes a GUID (used by fmd).
 */
int
zpool_vdev_clear(zpool_handle_t *zhp, uint64_t guid)
{
	zfs_cmd_t zc = { 0 };
	char msg[1024];
	libzfs_handle_t *hdl = zhp->zpool_hdl;

	(void) snprintf(msg, sizeof (msg),
	    dgettext(TEXT_DOMAIN, "cannot clear errors for %llx"),
	    guid);

	(void) strlcpy(zc.zc_name, zhp->zpool_name, sizeof (zc.zc_name));
	zc.zc_guid = guid;
	zc.zc_cookie = ZPOOL_NO_REWIND;

	if (ioctl(hdl->libzfs_fd, ZFS_IOC_CLEAR, &zc) == 0)
		return (0);

	return (zpool_standard_error(hdl, errno, msg));
}

/*
 * Change the GUID for a pool.
 */
int
zpool_reguid(zpool_handle_t *zhp)
{
	char msg[1024];
	libzfs_handle_t *hdl = zhp->zpool_hdl;
	zfs_cmd_t zc = { 0 };

	(void) snprintf(msg, sizeof (msg),
	    dgettext(TEXT_DOMAIN, "cannot reguid '%s'"), zhp->zpool_name);

	(void) strlcpy(zc.zc_name, zhp->zpool_name, sizeof (zc.zc_name));
	if (zfs_ioctl(hdl, ZFS_IOC_POOL_REGUID, &zc) == 0)
		return (0);

	return (zpool_standard_error(hdl, errno, msg));
}

/*
 * Reopen the pool.
 */
int
zpool_reopen(zpool_handle_t *zhp)
{
	zfs_cmd_t zc = { 0 };
	char msg[1024];
	libzfs_handle_t *hdl = zhp->zpool_hdl;

	(void) snprintf(msg, sizeof (msg),
	    dgettext(TEXT_DOMAIN, "cannot reopen '%s'"),
	    zhp->zpool_name);

	(void) strlcpy(zc.zc_name, zhp->zpool_name, sizeof (zc.zc_name));
	if (zfs_ioctl(hdl, ZFS_IOC_POOL_REOPEN, &zc) == 0)
		return (0);
	return (zpool_standard_error(hdl, errno, msg));
}

/*
 * Convert from a devid string to a path.
 */
static char *
devid_to_path(char *devid_str)
{
	ddi_devid_t devid;
	char *minor;
	char *path;
	devid_nmlist_t *list = NULL;
	int ret;

	if (devid_str_decode(devid_str, &devid, &minor) != 0)
		return (NULL);

	ret = devid_deviceid_to_nmlist("/dev", devid, minor, &list);

	devid_str_free(minor);
	devid_free(devid);

	if (ret != 0)
		return (NULL);

	if ((path = strdup(list[0].devname)) == NULL)
		return (NULL);

	devid_free_nmlist(list);

	return (path);
}

/*
 * Convert from a path to a devid string.
 */
static char *
path_to_devid(const char *path)
{
	int fd;
	ddi_devid_t devid;
	char *minor, *ret;

	if ((fd = open(path, O_RDONLY)) < 0)
		return (NULL);

	minor = NULL;
	ret = NULL;
	if (devid_get(fd, &devid) == 0) {
		if (devid_get_minor_name(fd, &minor) == 0)
			ret = devid_str_encode(devid, minor);
		if (minor != NULL)
			devid_str_free(minor);
		devid_free(devid);
	}
	(void) close(fd);

	return (ret);
}

/*
 * Issue the necessary ioctl() to update the stored path value for the vdev.  We
 * ignore any failure here, since a common case is for an unprivileged user to
 * type 'zpool status', and we'll display the correct information anyway.
 */
static void
set_path(zpool_handle_t *zhp, nvlist_t *nv, const char *path)
{
	zfs_cmd_t zc = { 0 };

	(void) strncpy(zc.zc_name, zhp->zpool_name, sizeof (zc.zc_name));
	(void) strncpy(zc.zc_value, path, sizeof (zc.zc_value));
	verify(nvlist_lookup_uint64(nv, ZPOOL_CONFIG_GUID,
	    &zc.zc_guid) == 0);

	(void) ioctl(zhp->zpool_hdl->libzfs_fd, ZFS_IOC_VDEV_SETPATH, &zc);
}

/*
 * Given a vdev, return the name to display in iostat.  If the vdev has a path,
 * we use that, stripping off any leading "/dev/dsk/"; if not, we use the type.
 * We also check if this is a whole disk, in which case we strip off the
 * trailing 's0' slice name.
 *
 * This routine is also responsible for identifying when disks have been
 * reconfigured in a new location.  The kernel will have opened the device by
 * devid, but the path will still refer to the old location.  To catch this, we
 * first do a path -> devid translation (which is fast for the common case).  If
 * the devid matches, we're done.  If not, we do a reverse devid -> path
 * translation and issue the appropriate ioctl() to update the path of the vdev.
 * If 'zhp' is NULL, then this is an exported pool, and we don't need to do any
 * of these checks.
 */
char *
zpool_vdev_name(libzfs_handle_t *hdl, zpool_handle_t *zhp, nvlist_t *nv,
    boolean_t verbose)
{
	char *path, *devid;
	uint64_t value;
	char buf[64];
	vdev_stat_t *vs;
	uint_t vsc;

	if (nvlist_lookup_uint64(nv, ZPOOL_CONFIG_NOT_PRESENT,
	    &value) == 0) {
		verify(nvlist_lookup_uint64(nv, ZPOOL_CONFIG_GUID,
		    &value) == 0);
		(void) snprintf(buf, sizeof (buf), "%llu",
		    (u_longlong_t)value);
		path = buf;
	} else if (nvlist_lookup_string(nv, ZPOOL_CONFIG_PATH, &path) == 0) {

		/*
		 * If the device is dead (faulted, offline, etc) then don't
		 * bother opening it.  Otherwise we may be forcing the user to
		 * open a misbehaving device, which can have undesirable
		 * effects.
		 */
		if ((nvlist_lookup_uint64_array(nv, ZPOOL_CONFIG_VDEV_STATS,
		    (uint64_t **)&vs, &vsc) != 0 ||
		    vs->vs_state >= VDEV_STATE_DEGRADED) &&
		    zhp != NULL &&
		    nvlist_lookup_string(nv, ZPOOL_CONFIG_DEVID, &devid) == 0) {
			/*
			 * Determine if the current path is correct.
			 */
			char *newdevid = path_to_devid(path);

			if (newdevid == NULL ||
			    strcmp(devid, newdevid) != 0) {
				char *newpath;

				if ((newpath = devid_to_path(devid)) != NULL) {
					/*
					 * Update the path appropriately.
					 */
					set_path(zhp, nv, newpath);
					if (nvlist_add_string(nv,
					    ZPOOL_CONFIG_PATH, newpath) == 0)
						verify(nvlist_lookup_string(nv,
						    ZPOOL_CONFIG_PATH,
						    &path) == 0);
					free(newpath);
				}
			}

			if (newdevid)
				devid_str_free(newdevid);
		}

		if (strncmp(path, "/dev/dsk/", 9) == 0)
			path += 9;

		if (nvlist_lookup_uint64(nv, ZPOOL_CONFIG_WHOLE_DISK,
		    &value) == 0 && value) {
			int pathlen = strlen(path);
			char *tmp = zfs_strdup(hdl, path);

			/*
			 * If it starts with c#, and ends with "s0", chop
			 * the "s0" off, or if it ends with "s0/old", remove
			 * the "s0" from the middle.
			 */
			if (CTD_CHECK(tmp)) {
				if (strcmp(&tmp[pathlen - 2], "s0") == 0) {
					tmp[pathlen - 2] = '\0';
				} else if (pathlen > 6 &&
				    strcmp(&tmp[pathlen - 6], "s0/old") == 0) {
					(void) strcpy(&tmp[pathlen - 6],
					    "/old");
				}
			}
			return (tmp);
		}
	} else {
		verify(nvlist_lookup_string(nv, ZPOOL_CONFIG_TYPE, &path) == 0);

		/*
		 * If it's a raidz device, we need to stick in the parity level.
		 */
		if (strcmp(path, VDEV_TYPE_RAIDZ) == 0) {
			verify(nvlist_lookup_uint64(nv, ZPOOL_CONFIG_NPARITY,
			    &value) == 0);
			(void) snprintf(buf, sizeof (buf), "%s%llu", path,
			    (u_longlong_t)value);
			path = buf;
		}

		/*
		 * We identify each top-level vdev by using a <type-id>
		 * naming convention.
		 */
		if (verbose) {
			uint64_t id;

			verify(nvlist_lookup_uint64(nv, ZPOOL_CONFIG_ID,
			    &id) == 0);
			(void) snprintf(buf, sizeof (buf), "%s-%llu", path,
			    (u_longlong_t)id);
			path = buf;
		}
	}

	return (zfs_strdup(hdl, path));
}

static int
zbookmark_compare(const void *a, const void *b)
{
	return (memcmp(a, b, sizeof (zbookmark_phys_t)));
}

/*
 * Retrieve the persistent error log, uniquify the members, and return to the
 * caller.
 */
int
zpool_get_errlog(zpool_handle_t *zhp, nvlist_t **nverrlistp)
{
	zfs_cmd_t zc = { 0 };
	uint64_t count;
	zbookmark_phys_t *zb = NULL;
	int i;

	/*
	 * Retrieve the raw error list from the kernel.  If the number of errors
	 * has increased, allocate more space and continue until we get the
	 * entire list.
	 */
	verify(nvlist_lookup_uint64(zhp->zpool_config, ZPOOL_CONFIG_ERRCOUNT,
	    &count) == 0);
	if (count == 0)
		return (0);
	if ((zc.zc_nvlist_dst = (uintptr_t)zfs_alloc(zhp->zpool_hdl,
	    count * sizeof (zbookmark_phys_t))) == (uintptr_t)NULL)
		return (-1);
	zc.zc_nvlist_dst_size = count;
	(void) strcpy(zc.zc_name, zhp->zpool_name);
	for (;;) {
		if (ioctl(zhp->zpool_hdl->libzfs_fd, ZFS_IOC_ERROR_LOG,
		    &zc) != 0) {
			free((void *)(uintptr_t)zc.zc_nvlist_dst);
			if (errno == ENOMEM) {
				count = zc.zc_nvlist_dst_size;
				void *dst = zfs_alloc(zhp->zpool_hdl, count *
				    sizeof (zbookmark_phys_t));
				if (dst == NULL)
					return (-1);
				zc.zc_nvlist_dst = (uintptr_t)dst;
			} else {
				return (-1);
			}
		} else {
			break;
		}
	}

	/*
	 * Sort the resulting bookmarks.  This is a little confusing due to the
	 * implementation of ZFS_IOC_ERROR_LOG.  The bookmarks are copied last
	 * to first, and 'zc_nvlist_dst_size' indicates the number of boomarks
	 * _not_ copied as part of the process.  So we point the start of our
	 * array appropriate and decrement the total number of elements.
	 */
	zb = ((zbookmark_phys_t *)(uintptr_t)zc.zc_nvlist_dst) +
	    zc.zc_nvlist_dst_size;
	count -= zc.zc_nvlist_dst_size;

	qsort(zb, count, sizeof (zbookmark_phys_t), zbookmark_compare);

	verify(nvlist_alloc(nverrlistp, 0, KM_SLEEP) == 0);

	/*
	 * Fill in the nverrlistp with nvlist's of dataset and object numbers.
	 */
	for (i = 0; i < count; i++) {
		nvlist_t *nv;

		/* ignoring zb_blkid and zb_level for now */
		if (i > 0 && zb[i-1].zb_objset == zb[i].zb_objset &&
		    zb[i-1].zb_object == zb[i].zb_object)
			continue;

		if (nvlist_alloc(&nv, NV_UNIQUE_NAME, KM_SLEEP) != 0)
			goto nomem;
		if (nvlist_add_uint64(nv, ZPOOL_ERR_DATASET,
		    zb[i].zb_objset) != 0) {
			nvlist_free(nv);
			goto nomem;
		}
		if (nvlist_add_uint64(nv, ZPOOL_ERR_OBJECT,
		    zb[i].zb_object) != 0) {
			nvlist_free(nv);
			goto nomem;
		}
		if (nvlist_add_nvlist(*nverrlistp, "ejk", nv) != 0) {
			nvlist_free(nv);
			goto nomem;
		}
		nvlist_free(nv);
	}

	free((void *)(uintptr_t)zc.zc_nvlist_dst);
	return (0);

nomem:
	free((void *)(uintptr_t)zc.zc_nvlist_dst);
	return (no_memory(zhp->zpool_hdl));
}

/*
 * Upgrade a ZFS pool to the latest on-disk version.
 */
int
zpool_upgrade(zpool_handle_t *zhp, uint64_t new_version)
{
	zfs_cmd_t zc = { 0 };
	libzfs_handle_t *hdl = zhp->zpool_hdl;

	(void) strcpy(zc.zc_name, zhp->zpool_name);
	zc.zc_cookie = new_version;

	if (zfs_ioctl(hdl, ZFS_IOC_POOL_UPGRADE, &zc) != 0)
		return (zpool_standard_error_fmt(hdl, errno,
		    dgettext(TEXT_DOMAIN, "cannot upgrade '%s'"),
		    zhp->zpool_name));
	return (0);
}

void
zfs_save_arguments(int argc, char **argv, char *string, int len)
{
	(void) strlcpy(string, basename(argv[0]), len);
	for (int i = 1; i < argc; i++) {
		(void) strlcat(string, " ", len);
		(void) strlcat(string, argv[i], len);
	}
}

int
zpool_log_history(libzfs_handle_t *hdl, const char *message)
{
	zfs_cmd_t zc = { 0 };
	nvlist_t *args;
	int err;

	args = fnvlist_alloc();
	fnvlist_add_string(args, "message", message);
	err = zcmd_write_src_nvlist(hdl, &zc, args);
	if (err == 0)
		err = ioctl(hdl->libzfs_fd, ZFS_IOC_LOG_HISTORY, &zc);
	nvlist_free(args);
	zcmd_free_nvlists(&zc);
	return (err);
}

/*
 * Perform ioctl to get some command history of a pool.
 *
 * 'buf' is the buffer to fill up to 'len' bytes.  'off' is the
 * logical offset of the history buffer to start reading from.
 *
 * Upon return, 'off' is the next logical offset to read from and
 * 'len' is the actual amount of bytes read into 'buf'.
 */
static int
get_history(zpool_handle_t *zhp, char *buf, uint64_t *off, uint64_t *len)
{
	zfs_cmd_t zc = { 0 };
	libzfs_handle_t *hdl = zhp->zpool_hdl;

	(void) strlcpy(zc.zc_name, zhp->zpool_name, sizeof (zc.zc_name));

	zc.zc_history = (uint64_t)(uintptr_t)buf;
	zc.zc_history_len = *len;
	zc.zc_history_offset = *off;

	if (ioctl(hdl->libzfs_fd, ZFS_IOC_POOL_GET_HISTORY, &zc) != 0) {
		switch (errno) {
		case EPERM:
			return (zfs_error_fmt(hdl, EZFS_PERM,
			    dgettext(TEXT_DOMAIN,
			    "cannot show history for pool '%s'"),
			    zhp->zpool_name));
		case ENOENT:
			return (zfs_error_fmt(hdl, EZFS_NOHISTORY,
			    dgettext(TEXT_DOMAIN, "cannot get history for pool "
			    "'%s'"), zhp->zpool_name));
		case ENOTSUP:
			return (zfs_error_fmt(hdl, EZFS_BADVERSION,
			    dgettext(TEXT_DOMAIN, "cannot get history for pool "
			    "'%s', pool must be upgraded"), zhp->zpool_name));
		default:
			return (zpool_standard_error_fmt(hdl, errno,
			    dgettext(TEXT_DOMAIN,
			    "cannot get history for '%s'"), zhp->zpool_name));
		}
	}

	*len = zc.zc_history_len;
	*off = zc.zc_history_offset;

	return (0);
}

/*
 * Process the buffer of nvlists, unpacking and storing each nvlist record
 * into 'records'.  'leftover' is set to the number of bytes that weren't
 * processed as there wasn't a complete record.
 */
int
zpool_history_unpack(char *buf, uint64_t bytes_read, uint64_t *leftover,
    nvlist_t ***records, uint_t *numrecords)
{
	uint64_t reclen;
	nvlist_t *nv;
	int i;

	while (bytes_read > sizeof (reclen)) {

		/* get length of packed record (stored as little endian) */
		for (i = 0, reclen = 0; i < sizeof (reclen); i++)
			reclen += (uint64_t)(((uchar_t *)buf)[i]) << (8*i);

		if (bytes_read < sizeof (reclen) + reclen)
			break;

		/* unpack record */
		if (nvlist_unpack(buf + sizeof (reclen), reclen, &nv, 0) != 0)
			return (ENOMEM);
		bytes_read -= sizeof (reclen) + reclen;
		buf += sizeof (reclen) + reclen;

		/* add record to nvlist array */
		(*numrecords)++;
		if (ISP2(*numrecords + 1)) {
			*records = realloc(*records,
			    *numrecords * 2 * sizeof (nvlist_t *));
		}
		(*records)[*numrecords - 1] = nv;
	}

	*leftover = bytes_read;
	return (0);
}

/*
 * Retrieve the command history of a pool.
 */
int
zpool_get_history(zpool_handle_t *zhp, nvlist_t **nvhisp)
{
	char *buf;
	int buflen = 128 * 1024;
	uint64_t off = 0;
	nvlist_t **records = NULL;
	uint_t numrecords = 0;
	int err, i;

	buf = malloc(buflen);
	if (buf == NULL)
		return (ENOMEM);
	do {
		uint64_t bytes_read = buflen;
		uint64_t leftover;

		if ((err = get_history(zhp, buf, &off, &bytes_read)) != 0)
			break;

		/* if nothing else was read in, we're at EOF, just return */
		if (!bytes_read)
			break;

		if ((err = zpool_history_unpack(buf, bytes_read,
		    &leftover, &records, &numrecords)) != 0)
			break;
		off -= leftover;
		if (leftover == bytes_read) {
			/*
			 * no progress made, because buffer is not big enough
			 * to hold this record; resize and retry.
			 */
			buflen *= 2;
			free(buf);
			buf = malloc(buflen);
			if (buf == NULL)
				return (ENOMEM);
		}

		/* CONSTCOND */
	} while (1);

	free(buf);

	if (!err) {
		verify(nvlist_alloc(nvhisp, NV_UNIQUE_NAME, 0) == 0);
		verify(nvlist_add_nvlist_array(*nvhisp, ZPOOL_HIST_RECORD,
		    records, numrecords) == 0);
	}
	for (i = 0; i < numrecords; i++)
		nvlist_free(records[i]);
	free(records);

	return (err);
}

void
zpool_obj_to_path(zpool_handle_t *zhp, uint64_t dsobj, uint64_t obj,
    char *pathname, size_t len)
{
	zfs_cmd_t zc = { 0 };
	boolean_t mounted = B_FALSE;
	char *mntpnt = NULL;
	char dsname[MAXNAMELEN];

	if (dsobj == 0) {
		/* special case for the MOS */
		(void) snprintf(pathname, len, "<metadata>:<0x%llx>", obj);
		return;
	}

	/* get the dataset's name */
	(void) strlcpy(zc.zc_name, zhp->zpool_name, sizeof (zc.zc_name));
	zc.zc_obj = dsobj;
	if (ioctl(zhp->zpool_hdl->libzfs_fd,
	    ZFS_IOC_DSOBJ_TO_DSNAME, &zc) != 0) {
		/* just write out a path of two object numbers */
		(void) snprintf(pathname, len, "<0x%llx>:<0x%llx>",
		    dsobj, obj);
		return;
	}
	(void) strlcpy(dsname, zc.zc_value, sizeof (dsname));

	/* find out if the dataset is mounted */
	mounted = is_mounted(zhp->zpool_hdl, dsname, &mntpnt);

	/* get the corrupted object's path */
	(void) strlcpy(zc.zc_name, dsname, sizeof (zc.zc_name));
	zc.zc_obj = obj;
	if (ioctl(zhp->zpool_hdl->libzfs_fd, ZFS_IOC_OBJ_TO_PATH,
	    &zc) == 0) {
		if (mounted) {
			(void) snprintf(pathname, len, "%s%s", mntpnt,
			    zc.zc_value);
		} else {
			(void) snprintf(pathname, len, "%s:%s",
			    dsname, zc.zc_value);
		}
	} else {
		(void) snprintf(pathname, len, "%s:<0x%llx>", dsname, obj);
	}
	free(mntpnt);
}

/*
 * Read the EFI label from the config, if a label does not exist then
 * pass back the error to the caller. If the caller has passed a non-NULL
 * diskaddr argument then we set it to the starting address of the EFI
 * partition.
 */
static int
read_efi_label(nvlist_t *config, diskaddr_t *sb)
{
	char *path;
	int fd;
	char diskname[MAXPATHLEN];
	int err = -1;

	if (nvlist_lookup_string(config, ZPOOL_CONFIG_PATH, &path) != 0)
		return (err);

	(void) snprintf(diskname, sizeof (diskname), "%s%s", RDISK_ROOT,
	    strrchr(path, '/'));
	if ((fd = open(diskname, O_RDONLY|O_NDELAY)) >= 0) {
		struct dk_gpt *vtoc;

		if ((err = efi_alloc_and_read(fd, &vtoc)) >= 0) {
			if (sb != NULL)
				*sb = vtoc->efi_parts[0].p_start;
			efi_free(vtoc);
		}
		(void) close(fd);
	}
	return (err);
}

/*
 * determine where a partition starts on a disk in the current
 * configuration
 */
static diskaddr_t
find_start_block(nvlist_t *config)
{
	nvlist_t **child;
	uint_t c, children;
	diskaddr_t sb = MAXOFFSET_T;
	uint64_t wholedisk;

	if (nvlist_lookup_nvlist_array(config,
	    ZPOOL_CONFIG_CHILDREN, &child, &children) != 0) {
		if (nvlist_lookup_uint64(config,
		    ZPOOL_CONFIG_WHOLE_DISK,
		    &wholedisk) != 0 || !wholedisk) {
			return (MAXOFFSET_T);
		}
		if (read_efi_label(config, &sb) < 0)
			sb = MAXOFFSET_T;
		return (sb);
	}

	for (c = 0; c < children; c++) {
		sb = find_start_block(child[c]);
		if (sb != MAXOFFSET_T) {
			return (sb);
		}
	}
	return (MAXOFFSET_T);
}

/*
 * Label an individual disk.  The name provided is the short name,
 * stripped of any leading /dev path.
 */
int
zpool_label_disk(libzfs_handle_t *hdl, zpool_handle_t *zhp, char *name)
{
	char path[MAXPATHLEN];
	struct dk_gpt *vtoc;
	int fd;
	size_t resv = EFI_MIN_RESV_SIZE;
	uint64_t slice_size;
	diskaddr_t start_block;
	char errbuf[1024];

	/* prepare an error message just in case */
	(void) snprintf(errbuf, sizeof (errbuf),
	    dgettext(TEXT_DOMAIN, "cannot label '%s'"), name);

	if (zhp) {
		nvlist_t *nvroot;

		if (zpool_is_bootable(zhp)) {
			zfs_error_aux(hdl, dgettext(TEXT_DOMAIN,
			    "EFI labeled devices are not supported on root "
			    "pools."));
			return (zfs_error(hdl, EZFS_POOL_NOTSUP, errbuf));
		}

		verify(nvlist_lookup_nvlist(zhp->zpool_config,
		    ZPOOL_CONFIG_VDEV_TREE, &nvroot) == 0);

		if (zhp->zpool_start_block == 0)
			start_block = find_start_block(nvroot);
		else
			start_block = zhp->zpool_start_block;
		zhp->zpool_start_block = start_block;
	} else {
		/* new pool */
		start_block = NEW_START_BLOCK;
	}

	(void) snprintf(path, sizeof (path), "%s/%s%s", RDISK_ROOT, name,
	    BACKUP_SLICE);

	if ((fd = open(path, O_RDWR | O_NDELAY)) < 0) {
		/*
		 * This shouldn't happen.  We've long since verified that this
		 * is a valid device.
		 */
		zfs_error_aux(hdl,
		    dgettext(TEXT_DOMAIN, "unable to open device"));
		return (zfs_error(hdl, EZFS_OPENFAILED, errbuf));
	}

	if (efi_alloc_and_init(fd, EFI_NUMPAR, &vtoc) != 0) {
		/*
		 * The only way this can fail is if we run out of memory, or we
		 * were unable to read the disk's capacity
		 */
		if (errno == ENOMEM)
			(void) no_memory(hdl);

		(void) close(fd);
		zfs_error_aux(hdl, dgettext(TEXT_DOMAIN,
		    "unable to read disk capacity"), name);

		return (zfs_error(hdl, EZFS_NOCAP, errbuf));
	}

	slice_size = vtoc->efi_last_u_lba + 1;
	slice_size -= EFI_MIN_RESV_SIZE;
	if (start_block == MAXOFFSET_T)
		start_block = NEW_START_BLOCK;
	slice_size -= start_block;

	vtoc->efi_parts[0].p_start = start_block;
	vtoc->efi_parts[0].p_size = slice_size;

	/*
	 * Why we use V_USR: V_BACKUP confuses users, and is considered
	 * disposable by some EFI utilities (since EFI doesn't have a backup
	 * slice).  V_UNASSIGNED is supposed to be used only for zero size
	 * partitions, and efi_write() will fail if we use it.  V_ROOT, V_BOOT,
	 * etc. were all pretty specific.  V_USR is as close to reality as we
	 * can get, in the absence of V_OTHER.
	 */
	vtoc->efi_parts[0].p_tag = V_USR;
	(void) strcpy(vtoc->efi_parts[0].p_name, "zfs");

	vtoc->efi_parts[8].p_start = slice_size + start_block;
	vtoc->efi_parts[8].p_size = resv;
	vtoc->efi_parts[8].p_tag = V_RESERVED;

	if (efi_write(fd, vtoc) != 0) {
		/*
		 * Some block drivers (like pcata) may not support EFI
		 * GPT labels.  Print out a helpful error message dir-
		 * ecting the user to manually label the disk and give
		 * a specific slice.
		 */
		(void) close(fd);
		efi_free(vtoc);

		zfs_error_aux(hdl, dgettext(TEXT_DOMAIN,
		    "try using fdisk(1M) and then provide a specific slice"));
		return (zfs_error(hdl, EZFS_LABELFAILED, errbuf));
	}

	(void) close(fd);
	efi_free(vtoc);
	return (0);
}

static boolean_t
supported_dump_vdev_type(libzfs_handle_t *hdl, nvlist_t *config, char *errbuf)
{
	char *type;
	nvlist_t **child;
	uint_t children, c;

	verify(nvlist_lookup_string(config, ZPOOL_CONFIG_TYPE, &type) == 0);
	if (strcmp(type, VDEV_TYPE_FILE) == 0 ||
	    strcmp(type, VDEV_TYPE_HOLE) == 0 ||
	    strcmp(type, VDEV_TYPE_MISSING) == 0) {
		zfs_error_aux(hdl, dgettext(TEXT_DOMAIN,
		    "vdev type '%s' is not supported"), type);
		(void) zfs_error(hdl, EZFS_VDEVNOTSUP, errbuf);
		return (B_FALSE);
	}
	if (nvlist_lookup_nvlist_array(config, ZPOOL_CONFIG_CHILDREN,
	    &child, &children) == 0) {
		for (c = 0; c < children; c++) {
			if (!supported_dump_vdev_type(hdl, child[c], errbuf))
				return (B_FALSE);
		}
	}
	return (B_TRUE);
}

/*
 * Check if this zvol is allowable for use as a dump device; zero if
 * it is, > 0 if it isn't, < 0 if it isn't a zvol.
 *
 * Allowable storage configurations include mirrors, all raidz variants, and
 * pools with log, cache, and spare devices.  Pools which are backed by files or
 * have missing/hole vdevs are not suitable.
 */
int
zvol_check_dump_config(char *arg)
{
	zpool_handle_t *zhp = NULL;
	nvlist_t *config, *nvroot;
	char *p, *volname;
	nvlist_t **top;
	uint_t toplevels;
	libzfs_handle_t *hdl;
	char errbuf[1024];
	char poolname[ZPOOL_MAXNAMELEN];
	int pathlen = strlen(ZVOL_FULL_DEV_DIR);
	int ret = 1;

	if (strncmp(arg, ZVOL_FULL_DEV_DIR, pathlen)) {
		return (-1);
	}

	(void) snprintf(errbuf, sizeof (errbuf), dgettext(TEXT_DOMAIN,
	    "dump is not supported on device '%s'"), arg);

	if ((hdl = libzfs_init()) == NULL)
		return (1);
	libzfs_print_on_error(hdl, B_TRUE);

	volname = arg + pathlen;

	/* check the configuration of the pool */
	if ((p = strchr(volname, '/')) == NULL) {
		zfs_error_aux(hdl, dgettext(TEXT_DOMAIN,
		    "malformed dataset name"));
		(void) zfs_error(hdl, EZFS_INVALIDNAME, errbuf);
		return (1);
	} else if (p - volname >= ZFS_MAXNAMELEN) {
		zfs_error_aux(hdl, dgettext(TEXT_DOMAIN,
		    "dataset name is too long"));
		(void) zfs_error(hdl, EZFS_NAMETOOLONG, errbuf);
		return (1);
	} else {
		(void) strncpy(poolname, volname, p - volname);
		poolname[p - volname] = '\0';
	}

	if ((zhp = zpool_open(hdl, poolname)) == NULL) {
		zfs_error_aux(hdl, dgettext(TEXT_DOMAIN,
		    "could not open pool '%s'"), poolname);
		(void) zfs_error(hdl, EZFS_OPENFAILED, errbuf);
		goto out;
	}
	config = zpool_get_config(zhp, NULL);
	if (nvlist_lookup_nvlist(config, ZPOOL_CONFIG_VDEV_TREE,
	    &nvroot) != 0) {
		zfs_error_aux(hdl, dgettext(TEXT_DOMAIN,
		    "could not obtain vdev configuration for  '%s'"), poolname);
		(void) zfs_error(hdl, EZFS_INVALCONFIG, errbuf);
		goto out;
	}

	verify(nvlist_lookup_nvlist_array(nvroot, ZPOOL_CONFIG_CHILDREN,
	    &top, &toplevels) == 0);

	if (!supported_dump_vdev_type(hdl, top[0], errbuf)) {
		goto out;
	}
	ret = 0;

out:
	if (zhp)
		zpool_close(zhp);
	libzfs_fini(hdl);
	return (ret);
}<|MERGE_RESOLUTION|>--- conflicted
+++ resolved
@@ -279,19 +279,14 @@
 			(void) zfs_nicenum(intval, buf, len);
 			break;
 		case ZPOOL_PROP_EXPANDSZ:
-<<<<<<< HEAD
-			if (intval == 0)
+			if (intval == 0) {
 				(void) strlcpy(buf, "-", len);
-			else
-			(void) zfs_nicenum(intval, buf, len);
-=======
-			if (literal) {
+			} else if (literal) {
 				(void) snprintf(buf, len, "%llu",
 				    (u_longlong_t)intval);
 			} else {
 				(void) zfs_nicenum(intval, buf, len);
 			}
->>>>>>> 7a3fc0cc
 			break;
 		case ZPOOL_PROP_CAPACITY:
 			if (literal) {
