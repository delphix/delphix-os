/*
 * CDDL HEADER START
 *
 * The contents of this file are subject to the terms of the
 * Common Development and Distribution License (the "License").
 * You may not use this file except in compliance with the License.
 *
 * You can obtain a copy of the license at usr/src/OPENSOLARIS.LICENSE
 * or http://www.opensolaris.org/os/licensing.
 * See the License for the specific language governing permissions
 * and limitations under the License.
 *
 * When distributing Covered Code, include this CDDL HEADER in each
 * file and include the License file at usr/src/OPENSOLARIS.LICENSE.
 * If applicable, add the following below this CDDL HEADER, with the
 * fields enclosed by brackets "[]" replaced with your own identifying
 * information: Portions Copyright [yyyy] [name of copyright owner]
 *
 * CDDL HEADER END
 */

/*
 * Copyright 2015 Nexenta Systems, Inc.  All rights reserved.
 * Copyright (c) 2005, 2010, Oracle and/or its affiliates. All rights reserved.
 * Copyright (c) 2014, 2017 by Delphix. All rights reserved.
 * Copyright 2016 Igor Kozhukhov <ikozhukhov@gmail.com>
 * Copyright 2017 Joyent, Inc.
 * Copyright 2017 RackTop Systems.
 */

/*
 * Routines to manage ZFS mounts.  We separate all the nasty routines that have
 * to deal with the OS.  The following functions are the main entry points --
 * they are used by mount and unmount and when changing a filesystem's
 * mountpoint.
 *
 *	zfs_is_mounted()
 *	zfs_mount()
 *	zfs_unmount()
 *	zfs_unmountall()
 *
 * This file also contains the functions used to manage sharing filesystems via
 * NFS and iSCSI:
 *
 *	zfs_is_shared()
 *	zfs_share()
 *	zfs_unshare()
 *
 *	zfs_is_shared_nfs()
 *	zfs_is_shared_smb()
 *	zfs_share_proto()
 *	zfs_shareall();
 *	zfs_unshare_nfs()
 *	zfs_unshare_smb()
 *	zfs_unshareall_nfs()
 *	zfs_unshareall_smb()
 *	zfs_unshareall()
 *	zfs_unshareall_bypath()
 *
 * The following functions are available for pool consumers, and will
 * mount/unmount and share/unshare all datasets within pool:
 *
 *	zpool_enable_datasets()
 *	zpool_disable_datasets()
 */

#include <dirent.h>
#include <dlfcn.h>
#include <errno.h>
#include <fcntl.h>
#include <libgen.h>
#include <libintl.h>
#include <stdio.h>
#include <stdlib.h>
#include <strings.h>
#include <unistd.h>
#include <zone.h>
#include <sys/mntent.h>
#include <sys/mount.h>
#include <sys/stat.h>
#include <sys/statvfs.h>
#include <utaskq.h>

#include <libzfs.h>

#include "libzfs_impl.h"
#include "libzfs_taskq.h"

#include <libshare.h>
#include <sys/systeminfo.h>
#define	MAXISALEN	257	/* based on sysinfo(2) man page */

static int mount_tq_nthr = 512;	/* taskq threads for multi-threaded mounting */

static void zfs_mount_task(void *);
static int zfs_share_proto(zfs_handle_t *, zfs_share_proto_t *);
zfs_share_type_t zfs_is_shared_proto(zfs_handle_t *, char **,
    zfs_share_proto_t);

/*
 * The share protocols table must be in the same order as the zfs_share_proto_t
 * enum in libzfs_impl.h
 */
typedef struct {
	zfs_prop_t p_prop;
	char *p_name;
	int p_share_err;
	int p_unshare_err;
} proto_table_t;

proto_table_t proto_table[PROTO_END] = {
	{ZFS_PROP_SHARENFS, "nfs", EZFS_SHARENFSFAILED, EZFS_UNSHARENFSFAILED},
	{ZFS_PROP_SHARESMB, "smb", EZFS_SHARESMBFAILED, EZFS_UNSHARESMBFAILED},
};

zfs_share_proto_t nfs_only[] = {
	PROTO_NFS,
	PROTO_END
};

zfs_share_proto_t smb_only[] = {
	PROTO_SMB,
	PROTO_END
};
zfs_share_proto_t share_all_proto[] = {
	PROTO_NFS,
	PROTO_SMB,
	PROTO_END
};

/*
 * Search the sharetab for the given mountpoint and protocol, returning
 * a zfs_share_type_t value.
 */
static zfs_share_type_t
is_shared(libzfs_handle_t *hdl, const char *mountpoint, zfs_share_proto_t proto)
{
	char buf[MAXPATHLEN], *tab;
	char *ptr;

	if (hdl->libzfs_sharetab == NULL)
		return (SHARED_NOT_SHARED);

	(void) fseek(hdl->libzfs_sharetab, 0, SEEK_SET);

	while (fgets(buf, sizeof (buf), hdl->libzfs_sharetab) != NULL) {

		/* the mountpoint is the first entry on each line */
		if ((tab = strchr(buf, '\t')) == NULL)
			continue;

		*tab = '\0';
		if (strcmp(buf, mountpoint) == 0) {
			/*
			 * the protocol field is the third field
			 * skip over second field
			 */
			ptr = ++tab;
			if ((tab = strchr(ptr, '\t')) == NULL)
				continue;
			ptr = ++tab;
			if ((tab = strchr(ptr, '\t')) == NULL)
				continue;
			*tab = '\0';
			if (strcmp(ptr,
			    proto_table[proto].p_name) == 0) {
				switch (proto) {
				case PROTO_NFS:
					return (SHARED_NFS);
				case PROTO_SMB:
					return (SHARED_SMB);
				default:
					return (0);
				}
			}
		}
	}

	return (SHARED_NOT_SHARED);
}

static boolean_t
dir_is_empty_stat(const char *dirname)
{
	struct stat st;

	/*
	 * We only want to return false if the given path is a non empty
	 * directory, all other errors are handled elsewhere.
	 */
	if (stat(dirname, &st) < 0 || !S_ISDIR(st.st_mode)) {
		return (B_TRUE);
	}

	/*
	 * An empty directory will still have two entries in it, one
	 * entry for each of "." and "..".
	 */
	if (st.st_size > 2) {
		return (B_FALSE);
	}

	return (B_TRUE);
}

static boolean_t
dir_is_empty_readdir(const char *dirname)
{
	DIR *dirp;
	struct dirent64 *dp;
	int dirfd;

	if ((dirfd = openat(AT_FDCWD, dirname,
	    O_RDONLY | O_NDELAY | O_LARGEFILE | O_CLOEXEC, 0)) < 0) {
		return (B_TRUE);
	}

	if ((dirp = fdopendir(dirfd)) == NULL) {
		(void) close(dirfd);
		return (B_TRUE);
	}

	while ((dp = readdir64(dirp)) != NULL) {

		if (strcmp(dp->d_name, ".") == 0 ||
		    strcmp(dp->d_name, "..") == 0)
			continue;

		(void) closedir(dirp);
		return (B_FALSE);
	}

	(void) closedir(dirp);
	return (B_TRUE);
}

/*
 * Returns true if the specified directory is empty.  If we can't open the
 * directory at all, return true so that the mount can fail with a more
 * informative error message.
 */
static boolean_t
dir_is_empty(const char *dirname)
{
	struct statvfs64 st;

	/*
	 * If the statvfs call fails or the filesystem is not a ZFS
	 * filesystem, fall back to the slow path which uses readdir.
	 */
	if ((statvfs64(dirname, &st) != 0) ||
	    (strcmp(st.f_basetype, "zfs") != 0)) {
		return (dir_is_empty_readdir(dirname));
	}

	/*
	 * At this point, we know the provided path is on a ZFS
	 * filesystem, so we can use stat instead of readdir to
	 * determine if the directory is empty or not. We try to avoid
	 * using readdir because that requires opening "dirname"; this
	 * open file descriptor can potentially end up in a child
	 * process if there's a concurrent fork, thus preventing the
	 * zfs_mount() from otherwise succeeding (the open file
	 * descriptor inherited by the child process will cause the
	 * parent's mount to fail with EBUSY). The performance
	 * implications of replacing the open, read, and close with a
	 * single stat is nice; but is not the main motivation for the
	 * added complexity.
	 */
	return (dir_is_empty_stat(dirname));
}

/*
 * Checks to see if the mount is active.  If the filesystem is mounted, we fill
 * in 'where' with the current mountpoint, and return 1.  Otherwise, we return
 * 0.
 */
boolean_t
is_mounted(libzfs_handle_t *zfs_hdl, const char *special, char **where)
{
	struct mnttab entry;

	if (libzfs_mnttab_find(zfs_hdl, special, &entry) != 0)
		return (B_FALSE);

	if (where != NULL)
		*where = zfs_strdup(zfs_hdl, entry.mnt_mountp);

	return (B_TRUE);
}

boolean_t
zfs_is_mounted(zfs_handle_t *zhp, char **where)
{
	return (is_mounted(zhp->zfs_hdl, zfs_get_name(zhp), where));
}

/*
 * Returns true if the given dataset is mountable, false otherwise.  Returns the
 * mountpoint in 'buf'.
 */
static boolean_t
zfs_is_mountable(zfs_handle_t *zhp, char *buf, size_t buflen,
    zprop_source_t *source, int flags)
{
	char sourceloc[MAXNAMELEN];
	zprop_source_t sourcetype;

	if (!zfs_prop_valid_for_type(ZFS_PROP_MOUNTPOINT, zhp->zfs_type))
		return (B_FALSE);

	verify(zfs_prop_get(zhp, ZFS_PROP_MOUNTPOINT, buf, buflen,
	    &sourcetype, sourceloc, sizeof (sourceloc), B_FALSE) == 0);

	if (strcmp(buf, ZFS_MOUNTPOINT_NONE) == 0 ||
	    strcmp(buf, ZFS_MOUNTPOINT_LEGACY) == 0)
		return (B_FALSE);

	if (zfs_prop_get_int(zhp, ZFS_PROP_CANMOUNT) == ZFS_CANMOUNT_OFF)
		return (B_FALSE);

	if (zfs_prop_get_int(zhp, ZFS_PROP_ZONED) &&
	    getzoneid() == GLOBAL_ZONEID)
		return (B_FALSE);

	if (zfs_prop_get_int(zhp, ZFS_PROP_REDACTED) && !(flags & MS_FORCE))
		return (B_FALSE);

	if (source)
		*source = sourcetype;

	return (B_TRUE);
}

/*
 * Mount the given filesystem.
 */
int
zfs_mount(zfs_handle_t *zhp, const char *options, int flags)
{
	struct stat buf;
	char mountpoint[ZFS_MAXPROPLEN];
	char mntopts[MNT_LINE_MAX];
	libzfs_handle_t *hdl = zhp->zfs_hdl;

	if (options == NULL)
		mntopts[0] = '\0';
	else
		(void) strlcpy(mntopts, options, sizeof (mntopts));

	/*
	 * If the pool is imported read-only then all mounts must be read-only
	 */
	if (zpool_get_prop_int(zhp->zpool_hdl, ZPOOL_PROP_READONLY, NULL))
		flags |= MS_RDONLY;

	if (!zfs_is_mountable(zhp, mountpoint, sizeof (mountpoint), NULL,
	    flags)) {
		return (0);
	}

	/* Create the directory if it doesn't already exist */
	if (lstat(mountpoint, &buf) != 0) {
		if (mkdirp(mountpoint, 0755) != 0) {
			zfs_error_aux(hdl, dgettext(TEXT_DOMAIN,
			    "failed to create mountpoint"));
			return (zfs_error_fmt(hdl, EZFS_MOUNTFAILED,
			    dgettext(TEXT_DOMAIN, "cannot mount '%s'"),
			    mountpoint));
		}
	}

	/*
	 * Determine if the mountpoint is empty.  If so, refuse to perform the
	 * mount.  We don't perform this check if MS_OVERLAY is specified, which
	 * would defeat the point.  We also avoid this check if 'remount' is
	 * specified.
	 */
	if ((flags & MS_OVERLAY) == 0 &&
	    strstr(mntopts, MNTOPT_REMOUNT) == NULL &&
	    !dir_is_empty(mountpoint)) {
		zfs_error_aux(hdl, dgettext(TEXT_DOMAIN,
		    "directory is not empty"));
		return (zfs_error_fmt(hdl, EZFS_MOUNTFAILED,
		    dgettext(TEXT_DOMAIN, "cannot mount '%s'"), mountpoint));
	}

	/* perform the mount */
	if (mount(zfs_get_name(zhp), mountpoint, MS_OPTIONSTR | flags,
	    MNTTYPE_ZFS, NULL, 0, mntopts, sizeof (mntopts)) != 0) {
		/*
		 * Generic errors are nasty, but there are just way too many
		 * from mount(), and they're well-understood.  We pick a few
		 * common ones to improve upon.
		 */
		if (errno == EBUSY) {
			zfs_error_aux(hdl, dgettext(TEXT_DOMAIN,
			    "mountpoint or dataset is busy"));
		} else if (errno == EPERM) {
			zfs_error_aux(hdl, dgettext(TEXT_DOMAIN,
			    "Insufficient privileges"));
		} else if (errno == ENOTSUP) {
			char buf[256];
			int spa_version;

			VERIFY(zfs_spa_version(zhp, &spa_version) == 0);
			(void) snprintf(buf, sizeof (buf),
			    dgettext(TEXT_DOMAIN, "Can't mount a version %lld "
			    "file system on a version %d pool. Pool must be"
			    " upgraded to mount this file system."),
			    (u_longlong_t)zfs_prop_get_int(zhp,
			    ZFS_PROP_VERSION), spa_version);
			zfs_error_aux(hdl, dgettext(TEXT_DOMAIN, buf));
		} else {
			zfs_error_aux(hdl, strerror(errno));
		}

		/*
		 * Temporarily dump zfs debug messages on a failed mount
		 * in order to root cause DLPX-50033.
		 */
		(void) system("sudo mdb -kwe ::zfs_dbgmsg");
		return (zfs_error_fmt(hdl, EZFS_MOUNTFAILED,
		    dgettext(TEXT_DOMAIN, "cannot mount '%s'"),
		    zhp->zfs_name));
	}

	/* add the mounted entry into our cache */
	libzfs_mnttab_add(hdl, zfs_get_name(zhp), mountpoint,
	    mntopts);
	return (0);
}

/*
 * Unmount a single filesystem.
 */
static int
unmount_one(libzfs_handle_t *hdl, const char *mountpoint, int flags)
{
	if (umount2(mountpoint, flags) != 0) {
		zfs_error_aux(hdl, strerror(errno));
		return (zfs_error_fmt(hdl, EZFS_UMOUNTFAILED,
		    dgettext(TEXT_DOMAIN, "cannot unmount '%s'"),
		    mountpoint));
	}

	return (0);
}

/*
 * Unmount the given filesystem.
 */
int
zfs_unmount(zfs_handle_t *zhp, const char *mountpoint, int flags)
{
	libzfs_handle_t *hdl = zhp->zfs_hdl;
	struct mnttab entry;
	char *mntpt = NULL;

	/* check to see if we need to unmount the filesystem */
	if (mountpoint != NULL || ((zfs_get_type(zhp) == ZFS_TYPE_FILESYSTEM) &&
	    libzfs_mnttab_find(hdl, zhp->zfs_name, &entry) == 0)) {
		/*
		 * mountpoint may have come from a call to
		 * getmnt/getmntany if it isn't NULL. If it is NULL,
		 * we know it comes from libzfs_mnttab_find which can
		 * then get freed later. We strdup it to play it safe.
		 */
		if (mountpoint == NULL)
			mntpt = zfs_strdup(hdl, entry.mnt_mountp);
		else
			mntpt = zfs_strdup(hdl, mountpoint);

		/*
		 * Unshare and unmount the filesystem
		 */
		if (zfs_unshare_proto(zhp, mntpt, share_all_proto) != 0)
			return (-1);

		if (unmount_one(hdl, mntpt, flags) != 0) {
			free(mntpt);
			(void) zfs_shareall(zhp);
			return (-1);
		}
		libzfs_mnttab_remove(hdl, zhp->zfs_name);
		free(mntpt);
	}

	return (0);
}

/*
 * Unmount this filesystem and any children inheriting the mountpoint property.
 * To do this, just act like we're changing the mountpoint property, but don't
 * remount the filesystems afterwards.
 */
int
zfs_unmountall(zfs_handle_t *zhp, int flags)
{
	prop_changelist_t *clp;
	int ret;

	clp = changelist_gather(zhp, ZFS_PROP_MOUNTPOINT, 0, flags);
	if (clp == NULL)
		return (-1);

	ret = changelist_prefix(clp);
	changelist_free(clp);

	return (ret);
}

boolean_t
zfs_is_shared(zfs_handle_t *zhp)
{
	zfs_share_type_t rc = 0;
	zfs_share_proto_t *curr_proto;

	if (ZFS_IS_VOLUME(zhp))
		return (B_FALSE);

	for (curr_proto = share_all_proto; *curr_proto != PROTO_END;
	    curr_proto++)
		rc |= zfs_is_shared_proto(zhp, NULL, *curr_proto);

	return (rc ? B_TRUE : B_FALSE);
}

int
zfs_share(zfs_handle_t *zhp)
{
	assert(!ZFS_IS_VOLUME(zhp));
	return (zfs_share_proto(zhp, share_all_proto));
}

int
zfs_unshare(zfs_handle_t *zhp)
{
	assert(!ZFS_IS_VOLUME(zhp));
	return (zfs_unshareall(zhp));
}

/*
 * Check to see if the filesystem is currently shared.
 */
zfs_share_type_t
zfs_is_shared_proto(zfs_handle_t *zhp, char **where, zfs_share_proto_t proto)
{
	char *mountpoint;
	zfs_share_type_t rc;

	if (!zfs_is_mounted(zhp, &mountpoint))
		return (SHARED_NOT_SHARED);

	if ((rc = is_shared(zhp->zfs_hdl, mountpoint, proto))
	    != SHARED_NOT_SHARED) {
		if (where != NULL)
			*where = mountpoint;
		else
			free(mountpoint);
		return (rc);
	} else {
		free(mountpoint);
		return (SHARED_NOT_SHARED);
	}
}

boolean_t
zfs_is_shared_nfs(zfs_handle_t *zhp, char **where)
{
	return (zfs_is_shared_proto(zhp, where,
	    PROTO_NFS) != SHARED_NOT_SHARED);
}

boolean_t
zfs_is_shared_smb(zfs_handle_t *zhp, char **where)
{
	return (zfs_is_shared_proto(zhp, where,
	    PROTO_SMB) != SHARED_NOT_SHARED);
}

/*
 * Make sure things will work if libshare isn't installed by using
 * wrapper functions that check to see that the pointers to functions
 * initialized in _zfs_init_libshare() are actually present.
 */

static sa_handle_t (*_sa_init)(int);
static sa_handle_t (*_sa_init_arg)(int, void *);
static void (*_sa_fini)(sa_handle_t);
static sa_share_t (*_sa_find_share)(sa_handle_t, char *);
static int (*_sa_enable_share)(sa_share_t, char *);
static int (*_sa_disable_share)(sa_share_t, char *);
static char *(*_sa_errorstr)(int);
static int (*_sa_parse_legacy_options)(sa_group_t, char *, char *);
static boolean_t (*_sa_needs_refresh)(sa_handle_t *);
static libzfs_handle_t *(*_sa_get_zfs_handle)(sa_handle_t);
static int (*_sa_zfs_process_share)(sa_handle_t, sa_group_t, sa_share_t,
    char *, char *, zprop_source_t, char *, char *, char *);
static void (*_sa_update_sharetab_ts)(sa_handle_t);

/*
 * _zfs_init_libshare()
 *
 * Find the libshare.so.1 entry points that we use here and save the
 * values to be used later. This is triggered by the runtime loader.
 * Make sure the correct ISA version is loaded.
 */

#pragma init(_zfs_init_libshare)
static void
_zfs_init_libshare(void)
{
	void *libshare;
	char path[MAXPATHLEN];
	char isa[MAXISALEN];

#if defined(_LP64)
	if (sysinfo(SI_ARCHITECTURE_64, isa, MAXISALEN) == -1)
		isa[0] = '\0';
#else
	isa[0] = '\0';
#endif
	(void) snprintf(path, MAXPATHLEN,
	    "/usr/lib/%s/libshare.so.1", isa);

	if ((libshare = dlopen(path, RTLD_LAZY | RTLD_GLOBAL)) != NULL) {
		_sa_init = (sa_handle_t (*)(int))dlsym(libshare, "sa_init");
		_sa_init_arg = (sa_handle_t (*)(int, void *))dlsym(libshare,
		    "sa_init_arg");
		_sa_fini = (void (*)(sa_handle_t))dlsym(libshare, "sa_fini");
		_sa_find_share = (sa_share_t (*)(sa_handle_t, char *))
		    dlsym(libshare, "sa_find_share");
		_sa_enable_share = (int (*)(sa_share_t, char *))dlsym(libshare,
		    "sa_enable_share");
		_sa_disable_share = (int (*)(sa_share_t, char *))dlsym(libshare,
		    "sa_disable_share");
		_sa_errorstr = (char *(*)(int))dlsym(libshare, "sa_errorstr");
		_sa_parse_legacy_options = (int (*)(sa_group_t, char *, char *))
		    dlsym(libshare, "sa_parse_legacy_options");
		_sa_needs_refresh = (boolean_t (*)(sa_handle_t *))
		    dlsym(libshare, "sa_needs_refresh");
		_sa_get_zfs_handle = (libzfs_handle_t *(*)(sa_handle_t))
		    dlsym(libshare, "sa_get_zfs_handle");
		_sa_zfs_process_share = (int (*)(sa_handle_t, sa_group_t,
		    sa_share_t, char *, char *, zprop_source_t, char *,
		    char *, char *))dlsym(libshare, "sa_zfs_process_share");
		_sa_update_sharetab_ts = (void (*)(sa_handle_t))
		    dlsym(libshare, "sa_update_sharetab_ts");
		if (_sa_init == NULL || _sa_init_arg == NULL ||
		    _sa_fini == NULL || _sa_find_share == NULL ||
		    _sa_enable_share == NULL || _sa_disable_share == NULL ||
		    _sa_errorstr == NULL || _sa_parse_legacy_options == NULL ||
		    _sa_needs_refresh == NULL || _sa_get_zfs_handle == NULL ||
		    _sa_zfs_process_share == NULL ||
		    _sa_update_sharetab_ts == NULL) {
			_sa_init = NULL;
			_sa_init_arg = NULL;
			_sa_fini = NULL;
			_sa_disable_share = NULL;
			_sa_enable_share = NULL;
			_sa_errorstr = NULL;
			_sa_parse_legacy_options = NULL;
			(void) dlclose(libshare);
			_sa_needs_refresh = NULL;
			_sa_get_zfs_handle = NULL;
			_sa_zfs_process_share = NULL;
			_sa_update_sharetab_ts = NULL;
		}
	}
}

/*
 * zfs_init_libshare(zhandle, service)
 *
 * Initialize the libshare API if it hasn't already been initialized.
 * In all cases it returns 0 if it succeeded and an error if not. The
 * service value is which part(s) of the API to initialize and is a
 * direct map to the libshare sa_init(service) interface.
 */
static int
zfs_init_libshare_impl(libzfs_handle_t *zhandle, int service, void *arg)
{
	/*
	 * libshare is either not installed or we're in a branded zone. The
	 * rest of the wrapper functions around the libshare calls already
	 * handle NULL function pointers, but we don't want the callers of
	 * zfs_init_libshare() to fail prematurely if libshare is not available.
	 */
	if (_sa_init == NULL)
		return (SA_OK);

	/*
	 * Attempt to refresh libshare. This is necessary if there was a cache
	 * miss for a new ZFS dataset that was just created, or if state of the
	 * sharetab file has changed since libshare was last initialized. We
	 * want to make sure so check timestamps to see if a different process
	 * has updated any of the configuration. If there was some non-ZFS
	 * change, we need to re-initialize the internal cache.
	 */
	if (_sa_needs_refresh != NULL &&
	    _sa_needs_refresh(zhandle->libzfs_sharehdl)) {
		zfs_uninit_libshare(zhandle);
		zhandle->libzfs_sharehdl = _sa_init_arg(service, arg);
	}

	if (zhandle && zhandle->libzfs_sharehdl == NULL)
		zhandle->libzfs_sharehdl = _sa_init_arg(service, arg);

	if (zhandle->libzfs_sharehdl == NULL)
		return (SA_NO_MEMORY);

	return (SA_OK);
}
int
zfs_init_libshare(libzfs_handle_t *zhandle, int service)
{
	return (zfs_init_libshare_impl(zhandle, service, NULL));
}

int
zfs_init_libshare_arg(libzfs_handle_t *zhandle, int service, void *arg)
{
	return (zfs_init_libshare_impl(zhandle, service, arg));
}


/*
 * zfs_uninit_libshare(zhandle)
 *
 * Uninitialize the libshare API if it hasn't already been
 * uninitialized. It is OK to call multiple times.
 */
void
zfs_uninit_libshare(libzfs_handle_t *zhandle)
{
	if (zhandle != NULL && zhandle->libzfs_sharehdl != NULL) {
		if (_sa_fini != NULL)
			_sa_fini(zhandle->libzfs_sharehdl);
		zhandle->libzfs_sharehdl = NULL;
	}
}

/*
 * zfs_parse_options(options, proto)
 *
 * Call the legacy parse interface to get the protocol specific
 * options using the NULL arg to indicate that this is a "parse" only.
 */
int
zfs_parse_options(char *options, zfs_share_proto_t proto)
{
	if (_sa_parse_legacy_options != NULL) {
		return (_sa_parse_legacy_options(NULL, options,
		    proto_table[proto].p_name));
	}
	return (SA_CONFIG_ERR);
}

/*
 * zfs_sa_find_share(handle, path)
 *
 * wrapper around sa_find_share to find a share path in the
 * configuration.
 */
static sa_share_t
zfs_sa_find_share(sa_handle_t handle, char *path)
{
	if (_sa_find_share != NULL)
		return (_sa_find_share(handle, path));
	return (NULL);
}

/*
 * zfs_sa_enable_share(share, proto)
 *
 * Wrapper for sa_enable_share which enables a share for a specified
 * protocol.
 */
static int
zfs_sa_enable_share(sa_share_t share, char *proto)
{
	if (_sa_enable_share != NULL)
		return (_sa_enable_share(share, proto));
	return (SA_CONFIG_ERR);
}

/*
 * zfs_sa_disable_share(share, proto)
 *
 * Wrapper for sa_enable_share which disables a share for a specified
 * protocol.
 */
static int
zfs_sa_disable_share(sa_share_t share, char *proto)
{
	if (_sa_disable_share != NULL)
		return (_sa_disable_share(share, proto));
	return (SA_CONFIG_ERR);
}

/*
 * Share the given filesystem according to the options in the specified
 * protocol specific properties (sharenfs, sharesmb).  We rely
 * on "libshare" to the dirty work for us.
 */
static int
zfs_share_proto(zfs_handle_t *zhp, zfs_share_proto_t *proto)
{
	char mountpoint[ZFS_MAXPROPLEN];
	char shareopts[ZFS_MAXPROPLEN];
	char sourcestr[ZFS_MAXPROPLEN];
	libzfs_handle_t *hdl = zhp->zfs_hdl;
	sa_share_t share;
	zfs_share_proto_t *curr_proto;
	zprop_source_t sourcetype;
	int ret;

	if (!zfs_is_mountable(zhp, mountpoint, sizeof (mountpoint), NULL, 0))
		return (0);

	for (curr_proto = proto; *curr_proto != PROTO_END; curr_proto++) {
		/*
		 * Return success if there are no share options.
		 */
		if (zfs_prop_get(zhp, proto_table[*curr_proto].p_prop,
		    shareopts, sizeof (shareopts), &sourcetype, sourcestr,
		    ZFS_MAXPROPLEN, B_FALSE) != 0 ||
		    strcmp(shareopts, "off") == 0)
			continue;
		ret = zfs_init_libshare_arg(hdl, SA_INIT_ONE_SHARE_FROM_HANDLE,
		    zhp);
		if (ret != SA_OK) {
			(void) zfs_error_fmt(hdl, EZFS_SHARENFSFAILED,
			    dgettext(TEXT_DOMAIN, "cannot share '%s': %s"),
			    zfs_get_name(zhp), _sa_errorstr != NULL ?
			    _sa_errorstr(ret) : "");
			return (-1);
		}

		/*
		 * If the 'zoned' property is set, then zfs_is_mountable()
		 * will have already bailed out if we are in the global zone.
		 * But local zones cannot be NFS servers, so we ignore it for
		 * local zones as well.
		 */
		if (zfs_prop_get_int(zhp, ZFS_PROP_ZONED))
			continue;

		share = zfs_sa_find_share(hdl->libzfs_sharehdl, mountpoint);
		if (share == NULL) {
			/*
			 * This may be a new file system that was just
			 * created so isn't in the internal cache
			 * (second time through). Rather than
			 * reloading the entire configuration, we can
			 * assume ZFS has done the checking and it is
			 * safe to add this to the internal
			 * configuration.
			 */
			if (_sa_zfs_process_share(hdl->libzfs_sharehdl,
			    NULL, NULL, mountpoint,
			    proto_table[*curr_proto].p_name, sourcetype,
			    shareopts, sourcestr, zhp->zfs_name) != SA_OK) {
				(void) zfs_error_fmt(hdl,
				    proto_table[*curr_proto].p_share_err,
				    dgettext(TEXT_DOMAIN, "cannot share '%s'"),
				    zfs_get_name(zhp));
				return (-1);
			}
			share = zfs_sa_find_share(hdl->libzfs_sharehdl,
			    mountpoint);
		}
		if (share != NULL) {
			int err;
			err = zfs_sa_enable_share(share,
			    proto_table[*curr_proto].p_name);
			if (err != SA_OK) {
				(void) zfs_error_fmt(hdl,
				    proto_table[*curr_proto].p_share_err,
				    dgettext(TEXT_DOMAIN, "cannot share '%s'"),
				    zfs_get_name(zhp));
				return (-1);
			}
		} else {
			(void) zfs_error_fmt(hdl,
			    proto_table[*curr_proto].p_share_err,
			    dgettext(TEXT_DOMAIN, "cannot share '%s'"),
			    zfs_get_name(zhp));
			return (-1);
		}

	}
	return (0);
}


int
zfs_share_nfs(zfs_handle_t *zhp)
{
	return (zfs_share_proto(zhp, nfs_only));
}

int
zfs_share_smb(zfs_handle_t *zhp)
{
	return (zfs_share_proto(zhp, smb_only));
}

int
zfs_shareall(zfs_handle_t *zhp)
{
	return (zfs_share_proto(zhp, share_all_proto));
}

/*
 * Unshare a filesystem by mountpoint.
 */
static int
unshare_one(libzfs_handle_t *hdl, const char *name, const char *mountpoint,
    zfs_share_proto_t proto)
{
	sa_share_t share;
	int err;
	char *mntpt;

	/*
	 * Mountpoint could get trashed if libshare calls getmntany
	 * which it does during API initialization, so strdup the
	 * value.
	 */
	mntpt = zfs_strdup(hdl, mountpoint);

	/*
	 * make sure libshare initialized, initialize everything because we
	 * don't know what other unsharing may happen later. Functions up the
	 * stack are allowed to initialize instead a subset of shares at the
	 * time the set is known.
	 */
	if ((err = zfs_init_libshare_arg(hdl, SA_INIT_ONE_SHARE_FROM_NAME,
	    (void *)name)) != SA_OK) {
		free(mntpt);	/* don't need the copy anymore */
		return (zfs_error_fmt(hdl, proto_table[proto].p_unshare_err,
		    dgettext(TEXT_DOMAIN, "cannot unshare '%s': %s"),
		    name, _sa_errorstr(err)));
	}

	share = zfs_sa_find_share(hdl->libzfs_sharehdl, mntpt);
	free(mntpt);	/* don't need the copy anymore */

	if (share != NULL) {
		err = zfs_sa_disable_share(share, proto_table[proto].p_name);
		if (err != SA_OK) {
			return (zfs_error_fmt(hdl,
			    proto_table[proto].p_unshare_err,
			    dgettext(TEXT_DOMAIN, "cannot unshare '%s': %s"),
			    name, _sa_errorstr(err)));
		}
	} else {
		return (zfs_error_fmt(hdl, proto_table[proto].p_unshare_err,
		    dgettext(TEXT_DOMAIN, "cannot unshare '%s': not found"),
		    name));
	}
	return (0);
}

/*
 * Unshare the given filesystem.
 */
int
zfs_unshare_proto(zfs_handle_t *zhp, const char *mountpoint,
    zfs_share_proto_t *proto)
{
	libzfs_handle_t *hdl = zhp->zfs_hdl;
	struct mnttab entry;
	char *mntpt = NULL;

	/* check to see if need to unmount the filesystem */
	rewind(zhp->zfs_hdl->libzfs_mnttab);
	if (mountpoint != NULL)
		mountpoint = mntpt = zfs_strdup(hdl, mountpoint);

	if (mountpoint != NULL || ((zfs_get_type(zhp) == ZFS_TYPE_FILESYSTEM) &&
	    libzfs_mnttab_find(hdl, zfs_get_name(zhp), &entry) == 0)) {
		zfs_share_proto_t *curr_proto;

		if (mountpoint == NULL)
			mntpt = zfs_strdup(zhp->zfs_hdl, entry.mnt_mountp);

		for (curr_proto = proto; *curr_proto != PROTO_END;
		    curr_proto++) {

			if (is_shared(hdl, mntpt, *curr_proto) &&
			    unshare_one(hdl, zhp->zfs_name,
			    mntpt, *curr_proto) != 0) {
				if (mntpt != NULL)
					free(mntpt);
				return (-1);
			}
		}
	}
	if (mntpt != NULL)
		free(mntpt);

	return (0);
}

int
zfs_unshare_nfs(zfs_handle_t *zhp, const char *mountpoint)
{
	return (zfs_unshare_proto(zhp, mountpoint, nfs_only));
}

int
zfs_unshare_smb(zfs_handle_t *zhp, const char *mountpoint)
{
	return (zfs_unshare_proto(zhp, mountpoint, smb_only));
}

/*
 * Same as zfs_unmountall(), but for NFS and SMB unshares.
 */
int
zfs_unshareall_proto(zfs_handle_t *zhp, zfs_share_proto_t *proto)
{
	prop_changelist_t *clp;
	int ret;

	clp = changelist_gather(zhp, ZFS_PROP_SHARENFS, 0, 0);
	if (clp == NULL)
		return (-1);

	ret = changelist_unshare(clp, proto);
	changelist_free(clp);

	return (ret);
}

int
zfs_unshareall_nfs(zfs_handle_t *zhp)
{
	return (zfs_unshareall_proto(zhp, nfs_only));
}

int
zfs_unshareall_smb(zfs_handle_t *zhp)
{
	return (zfs_unshareall_proto(zhp, smb_only));
}

int
zfs_unshareall(zfs_handle_t *zhp)
{
	return (zfs_unshareall_proto(zhp, share_all_proto));
}

int
zfs_unshareall_bypath(zfs_handle_t *zhp, const char *mountpoint)
{
	return (zfs_unshare_proto(zhp, mountpoint, share_all_proto));
}

/*
 * Remove the mountpoint associated with the current dataset, if necessary.
 * We only remove the underlying directory if:
 *
 *	- The mountpoint is not 'none' or 'legacy'
 *	- The mountpoint is non-empty
 *	- The mountpoint is the default or inherited
 *	- The 'zoned' property is set, or we're in a local zone
 *
 * Any other directories we leave alone.
 */
void
remove_mountpoint(zfs_handle_t *zhp)
{
	char mountpoint[ZFS_MAXPROPLEN];
	zprop_source_t source;

	if (!zfs_is_mountable(zhp, mountpoint, sizeof (mountpoint), &source, 0))
		return;

	if (source == ZPROP_SRC_DEFAULT ||
	    source == ZPROP_SRC_INHERITED) {
		/*
		 * Try to remove the directory, silently ignoring any errors.
		 * The filesystem may have since been removed or moved around,
		 * and this error isn't really useful to the administrator in
		 * any way.
		 */
		(void) rmdir(mountpoint);
	}
}

/*
 * Add the given zfs handle to the cb_handles array, dynamically reallocating
 * the array if it is out of space.
 */
void
libzfs_add_handle(get_all_cb_t *cbp, zfs_handle_t *zhp)
{
	if (cbp->cb_alloc == cbp->cb_used) {
		size_t newsz;
		zfs_handle_t **newhandles;

		newsz = cbp->cb_alloc != 0 ? cbp->cb_alloc * 2 : 64;
		newhandles = zfs_realloc(zhp->zfs_hdl,
		    cbp->cb_handles, cbp->cb_alloc * sizeof (zfs_handle_t *),
		    newsz * sizeof (zfs_handle_t *));
		cbp->cb_handles = newhandles;
		cbp->cb_alloc = newsz;
	}
	cbp->cb_handles[cbp->cb_used++] = zhp;
}

/*
 * Recursive helper function used during file system enumeration
 */
static int
zfs_iter_cb(zfs_handle_t *zhp, void *data)
{
	get_all_cb_t *cbp = data;

	if (!(zfs_get_type(zhp) & ZFS_TYPE_FILESYSTEM)) {
		zfs_close(zhp);
		return (0);
	}

	if (zfs_prop_get_int(zhp, ZFS_PROP_CANMOUNT) == ZFS_CANMOUNT_NOAUTO) {
		zfs_close(zhp);
		return (0);
	}

	/*
	 * If this filesystem is inconsistent and has a receive resume
	 * token, we can not mount it.
	 */
	if (zfs_prop_get_int(zhp, ZFS_PROP_INCONSISTENT) &&
	    zfs_prop_get(zhp, ZFS_PROP_RECEIVE_RESUME_TOKEN,
	    NULL, 0, NULL, NULL, 0, B_TRUE) == 0) {
		zfs_close(zhp);
		return (0);
	}

	libzfs_add_handle(cbp, zhp);
	if (zfs_iter_filesystems(zhp, zfs_iter_cb, cbp) != 0) {
		zfs_close(zhp);
		return (-1);
	}
	return (0);
}

/*
<<<<<<< HEAD
 * Sort comparator that compares two mointpoint paths. We sort these paths so
=======
 * Sort comparator that compares two mountpoint paths. We sort these paths so
>>>>>>> 591e0e13
 * that subdirectories immediately follow their parents. This means that we
 * effectively treat the '/' character as the lowest value non-nul char. An
 * example sorted list using this comparator would look like:
 *
 * /foo
 * /foo/bar
 * /foo/bar/baz
 * /foo/baz
 * /foo.bar
 *
 * The mounting code depends on this ordering to deterministically iterate
 * over filesystems in order to spawn parallel mount tasks.
 */
int
mountpoint_cmp(const void *arga, const void *argb)
{
	zfs_handle_t *const *zap = arga;
	zfs_handle_t *za = *zap;
	zfs_handle_t *const *zbp = argb;
	zfs_handle_t *zb = *zbp;
	char mounta[MAXPATHLEN];
	char mountb[MAXPATHLEN];
	const char *a = mounta;
	const char *b = mountb;
	boolean_t gota, gotb;

	gota = (zfs_get_type(za) == ZFS_TYPE_FILESYSTEM);
	if (gota) {
		verify(zfs_prop_get(za, ZFS_PROP_MOUNTPOINT, mounta,
		    sizeof (mounta), NULL, NULL, 0, B_FALSE) == 0);
	}
	gotb = (zfs_get_type(zb) == ZFS_TYPE_FILESYSTEM);
	if (gotb) {
		verify(zfs_prop_get(zb, ZFS_PROP_MOUNTPOINT, mountb,
		    sizeof (mountb), NULL, NULL, 0, B_FALSE) == 0);
	}

	if (gota && gotb) {
		while (*a != '\0' && (*a == *b)) {
			a++;
			b++;
		}
		if (*a == *b)
			return (0);
		if (*a == '\0')
			return (-1);
		if (*b == '\0')
			return (1);
		if (*a == '/')
			return (-1);
		if (*b == '/')
			return (1);
		return (*a < *b ? -1 : *a > *b);
	}

	if (gota)
		return (-1);
	if (gotb)
		return (1);

	/*
	 * If neither filesystem has a mountpoint, revert to sorting by
	 * dataset name.
	 */
	return (strcmp(zfs_get_name(za), zfs_get_name(zb)));
}

/*
 * Return true if path2 is a child of path1.
 */
static boolean_t
libzfs_path_contains(const char *path1, const char *path2)
{
	return (strstr(path2, path1) == path2 && path2[strlen(path1)] == '/');
}

/*
 * Given a mountpoint specified by idx in the handles array, find the first
 * non-descendent of that mountpoint and return its index. Descendant paths
 * start with the parent's path. This function relies on the ordering
 * enforced by mountpoint_cmp().
 */
static int
non_descendant_idx(zfs_handle_t **handles, size_t num_handles, int idx)
{
	char parent[ZFS_MAXPROPLEN];
	char child[ZFS_MAXPROPLEN];
	int i;

	verify(zfs_prop_get(handles[idx], ZFS_PROP_MOUNTPOINT, parent,
	    sizeof (parent), NULL, NULL, 0, B_FALSE) == 0);

	for (i = idx + 1; i < num_handles; i++) {
		verify(zfs_prop_get(handles[i], ZFS_PROP_MOUNTPOINT, child,
		    sizeof (child), NULL, NULL, 0, B_FALSE) == 0);
		if (!libzfs_path_contains(parent, child))
			break;
	}
	return (i);
}

typedef struct mnt_param {
	libzfs_handle_t	*mnt_hdl;
<<<<<<< HEAD
	utaskq_t	*mnt_tq;
=======
	zfs_taskq_t	*mnt_tq;
>>>>>>> 591e0e13
	zfs_handle_t	**mnt_zhps; /* filesystems to mount */
	size_t		mnt_num_handles;
	int		mnt_idx;	/* Index of selected entry to mount */
	zfs_iter_f	mnt_func;
	void		*mnt_data;
} mnt_param_t;

/*
 * Allocate and populate the parameter struct for mount function, and
 * schedule mounting of the entry selected by idx.
 */
static void
zfs_dispatch_mount(libzfs_handle_t *hdl, zfs_handle_t **handles,
<<<<<<< HEAD
    size_t num_handles, int idx, zfs_iter_f func, void *data, utaskq_t *tq)
=======
    size_t num_handles, int idx, zfs_iter_f func, void *data, zfs_taskq_t *tq)
>>>>>>> 591e0e13
{
	mnt_param_t *mnt_param = zfs_alloc(hdl, sizeof (mnt_param_t));

	mnt_param->mnt_hdl = hdl;
	mnt_param->mnt_tq = tq;
	mnt_param->mnt_zhps = handles;
	mnt_param->mnt_num_handles = num_handles;
	mnt_param->mnt_idx = idx;
	mnt_param->mnt_func = func;
	mnt_param->mnt_data = data;

<<<<<<< HEAD
	(void) utaskq_dispatch(tq, zfs_mount_task, (void*)mnt_param, UTQ_SLEEP);
=======
	(void) zfs_taskq_dispatch(tq, zfs_mount_task, (void*)mnt_param,
	    ZFS_TQ_SLEEP);
>>>>>>> 591e0e13
}

/*
 * This is the structure used to keep state of mounting or sharing operations
 * during a call to zpool_enable_datasets().
 */
typedef struct mount_state {
	/*
	 * ms_mntstatus is set to -1 if any mount fails. While multiple threads
	 * could update this variable concurrently, no synchronization is
	 * needed as it's only ever set to -1.
	 */
	int		ms_mntstatus;
	int		ms_mntflags;
	const char	*ms_mntopts;
} mount_state_t;

static int
zfs_mount_one(zfs_handle_t *zhp, void *arg)
{
	mount_state_t *ms = arg;
	int ret = 0;

	if (zfs_mount(zhp, ms->ms_mntopts, ms->ms_mntflags) != 0)
		ret = ms->ms_mntstatus = -1;
	return (ret);
}

static int
zfs_share_one(zfs_handle_t *zhp, void *arg)
{
	mount_state_t *ms = arg;
	int ret = 0;

	if (zfs_share(zhp) != 0)
		ret = ms->ms_mntstatus = -1;
	return (ret);
}

/*
 * Task queue function to mount one file system. On completion, it finds and
 * schedules its children to be mounted. This depends on the sorting done in
 * zfs_foreach_mountpoint(). Note that the degenerate case (chain of entries
 * each descending from the previous) will have no parallelism since we always
 * have to wait for the parent to finish mounting before we can schedule
 * its children.
 */
static void
zfs_mount_task(void *arg)
{
	mnt_param_t *mp = arg;
	int idx = mp->mnt_idx;
	zfs_handle_t **handles = mp->mnt_zhps;
	size_t num_handles = mp->mnt_num_handles;
	char mountpoint[ZFS_MAXPROPLEN];

	verify(zfs_prop_get(handles[idx], ZFS_PROP_MOUNTPOINT, mountpoint,
	    sizeof (mountpoint), NULL, NULL, 0, B_FALSE) == 0);

	if (mp->mnt_func(handles[idx], mp->mnt_data) != 0)
		return;

	/*
	 * We dispatch tasks to mount filesystems with mountpoints underneath
	 * this one. We do this by dispatching the next filesystem with a
	 * descendant mountpoint of the one we just mounted, then skip all of
	 * its descendants, dispatch the next descendant mountpoint, and so on.
	 * The non_descendant_idx() function skips over filesystems that are
	 * descendants of the filesystem we just dispatched.
	 */
	for (int i = idx + 1; i < num_handles;
	    i = non_descendant_idx(handles, num_handles, i)) {
		char child[ZFS_MAXPROPLEN];
		verify(zfs_prop_get(handles[i], ZFS_PROP_MOUNTPOINT,
		    child, sizeof (child), NULL, NULL, 0, B_FALSE) == 0);

		if (!libzfs_path_contains(mountpoint, child))
			break; /* not a descendant, return */
		zfs_dispatch_mount(mp->mnt_hdl, handles, num_handles, i,
		    mp->mnt_func, mp->mnt_data, mp->mnt_tq);
	}
	free(mp);
}

/*
 * Issue the func callback for each ZFS handle contained in the handles
 * array. This function is used to mount all datasets, and so this function
 * guarantees that filesystems for parent mountpoints are called before their
 * children. As such, before issuing any callbacks, we first sort the array
 * of handles by mountpoint.
 *
 * Callbacks are issued in one of two ways:
 *
 * 1. Sequentially: If the parallel argument is B_FALSE or the ZFS_SERIAL_MOUNT
 *    environment variable is set, then we issue callbacks sequentially.
 *
 * 2. In parallel: If the parallel argument is B_TRUE and the ZFS_SERIAL_MOUNT
 *    environment variable is not set, then we use a taskq to dispatch threads
 *    to mount filesystems is parallel. This function dispatches tasks to mount
 *    the filesystems at the top-level mountpoints, and these tasks in turn
 *    are responsible for recursively mounting filesystems in their children
 *    mountpoints.
 */
void
zfs_foreach_mountpoint(libzfs_handle_t *hdl, zfs_handle_t **handles,
    size_t num_handles, zfs_iter_f func, void *data, boolean_t parallel)
{
	/*
	 * The ZFS_SERIAL_MOUNT environment variable is an undocumented
	 * variable that can be used as a convenience to do a/b comparison
	 * of serial vs. parallel mounting.
	 */
	boolean_t serial_mount = !parallel ||
	    (getenv("ZFS_SERIAL_MOUNT") != NULL);

	/*
	 * Sort the datasets by mountpoint. See mountpoint_cmp for details
	 * of how these are sorted.
	 */
	qsort(handles, num_handles, sizeof (zfs_handle_t *), mountpoint_cmp);

	if (serial_mount) {
		for (int i = 0; i < num_handles; i++) {
			func(handles[i], data);
		}
		return;
	}

	/*
	 * Issue the callback function for each dataset using a parallel
	 * algorithm that uses a taskq to manage threads.
	 */
<<<<<<< HEAD
	utaskq_t *tq = utaskq_create("mount_taskq", mount_tq_nthr, 0,
	    mount_tq_nthr, mount_tq_nthr, UTASKQ_DYNAMIC | UTASKQ_PREPOPULATE);
=======
	zfs_taskq_t *tq = zfs_taskq_create("mount_taskq", mount_tq_nthr, 0,
	    mount_tq_nthr, mount_tq_nthr, ZFS_TASKQ_PREPOPULATE);
>>>>>>> 591e0e13

	/*
	 * There may be multiple "top level" mountpoints outside of the pool's
	 * root mountpoint, e.g.: /foo /bar. Dispatch a mount task for each of
	 * these.
	 */
	for (int i = 0; i < num_handles;
	    i = non_descendant_idx(handles, num_handles, i)) {
		zfs_dispatch_mount(hdl, handles, num_handles, i, func, data,
		    tq);
	}

<<<<<<< HEAD
	utaskq_wait(tq); /* wait for all scheduled mounts to complete */
	utaskq_destroy(tq);
=======
	zfs_taskq_wait(tq); /* wait for all scheduled mounts to complete */
	zfs_taskq_destroy(tq);
>>>>>>> 591e0e13
}

/*
 * Mount and share all datasets within the given pool.  This assumes that no
 * datasets within the pool are currently mounted.
 */
#pragma weak zpool_mount_datasets = zpool_enable_datasets
int
zpool_enable_datasets(zpool_handle_t *zhp, const char *mntopts, int flags)
{
	get_all_cb_t cb = { 0 };
	mount_state_t ms = { 0 };
	zfs_handle_t *zfsp;
	sa_init_selective_arg_t sharearg;
	int ret = 0;

	if ((zfsp = zfs_open(zhp->zpool_hdl, zhp->zpool_name,
	    ZFS_TYPE_DATASET)) == NULL)
		goto out;


	/*
	 * Gather all non-snapshot datasets within the pool. Start by adding
	 * the root filesystem for this pool to the list, and then iterate
	 * over all child filesystems.
	 */
	libzfs_add_handle(&cb, zfsp);
	if (zfs_iter_filesystems(zfsp, zfs_iter_cb, &cb) != 0)
		goto out;

	ms.ms_mntopts = mntopts;
	ms.ms_mntflags = flags;
	zfs_foreach_mountpoint(zhp->zpool_hdl, cb.cb_handles, cb.cb_used,
	    zfs_mount_one, &ms, B_TRUE);
	if (ms.ms_mntstatus != 0)
		ret = ms.ms_mntstatus;

	/*
	 * Share all filesystems that need to be shared. This needs to be
	 * a separate pass because libshare is not mt-safe, and so we need
	 * to share serially.
	 */
	sharearg.zhandle_arr = cb.cb_handles;
	sharearg.zhandle_len = cb.cb_used;
	if ((ret = zfs_init_libshare_arg(zhp->zpool_hdl,
	    SA_INIT_SHARE_API_SELECTIVE, &sharearg)) != 0)
		goto out;

	ms.ms_mntstatus = 0;
	zfs_foreach_mountpoint(zhp->zpool_hdl, cb.cb_handles, cb.cb_used,
	    zfs_share_one, &ms, B_FALSE);
	if (ms.ms_mntstatus != 0)
		ret = ms.ms_mntstatus;

out:
	for (int i = 0; i < cb.cb_used; i++)
		zfs_close(cb.cb_handles[i]);
	free(cb.cb_handles);

	return (ret);
}

static int
mountpoint_compare(const void *a, const void *b)
{
	const char *mounta = *((char **)a);
	const char *mountb = *((char **)b);

	return (strcmp(mountb, mounta));
}

/* alias for 2002/240 */
#pragma weak zpool_unmount_datasets = zpool_disable_datasets
/*
 * Unshare and unmount all datasets within the given pool.  We don't want to
 * rely on traversing the DSL to discover the filesystems within the pool,
 * because this may be expensive (if not all of them are mounted), and can fail
 * arbitrarily (on I/O error, for example).  Instead, we walk /etc/mnttab and
 * gather all the filesystems that are currently mounted.
 */
int
zpool_disable_datasets(zpool_handle_t *zhp, boolean_t force)
{
	int used, alloc;
	struct mnttab entry;
	size_t namelen;
	char **mountpoints = NULL;
	zfs_handle_t **datasets = NULL;
	libzfs_handle_t *hdl = zhp->zpool_hdl;
	int i;
	int ret = -1;
	int flags = (force ? MS_FORCE : 0);
	sa_init_selective_arg_t sharearg;

	namelen = strlen(zhp->zpool_name);

	rewind(hdl->libzfs_mnttab);
	used = alloc = 0;
	while (getmntent(hdl->libzfs_mnttab, &entry) == 0) {
		/*
		 * Ignore non-ZFS entries.
		 */
		if (entry.mnt_fstype == NULL ||
		    strcmp(entry.mnt_fstype, MNTTYPE_ZFS) != 0)
			continue;

		/*
		 * Ignore filesystems not within this pool.
		 */
		if (entry.mnt_mountp == NULL ||
		    strncmp(entry.mnt_special, zhp->zpool_name, namelen) != 0 ||
		    (entry.mnt_special[namelen] != '/' &&
		    entry.mnt_special[namelen] != '\0'))
			continue;

		/*
		 * At this point we've found a filesystem within our pool.  Add
		 * it to our growing list.
		 */
		if (used == alloc) {
			if (alloc == 0) {
				if ((mountpoints = zfs_alloc(hdl,
				    8 * sizeof (void *))) == NULL)
					goto out;

				if ((datasets = zfs_alloc(hdl,
				    8 * sizeof (void *))) == NULL)
					goto out;

				alloc = 8;
			} else {
				void *ptr;

				if ((ptr = zfs_realloc(hdl, mountpoints,
				    alloc * sizeof (void *),
				    alloc * 2 * sizeof (void *))) == NULL)
					goto out;
				mountpoints = ptr;

				if ((ptr = zfs_realloc(hdl, datasets,
				    alloc * sizeof (void *),
				    alloc * 2 * sizeof (void *))) == NULL)
					goto out;
				datasets = ptr;

				alloc *= 2;
			}
		}

		if ((mountpoints[used] = zfs_strdup(hdl,
		    entry.mnt_mountp)) == NULL)
			goto out;

		/*
		 * This is allowed to fail, in case there is some I/O error.  It
		 * is only used to determine if we need to remove the underlying
		 * mountpoint, so failure is not fatal.
		 */
		datasets[used] = make_dataset_handle(hdl, entry.mnt_special);

		used++;
	}

	/*
	 * At this point, we have the entire list of filesystems, so sort it by
	 * mountpoint.
	 */
	sharearg.zhandle_arr = datasets;
	sharearg.zhandle_len = used;
	ret = zfs_init_libshare_arg(hdl, SA_INIT_SHARE_API_SELECTIVE,
	    &sharearg);
	if (ret != 0)
		goto out;
	qsort(mountpoints, used, sizeof (char *), mountpoint_compare);

	/*
	 * Walk through and first unshare everything.
	 */
	for (i = 0; i < used; i++) {
		zfs_share_proto_t *curr_proto;
		for (curr_proto = share_all_proto; *curr_proto != PROTO_END;
		    curr_proto++) {
			if (is_shared(hdl, mountpoints[i], *curr_proto) &&
			    unshare_one(hdl, mountpoints[i],
			    mountpoints[i], *curr_proto) != 0)
				goto out;
		}
	}

	/*
	 * Now unmount everything, removing the underlying directories as
	 * appropriate.
	 */
	for (i = 0; i < used; i++) {
		if (unmount_one(hdl, mountpoints[i], flags) != 0)
			goto out;
	}

	for (i = 0; i < used; i++) {
		if (datasets[i])
			remove_mountpoint(datasets[i]);
	}

	ret = 0;
out:
	for (i = 0; i < used; i++) {
		if (datasets[i])
			zfs_close(datasets[i]);
		free(mountpoints[i]);
	}
	free(datasets);
	free(mountpoints);

	return (ret);
}<|MERGE_RESOLUTION|>--- conflicted
+++ resolved
@@ -1151,11 +1151,7 @@
 }
 
 /*
-<<<<<<< HEAD
- * Sort comparator that compares two mointpoint paths. We sort these paths so
-=======
  * Sort comparator that compares two mountpoint paths. We sort these paths so
->>>>>>> 591e0e13
  * that subdirectories immediately follow their parents. This means that we
  * effectively treat the '/' character as the lowest value non-nul char. An
  * example sorted list using this comparator would look like:
@@ -1259,11 +1255,7 @@
 
 typedef struct mnt_param {
 	libzfs_handle_t	*mnt_hdl;
-<<<<<<< HEAD
-	utaskq_t	*mnt_tq;
-=======
 	zfs_taskq_t	*mnt_tq;
->>>>>>> 591e0e13
 	zfs_handle_t	**mnt_zhps; /* filesystems to mount */
 	size_t		mnt_num_handles;
 	int		mnt_idx;	/* Index of selected entry to mount */
@@ -1277,11 +1269,7 @@
  */
 static void
 zfs_dispatch_mount(libzfs_handle_t *hdl, zfs_handle_t **handles,
-<<<<<<< HEAD
-    size_t num_handles, int idx, zfs_iter_f func, void *data, utaskq_t *tq)
-=======
     size_t num_handles, int idx, zfs_iter_f func, void *data, zfs_taskq_t *tq)
->>>>>>> 591e0e13
 {
 	mnt_param_t *mnt_param = zfs_alloc(hdl, sizeof (mnt_param_t));
 
@@ -1293,12 +1281,8 @@
 	mnt_param->mnt_func = func;
 	mnt_param->mnt_data = data;
 
-<<<<<<< HEAD
-	(void) utaskq_dispatch(tq, zfs_mount_task, (void*)mnt_param, UTQ_SLEEP);
-=======
 	(void) zfs_taskq_dispatch(tq, zfs_mount_task, (void*)mnt_param,
 	    ZFS_TQ_SLEEP);
->>>>>>> 591e0e13
 }
 
 /*
@@ -1431,13 +1415,8 @@
 	 * Issue the callback function for each dataset using a parallel
 	 * algorithm that uses a taskq to manage threads.
 	 */
-<<<<<<< HEAD
-	utaskq_t *tq = utaskq_create("mount_taskq", mount_tq_nthr, 0,
-	    mount_tq_nthr, mount_tq_nthr, UTASKQ_DYNAMIC | UTASKQ_PREPOPULATE);
-=======
 	zfs_taskq_t *tq = zfs_taskq_create("mount_taskq", mount_tq_nthr, 0,
 	    mount_tq_nthr, mount_tq_nthr, ZFS_TASKQ_PREPOPULATE);
->>>>>>> 591e0e13
 
 	/*
 	 * There may be multiple "top level" mountpoints outside of the pool's
@@ -1450,13 +1429,8 @@
 		    tq);
 	}
 
-<<<<<<< HEAD
-	utaskq_wait(tq); /* wait for all scheduled mounts to complete */
-	utaskq_destroy(tq);
-=======
 	zfs_taskq_wait(tq); /* wait for all scheduled mounts to complete */
 	zfs_taskq_destroy(tq);
->>>>>>> 591e0e13
 }
 
 /*
