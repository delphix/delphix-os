/*
 * CDDL HEADER START
 *
 * The contents of this file are subject to the terms of the
 * Common Development and Distribution License (the "License").
 * You may not use this file except in compliance with the License.
 *
 * You can obtain a copy of the license at usr/src/OPENSOLARIS.LICENSE
 * or http://www.opensolaris.org/os/licensing.
 * See the License for the specific language governing permissions
 * and limitations under the License.
 *
 * When distributing Covered Code, include this CDDL HEADER in each
 * file and include the License file at usr/src/OPENSOLARIS.LICENSE.
 * If applicable, add the following below this CDDL HEADER, with the
 * fields enclosed by brackets "[]" replaced with your own identifying
 * information: Portions Copyright [yyyy] [name of copyright owner]
 *
 * CDDL HEADER END
 */

/*
 * Copyright (c) 2005, 2010, Oracle and/or its affiliates. All rights reserved.
 * Copyright (c) 2012 by Delphix. All rights reserved.
 */

/*
 * Internal utility routines for the ZFS library.
 */

#include <errno.h>
#include <fcntl.h>
#include <libintl.h>
#include <stdarg.h>
#include <stdio.h>
#include <stdlib.h>
#include <strings.h>
#include <unistd.h>
#include <ctype.h>
#include <math.h>
#include <sys/mnttab.h>
#include <sys/mntent.h>
#include <sys/types.h>

#include <libzfs.h>
#include <libzfs_core.h>

#include "libzfs_impl.h"
#include "zfs_prop.h"
#include "zfeature_common.h"
<<<<<<< HEAD

/*
 * These routines are for backwards compatibility and should be removed
 * once the Delphix stack uses libzfs_core.
 */
int
libzfs2_init(void)
{
	return (libzfs_core_init());
}

void
libzfs2_fini(void)
{
	libzfs_core_fini();
}

int
zfs2_snapshot(nvlist_t *snaps, nvlist_t *props, nvlist_t **resultp)
{
	return (lzc_snapshot(snaps, props, resultp));
}

int
zfs2_snaprange_space(const char *firstsnap, const char *lastsnap,
    uint64_t *usedp)
{
	return (lzc_snaprange_space(firstsnap, lastsnap, usedp));
}

int
zfs2_send(const char *snapname, const char *fromsnap, int fd)
{
	return (lzc_send(snapname, fromsnap, fd));
}

int
zfs2_receive(const char *snapname, nvlist_t *props, const char *origin,
    boolean_t force, int fd)
{
	return (lzc_receive(snapname, props, origin, force, fd));
}

int
zfs2_send_space(const char *snapname, const char *fromsnap,
    uint64_t *resultp)
{
	return (lzc_send_space(snapname, fromsnap, resultp));
}

boolean_t
zfs2_exists(const char *dataset)
{
	return (lzc_exists(dataset));
}
=======
>>>>>>> 53089ab7

int
libzfs_errno(libzfs_handle_t *hdl)
{
	return (hdl->libzfs_error);
}

const char *
libzfs_error_action(libzfs_handle_t *hdl)
{
	return (hdl->libzfs_action);
}

const char *
libzfs_error_description(libzfs_handle_t *hdl)
{
	if (hdl->libzfs_desc[0] != '\0')
		return (hdl->libzfs_desc);

	switch (hdl->libzfs_error) {
	case EZFS_NOMEM:
		return (dgettext(TEXT_DOMAIN, "out of memory"));
	case EZFS_BADPROP:
		return (dgettext(TEXT_DOMAIN, "invalid property value"));
	case EZFS_PROPREADONLY:
		return (dgettext(TEXT_DOMAIN, "read-only property"));
	case EZFS_PROPTYPE:
		return (dgettext(TEXT_DOMAIN, "property doesn't apply to "
		    "datasets of this type"));
	case EZFS_PROPNONINHERIT:
		return (dgettext(TEXT_DOMAIN, "property cannot be inherited"));
	case EZFS_PROPSPACE:
		return (dgettext(TEXT_DOMAIN, "invalid quota or reservation"));
	case EZFS_BADTYPE:
		return (dgettext(TEXT_DOMAIN, "operation not applicable to "
		    "datasets of this type"));
	case EZFS_BUSY:
		return (dgettext(TEXT_DOMAIN, "pool or dataset is busy"));
	case EZFS_EXISTS:
		return (dgettext(TEXT_DOMAIN, "pool or dataset exists"));
	case EZFS_NOENT:
		return (dgettext(TEXT_DOMAIN, "no such pool or dataset"));
	case EZFS_BADSTREAM:
		return (dgettext(TEXT_DOMAIN, "invalid backup stream"));
	case EZFS_DSREADONLY:
		return (dgettext(TEXT_DOMAIN, "dataset is read-only"));
	case EZFS_VOLTOOBIG:
		return (dgettext(TEXT_DOMAIN, "volume size exceeds limit for "
		    "this system"));
	case EZFS_INVALIDNAME:
		return (dgettext(TEXT_DOMAIN, "invalid name"));
	case EZFS_BADRESTORE:
		return (dgettext(TEXT_DOMAIN, "unable to restore to "
		    "destination"));
	case EZFS_BADBACKUP:
		return (dgettext(TEXT_DOMAIN, "backup failed"));
	case EZFS_BADTARGET:
		return (dgettext(TEXT_DOMAIN, "invalid target vdev"));
	case EZFS_NODEVICE:
		return (dgettext(TEXT_DOMAIN, "no such device in pool"));
	case EZFS_BADDEV:
		return (dgettext(TEXT_DOMAIN, "invalid device"));
	case EZFS_NOREPLICAS:
		return (dgettext(TEXT_DOMAIN, "no valid replicas"));
	case EZFS_RESILVERING:
		return (dgettext(TEXT_DOMAIN, "currently resilvering"));
	case EZFS_BADVERSION:
		return (dgettext(TEXT_DOMAIN, "unsupported version or "
		    "feature"));
	case EZFS_POOLUNAVAIL:
		return (dgettext(TEXT_DOMAIN, "pool is unavailable"));
	case EZFS_DEVOVERFLOW:
		return (dgettext(TEXT_DOMAIN, "too many devices in one vdev"));
	case EZFS_BADPATH:
		return (dgettext(TEXT_DOMAIN, "must be an absolute path"));
	case EZFS_CROSSTARGET:
		return (dgettext(TEXT_DOMAIN, "operation crosses datasets or "
		    "pools"));
	case EZFS_ZONED:
		return (dgettext(TEXT_DOMAIN, "dataset in use by local zone"));
	case EZFS_MOUNTFAILED:
		return (dgettext(TEXT_DOMAIN, "mount failed"));
	case EZFS_UMOUNTFAILED:
		return (dgettext(TEXT_DOMAIN, "umount failed"));
	case EZFS_UNSHARENFSFAILED:
		return (dgettext(TEXT_DOMAIN, "unshare(1M) failed"));
	case EZFS_SHARENFSFAILED:
		return (dgettext(TEXT_DOMAIN, "share(1M) failed"));
	case EZFS_UNSHARESMBFAILED:
		return (dgettext(TEXT_DOMAIN, "smb remove share failed"));
	case EZFS_SHARESMBFAILED:
		return (dgettext(TEXT_DOMAIN, "smb add share failed"));
	case EZFS_PERM:
		return (dgettext(TEXT_DOMAIN, "permission denied"));
	case EZFS_NOSPC:
		return (dgettext(TEXT_DOMAIN, "out of space"));
	case EZFS_FAULT:
		return (dgettext(TEXT_DOMAIN, "bad address"));
	case EZFS_IO:
		return (dgettext(TEXT_DOMAIN, "I/O error"));
	case EZFS_INTR:
		return (dgettext(TEXT_DOMAIN, "signal received"));
	case EZFS_ISSPARE:
		return (dgettext(TEXT_DOMAIN, "device is reserved as a hot "
		    "spare"));
	case EZFS_INVALCONFIG:
		return (dgettext(TEXT_DOMAIN, "invalid vdev configuration"));
	case EZFS_RECURSIVE:
		return (dgettext(TEXT_DOMAIN, "recursive dataset dependency"));
	case EZFS_NOHISTORY:
		return (dgettext(TEXT_DOMAIN, "no history available"));
	case EZFS_POOLPROPS:
		return (dgettext(TEXT_DOMAIN, "failed to retrieve "
		    "pool properties"));
	case EZFS_POOL_NOTSUP:
		return (dgettext(TEXT_DOMAIN, "operation not supported "
		    "on this type of pool"));
	case EZFS_POOL_INVALARG:
		return (dgettext(TEXT_DOMAIN, "invalid argument for "
		    "this pool operation"));
	case EZFS_NAMETOOLONG:
		return (dgettext(TEXT_DOMAIN, "dataset name is too long"));
	case EZFS_OPENFAILED:
		return (dgettext(TEXT_DOMAIN, "open failed"));
	case EZFS_NOCAP:
		return (dgettext(TEXT_DOMAIN,
		    "disk capacity information could not be retrieved"));
	case EZFS_LABELFAILED:
		return (dgettext(TEXT_DOMAIN, "write of label failed"));
	case EZFS_BADWHO:
		return (dgettext(TEXT_DOMAIN, "invalid user/group"));
	case EZFS_BADPERM:
		return (dgettext(TEXT_DOMAIN, "invalid permission"));
	case EZFS_BADPERMSET:
		return (dgettext(TEXT_DOMAIN, "invalid permission set name"));
	case EZFS_NODELEGATION:
		return (dgettext(TEXT_DOMAIN, "delegated administration is "
		    "disabled on pool"));
	case EZFS_BADCACHE:
		return (dgettext(TEXT_DOMAIN, "invalid or missing cache file"));
	case EZFS_ISL2CACHE:
		return (dgettext(TEXT_DOMAIN, "device is in use as a cache"));
	case EZFS_VDEVNOTSUP:
		return (dgettext(TEXT_DOMAIN, "vdev specification is not "
		    "supported"));
	case EZFS_NOTSUP:
		return (dgettext(TEXT_DOMAIN, "operation not supported "
		    "on this dataset"));
	case EZFS_ACTIVE_SPARE:
		return (dgettext(TEXT_DOMAIN, "pool has active shared spare "
		    "device"));
	case EZFS_UNPLAYED_LOGS:
		return (dgettext(TEXT_DOMAIN, "log device has unplayed intent "
		    "logs"));
	case EZFS_REFTAG_RELE:
		return (dgettext(TEXT_DOMAIN, "no such tag on this dataset"));
	case EZFS_REFTAG_HOLD:
		return (dgettext(TEXT_DOMAIN, "tag already exists on this "
		    "dataset"));
	case EZFS_TAGTOOLONG:
		return (dgettext(TEXT_DOMAIN, "tag too long"));
	case EZFS_PIPEFAILED:
		return (dgettext(TEXT_DOMAIN, "pipe create failed"));
	case EZFS_THREADCREATEFAILED:
		return (dgettext(TEXT_DOMAIN, "thread create failed"));
	case EZFS_POSTSPLIT_ONLINE:
		return (dgettext(TEXT_DOMAIN, "disk was split from this pool "
		    "into a new one"));
	case EZFS_SCRUBBING:
		return (dgettext(TEXT_DOMAIN, "currently scrubbing; "
		    "use 'zpool scrub -s' to cancel current scrub"));
	case EZFS_NO_SCRUB:
		return (dgettext(TEXT_DOMAIN, "there is no active scrub"));
	case EZFS_DIFF:
		return (dgettext(TEXT_DOMAIN, "unable to generate diffs"));
	case EZFS_DIFFDATA:
		return (dgettext(TEXT_DOMAIN, "invalid diff data"));
	case EZFS_POOLREADONLY:
		return (dgettext(TEXT_DOMAIN, "pool is read-only"));
	case EZFS_UNKNOWN:
		return (dgettext(TEXT_DOMAIN, "unknown error"));
	default:
		assert(hdl->libzfs_error == 0);
		return (dgettext(TEXT_DOMAIN, "no error"));
	}
}

/*PRINTFLIKE2*/
void
zfs_error_aux(libzfs_handle_t *hdl, const char *fmt, ...)
{
	va_list ap;

	va_start(ap, fmt);

	(void) vsnprintf(hdl->libzfs_desc, sizeof (hdl->libzfs_desc),
	    fmt, ap);
	hdl->libzfs_desc_active = 1;

	va_end(ap);
}

static void
zfs_verror(libzfs_handle_t *hdl, int error, const char *fmt, va_list ap)
{
	(void) vsnprintf(hdl->libzfs_action, sizeof (hdl->libzfs_action),
	    fmt, ap);
	hdl->libzfs_error = error;

	if (hdl->libzfs_desc_active)
		hdl->libzfs_desc_active = 0;
	else
		hdl->libzfs_desc[0] = '\0';

	if (hdl->libzfs_printerr) {
		if (error == EZFS_UNKNOWN) {
			(void) fprintf(stderr, dgettext(TEXT_DOMAIN, "internal "
			    "error: %s\n"), libzfs_error_description(hdl));
			abort();
		}

		(void) fprintf(stderr, "%s: %s\n", hdl->libzfs_action,
		    libzfs_error_description(hdl));
		if (error == EZFS_NOMEM)
			exit(1);
	}
}

int
zfs_error(libzfs_handle_t *hdl, int error, const char *msg)
{
	return (zfs_error_fmt(hdl, error, "%s", msg));
}

/*PRINTFLIKE3*/
int
zfs_error_fmt(libzfs_handle_t *hdl, int error, const char *fmt, ...)
{
	va_list ap;

	va_start(ap, fmt);

	zfs_verror(hdl, error, fmt, ap);

	va_end(ap);

	return (-1);
}

static int
zfs_common_error(libzfs_handle_t *hdl, int error, const char *fmt,
    va_list ap)
{
	switch (error) {
	case EPERM:
	case EACCES:
		zfs_verror(hdl, EZFS_PERM, fmt, ap);
		return (-1);

	case ECANCELED:
		zfs_verror(hdl, EZFS_NODELEGATION, fmt, ap);
		return (-1);

	case EIO:
		zfs_verror(hdl, EZFS_IO, fmt, ap);
		return (-1);

	case EFAULT:
		zfs_verror(hdl, EZFS_FAULT, fmt, ap);
		return (-1);

	case EINTR:
		zfs_verror(hdl, EZFS_INTR, fmt, ap);
		return (-1);
	}

	return (0);
}

int
zfs_standard_error(libzfs_handle_t *hdl, int error, const char *msg)
{
	return (zfs_standard_error_fmt(hdl, error, "%s", msg));
}

/*PRINTFLIKE3*/
int
zfs_standard_error_fmt(libzfs_handle_t *hdl, int error, const char *fmt, ...)
{
	va_list ap;

	va_start(ap, fmt);

	if (zfs_common_error(hdl, error, fmt, ap) != 0) {
		va_end(ap);
		return (-1);
	}

	switch (error) {
	case ENXIO:
	case ENODEV:
	case EPIPE:
		zfs_verror(hdl, EZFS_IO, fmt, ap);
		break;

	case ENOENT:
		zfs_error_aux(hdl, dgettext(TEXT_DOMAIN,
		    "dataset does not exist"));
		zfs_verror(hdl, EZFS_NOENT, fmt, ap);
		break;

	case ENOSPC:
	case EDQUOT:
		zfs_verror(hdl, EZFS_NOSPC, fmt, ap);
		return (-1);

	case EEXIST:
		zfs_error_aux(hdl, dgettext(TEXT_DOMAIN,
		    "dataset already exists"));
		zfs_verror(hdl, EZFS_EXISTS, fmt, ap);
		break;

	case EBUSY:
		zfs_error_aux(hdl, dgettext(TEXT_DOMAIN,
		    "dataset is busy"));
		zfs_verror(hdl, EZFS_BUSY, fmt, ap);
		break;
	case EROFS:
		zfs_verror(hdl, EZFS_POOLREADONLY, fmt, ap);
		break;
	case ENAMETOOLONG:
		zfs_verror(hdl, EZFS_NAMETOOLONG, fmt, ap);
		break;
	case ENOTSUP:
		zfs_verror(hdl, EZFS_BADVERSION, fmt, ap);
		break;
	case EAGAIN:
		zfs_error_aux(hdl, dgettext(TEXT_DOMAIN,
		    "pool I/O is currently suspended"));
		zfs_verror(hdl, EZFS_POOLUNAVAIL, fmt, ap);
		break;
	default:
		zfs_error_aux(hdl, strerror(error));
		zfs_verror(hdl, EZFS_UNKNOWN, fmt, ap);
		break;
	}

	va_end(ap);
	return (-1);
}

int
zpool_standard_error(libzfs_handle_t *hdl, int error, const char *msg)
{
	return (zpool_standard_error_fmt(hdl, error, "%s", msg));
}

/*PRINTFLIKE3*/
int
zpool_standard_error_fmt(libzfs_handle_t *hdl, int error, const char *fmt, ...)
{
	va_list ap;

	va_start(ap, fmt);

	if (zfs_common_error(hdl, error, fmt, ap) != 0) {
		va_end(ap);
		return (-1);
	}

	switch (error) {
	case ENODEV:
		zfs_verror(hdl, EZFS_NODEVICE, fmt, ap);
		break;

	case ENOENT:
		zfs_error_aux(hdl,
		    dgettext(TEXT_DOMAIN, "no such pool or dataset"));
		zfs_verror(hdl, EZFS_NOENT, fmt, ap);
		break;

	case EEXIST:
		zfs_error_aux(hdl, dgettext(TEXT_DOMAIN,
		    "pool already exists"));
		zfs_verror(hdl, EZFS_EXISTS, fmt, ap);
		break;

	case EBUSY:
		zfs_error_aux(hdl, dgettext(TEXT_DOMAIN, "pool is busy"));
		zfs_verror(hdl, EZFS_BUSY, fmt, ap);
		break;

	case ENXIO:
		zfs_error_aux(hdl, dgettext(TEXT_DOMAIN,
		    "one or more devices is currently unavailable"));
		zfs_verror(hdl, EZFS_BADDEV, fmt, ap);
		break;

	case ENAMETOOLONG:
		zfs_verror(hdl, EZFS_DEVOVERFLOW, fmt, ap);
		break;

	case ENOTSUP:
		zfs_verror(hdl, EZFS_POOL_NOTSUP, fmt, ap);
		break;

	case EINVAL:
		zfs_verror(hdl, EZFS_POOL_INVALARG, fmt, ap);
		break;

	case ENOSPC:
	case EDQUOT:
		zfs_verror(hdl, EZFS_NOSPC, fmt, ap);
		return (-1);

	case EAGAIN:
		zfs_error_aux(hdl, dgettext(TEXT_DOMAIN,
		    "pool I/O is currently suspended"));
		zfs_verror(hdl, EZFS_POOLUNAVAIL, fmt, ap);
		break;

	case EROFS:
		zfs_verror(hdl, EZFS_POOLREADONLY, fmt, ap);
		break;

	default:
		zfs_error_aux(hdl, strerror(error));
		zfs_verror(hdl, EZFS_UNKNOWN, fmt, ap);
	}

	va_end(ap);
	return (-1);
}

/*
 * Display an out of memory error message and abort the current program.
 */
int
no_memory(libzfs_handle_t *hdl)
{
	return (zfs_error(hdl, EZFS_NOMEM, "internal error"));
}

/*
 * A safe form of malloc() which will die if the allocation fails.
 */
void *
zfs_alloc(libzfs_handle_t *hdl, size_t size)
{
	void *data;

	if ((data = calloc(1, size)) == NULL)
		(void) no_memory(hdl);

	return (data);
}

/*
 * A safe form of asprintf() which will die if the allocation fails.
 */
/*PRINTFLIKE2*/
char *
zfs_asprintf(libzfs_handle_t *hdl, const char *fmt, ...)
{
	va_list ap;
	char *ret;
	int err;

	va_start(ap, fmt);

	err = vasprintf(&ret, fmt, ap);

	va_end(ap);

	if (err < 0)
		(void) no_memory(hdl);

	return (ret);
}

/*
 * A safe form of realloc(), which also zeroes newly allocated space.
 */
void *
zfs_realloc(libzfs_handle_t *hdl, void *ptr, size_t oldsize, size_t newsize)
{
	void *ret;

	if ((ret = realloc(ptr, newsize)) == NULL) {
		(void) no_memory(hdl);
		return (NULL);
	}

	bzero((char *)ret + oldsize, (newsize - oldsize));
	return (ret);
}

/*
 * A safe form of strdup() which will die if the allocation fails.
 */
char *
zfs_strdup(libzfs_handle_t *hdl, const char *str)
{
	char *ret;

	if ((ret = strdup(str)) == NULL)
		(void) no_memory(hdl);

	return (ret);
}

/*
 * Convert a number to an appropriately human-readable output.
 */
void
zfs_nicenum(uint64_t num, char *buf, size_t buflen)
{
	uint64_t n = num;
	int index = 0;
	char u;

	while (n >= 1024) {
		n /= 1024;
		index++;
	}

	u = " KMGTPE"[index];

	if (index == 0) {
		(void) snprintf(buf, buflen, "%llu", n);
	} else if ((num & ((1ULL << 10 * index) - 1)) == 0) {
		/*
		 * If this is an even multiple of the base, always display
		 * without any decimal precision.
		 */
		(void) snprintf(buf, buflen, "%llu%c", n, u);
	} else {
		/*
		 * We want to choose a precision that reflects the best choice
		 * for fitting in 5 characters.  This can get rather tricky when
		 * we have numbers that are very close to an order of magnitude.
		 * For example, when displaying 10239 (which is really 9.999K),
		 * we want only a single place of precision for 10.0K.  We could
		 * develop some complex heuristics for this, but it's much
		 * easier just to try each combination in turn.
		 */
		int i;
		for (i = 2; i >= 0; i--) {
			if (snprintf(buf, buflen, "%.*f%c", i,
			    (double)num / (1ULL << 10 * index), u) <= 5)
				break;
		}
	}
}

void
libzfs_print_on_error(libzfs_handle_t *hdl, boolean_t printerr)
{
	hdl->libzfs_printerr = printerr;
}

libzfs_handle_t *
libzfs_init(void)
{
	libzfs_handle_t *hdl;

	if ((hdl = calloc(1, sizeof (libzfs_handle_t))) == NULL) {
		return (NULL);
	}

	if ((hdl->libzfs_fd = open(ZFS_DEV, O_RDWR)) < 0) {
		free(hdl);
		return (NULL);
	}

	if ((hdl->libzfs_mnttab = fopen(MNTTAB, "r")) == NULL) {
		(void) close(hdl->libzfs_fd);
		free(hdl);
		return (NULL);
	}

	hdl->libzfs_sharetab = fopen("/etc/dfs/sharetab", "r");

	if (libzfs_core_init() != 0) {
		(void) close(hdl->libzfs_fd);
		(void) fclose(hdl->libzfs_mnttab);
		(void) fclose(hdl->libzfs_sharetab);
		free(hdl);
		return (NULL);
	}

	zfs_prop_init();
	zpool_prop_init();
	zpool_feature_init();
	libzfs_mnttab_init(hdl);

	return (hdl);
}

void
libzfs_fini(libzfs_handle_t *hdl)
{
	(void) close(hdl->libzfs_fd);
	if (hdl->libzfs_mnttab)
		(void) fclose(hdl->libzfs_mnttab);
	if (hdl->libzfs_sharetab)
		(void) fclose(hdl->libzfs_sharetab);
	zfs_uninit_libshare(hdl);
	zpool_free_handles(hdl);
	libzfs_fru_clear(hdl, B_TRUE);
	namespace_clear(hdl);
	libzfs_mnttab_fini(hdl);
	libzfs_core_fini();
	free(hdl);
}

libzfs_handle_t *
zpool_get_handle(zpool_handle_t *zhp)
{
	return (zhp->zpool_hdl);
}

libzfs_handle_t *
zfs_get_handle(zfs_handle_t *zhp)
{
	return (zhp->zfs_hdl);
}

zpool_handle_t *
zfs_get_pool_handle(const zfs_handle_t *zhp)
{
	return (zhp->zpool_hdl);
}

/*
 * Given a name, determine whether or not it's a valid path
 * (starts with '/' or "./").  If so, walk the mnttab trying
 * to match the device number.  If not, treat the path as an
 * fs/vol/snap name.
 */
zfs_handle_t *
zfs_path_to_zhandle(libzfs_handle_t *hdl, char *path, zfs_type_t argtype)
{
	struct stat64 statbuf;
	struct extmnttab entry;
	int ret;

	if (path[0] != '/' && strncmp(path, "./", strlen("./")) != 0) {
		/*
		 * It's not a valid path, assume it's a name of type 'argtype'.
		 */
		return (zfs_open(hdl, path, argtype));
	}

	if (stat64(path, &statbuf) != 0) {
		(void) fprintf(stderr, "%s: %s\n", path, strerror(errno));
		return (NULL);
	}

	rewind(hdl->libzfs_mnttab);
	while ((ret = getextmntent(hdl->libzfs_mnttab, &entry, 0)) == 0) {
		if (makedevice(entry.mnt_major, entry.mnt_minor) ==
		    statbuf.st_dev) {
			break;
		}
	}
	if (ret != 0) {
		return (NULL);
	}

	if (strcmp(entry.mnt_fstype, MNTTYPE_ZFS) != 0) {
		(void) fprintf(stderr, gettext("'%s': not a ZFS filesystem\n"),
		    path);
		return (NULL);
	}

	return (zfs_open(hdl, entry.mnt_special, ZFS_TYPE_FILESYSTEM));
}

/*
 * Initialize the zc_nvlist_dst member to prepare for receiving an nvlist from
 * an ioctl().
 */
int
zcmd_alloc_dst_nvlist(libzfs_handle_t *hdl, zfs_cmd_t *zc, size_t len)
{
	if (len == 0)
		len = 16 * 1024;
	zc->zc_nvlist_dst_size = len;
	if ((zc->zc_nvlist_dst = (uint64_t)(uintptr_t)
	    zfs_alloc(hdl, zc->zc_nvlist_dst_size)) == NULL)
		return (-1);

	return (0);
}

/*
 * Called when an ioctl() which returns an nvlist fails with ENOMEM.  This will
 * expand the nvlist to the size specified in 'zc_nvlist_dst_size', which was
 * filled in by the kernel to indicate the actual required size.
 */
int
zcmd_expand_dst_nvlist(libzfs_handle_t *hdl, zfs_cmd_t *zc)
{
	free((void *)(uintptr_t)zc->zc_nvlist_dst);
	if ((zc->zc_nvlist_dst = (uint64_t)(uintptr_t)
	    zfs_alloc(hdl, zc->zc_nvlist_dst_size))
	    == NULL)
		return (-1);

	return (0);
}

/*
 * Called to free the src and dst nvlists stored in the command structure.
 */
void
zcmd_free_nvlists(zfs_cmd_t *zc)
{
	free((void *)(uintptr_t)zc->zc_nvlist_conf);
	free((void *)(uintptr_t)zc->zc_nvlist_src);
	free((void *)(uintptr_t)zc->zc_nvlist_dst);
}

static int
zcmd_write_nvlist_com(libzfs_handle_t *hdl, uint64_t *outnv, uint64_t *outlen,
    nvlist_t *nvl)
{
	char *packed;
	size_t len;

	verify(nvlist_size(nvl, &len, NV_ENCODE_NATIVE) == 0);

	if ((packed = zfs_alloc(hdl, len)) == NULL)
		return (-1);

	verify(nvlist_pack(nvl, &packed, &len, NV_ENCODE_NATIVE, 0) == 0);

	*outnv = (uint64_t)(uintptr_t)packed;
	*outlen = len;

	return (0);
}

int
zcmd_write_conf_nvlist(libzfs_handle_t *hdl, zfs_cmd_t *zc, nvlist_t *nvl)
{
	return (zcmd_write_nvlist_com(hdl, &zc->zc_nvlist_conf,
	    &zc->zc_nvlist_conf_size, nvl));
}

int
zcmd_write_src_nvlist(libzfs_handle_t *hdl, zfs_cmd_t *zc, nvlist_t *nvl)
{
	return (zcmd_write_nvlist_com(hdl, &zc->zc_nvlist_src,
	    &zc->zc_nvlist_src_size, nvl));
}

/*
 * Unpacks an nvlist from the ZFS ioctl command structure.
 */
int
zcmd_read_dst_nvlist(libzfs_handle_t *hdl, zfs_cmd_t *zc, nvlist_t **nvlp)
{
	if (nvlist_unpack((void *)(uintptr_t)zc->zc_nvlist_dst,
	    zc->zc_nvlist_dst_size, nvlp, 0) != 0)
		return (no_memory(hdl));

	return (0);
}

int
zfs_ioctl(libzfs_handle_t *hdl, int request, zfs_cmd_t *zc)
{
	return (ioctl(hdl->libzfs_fd, request, zc));
}

/*
 * ================================================================
 * API shared by zfs and zpool property management
 * ================================================================
 */

static void
zprop_print_headers(zprop_get_cbdata_t *cbp, zfs_type_t type)
{
	zprop_list_t *pl = cbp->cb_proplist;
	int i;
	char *title;
	size_t len;

	cbp->cb_first = B_FALSE;
	if (cbp->cb_scripted)
		return;

	/*
	 * Start with the length of the column headers.
	 */
	cbp->cb_colwidths[GET_COL_NAME] = strlen(dgettext(TEXT_DOMAIN, "NAME"));
	cbp->cb_colwidths[GET_COL_PROPERTY] = strlen(dgettext(TEXT_DOMAIN,
	    "PROPERTY"));
	cbp->cb_colwidths[GET_COL_VALUE] = strlen(dgettext(TEXT_DOMAIN,
	    "VALUE"));
	cbp->cb_colwidths[GET_COL_RECVD] = strlen(dgettext(TEXT_DOMAIN,
	    "RECEIVED"));
	cbp->cb_colwidths[GET_COL_SOURCE] = strlen(dgettext(TEXT_DOMAIN,
	    "SOURCE"));

	/* first property is always NAME */
	assert(cbp->cb_proplist->pl_prop ==
	    ((type == ZFS_TYPE_POOL) ?  ZPOOL_PROP_NAME : ZFS_PROP_NAME));

	/*
	 * Go through and calculate the widths for each column.  For the
	 * 'source' column, we kludge it up by taking the worst-case scenario of
	 * inheriting from the longest name.  This is acceptable because in the
	 * majority of cases 'SOURCE' is the last column displayed, and we don't
	 * use the width anyway.  Note that the 'VALUE' column can be oversized,
	 * if the name of the property is much longer than any values we find.
	 */
	for (pl = cbp->cb_proplist; pl != NULL; pl = pl->pl_next) {
		/*
		 * 'PROPERTY' column
		 */
		if (pl->pl_prop != ZPROP_INVAL) {
			const char *propname = (type == ZFS_TYPE_POOL) ?
			    zpool_prop_to_name(pl->pl_prop) :
			    zfs_prop_to_name(pl->pl_prop);

			len = strlen(propname);
			if (len > cbp->cb_colwidths[GET_COL_PROPERTY])
				cbp->cb_colwidths[GET_COL_PROPERTY] = len;
		} else {
			len = strlen(pl->pl_user_prop);
			if (len > cbp->cb_colwidths[GET_COL_PROPERTY])
				cbp->cb_colwidths[GET_COL_PROPERTY] = len;
		}

		/*
		 * 'VALUE' column.  The first property is always the 'name'
		 * property that was tacked on either by /sbin/zfs's
		 * zfs_do_get() or when calling zprop_expand_list(), so we
		 * ignore its width.  If the user specified the name property
		 * to display, then it will be later in the list in any case.
		 */
		if (pl != cbp->cb_proplist &&
		    pl->pl_width > cbp->cb_colwidths[GET_COL_VALUE])
			cbp->cb_colwidths[GET_COL_VALUE] = pl->pl_width;

		/* 'RECEIVED' column. */
		if (pl != cbp->cb_proplist &&
		    pl->pl_recvd_width > cbp->cb_colwidths[GET_COL_RECVD])
			cbp->cb_colwidths[GET_COL_RECVD] = pl->pl_recvd_width;

		/*
		 * 'NAME' and 'SOURCE' columns
		 */
		if (pl->pl_prop == (type == ZFS_TYPE_POOL ? ZPOOL_PROP_NAME :
		    ZFS_PROP_NAME) &&
		    pl->pl_width > cbp->cb_colwidths[GET_COL_NAME]) {
			cbp->cb_colwidths[GET_COL_NAME] = pl->pl_width;
			cbp->cb_colwidths[GET_COL_SOURCE] = pl->pl_width +
			    strlen(dgettext(TEXT_DOMAIN, "inherited from"));
		}
	}

	/*
	 * Now go through and print the headers.
	 */
	for (i = 0; i < ZFS_GET_NCOLS; i++) {
		switch (cbp->cb_columns[i]) {
		case GET_COL_NAME:
			title = dgettext(TEXT_DOMAIN, "NAME");
			break;
		case GET_COL_PROPERTY:
			title = dgettext(TEXT_DOMAIN, "PROPERTY");
			break;
		case GET_COL_VALUE:
			title = dgettext(TEXT_DOMAIN, "VALUE");
			break;
		case GET_COL_RECVD:
			title = dgettext(TEXT_DOMAIN, "RECEIVED");
			break;
		case GET_COL_SOURCE:
			title = dgettext(TEXT_DOMAIN, "SOURCE");
			break;
		default:
			title = NULL;
		}

		if (title != NULL) {
			if (i == (ZFS_GET_NCOLS - 1) ||
			    cbp->cb_columns[i + 1] == GET_COL_NONE)
				(void) printf("%s", title);
			else
				(void) printf("%-*s  ",
				    cbp->cb_colwidths[cbp->cb_columns[i]],
				    title);
		}
	}
	(void) printf("\n");
}

/*
 * Display a single line of output, according to the settings in the callback
 * structure.
 */
void
zprop_print_one_property(const char *name, zprop_get_cbdata_t *cbp,
    const char *propname, const char *value, zprop_source_t sourcetype,
    const char *source, const char *recvd_value)
{
	int i;
	const char *str;
	char buf[128];

	/*
	 * Ignore those source types that the user has chosen to ignore.
	 */
	if ((sourcetype & cbp->cb_sources) == 0)
		return;

	if (cbp->cb_first)
		zprop_print_headers(cbp, cbp->cb_type);

	for (i = 0; i < ZFS_GET_NCOLS; i++) {
		switch (cbp->cb_columns[i]) {
		case GET_COL_NAME:
			str = name;
			break;

		case GET_COL_PROPERTY:
			str = propname;
			break;

		case GET_COL_VALUE:
			str = value;
			break;

		case GET_COL_SOURCE:
			switch (sourcetype) {
			case ZPROP_SRC_NONE:
				str = "-";
				break;

			case ZPROP_SRC_DEFAULT:
				str = "default";
				break;

			case ZPROP_SRC_LOCAL:
				str = "local";
				break;

			case ZPROP_SRC_TEMPORARY:
				str = "temporary";
				break;

			case ZPROP_SRC_INHERITED:
				(void) snprintf(buf, sizeof (buf),
				    "inherited from %s", source);
				str = buf;
				break;
			case ZPROP_SRC_RECEIVED:
				str = "received";
				break;
			}
			break;

		case GET_COL_RECVD:
			str = (recvd_value == NULL ? "-" : recvd_value);
			break;

		default:
			continue;
		}

		if (cbp->cb_columns[i + 1] == GET_COL_NONE)
			(void) printf("%s", str);
		else if (cbp->cb_scripted)
			(void) printf("%s\t", str);
		else
			(void) printf("%-*s  ",
			    cbp->cb_colwidths[cbp->cb_columns[i]],
			    str);
	}

	(void) printf("\n");
}

/*
 * Given a numeric suffix, convert the value into a number of bits that the
 * resulting value must be shifted.
 */
static int
str2shift(libzfs_handle_t *hdl, const char *buf)
{
	const char *ends = "BKMGTPEZ";
	int i;

	if (buf[0] == '\0')
		return (0);
	for (i = 0; i < strlen(ends); i++) {
		if (toupper(buf[0]) == ends[i])
			break;
	}
	if (i == strlen(ends)) {
		zfs_error_aux(hdl, dgettext(TEXT_DOMAIN,
		    "invalid numeric suffix '%s'"), buf);
		return (-1);
	}

	/*
	 * We want to allow trailing 'b' characters for 'GB' or 'Mb'.  But don't
	 * allow 'BB' - that's just weird.
	 */
	if (buf[1] == '\0' || (toupper(buf[1]) == 'B' && buf[2] == '\0' &&
	    toupper(buf[0]) != 'B'))
		return (10*i);

	zfs_error_aux(hdl, dgettext(TEXT_DOMAIN,
	    "invalid numeric suffix '%s'"), buf);
	return (-1);
}

/*
 * Convert a string of the form '100G' into a real number.  Used when setting
 * properties or creating a volume.  'buf' is used to place an extended error
 * message for the caller to use.
 */
int
zfs_nicestrtonum(libzfs_handle_t *hdl, const char *value, uint64_t *num)
{
	char *end;
	int shift;

	*num = 0;

	/* Check to see if this looks like a number.  */
	if ((value[0] < '0' || value[0] > '9') && value[0] != '.') {
		if (hdl)
			zfs_error_aux(hdl, dgettext(TEXT_DOMAIN,
			    "bad numeric value '%s'"), value);
		return (-1);
	}

	/* Rely on strtoull() to process the numeric portion.  */
	errno = 0;
	*num = strtoull(value, &end, 10);

	/*
	 * Check for ERANGE, which indicates that the value is too large to fit
	 * in a 64-bit value.
	 */
	if (errno == ERANGE) {
		if (hdl)
			zfs_error_aux(hdl, dgettext(TEXT_DOMAIN,
			    "numeric value is too large"));
		return (-1);
	}

	/*
	 * If we have a decimal value, then do the computation with floating
	 * point arithmetic.  Otherwise, use standard arithmetic.
	 */
	if (*end == '.') {
		double fval = strtod(value, &end);

		if ((shift = str2shift(hdl, end)) == -1)
			return (-1);

		fval *= pow(2, shift);

		if (fval > UINT64_MAX) {
			if (hdl)
				zfs_error_aux(hdl, dgettext(TEXT_DOMAIN,
				    "numeric value is too large"));
			return (-1);
		}

		*num = (uint64_t)fval;
	} else {
		if ((shift = str2shift(hdl, end)) == -1)
			return (-1);

		/* Check for overflow */
		if (shift >= 64 || (*num << shift) >> shift != *num) {
			if (hdl)
				zfs_error_aux(hdl, dgettext(TEXT_DOMAIN,
				    "numeric value is too large"));
			return (-1);
		}

		*num <<= shift;
	}

	return (0);
}

/*
 * Given a propname=value nvpair to set, parse any numeric properties
 * (index, boolean, etc) if they are specified as strings and add the
 * resulting nvpair to the returned nvlist.
 *
 * At the DSL layer, all properties are either 64-bit numbers or strings.
 * We want the user to be able to ignore this fact and specify properties
 * as native values (numbers, for example) or as strings (to simplify
 * command line utilities).  This also handles converting index types
 * (compression, checksum, etc) from strings to their on-disk index.
 */
int
zprop_parse_value(libzfs_handle_t *hdl, nvpair_t *elem, int prop,
    zfs_type_t type, nvlist_t *ret, char **svalp, uint64_t *ivalp,
    const char *errbuf)
{
	data_type_t datatype = nvpair_type(elem);
	zprop_type_t proptype;
	const char *propname;
	char *value;
	boolean_t isnone = B_FALSE;

	if (type == ZFS_TYPE_POOL) {
		proptype = zpool_prop_get_type(prop);
		propname = zpool_prop_to_name(prop);
	} else {
		proptype = zfs_prop_get_type(prop);
		propname = zfs_prop_to_name(prop);
	}

	/*
	 * Convert any properties to the internal DSL value types.
	 */
	*svalp = NULL;
	*ivalp = 0;

	switch (proptype) {
	case PROP_TYPE_STRING:
		if (datatype != DATA_TYPE_STRING) {
			zfs_error_aux(hdl, dgettext(TEXT_DOMAIN,
			    "'%s' must be a string"), nvpair_name(elem));
			goto error;
		}
		(void) nvpair_value_string(elem, svalp);
		if (strlen(*svalp) >= ZFS_MAXPROPLEN) {
			zfs_error_aux(hdl, dgettext(TEXT_DOMAIN,
			    "'%s' is too long"), nvpair_name(elem));
			goto error;
		}
		break;

	case PROP_TYPE_NUMBER:
		if (datatype == DATA_TYPE_STRING) {
			(void) nvpair_value_string(elem, &value);
			if (strcmp(value, "none") == 0) {
				isnone = B_TRUE;
			} else if (zfs_nicestrtonum(hdl, value, ivalp)
			    != 0) {
				goto error;
			}
		} else if (datatype == DATA_TYPE_UINT64) {
			(void) nvpair_value_uint64(elem, ivalp);
		} else {
			zfs_error_aux(hdl, dgettext(TEXT_DOMAIN,
			    "'%s' must be a number"), nvpair_name(elem));
			goto error;
		}

		/*
		 * Quota special: force 'none' and don't allow 0.
		 */
		if ((type & ZFS_TYPE_DATASET) && *ivalp == 0 && !isnone &&
		    (prop == ZFS_PROP_QUOTA || prop == ZFS_PROP_REFQUOTA)) {
			zfs_error_aux(hdl, dgettext(TEXT_DOMAIN,
			    "use 'none' to disable quota/refquota"));
			goto error;
		}
		break;

	case PROP_TYPE_INDEX:
		if (datatype != DATA_TYPE_STRING) {
			zfs_error_aux(hdl, dgettext(TEXT_DOMAIN,
			    "'%s' must be a string"), nvpair_name(elem));
			goto error;
		}

		(void) nvpair_value_string(elem, &value);

		if (zprop_string_to_index(prop, value, ivalp, type) != 0) {
			zfs_error_aux(hdl, dgettext(TEXT_DOMAIN,
			    "'%s' must be one of '%s'"), propname,
			    zprop_values(prop, type));
			goto error;
		}
		break;

	default:
		abort();
	}

	/*
	 * Add the result to our return set of properties.
	 */
	if (*svalp != NULL) {
		if (nvlist_add_string(ret, propname, *svalp) != 0) {
			(void) no_memory(hdl);
			return (-1);
		}
	} else {
		if (nvlist_add_uint64(ret, propname, *ivalp) != 0) {
			(void) no_memory(hdl);
			return (-1);
		}
	}

	return (0);
error:
	(void) zfs_error(hdl, EZFS_BADPROP, errbuf);
	return (-1);
}

static int
addlist(libzfs_handle_t *hdl, char *propname, zprop_list_t **listp,
    zfs_type_t type)
{
	int prop;
	zprop_list_t *entry;

	prop = zprop_name_to_prop(propname, type);

	if (prop != ZPROP_INVAL && !zprop_valid_for_type(prop, type))
		prop = ZPROP_INVAL;

	/*
	 * When no property table entry can be found, return failure if
	 * this is a pool property or if this isn't a user-defined
	 * dataset property,
	 */
	if (prop == ZPROP_INVAL && ((type == ZFS_TYPE_POOL &&
	    !zpool_prop_feature(propname) &&
	    !zpool_prop_unsupported(propname)) ||
	    (type == ZFS_TYPE_DATASET && !zfs_prop_user(propname) &&
	    !zfs_prop_userquota(propname) && !zfs_prop_written(propname)))) {
		zfs_error_aux(hdl, dgettext(TEXT_DOMAIN,
		    "invalid property '%s'"), propname);
		return (zfs_error(hdl, EZFS_BADPROP,
		    dgettext(TEXT_DOMAIN, "bad property list")));
	}

	if ((entry = zfs_alloc(hdl, sizeof (zprop_list_t))) == NULL)
		return (-1);

	entry->pl_prop = prop;
	if (prop == ZPROP_INVAL) {
<<<<<<< HEAD
		char *newpropname = propname;

		if ((entry->pl_user_prop = zfs_strdup(hdl, newpropname)) ==
=======
		if ((entry->pl_user_prop = zfs_strdup(hdl, propname)) ==
>>>>>>> 53089ab7
		    NULL) {
			free(entry);
			return (-1);
		}
		entry->pl_width = strlen(newpropname);
	} else {
		entry->pl_width = zprop_width(prop, &entry->pl_fixed,
		    type);
	}

	*listp = entry;

	return (0);
}

/*
 * Given a comma-separated list of properties, construct a property list
 * containing both user-defined and native properties.  This function will
 * return a NULL list if 'all' is specified, which can later be expanded
 * by zprop_expand_list().
 */
int
zprop_get_list(libzfs_handle_t *hdl, char *props, zprop_list_t **listp,
    zfs_type_t type)
{
	*listp = NULL;

	/*
	 * If 'all' is specified, return a NULL list.
	 */
	if (strcmp(props, "all") == 0)
		return (0);

	/*
	 * If no props were specified, return an error.
	 */
	if (props[0] == '\0') {
		zfs_error_aux(hdl, dgettext(TEXT_DOMAIN,
		    "no properties specified"));
		return (zfs_error(hdl, EZFS_BADPROP, dgettext(TEXT_DOMAIN,
		    "bad property list")));
	}

	/*
	 * It would be nice to use getsubopt() here, but the inclusion of column
	 * aliases makes this more effort than it's worth.
	 */
	while (*props != '\0') {
		size_t len;
		char *p;
		char c;

		if ((p = strchr(props, ',')) == NULL) {
			len = strlen(props);
			p = props + len;
		} else {
			len = p - props;
		}

		/*
		 * Check for empty options.
		 */
		if (len == 0) {
			zfs_error_aux(hdl, dgettext(TEXT_DOMAIN,
			    "empty property name"));
			return (zfs_error(hdl, EZFS_BADPROP,
			    dgettext(TEXT_DOMAIN, "bad property list")));
		}

		/*
		 * Check all regular property names.
		 */
		c = props[len];
		props[len] = '\0';

		if (strcmp(props, "space") == 0) {
			static char *spaceprops[] = {
				"name", "avail", "used", "usedbysnapshots",
				"usedbydataset", "usedbyrefreservation",
				"usedbychildren", NULL
			};
			int i;

			for (i = 0; spaceprops[i]; i++) {
				if (addlist(hdl, spaceprops[i], listp, type))
					return (-1);
				listp = &(*listp)->pl_next;
			}
		} else {
			if (addlist(hdl, props, listp, type))
				return (-1);
			listp = &(*listp)->pl_next;
		}

		props = p;
		if (c == ',')
			props++;
	}

	return (0);
}

void
zprop_free_list(zprop_list_t *pl)
{
	zprop_list_t *next;

	while (pl != NULL) {
		next = pl->pl_next;
		free(pl->pl_user_prop);
		free(pl);
		pl = next;
	}
}

typedef struct expand_data {
	zprop_list_t	**last;
	libzfs_handle_t	*hdl;
	zfs_type_t type;
} expand_data_t;

int
zprop_expand_list_cb(int prop, void *cb)
{
	zprop_list_t *entry;
	expand_data_t *edp = cb;

	if ((entry = zfs_alloc(edp->hdl, sizeof (zprop_list_t))) == NULL)
		return (ZPROP_INVAL);

	entry->pl_prop = prop;
	entry->pl_width = zprop_width(prop, &entry->pl_fixed, edp->type);
	entry->pl_all = B_TRUE;

	*(edp->last) = entry;
	edp->last = &entry->pl_next;

	return (ZPROP_CONT);
}

int
zprop_expand_list(libzfs_handle_t *hdl, zprop_list_t **plp, zfs_type_t type)
{
	zprop_list_t *entry;
	zprop_list_t **last;
	expand_data_t exp;

	if (*plp == NULL) {
		/*
		 * If this is the very first time we've been called for an 'all'
		 * specification, expand the list to include all native
		 * properties.
		 */
		last = plp;

		exp.last = last;
		exp.hdl = hdl;
		exp.type = type;

		if (zprop_iter_common(zprop_expand_list_cb, &exp, B_FALSE,
		    B_FALSE, type) == ZPROP_INVAL)
			return (-1);

		/*
		 * Add 'name' to the beginning of the list, which is handled
		 * specially.
		 */
		if ((entry = zfs_alloc(hdl, sizeof (zprop_list_t))) == NULL)
			return (-1);

		entry->pl_prop = (type == ZFS_TYPE_POOL) ?  ZPOOL_PROP_NAME :
		    ZFS_PROP_NAME;
		entry->pl_width = zprop_width(entry->pl_prop,
		    &entry->pl_fixed, type);
		entry->pl_all = B_TRUE;
		entry->pl_next = *plp;
		*plp = entry;
	}
	return (0);
}

int
zprop_iter(zprop_func func, void *cb, boolean_t show_all, boolean_t ordered,
    zfs_type_t type)
{
	return (zprop_iter_common(func, cb, show_all, ordered, type));
}<|MERGE_RESOLUTION|>--- conflicted
+++ resolved
@@ -48,7 +48,6 @@
 #include "libzfs_impl.h"
 #include "zfs_prop.h"
 #include "zfeature_common.h"
-<<<<<<< HEAD
 
 /*
  * These routines are for backwards compatibility and should be removed
@@ -104,8 +103,6 @@
 {
 	return (lzc_exists(dataset));
 }
-=======
->>>>>>> 53089ab7
 
 int
 libzfs_errno(libzfs_handle_t *hdl)
@@ -1358,18 +1355,12 @@
 
 	entry->pl_prop = prop;
 	if (prop == ZPROP_INVAL) {
-<<<<<<< HEAD
-		char *newpropname = propname;
-
-		if ((entry->pl_user_prop = zfs_strdup(hdl, newpropname)) ==
-=======
 		if ((entry->pl_user_prop = zfs_strdup(hdl, propname)) ==
->>>>>>> 53089ab7
 		    NULL) {
 			free(entry);
 			return (-1);
 		}
-		entry->pl_width = strlen(newpropname);
+		entry->pl_width = strlen(propname);
 	} else {
 		entry->pl_width = zprop_width(prop, &entry->pl_fixed,
 		    type);
