--- conflicted
+++ resolved
@@ -20,12 +20,8 @@
 #
 #
 # Copyright (c) 2005, 2010, Oracle and/or its affiliates. All rights reserved.
-<<<<<<< HEAD
 # Copyright (c) 2011, 2016 by Delphix. All rights reserved.
-=======
-# Copyright (c) 2011, 2015 by Delphix. All rights reserved.
 # Copyright 2016 Igor Kozhukhov <ikozhukhov@gmail.com>
->>>>>>> 99189164
 #
 
 LIBRARY= libzfs.a
@@ -81,16 +77,10 @@
 # There's no lint library for zlib, so only include this when building
 $(DYNLIB) := LDLIBS +=	-lz
 
-<<<<<<< HEAD
-CERRWARN +=	-_gcc=-Wno-switch
-CERRWARN +=	-_gcc=-Wno-parentheses
-CERRWARN +=	-_gcc=-Wno-unused-function
 
 LINTFLAGS +=	-erroff=E_STATIC_UNUSED
 LINTFLAGS64 +=	-erroff=E_STATIC_UNUSED
 
-=======
->>>>>>> 99189164
 SRCS=	$(OBJS_COMMON:%.o=$(SRCDIR)/%.c)	\
 	$(OBJS_SHARED:%.o=$(SRC)/common/zfs/%.c)
 $(LINTLIB) := SRCS=	$(SRCDIR)/$(LINTSRC)
