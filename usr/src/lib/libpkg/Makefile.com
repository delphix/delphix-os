--- conflicted
+++ resolved
@@ -60,15 +60,7 @@
 LIBS = $(DYNLIB) $(LINTLIB)
 
 
-<<<<<<< HEAD
-LDLIBS +=	-lc -lwanboot -lscf -ladm
-
-# libcrypto and libssl have no lint library, and so can only be used when
-# building
-$(DYNLIB) := LDLIBS += -lcrypto -lssl
-=======
 LDLIBS +=	-lc -lscf -ladm
->>>>>>> 32991bed
 
 CFLAGS +=	$(CCVERBOSE)
 CERRWARN +=	-_gcc=-Wno-parentheses
