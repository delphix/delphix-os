--- conflicted
+++ resolved
@@ -22,11 +22,8 @@
 /*
  * Copyright (c) 2004, 2010, Oracle and/or its affiliates. All rights reserved.
  * Copyright 2013, Joyent, Inc. All rights reserved.
-<<<<<<< HEAD
+ * Copyright 2016 RackTop Systems.
  * Copyright (c) 2013, 2016 by Delphix. All rights reserved.
-=======
- * Copyright 2016 RackTop Systems.
->>>>>>> 5f145778
  */
 
 /*
