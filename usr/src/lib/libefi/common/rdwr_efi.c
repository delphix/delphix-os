--- conflicted
+++ resolved
@@ -23,11 +23,8 @@
  * Copyright (c) 2002, 2010, Oracle and/or its affiliates. All rights reserved.
  * Copyright 2015 Nexenta Systems, Inc.  All rights reserved.
  * Copyright 2014 Toomas Soome <tsoome@me.com>
-<<<<<<< HEAD
+ * Copyright 2018 OmniOS Community Edition (OmniOSce) Association.
  * Copyright (c) 2014 by Delphix. All rights reserved.
-=======
- * Copyright 2018 OmniOS Community Edition (OmniOSce) Association.
->>>>>>> 7e934d3a
  */
 
 #include <stdio.h>
