--- conflicted
+++ resolved
@@ -26,12 +26,8 @@
 
 LIBRARY=	libcmdutils.a
 VERS=		.1
-<<<<<<< HEAD
-CMD_OBJS=	avltree.o sysattrs.o writefile.o process_xattrs.o uid.o gid.o taskq.o
-=======
 CMD_OBJS=	avltree.o sysattrs.o writefile.o process_xattrs.o uid.o gid.o \
-		custr.o
->>>>>>> 4076b1bf
+		custr.o taskq.o
 COM_OBJS=	list.o
 OBJECTS=	$(CMD_OBJS) $(COM_OBJS)
 
