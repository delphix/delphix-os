--- conflicted
+++ resolved
@@ -163,13 +163,8 @@
 static pd_checkf_t	check_zone, check_autopush, check_rate, check_hoplimit,
 			check_encaplim, check_uint32, check_maxbw, check_cpus,
 			check_stp_prop, check_bridge_pvid, check_allowedips,
-<<<<<<< HEAD
-			check_allowedcids, check_rings, check_pool,
-			check_macalias, check_prop;
-=======
 			check_allowedcids, check_secondary_macs, check_rings,
-			check_pool, check_prop;
->>>>>>> 1a41ca23
+			check_pool, check_macalias, check_prop;
 
 struct prop_desc {
 	/*
@@ -371,14 +366,12 @@
 
 	{ MAC_PROP_IB_LINKMODE,	sizeof (uint32_t),	"linkmode"},
 
-<<<<<<< HEAD
-	{ MAC_PROP_MACADDRESS,	sizeof (mac_addrprop_t), "mac-address"},
-
-	{ MAC_PROP_ALIAS,	MAXLINKALIASLEN,	"alias"},
-=======
 	{ MAC_PROP_SECONDARY_ADDRS, sizeof (mac_secondary_addr_t),
 	    "secondary-macs"},
->>>>>>> 1a41ca23
+
+	{ MAC_PROP_MACADDRESS,	sizeof (mac_addrprop_t), "mac-address"},
+
+	{ MAC_PROP_ALIAS,	MAXLINKALIASLEN,	"alias"},
 
 	{ MAC_PROP_PRIVATE,	0,			"driver-private"}
 };
