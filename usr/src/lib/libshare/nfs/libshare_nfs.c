--- conflicted
+++ resolved
@@ -21,11 +21,8 @@
 
 /*
  * Copyright 2015 Nexenta Systems, Inc.  All rights reserved.
-<<<<<<< HEAD
+ * Copyright (c) 2006, 2010, Oracle and/or its affiliates. All rights reserved.
  * Copyright (c) 2014, 2016 by Delphix. All rights reserved.
-=======
- * Copyright (c) 2006, 2010, Oracle and/or its affiliates. All rights reserved.
->>>>>>> e7c874af
  */
 
 /*
@@ -898,8 +895,10 @@
 
 err:
 	if (error != 0) {
-		free(exp->ex_tag);
-		free(exp->ex_log_buffer);
+		if (exp->ex_flags != NULL)
+			free(exp->ex_tag);
+		if (exp->ex_log_buffer != NULL)
+			free(exp->ex_log_buffer);
 		(void) fprintf(stderr,
 		    dgettext(TEXT_DOMAIN, "Cannot set log configuration: %s\n"),
 		    strerror(error));
