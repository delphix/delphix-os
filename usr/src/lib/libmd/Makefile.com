#
# CDDL HEADER START
#
# The contents of this file are subject to the terms of the
# Common Development and Distribution License (the "License").
# You may not use this file except in compliance with the License.
#
# You can obtain a copy of the license at usr/src/OPENSOLARIS.LICENSE
# or http://www.opensolaris.org/os/licensing.
# See the License for the specific language governing permissions
# and limitations under the License.
#
# When distributing Covered Code, include this CDDL HEADER in each
# file and include the License file at usr/src/OPENSOLARIS.LICENSE.
# If applicable, add the following below this CDDL HEADER, with the
# fields enclosed by brackets "[]" replaced with your own identifying
# information: Portions Copyright [yyyy] [name of copyright owner]
#
# CDDL HEADER END
#

#
# Copyright (c) 2006, 2010, Oracle and/or its affiliates. All rights reserved.
# Copyright 2013 Saso Kiselkov. All rights reserved.
#

LIBS =		$(DYNLIB) $(LINTLIB)
SRCS =		$(COMDIR)/edonr/edonr.c \
		$(COMDIR)/md4/md4.c \
		$(COMDIR)/md5/md5.c \
		$(COMDIR)/sha1/sha1.c \
		$(COMDIR)/sha2/sha2.c \
		$(COMDIR)/skein/skein.c \
<<<<<<< HEAD
		$(COMDIR)/skein/skein_block.c
=======
		$(COMDIR)/skein/skein_block.c \
		$(COMDIR)/skein/skein_iv.c
>>>>>>> a725189c

COMDIR =	$(SRC)/common/crypto
SRCDIR =	../common
MAPFILEDIR =	$(SRCDIR)

CFLAGS +=	$(CCVERBOSE)
CPPFLAGS +=	-I$(SRCDIR)
LDLIBS +=	-lc

$(LINTLIB) :=	SRCS = $(SRCDIR)/$(LINTSRC)<|MERGE_RESOLUTION|>--- conflicted
+++ resolved
@@ -31,12 +31,8 @@
 		$(COMDIR)/sha1/sha1.c \
 		$(COMDIR)/sha2/sha2.c \
 		$(COMDIR)/skein/skein.c \
-<<<<<<< HEAD
-		$(COMDIR)/skein/skein_block.c
-=======
 		$(COMDIR)/skein/skein_block.c \
 		$(COMDIR)/skein/skein_iv.c
->>>>>>> a725189c
 
 COMDIR =	$(SRC)/common/crypto
 SRCDIR =	../common
