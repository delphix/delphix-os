/*
 * CDDL HEADER START
 *
 * The contents of this file are subject to the terms of the
 * Common Development and Distribution License (the "License").
 * You may not use this file except in compliance with the License.
 *
 * You can obtain a copy of the license at usr/src/OPENSOLARIS.LICENSE
 * or http://www.opensolaris.org/os/licensing.
 * See the License for the specific language governing permissions
 * and limitations under the License.
 *
 * When distributing Covered Code, include this CDDL HEADER in each
 * file and include the License file at usr/src/OPENSOLARIS.LICENSE.
 * If applicable, add the following below this CDDL HEADER, with the
 * fields enclosed by brackets "[]" replaced with your own identifying
 * information: Portions Copyright [yyyy] [name of copyright owner]
 *
 * CDDL HEADER END
 */

/*
 * Copyright 2010 Sun Microsystems, Inc.  All rights reserved.
 * Use is subject to license terms.
 */

<<<<<<< HEAD
/*
 * Copyright (c) 2013 by Delphix. All rights reserved.
 */
=======
/* Copyright (c) 2013, OmniTI Computer Consulting, Inc. All rights reserved. */
>>>>>>> 982e63f0

#include "lint.h"
#include "thr_uberdata.h"
#include <stdarg.h>
#include <poll.h>
#include <stropts.h>
#include <dlfcn.h>
#include <wait.h>
#include <sys/socket.h>
#include <sys/uio.h>
#include <sys/file.h>
#include <sys/door.h>

/*
 * These leading-underbar symbols exist because mistakes were made
 * in the past that put them into non-SUNWprivate versions of
 * the libc mapfiles.  They should be eliminated, but oh well...
 */
#pragma weak _fork = fork
#pragma weak _read = read
#pragma weak _write = write
#pragma weak _getmsg = getmsg
#pragma weak _getpmsg = getpmsg
#pragma weak _putmsg = putmsg
#pragma weak _putpmsg = putpmsg
#pragma weak _sleep = sleep
#pragma weak _close = close
#pragma weak _creat = creat
#pragma weak _fcntl = fcntl
#pragma weak _fsync = fsync
#pragma weak _lockf = lockf
#pragma weak _msgrcv = msgrcv
#pragma weak _msgsnd = msgsnd
#pragma weak _msync = msync
#pragma weak _open = open
#pragma weak _openat = openat
#pragma weak _pause = pause
#pragma weak _readv = readv
#pragma weak _sigpause = sigpause
#pragma weak _sigsuspend = sigsuspend
#pragma weak _tcdrain = tcdrain
#pragma weak _waitid = waitid
#pragma weak _writev = writev

#if !defined(_LP64)
#pragma weak _creat64 = creat64
#pragma weak _lockf64 = lockf64
#pragma weak _open64 = open64
#pragma weak _openat64 = openat64
#pragma weak _pread64 = pread64
#pragma weak _pwrite64 = pwrite64
#endif

/*
 * These are SUNWprivate, but they are being used by Sun Studio libcollector.
 */
#pragma weak _fork1 = fork1
#pragma weak _forkall = forkall

/*
 * atfork_lock protects the pthread_atfork() data structures.
 *
 * fork_lock does double-duty.  Not only does it (and atfork_lock)
 * serialize calls to fork() and forkall(), but it also serializes calls
 * to thr_suspend() and thr_continue() (because fork() and forkall() also
 * suspend and continue other threads and they want no competition).
 *
 * Functions called in dlopen()ed L10N objects can do anything, including
 * call malloc() and free().  Such calls are not fork-safe when protected
 * by an ordinary mutex that is acquired in libc's prefork processing
 * because, with an interposed malloc library present, there would be a
 * lock ordering violation due to the pthread_atfork() prefork function
 * in the interposition library acquiring its malloc lock(s) before the
 * ordinary mutex in libc being acquired by libc's prefork functions.
 *
 * Within libc, calls to malloc() and free() are fork-safe if the calls
 * are made while holding no other libc locks.  This covers almost all
 * of libc's malloc() and free() calls.  For those libc code paths, such
 * as the above-mentioned L10N calls, that require serialization and that
 * may call malloc() or free(), libc uses callout_lock_enter() to perform
 * the serialization.  This works because callout_lock is not acquired as
 * part of running the pthread_atfork() prefork handlers (to avoid the
 * lock ordering violation described above).  Rather, it is simply
 * reinitialized in postfork1_child() to cover the case that some
 * now-defunct thread might have been suspended while holding it.
 */

void
fork_lock_enter(void)
{
	ASSERT(curthread->ul_critical == 0);
	(void) mutex_lock(&curthread->ul_uberdata->fork_lock);
}

void
fork_lock_exit(void)
{
	ASSERT(curthread->ul_critical == 0);
	(void) mutex_unlock(&curthread->ul_uberdata->fork_lock);
}

/*
 * Use cancel_safe_mutex_lock() to protect against being cancelled while
 * holding callout_lock and calling outside of libc (via L10N plugins).
 * We will honor a pending cancellation request when callout_lock_exit()
 * is called, by calling cancel_safe_mutex_unlock().
 */
void
callout_lock_enter(void)
{
	ASSERT(curthread->ul_critical == 0);
	cancel_safe_mutex_lock(&curthread->ul_uberdata->callout_lock);
}

void
callout_lock_exit(void)
{
	ASSERT(curthread->ul_critical == 0);
	cancel_safe_mutex_unlock(&curthread->ul_uberdata->callout_lock);
}

pid_t
forkx(int flags)
{
	ulwp_t *self = curthread;
	uberdata_t *udp = self->ul_uberdata;
	pid_t pid;

	if (self->ul_vfork) {
		/*
		 * We are a child of vfork(); omit all of the fork
		 * logic and go straight to the system call trap.
		 * A vfork() child of a multithreaded parent
		 * must never call fork().
		 */
		if (udp->uberflags.uf_mt) {
			errno = ENOTSUP;
			return (-1);
		}
		pid = __forkx(flags);
		if (pid == 0) {		/* child */
			udp->pid = getpid();
			self->ul_vfork = 0;
		}
		return (pid);
	}

	sigoff(self);
	if (self->ul_fork) {
		/*
		 * Cannot call fork() from a fork handler.
		 */
		sigon(self);
		errno = EDEADLK;
		return (-1);
	}
	self->ul_fork = 1;

	/*
	 * The functions registered by pthread_atfork() are defined by
	 * the application and its libraries and we must not hold any
	 * internal lmutex_lock()-acquired locks while invoking them.
	 * We hold only udp->atfork_lock to protect the atfork linkages.
	 * If one of these pthread_atfork() functions attempts to fork
	 * or to call pthread_atfork(), libc will detect the error and
	 * fail the call with EDEADLK.  Otherwise, the pthread_atfork()
	 * functions are free to do anything they please (except they
	 * will not receive any signals).
	 */
	(void) mutex_lock(&udp->atfork_lock);

	/*
	 * The udp->ld_lock is held while a thread is executing in the linker.
	 * By holding this across fork, we ensure that linker activity doesn't
	 * interleave with fork operations. While the linker itself is well-
	 * behaved from the perspective of fork, the linker may call into
	 * audit libraries, which execute arbitrary code in the context of the
	 * linker. This code can't use facilities of the main process, so it's
	 * common for an audit library to link to a memory allocation library.
	 * These libraries typically suspend allocations during fork in order
	 * to be fork safe.  By ensuring here that no thread is in the linker,
	 * we ensure that atfork handlers don't deadlock with suspend_fork()
	 * which waits for threads to exit the linker.
	 */
	(void) mutex_lock(&udp->ld_lock);

	/*
	 * Posix (SUSv3) requires fork() to be async-signal-safe.
	 * This cannot be made to happen with fork handlers in place
	 * (they grab locks).  To be in nominal compliance, don't run
	 * any fork handlers if we are called within a signal context.
	 * This leaves the child process in a questionable state with
	 * respect to its locks, but at least the parent process does
	 * not become deadlocked due to the calling thread attempting
	 * to acquire a lock that it already owns.
	 */
	if (self->ul_siglink == NULL)
		_prefork_handler();

	/*
	 * Block every other thread attempting thr_suspend() or thr_continue().
	 */
	(void) mutex_lock(&udp->fork_lock);

	/*
	 * Block all signals.
	 * Just deferring them via sigoff() is not enough.
	 * We have to avoid taking a deferred signal in the child
	 * that was actually sent to the parent before __forkx().
	 */
	block_all_signals(self);

	/*
	 * This suspends all threads but this one, leaving them
	 * suspended outside of any critical regions in the library.
	 * Thus, we are assured that no lmutex_lock()-acquired library
	 * locks are held while we invoke fork() from the current thread.
	 */
	suspend_fork();

	pid = __forkx(flags);

	if (pid == 0) {		/* child */
		/*
		 * Clear our schedctl pointer.
		 * Discard any deferred signal that was sent to the parent.
		 * Because we blocked all signals before __forkx(), a
		 * deferred signal cannot have been taken by the child.
		 */
		self->ul_schedctl_called = NULL;
		self->ul_schedctl = NULL;
		self->ul_cursig = 0;
		self->ul_siginfo.si_signo = 0;
		udp->pid = getpid();
		/* reset the library's data structures to reflect one thread */
		unregister_locks();
		postfork1_child();
		restore_signals(self);
		(void) mutex_unlock(&udp->fork_lock);
		if (self->ul_siglink == NULL)
			_postfork_child_handler();
	} else {
		/* restart all threads that were suspended for fork() */
		continue_fork(0);
		restore_signals(self);
		(void) mutex_unlock(&udp->fork_lock);
		if (self->ul_siglink == NULL)
			_postfork_parent_handler();
	}

	(void) mutex_unlock(&udp->ld_lock);
	(void) mutex_unlock(&udp->atfork_lock);
	self->ul_fork = 0;
	sigon(self);

	return (pid);
}

/*
 * fork() is fork1() for both Posix threads and Solaris threads.
 * The forkall() interface exists for applications that require
 * the semantics of replicating all threads.
 */
#pragma weak fork1 = fork
pid_t
fork(void)
{
	return (forkx(0));
}

/*
 * Much of the logic here is the same as in forkx().
 * See the comments in forkx(), above.
 */
pid_t
forkallx(int flags)
{
	ulwp_t *self = curthread;
	uberdata_t *udp = self->ul_uberdata;
	pid_t pid;

	if (self->ul_vfork) {
		if (udp->uberflags.uf_mt) {
			errno = ENOTSUP;
			return (-1);
		}
		pid = __forkallx(flags);
		if (pid == 0) {		/* child */
			udp->pid = getpid();
			self->ul_vfork = 0;
		}
		return (pid);
	}

	sigoff(self);
	if (self->ul_fork) {
		sigon(self);
		errno = EDEADLK;
		return (-1);
	}
	self->ul_fork = 1;
	(void) mutex_lock(&udp->atfork_lock);
	(void) mutex_lock(&udp->fork_lock);
	block_all_signals(self);
	suspend_fork();

	pid = __forkallx(flags);

	if (pid == 0) {
		self->ul_schedctl_called = NULL;
		self->ul_schedctl = NULL;
		self->ul_cursig = 0;
		self->ul_siginfo.si_signo = 0;
		udp->pid = getpid();
		unregister_locks();
		continue_fork(1);
	} else {
		continue_fork(0);
	}
	restore_signals(self);
	(void) mutex_unlock(&udp->fork_lock);
	(void) mutex_unlock(&udp->atfork_lock);
	self->ul_fork = 0;
	sigon(self);

	return (pid);
}

pid_t
forkall(void)
{
	return (forkallx(0));
}

/*
 * For the implementation of cancellation at cancellation points.
 */
#define	PROLOGUE							\
{									\
	ulwp_t *self = curthread;					\
	int nocancel =							\
	    (self->ul_vfork | self->ul_nocancel | self->ul_libc_locks |	\
	    self->ul_critical | self->ul_sigdefer);			\
	int abort = 0;							\
	if (nocancel == 0) {						\
		self->ul_save_async = self->ul_cancel_async;		\
		if (!self->ul_cancel_disabled) {			\
			self->ul_cancel_async = 1;			\
			if (self->ul_cancel_pending)			\
				pthread_exit(PTHREAD_CANCELED);		\
		}							\
		self->ul_sp = stkptr();					\
	} else if (self->ul_cancel_pending &&				\
	    !self->ul_cancel_disabled) {				\
		set_cancel_eintr_flag(self);				\
		abort = 1;						\
	}

#define	EPILOGUE							\
	if (nocancel == 0) {						\
		self->ul_sp = 0;					\
		self->ul_cancel_async = self->ul_save_async;		\
	}								\
}

/*
 * Perform the body of the action required by most of the cancelable
 * function calls.  The return(function_call) part is to allow the
 * compiler to make the call be executed with tail recursion, which
 * saves a register window on sparc and slightly (not much) improves
 * the code for x86/x64 compilations.
 */
#define	PERFORM(function_call)						\
	PROLOGUE							\
	if (abort) {							\
		*self->ul_errnop = EINTR;				\
		return (-1);						\
	}								\
	if (nocancel)							\
		return (function_call);					\
	rv = function_call;						\
	EPILOGUE							\
	return (rv);

/*
 * Specialized prologue for sigsuspend() and pollsys().
 * These system calls pass a signal mask to the kernel.
 * The kernel replaces the thread's signal mask with the
 * temporary mask before the thread goes to sleep.  If
 * a signal is received, the signal handler will execute
 * with the temporary mask, as modified by the sigaction
 * for the particular signal.
 *
 * We block all signals until we reach the kernel with the
 * temporary mask.  This eliminates race conditions with
 * setting the signal mask while signals are being posted.
 */
#define	PROLOGUE_MASK(sigmask)						\
{									\
	ulwp_t *self = curthread;					\
	int nocancel =							\
	    (self->ul_vfork | self->ul_nocancel | self->ul_libc_locks |	\
	    self->ul_critical | self->ul_sigdefer);			\
	if (!self->ul_vfork) {						\
		if (sigmask) {						\
			block_all_signals(self);			\
			self->ul_tmpmask = *sigmask;			\
			delete_reserved_signals(&self->ul_tmpmask);	\
			self->ul_sigsuspend = 1;			\
		}							\
		if (nocancel == 0) {					\
			self->ul_save_async = self->ul_cancel_async;	\
			if (!self->ul_cancel_disabled) {		\
				self->ul_cancel_async = 1;		\
				if (self->ul_cancel_pending) {		\
					if (self->ul_sigsuspend) {	\
						self->ul_sigsuspend = 0;\
						restore_signals(self);	\
					}				\
					pthread_exit(PTHREAD_CANCELED);	\
				}					\
			}						\
			self->ul_sp = stkptr();				\
		}							\
	}

/*
 * If a signal is taken, we return from the system call wrapper with
 * our original signal mask restored (see code in call_user_handler()).
 * If not (self->ul_sigsuspend is still non-zero), we must restore our
 * original signal mask ourself.
 */
#define	EPILOGUE_MASK							\
	if (nocancel == 0) {						\
		self->ul_sp = 0;					\
		self->ul_cancel_async = self->ul_save_async;		\
	}								\
	if (self->ul_sigsuspend) {					\
		self->ul_sigsuspend = 0;				\
		restore_signals(self);					\
	}								\
}

/*
 * Cancellation prologue and epilogue functions,
 * for cancellation points too complex to include here.
 */
void
_cancel_prologue(void)
{
	ulwp_t *self = curthread;

	self->ul_cancel_prologue =
	    (self->ul_vfork | self->ul_nocancel | self->ul_libc_locks |
	    self->ul_critical | self->ul_sigdefer) != 0;
	if (self->ul_cancel_prologue == 0) {
		self->ul_save_async = self->ul_cancel_async;
		if (!self->ul_cancel_disabled) {
			self->ul_cancel_async = 1;
			if (self->ul_cancel_pending)
				pthread_exit(PTHREAD_CANCELED);
		}
		self->ul_sp = stkptr();
	} else if (self->ul_cancel_pending &&
	    !self->ul_cancel_disabled) {
		set_cancel_eintr_flag(self);
	}
}

void
_cancel_epilogue(void)
{
	ulwp_t *self = curthread;

	if (self->ul_cancel_prologue == 0) {
		self->ul_sp = 0;
		self->ul_cancel_async = self->ul_save_async;
	}
}

/*
 * Called from _thrp_join() (thr_join() is a cancellation point)
 */
int
lwp_wait(thread_t tid, thread_t *found)
{
	int error;

	PROLOGUE
	if (abort)
		return (EINTR);
	while ((error = __lwp_wait(tid, found)) == EINTR && !cancel_active())
		continue;
	EPILOGUE
	return (error);
}

ssize_t
read(int fd, void *buf, size_t size)
{
	extern ssize_t __read(int, void *, size_t);
	ssize_t rv;

	PERFORM(__read(fd, buf, size))
}

ssize_t
write(int fd, const void *buf, size_t size)
{
	extern ssize_t __write(int, const void *, size_t);
	ssize_t rv;

	PERFORM(__write(fd, buf, size))
}

int
getmsg(int fd, struct strbuf *ctlptr, struct strbuf *dataptr,
	int *flagsp)
{
	extern int __getmsg(int, struct strbuf *, struct strbuf *, int *);
	int rv;

	PERFORM(__getmsg(fd, ctlptr, dataptr, flagsp))
}

int
getpmsg(int fd, struct strbuf *ctlptr, struct strbuf *dataptr,
	int *bandp, int *flagsp)
{
	extern int __getpmsg(int, struct strbuf *, struct strbuf *,
	    int *, int *);
	int rv;

	PERFORM(__getpmsg(fd, ctlptr, dataptr, bandp, flagsp))
}

int
putmsg(int fd, const struct strbuf *ctlptr,
	const struct strbuf *dataptr, int flags)
{
	extern int __putmsg(int, const struct strbuf *,
	    const struct strbuf *, int);
	int rv;

	PERFORM(__putmsg(fd, ctlptr, dataptr, flags))
}

int
__xpg4_putmsg(int fd, const struct strbuf *ctlptr,
	const struct strbuf *dataptr, int flags)
{
	extern int __putmsg(int, const struct strbuf *,
	    const struct strbuf *, int);
	int rv;

	PERFORM(__putmsg(fd, ctlptr, dataptr, flags|MSG_XPG4))
}

int
putpmsg(int fd, const struct strbuf *ctlptr,
	const struct strbuf *dataptr, int band, int flags)
{
	extern int __putpmsg(int, const struct strbuf *,
	    const struct strbuf *, int, int);
	int rv;

	PERFORM(__putpmsg(fd, ctlptr, dataptr, band, flags))
}

int
__xpg4_putpmsg(int fd, const struct strbuf *ctlptr,
	const struct strbuf *dataptr, int band, int flags)
{
	extern int __putpmsg(int, const struct strbuf *,
	    const struct strbuf *, int, int);
	int rv;

	PERFORM(__putpmsg(fd, ctlptr, dataptr, band, flags|MSG_XPG4))
}

int
nanosleep(const timespec_t *rqtp, timespec_t *rmtp)
{
	int error;

	PROLOGUE
	error = abort? EINTR : __nanosleep(rqtp, rmtp);
	EPILOGUE
	if (error) {
		errno = error;
		return (-1);
	}
	return (0);
}

int
clock_nanosleep(clockid_t clock_id, int flags,
	const timespec_t *rqtp, timespec_t *rmtp)
{
	timespec_t reltime;
	hrtime_t start;
	hrtime_t rqlapse;
	hrtime_t lapse;
	int error;

	switch (clock_id) {
	case CLOCK_VIRTUAL:
	case CLOCK_PROCESS_CPUTIME_ID:
	case CLOCK_THREAD_CPUTIME_ID:
		return (ENOTSUP);
	case CLOCK_REALTIME:
	case CLOCK_HIGHRES:
		break;
	default:
		return (EINVAL);
	}
	if (flags & TIMER_ABSTIME) {
		abstime_to_reltime(clock_id, rqtp, &reltime);
		rmtp = NULL;
	} else {
		reltime = *rqtp;
		if (clock_id == CLOCK_HIGHRES)
			start = gethrtime();
	}
restart:
	PROLOGUE
	error = abort? EINTR : __nanosleep(&reltime, rmtp);
	EPILOGUE
	if (error == 0 && clock_id == CLOCK_HIGHRES) {
		/*
		 * Don't return yet if we didn't really get a timeout.
		 * This can happen if we return because someone resets
		 * the system clock.
		 */
		if (flags & TIMER_ABSTIME) {
			if ((hrtime_t)(uint32_t)rqtp->tv_sec * NANOSEC +
			    rqtp->tv_nsec > gethrtime()) {
				abstime_to_reltime(clock_id, rqtp, &reltime);
				goto restart;
			}
		} else {
			rqlapse = (hrtime_t)(uint32_t)rqtp->tv_sec * NANOSEC +
			    rqtp->tv_nsec;
			lapse = gethrtime() - start;
			if (rqlapse > lapse) {
				hrt2ts(rqlapse - lapse, &reltime);
				goto restart;
			}
		}
	}
	if (error == 0 && clock_id == CLOCK_REALTIME &&
	    (flags & TIMER_ABSTIME)) {
		/*
		 * Don't return yet just because someone reset the
		 * system clock.  Recompute the new relative time
		 * and reissue the nanosleep() call if necessary.
		 *
		 * Resetting the system clock causes all sorts of
		 * problems and the SUSV3 standards body should
		 * have made the behavior of clock_nanosleep() be
		 * implementation-defined in such a case rather than
		 * being specific about honoring the new system time.
		 * Standards bodies are filled with fools and idiots.
		 */
		abstime_to_reltime(clock_id, rqtp, &reltime);
		if (reltime.tv_sec != 0 || reltime.tv_nsec != 0)
			goto restart;
	}
	return (error);
}

unsigned int
sleep(unsigned int sec)
{
	unsigned int rem = 0;
	timespec_t ts;
	timespec_t tsr;

	ts.tv_sec = (time_t)sec;
	ts.tv_nsec = 0;
	if (nanosleep(&ts, &tsr) == -1 && errno == EINTR) {
		rem = (unsigned int)tsr.tv_sec;
		if (tsr.tv_nsec >= NANOSEC / 2)
			rem++;
	}
	return (rem);
}

int
usleep(useconds_t usec)
{
	timespec_t ts;

	ts.tv_sec = usec / MICROSEC;
	ts.tv_nsec = (long)(usec % MICROSEC) * 1000;
	(void) nanosleep(&ts, NULL);
	return (0);
}

int
close(int fildes)
{
	extern void _aio_close(int);
	extern int __close(int);
	int rv;

	/*
	 * If we call _aio_close() while in a critical region,
	 * we will draw an ASSERT() failure, so don't do it.
	 * No calls to close() from within libc need _aio_close();
	 * only the application's calls to close() need this,
	 * and such calls are never from a libc critical region.
	 */
	if (curthread->ul_critical == 0)
		_aio_close(fildes);
	PERFORM(__close(fildes))
}

int
door_call(int d, door_arg_t *params)
{
	extern int __door_call(int, door_arg_t *);
	int rv;

	PERFORM(__door_call(d, params))
}

int
fcntl(int fildes, int cmd, ...)
{
	extern int __fcntl(int, int, ...);
	intptr_t arg;
	int rv;
	va_list ap;

	va_start(ap, cmd);
	arg = va_arg(ap, intptr_t);
	va_end(ap);
	if (cmd != F_SETLKW)
		return (__fcntl(fildes, cmd, arg));
	PERFORM(__fcntl(fildes, cmd, arg))
}

int
fdatasync(int fildes)
{
	extern int __fdsync(int, int);
	int rv;

	PERFORM(__fdsync(fildes, FDSYNC))
}

int
fsync(int fildes)
{
	extern int __fdsync(int, int);
	int rv;

	PERFORM(__fdsync(fildes, FSYNC))
}

int
lockf(int fildes, int function, off_t size)
{
	extern int __lockf(int, int, off_t);
	int rv;

	PERFORM(__lockf(fildes, function, size))
}

#if !defined(_LP64)
int
lockf64(int fildes, int function, off64_t size)
{
	extern int __lockf64(int, int, off64_t);
	int rv;

	PERFORM(__lockf64(fildes, function, size))
}
#endif	/* !_LP64 */

ssize_t
msgrcv(int msqid, void *msgp, size_t msgsz, long msgtyp, int msgflg)
{
	extern ssize_t __msgrcv(int, void *, size_t, long, int);
	ssize_t rv;

	PERFORM(__msgrcv(msqid, msgp, msgsz, msgtyp, msgflg))
}

int
msgsnd(int msqid, const void *msgp, size_t msgsz, int msgflg)
{
	extern int __msgsnd(int, const void *, size_t, int);
	int rv;

	PERFORM(__msgsnd(msqid, msgp, msgsz, msgflg))
}

int
msync(caddr_t addr, size_t len, int flags)
{
	extern int __msync(caddr_t, size_t, int);
	int rv;

	PERFORM(__msync(addr, len, flags))
}

int
openat(int fd, const char *path, int oflag, ...)
{
	mode_t mode;
	int rv;
	va_list ap;

	va_start(ap, oflag);
	mode = va_arg(ap, mode_t);
	va_end(ap);
	PERFORM(__openat(fd, path, oflag, mode))
}

int
open(const char *path, int oflag, ...)
{
	mode_t mode;
	int rv;
	va_list ap;

	va_start(ap, oflag);
	mode = va_arg(ap, mode_t);
	va_end(ap);
	PERFORM(__open(path, oflag, mode))
}

int
creat(const char *path, mode_t mode)
{
	return (open(path, O_WRONLY | O_CREAT | O_TRUNC, mode));
}

#if !defined(_LP64)
int
openat64(int fd, const char *path, int oflag, ...)
{
	mode_t mode;
	int rv;
	va_list ap;

	va_start(ap, oflag);
	mode = va_arg(ap, mode_t);
	va_end(ap);
	PERFORM(__openat64(fd, path, oflag, mode))
}

int
open64(const char *path, int oflag, ...)
{
	mode_t mode;
	int rv;
	va_list ap;

	va_start(ap, oflag);
	mode = va_arg(ap, mode_t);
	va_end(ap);
	PERFORM(__open64(path, oflag, mode))
}

int
creat64(const char *path, mode_t mode)
{
	return (open64(path, O_WRONLY | O_CREAT | O_TRUNC, mode));
}
#endif	/* !_LP64 */

int
pause(void)
{
	extern int __pause(void);
	int rv;

	PERFORM(__pause())
}

ssize_t
pread(int fildes, void *buf, size_t nbyte, off_t offset)
{
	extern ssize_t __pread(int, void *, size_t, off_t);
	ssize_t rv;

	PERFORM(__pread(fildes, buf, nbyte, offset))
}

#if !defined(_LP64)
ssize_t
pread64(int fildes, void *buf, size_t nbyte, off64_t offset)
{
	extern ssize_t __pread64(int, void *, size_t, off64_t);
	ssize_t rv;

	PERFORM(__pread64(fildes, buf, nbyte, offset))
}
#endif	/* !_LP64 */

ssize_t
pwrite(int fildes, const void *buf, size_t nbyte, off_t offset)
{
	extern ssize_t __pwrite(int, const void *, size_t, off_t);
	ssize_t rv;

	PERFORM(__pwrite(fildes, buf, nbyte, offset))
}

#if !defined(_LP64)
ssize_t
pwrite64(int fildes, const void *buf, size_t nbyte, off64_t offset)
{
	extern ssize_t __pwrite64(int, const void *, size_t, off64_t);
	ssize_t rv;

	PERFORM(__pwrite64(fildes, buf, nbyte, offset))
}
#endif	/* !_LP64 */

ssize_t
readv(int fildes, const struct iovec *iov, int iovcnt)
{
	extern ssize_t __readv(int, const struct iovec *, int);
	ssize_t rv;

	PERFORM(__readv(fildes, iov, iovcnt))
}

int
sigpause(int sig)
{
	extern int __sigpause(int);
	int rv;

	PERFORM(__sigpause(sig))
}

int
sigsuspend(const sigset_t *set)
{
	extern int __sigsuspend(const sigset_t *);
	int rv;

	PROLOGUE_MASK(set)
	rv = __sigsuspend(set);
	EPILOGUE_MASK
	return (rv);
}

int
_pollsys(struct pollfd *fds, nfds_t nfd, const timespec_t *timeout,
	const sigset_t *sigmask)
{
	extern int __pollsys(struct pollfd *, nfds_t, const timespec_t *,
	    const sigset_t *);
	int rv;

	PROLOGUE_MASK(sigmask)
	rv = __pollsys(fds, nfd, timeout, sigmask);
	EPILOGUE_MASK
	return (rv);
}

int
sigtimedwait(const sigset_t *set, siginfo_t *infop, const timespec_t *timeout)
{
	extern int __sigtimedwait(const sigset_t *, siginfo_t *,
	    const timespec_t *);
	siginfo_t info;
	int sig;

	PROLOGUE
	if (abort) {
		*self->ul_errnop = EINTR;
		sig = -1;
	} else {
		sig = __sigtimedwait(set, &info, timeout);
		if (sig == SIGCANCEL &&
		    (SI_FROMKERNEL(&info) || info.si_code == SI_LWP)) {
			do_sigcancel();
			*self->ul_errnop = EINTR;
			sig = -1;
		}
	}
	EPILOGUE
	if (sig != -1 && infop)
		(void) memcpy(infop, &info, sizeof (*infop));
	return (sig);
}

int
sigwait(sigset_t *set)
{
	return (sigtimedwait(set, NULL, NULL));
}

int
sigwaitinfo(const sigset_t *set, siginfo_t *info)
{
	return (sigtimedwait(set, info, NULL));
}

int
sigqueue(pid_t pid, int signo, const union sigval value)
{
	extern int __sigqueue(pid_t pid, int signo,
	    /* const union sigval */ void *value, int si_code, int block);
	return (__sigqueue(pid, signo, value.sival_ptr, SI_QUEUE, 0));
}

int
_so_accept(int sock, struct sockaddr *addr, uint_t *addrlen, int version,
    int flags)
{
	extern int __so_accept(int, struct sockaddr *, uint_t *, int, int);
	int rv;

	PERFORM(__so_accept(sock, addr, addrlen, version, flags))
}

int
_so_connect(int sock, struct sockaddr *addr, uint_t addrlen, int version)
{
	extern int __so_connect(int, struct sockaddr *, uint_t, int);
	int rv;

	PERFORM(__so_connect(sock, addr, addrlen, version))
}

int
_so_recv(int sock, void *buf, size_t len, int flags)
{
	extern int __so_recv(int, void *, size_t, int);
	int rv;

	PERFORM(__so_recv(sock, buf, len, flags))
}

int
_so_recvfrom(int sock, void *buf, size_t len, int flags,
    struct sockaddr *addr, int *addrlen)
{
	extern int __so_recvfrom(int, void *, size_t, int,
	    struct sockaddr *, int *);
	int rv;

	PERFORM(__so_recvfrom(sock, buf, len, flags, addr, addrlen))
}

int
_so_recvmsg(int sock, struct msghdr *msg, int flags)
{
	extern int __so_recvmsg(int, struct msghdr *, int);
	int rv;

	PERFORM(__so_recvmsg(sock, msg, flags))
}

int
_so_send(int sock, const void *buf, size_t len, int flags)
{
	extern int __so_send(int, const void *, size_t, int);
	int rv;

	PERFORM(__so_send(sock, buf, len, flags))
}

int
_so_sendmsg(int sock, const struct msghdr *msg, int flags)
{
	extern int __so_sendmsg(int, const struct msghdr *, int);
	int rv;

	PERFORM(__so_sendmsg(sock, msg, flags))
}

int
_so_sendto(int sock, const void *buf, size_t len, int flags,
    const struct sockaddr *addr, int *addrlen)
{
	extern int __so_sendto(int, const void *, size_t, int,
	    const struct sockaddr *, int *);
	int rv;

	PERFORM(__so_sendto(sock, buf, len, flags, addr, addrlen))
}

int
tcdrain(int fildes)
{
	extern int __tcdrain(int);
	int rv;

	PERFORM(__tcdrain(fildes))
}

int
waitid(idtype_t idtype, id_t id, siginfo_t *infop, int options)
{
	extern int __waitid(idtype_t, id_t, siginfo_t *, int);
	int rv;

	if (options & WNOHANG)
		return (__waitid(idtype, id, infop, options));
	PERFORM(__waitid(idtype, id, infop, options))
}

ssize_t
writev(int fildes, const struct iovec *iov, int iovcnt)
{
	extern ssize_t __writev(int, const struct iovec *, int);
	ssize_t rv;

	PERFORM(__writev(fildes, iov, iovcnt))
}<|MERGE_RESOLUTION|>--- conflicted
+++ resolved
@@ -24,13 +24,10 @@
  * Use is subject to license terms.
  */
 
-<<<<<<< HEAD
-/*
+/*
+ * Copyright (c) 2013, OmniTI Computer Consulting, Inc. All rights reserved.
  * Copyright (c) 2013 by Delphix. All rights reserved.
  */
-=======
-/* Copyright (c) 2013, OmniTI Computer Consulting, Inc. All rights reserved. */
->>>>>>> 982e63f0
 
 #include "lint.h"
 #include "thr_uberdata.h"
