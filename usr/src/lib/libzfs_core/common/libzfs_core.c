/*
 * CDDL HEADER START
 *
 * The contents of this file are subject to the terms of the
 * Common Development and Distribution License (the "License").
 * You may not use this file except in compliance with the License.
 *
 * You can obtain a copy of the license at usr/src/OPENSOLARIS.LICENSE
 * or http://www.opensolaris.org/os/licensing.
 * See the License for the specific language governing permissions
 * and limitations under the License.
 *
 * When distributing Covered Code, include this CDDL HEADER in each
 * file and include the License file at usr/src/OPENSOLARIS.LICENSE.
 * If applicable, add the following below this CDDL HEADER, with the
 * fields enclosed by brackets "[]" replaced with your own identifying
 * information: Portions Copyright [yyyy] [name of copyright owner]
 *
 * CDDL HEADER END
 */

/*
 * Copyright (c) 2012, 2018 by Delphix. All rights reserved.
 * Copyright (c) 2013 Steven Hartland. All rights reserved.
 * Copyright (c) 2014 Integros [integros.com]
 * Copyright 2017 RackTop Systems.
 */

/*
 * LibZFS_Core (lzc) is intended to replace most functionality in libzfs.
 * It has the following characteristics:
 *
 *  - Thread Safe.  libzfs_core is accessible concurrently from multiple
 *  threads.  This is accomplished primarily by avoiding global data
 *  (e.g. caching).  Since it's thread-safe, there is no reason for a
 *  process to have multiple libzfs "instances".  Therefore, we store
 *  our few pieces of data (e.g. the file descriptor) in global
 *  variables.  The fd is reference-counted so that the libzfs_core
 *  library can be "initialized" multiple times (e.g. by different
 *  consumers within the same process).
 *
 *  - Committed Interface.  The libzfs_core interface will be committed,
 *  therefore consumers can compile against it and be confident that
 *  their code will continue to work on future releases of this code.
 *  Currently, the interface is Evolving (not Committed), but we intend
 *  to commit to it once it is more complete and we determine that it
 *  meets the needs of all consumers.
 *
 *  - Programatic Error Handling.  libzfs_core communicates errors with
 *  defined error numbers, and doesn't print anything to stdout/stderr.
 *
 *  - Thin Layer.  libzfs_core is a thin layer, marshaling arguments
 *  to/from the kernel ioctls.  There is generally a 1:1 correspondence
 *  between libzfs_core functions and ioctls to /dev/zfs.
 *
 *  - Clear Atomicity.  Because libzfs_core functions are generally 1:1
 *  with kernel ioctls, and kernel ioctls are general atomic, each
 *  libzfs_core function is atomic.  For example, creating multiple
 *  snapshots with a single call to lzc_snapshot() is atomic -- it
 *  can't fail with only some of the requested snapshots created, even
 *  in the event of power loss or system crash.
 *
 *  - Continued libzfs Support.  Some higher-level operations (e.g.
 *  support for "zfs send -R") are too complicated to fit the scope of
 *  libzfs_core.  This functionality will continue to live in libzfs.
 *  Where appropriate, libzfs will use the underlying atomic operations
 *  of libzfs_core.  For example, libzfs may implement "zfs send -R |
 *  zfs receive" by using individual "send one snapshot", rename,
 *  destroy, and "receive one snapshot" operations in libzfs_core.
 *  /sbin/zfs and /zbin/zpool will link with both libzfs and
 *  libzfs_core.  Other consumers should aim to use only libzfs_core,
 *  since that will be the supported, stable interface going forwards.
 */

#include <libzfs_core.h>
#include <ctype.h>
#include <unistd.h>
#include <stdlib.h>
#include <string.h>
#include <errno.h>
#include <fcntl.h>
#include <pthread.h>
#include <sys/nvpair.h>
#include <sys/param.h>
#include <sys/types.h>
#include <sys/stat.h>
#include <sys/zfs_ioctl.h>

static int g_fd = -1;
static pthread_mutex_t g_lock = PTHREAD_MUTEX_INITIALIZER;
static int g_refcount;

int
libzfs_core_init(void)
{
	(void) pthread_mutex_lock(&g_lock);
	if (g_refcount == 0) {
		g_fd = open("/dev/zfs", O_RDWR);
		if (g_fd < 0) {
			(void) pthread_mutex_unlock(&g_lock);
			return (errno);
		}
	}
	g_refcount++;
	(void) pthread_mutex_unlock(&g_lock);
	return (0);
}

void
libzfs_core_fini(void)
{
	(void) pthread_mutex_lock(&g_lock);
	ASSERT3S(g_refcount, >, 0);

	if (g_refcount > 0)
		g_refcount--;

	if (g_refcount == 0 && g_fd != -1) {
		(void) close(g_fd);
		g_fd = -1;
	}
	(void) pthread_mutex_unlock(&g_lock);
}

static int
lzc_ioctl(zfs_ioc_t ioc, const char *name,
    nvlist_t *source, nvlist_t **resultp)
{
	zfs_cmd_t zc = { 0 };
	int error = 0;
	char *packed;
	size_t size;

	ASSERT3S(g_refcount, >, 0);
	VERIFY3S(g_fd, !=, -1);

	(void) strlcpy(zc.zc_name, name, sizeof (zc.zc_name));

	packed = fnvlist_pack(source, &size);
	zc.zc_nvlist_src = (uint64_t)(uintptr_t)packed;
	zc.zc_nvlist_src_size = size;

	if (resultp != NULL) {
		*resultp = NULL;
		if (ioc == ZFS_IOC_CHANNEL_PROGRAM) {
			zc.zc_nvlist_dst_size = fnvlist_lookup_uint64(source,
			    ZCP_ARG_MEMLIMIT);
		} else {
			zc.zc_nvlist_dst_size = MAX(size * 2, 128 * 1024);
		}
		zc.zc_nvlist_dst = (uint64_t)(uintptr_t)
		    malloc(zc.zc_nvlist_dst_size);
		if (zc.zc_nvlist_dst == NULL) {
			error = ENOMEM;
			goto out;
		}
	}

	while (ioctl(g_fd, ioc, &zc) != 0) {
		/*
		 * If ioctl exited with ENOMEM, we retry the ioctl after
		 * increasing the size of the destination nvlist.
		 *
		 * Channel programs that exit with ENOMEM ran over the
		 * lua memory sandbox; they should not be retried.
		 */
		if (errno == ENOMEM && resultp != NULL &&
		    ioc != ZFS_IOC_CHANNEL_PROGRAM) {
			free((void *)(uintptr_t)zc.zc_nvlist_dst);
			zc.zc_nvlist_dst_size *= 2;
			zc.zc_nvlist_dst = (uint64_t)(uintptr_t)
			    malloc(zc.zc_nvlist_dst_size);
			if (zc.zc_nvlist_dst == NULL) {
				error = ENOMEM;
				goto out;
			}
		} else {
			error = errno;
			break;
		}
	}
	if (zc.zc_nvlist_dst_filled) {
		*resultp = fnvlist_unpack((void *)(uintptr_t)zc.zc_nvlist_dst,
		    zc.zc_nvlist_dst_size);
	}

out:
	fnvlist_pack_free(packed, size);
	free((void *)(uintptr_t)zc.zc_nvlist_dst);
	return (error);
}

int
lzc_create(const char *fsname, enum lzc_dataset_type type, nvlist_t *props)
{
	int error;
	nvlist_t *args = fnvlist_alloc();
	fnvlist_add_int32(args, "type", (dmu_objset_type_t)type);
	if (props != NULL)
		fnvlist_add_nvlist(args, "props", props);
	error = lzc_ioctl(ZFS_IOC_CREATE, fsname, args, NULL);
	nvlist_free(args);
	return (error);
}

int
lzc_clone(const char *fsname, const char *origin,
    nvlist_t *props)
{
	int error;
	nvlist_t *args = fnvlist_alloc();
	fnvlist_add_string(args, "origin", origin);
	if (props != NULL)
		fnvlist_add_nvlist(args, "props", props);
	error = lzc_ioctl(ZFS_IOC_CLONE, fsname, args, NULL);
	nvlist_free(args);
	return (error);
}

int
lzc_remap(const char *fsname)
{
	int error;
	nvlist_t *args = fnvlist_alloc();
	error = lzc_ioctl(ZFS_IOC_REMAP, fsname, args, NULL);
	nvlist_free(args);
	return (error);
}

int
lzc_promote(const char *fsname, char *snapnamebuf, int snapnamelen)
{
	/*
	 * The promote ioctl is still legacy, so we need to construct our
	 * own zfs_cmd_t rather than using lzc_ioctl().
	 */
	zfs_cmd_t zc = { 0 };

	ASSERT3S(g_refcount, >, 0);
	VERIFY3S(g_fd, !=, -1);

	(void) strlcpy(zc.zc_name, fsname, sizeof (zc.zc_name));
	if (ioctl(g_fd, ZFS_IOC_PROMOTE, &zc) != 0) {
		int error = errno;
		if (error == EEXIST && snapnamebuf != NULL)
			(void) strlcpy(snapnamebuf, zc.zc_string, snapnamelen);
		return (error);
	}
	return (0);
}

/*
 * Creates snapshots.
 *
 * The keys in the snaps nvlist are the snapshots to be created.
 * They must all be in the same pool.
 *
 * The props nvlist is properties to set.  Currently only user properties
 * are supported.  { user:prop_name -> string value }
 *
 * The returned results nvlist will have an entry for each snapshot that failed.
 * The value will be the (int32) error code.
 *
 * The return value will be 0 if all snapshots were created, otherwise it will
 * be the errno of a (unspecified) snapshot that failed.
 */
int
lzc_snapshot(nvlist_t *snaps, nvlist_t *props, nvlist_t **errlist)
{
	nvpair_t *elem;
	nvlist_t *args;
	int error;
	char pool[ZFS_MAX_DATASET_NAME_LEN];

	*errlist = NULL;

	/* determine the pool name */
	elem = nvlist_next_nvpair(snaps, NULL);
	if (elem == NULL)
		return (0);
	(void) strlcpy(pool, nvpair_name(elem), sizeof (pool));
	pool[strcspn(pool, "/@")] = '\0';

	args = fnvlist_alloc();
	fnvlist_add_nvlist(args, "snaps", snaps);
	if (props != NULL)
		fnvlist_add_nvlist(args, "props", props);

	error = lzc_ioctl(ZFS_IOC_SNAPSHOT, pool, args, errlist);
	nvlist_free(args);

	return (error);
}

/*
 * Destroys snapshots.
 *
 * The keys in the snaps nvlist are the snapshots to be destroyed.
 * They must all be in the same pool.
 *
 * Snapshots that do not exist will be silently ignored.
 *
 * If 'defer' is not set, and a snapshot has user holds or clones, the
 * destroy operation will fail and none of the snapshots will be
 * destroyed.
 *
 * If 'defer' is set, and a snapshot has user holds or clones, it will be
 * marked for deferred destruction, and will be destroyed when the last hold
 * or clone is removed/destroyed.
 *
 * The return value will be 0 if all snapshots were destroyed (or marked for
 * later destruction if 'defer' is set) or didn't exist to begin with.
 *
 * Otherwise the return value will be the errno of a (unspecified) snapshot
 * that failed, no snapshots will be destroyed, and the errlist will have an
 * entry for each snapshot that failed.  The value in the errlist will be
 * the (int32) error code.
 */
int
lzc_destroy_snaps(nvlist_t *snaps, boolean_t defer, nvlist_t **errlist)
{
	nvpair_t *elem;
	nvlist_t *args;
	int error;
	char pool[ZFS_MAX_DATASET_NAME_LEN];

	/* determine the pool name */
	elem = nvlist_next_nvpair(snaps, NULL);
	if (elem == NULL)
		return (0);
	(void) strlcpy(pool, nvpair_name(elem), sizeof (pool));
	pool[strcspn(pool, "/@")] = '\0';

	args = fnvlist_alloc();
	fnvlist_add_nvlist(args, "snaps", snaps);
	if (defer)
		fnvlist_add_boolean(args, "defer");

	error = lzc_ioctl(ZFS_IOC_DESTROY_SNAPS, pool, args, errlist);
	nvlist_free(args);

	return (error);
}

int
lzc_snaprange_space(const char *firstsnap, const char *lastsnap,
    uint64_t *usedp)
{
	nvlist_t *args;
	nvlist_t *result;
	int err;
	char fs[ZFS_MAX_DATASET_NAME_LEN];
	char *atp;

	/* determine the fs name */
	(void) strlcpy(fs, firstsnap, sizeof (fs));
	atp = strchr(fs, '@');
	if (atp == NULL)
		return (EINVAL);
	*atp = '\0';

	args = fnvlist_alloc();
	fnvlist_add_string(args, "firstsnap", firstsnap);

	err = lzc_ioctl(ZFS_IOC_SPACE_SNAPS, lastsnap, args, &result);
	nvlist_free(args);
	if (err == 0)
		*usedp = fnvlist_lookup_uint64(result, "used");
	fnvlist_free(result);

	return (err);
}

boolean_t
lzc_exists(const char *dataset)
{
	/*
	 * The objset_stats ioctl is still legacy, so we need to construct our
	 * own zfs_cmd_t rather than using lzc_ioctl().
	 */
	zfs_cmd_t zc = { 0 };

	ASSERT3S(g_refcount, >, 0);
	VERIFY3S(g_fd, !=, -1);

	(void) strlcpy(zc.zc_name, dataset, sizeof (zc.zc_name));
	return (ioctl(g_fd, ZFS_IOC_OBJSET_STATS, &zc) == 0);
}

/*
 * Create "user holds" on snapshots.  If there is a hold on a snapshot,
 * the snapshot can not be destroyed.  (However, it can be marked for deletion
 * by lzc_destroy_snaps(defer=B_TRUE).)
 *
 * The keys in the nvlist are snapshot names.
 * The snapshots must all be in the same pool.
 * The value is the name of the hold (string type).
 *
 * If cleanup_fd is not -1, it must be the result of open("/dev/zfs", O_EXCL).
 * In this case, when the cleanup_fd is closed (including on process
 * termination), the holds will be released.  If the system is shut down
 * uncleanly, the holds will be released when the pool is next opened
 * or imported.
 *
 * Holds for snapshots which don't exist will be skipped and have an entry
 * added to errlist, but will not cause an overall failure.
 *
 * The return value will be 0 if all holds, for snapshots that existed,
 * were succesfully created.
 *
 * Otherwise the return value will be the errno of a (unspecified) hold that
 * failed and no holds will be created.
 *
 * In all cases the errlist will have an entry for each hold that failed
 * (name = snapshot), with its value being the error code (int32).
 */
int
lzc_hold(nvlist_t *holds, int cleanup_fd, nvlist_t **errlist)
{
	char pool[ZFS_MAX_DATASET_NAME_LEN];
	nvlist_t *args;
	nvpair_t *elem;
	int error;

	/* determine the pool name */
	elem = nvlist_next_nvpair(holds, NULL);
	if (elem == NULL)
		return (0);
	(void) strlcpy(pool, nvpair_name(elem), sizeof (pool));
	pool[strcspn(pool, "/@")] = '\0';

	args = fnvlist_alloc();
	fnvlist_add_nvlist(args, "holds", holds);
	if (cleanup_fd != -1)
		fnvlist_add_int32(args, "cleanup_fd", cleanup_fd);

	error = lzc_ioctl(ZFS_IOC_HOLD, pool, args, errlist);
	nvlist_free(args);
	return (error);
}

/*
 * Release "user holds" on snapshots.  If the snapshot has been marked for
 * deferred destroy (by lzc_destroy_snaps(defer=B_TRUE)), it does not have
 * any clones, and all the user holds are removed, then the snapshot will be
 * destroyed.
 *
 * The keys in the nvlist are snapshot names.
 * The snapshots must all be in the same pool.
 * The value is a nvlist whose keys are the holds to remove.
 *
 * Holds which failed to release because they didn't exist will have an entry
 * added to errlist, but will not cause an overall failure.
 *
 * The return value will be 0 if the nvl holds was empty or all holds that
 * existed, were successfully removed.
 *
 * Otherwise the return value will be the errno of a (unspecified) hold that
 * failed to release and no holds will be released.
 *
 * In all cases the errlist will have an entry for each hold that failed to
 * to release.
 */
int
lzc_release(nvlist_t *holds, nvlist_t **errlist)
{
	char pool[ZFS_MAX_DATASET_NAME_LEN];
	nvpair_t *elem;

	/* determine the pool name */
	elem = nvlist_next_nvpair(holds, NULL);
	if (elem == NULL)
		return (0);
	(void) strlcpy(pool, nvpair_name(elem), sizeof (pool));
	pool[strcspn(pool, "/@")] = '\0';

	return (lzc_ioctl(ZFS_IOC_RELEASE, pool, holds, errlist));
}

/*
 * Retrieve list of user holds on the specified snapshot.
 *
 * On success, *holdsp will be set to a nvlist which the caller must free.
 * The keys are the names of the holds, and the value is the creation time
 * of the hold (uint64) in seconds since the epoch.
 */
int
lzc_get_holds(const char *snapname, nvlist_t **holdsp)
{
	int error;
	nvlist_t *innvl = fnvlist_alloc();
	error = lzc_ioctl(ZFS_IOC_GET_HOLDS, snapname, innvl, holdsp);
	fnvlist_free(innvl);
	return (error);
}

/*
 * Generate a zfs send stream for the specified snapshot and write it to
 * the specified file descriptor.
 *
 * "snapname" is the full name of the snapshot to send (e.g. "pool/fs@snap")
 *
 * If "from" is NULL, a full (non-incremental) stream will be sent.
 * If "from" is non-NULL, it must be the full name of a snapshot or
 * bookmark to send an incremental from (e.g. "pool/fs@earlier_snap" or
 * "pool/fs#earlier_bmark").  If non-NULL, the specified snapshot or
 * bookmark must represent an earlier point in the history of "snapname").
 * It can be an earlier snapshot in the same filesystem or zvol as "snapname",
 * or it can be the origin of "snapname"'s filesystem, or an earlier
 * snapshot in the origin, etc.
 *
 * "fd" is the file descriptor to write the send stream to.
 *
 * If "flags" contains LZC_SEND_FLAG_LARGE_BLOCK, the stream is permitted
 * to contain DRR_WRITE records with drr_length > 128K, and DRR_OBJECT
 * records with drr_blksz > 128K.
 *
 * If "flags" contains LZC_SEND_FLAG_EMBED_DATA, the stream is permitted
 * to contain DRR_WRITE_EMBEDDED records with drr_etype==BP_EMBEDDED_TYPE_DATA,
 * which the receiving system must support (as indicated by support
 * for the "embedded_data" feature).
 */
int
lzc_send(const char *snapname, const char *from, int fd,
    enum lzc_send_flags flags)
{
	return (lzc_send_resume_redacted(snapname, from, fd, flags, 0, 0,
	    NULL));
}

int
lzc_send_redacted(const char *snapname, const char *from, int fd,
    enum lzc_send_flags flags, const char *redactbook)
{
	return (lzc_send_resume_redacted(snapname, from, fd, flags, 0, 0,
	    redactbook));
}

int
lzc_send_resume(const char *snapname, const char *from, int fd,
    enum lzc_send_flags flags, uint64_t resumeobj, uint64_t resumeoff)
{
	return (lzc_send_resume_redacted(snapname, from, fd, flags, resumeobj,
	    resumeoff, NULL));
}

/*
 * snapname: The name of the "tosnap", or the snapshot whose contents we are
 * sending.
 * from: The name of the "fromsnap", or the incremental source.
 * fd: File descriptor to write the stream to.
 * flags: flags that determine features to be used by the stream.
 * resumeobj: Object to resume from, for resuming send
 * resumeoff: Offset to resume from, for resuming send.
 * redactnv: nvlist of string -> boolean(ignored) containing the names of all
 * the snapshots that we should redact with respect to.
 * redactbook: Name of the redaction bookmark to create.
 */
int
lzc_send_resume_redacted(const char *snapname, const char *from, int fd,
    enum lzc_send_flags flags, uint64_t resumeobj, uint64_t resumeoff,
    const char *redactbook)
{
	nvlist_t *args;
	int err;

	args = fnvlist_alloc();
	fnvlist_add_int32(args, "fd", fd);
	if (from != NULL)
		fnvlist_add_string(args, "fromsnap", from);
	if (flags & LZC_SEND_FLAG_LARGE_BLOCK)
		fnvlist_add_boolean(args, "largeblockok");
	if (flags & LZC_SEND_FLAG_EMBED_DATA)
		fnvlist_add_boolean(args, "embedok");
	if (flags & LZC_SEND_FLAG_COMPRESS)
		fnvlist_add_boolean(args, "compressok");
	if (resumeobj != 0 || resumeoff != 0) {
		fnvlist_add_uint64(args, "resume_object", resumeobj);
		fnvlist_add_uint64(args, "resume_offset", resumeoff);
	}
	if (redactbook != NULL)
		fnvlist_add_string(args, "redactbook", redactbook);

	err = lzc_ioctl(ZFS_IOC_SEND_NEW, snapname, args, NULL);
	nvlist_free(args);
	return (err);
}

/*
 * "from" can be NULL, a snapshot, or a bookmark.
 *
 * If from is NULL, a full (non-incremental) stream will be estimated.  This
 * is calculated very efficiently.
 *
 * If from is a snapshot, lzc_send_space uses the deadlists attached to
 * each snapshot to efficiently estimate the stream size.
 *
 * If from is a bookmark, the indirect blocks in the destination snapshot
 * are traversed, looking for blocks with a birth time since the creation TXG of
 * the snapshot this bookmark was created from.  This will result in
 * significantly more I/O and be less efficient than a send space estimation on
 * an equivalent snapshot.  This process is also used if redact_snaps is
 * non-null.
 */
int
lzc_send_space_resume_redacted(const char *snapname, const char *from,
    enum lzc_send_flags flags, uint64_t resumeobj, uint64_t resumeoff,
    uint64_t resume_bytes, const char *redactbook, int fd, uint64_t *spacep)
{
	nvlist_t *args;
	nvlist_t *result;
	int err;

	args = fnvlist_alloc();
	if (from != NULL)
		fnvlist_add_string(args, "from", from);
	if (flags & LZC_SEND_FLAG_LARGE_BLOCK)
		fnvlist_add_boolean(args, "largeblockok");
	if (flags & LZC_SEND_FLAG_EMBED_DATA)
		fnvlist_add_boolean(args, "embedok");
	if (flags & LZC_SEND_FLAG_COMPRESS)
		fnvlist_add_boolean(args, "compressok");
	if (resumeobj != 0 || resumeoff != 0) {
		fnvlist_add_uint64(args, "resume_object", resumeobj);
		fnvlist_add_uint64(args, "resume_offset", resumeoff);
		fnvlist_add_uint64(args, "bytes", resume_bytes);
	}
	if (redactbook != NULL)
		fnvlist_add_string(args, "redactbook", redactbook);
	if (fd != -1)
		fnvlist_add_int32(args, "fd", fd);

	err = lzc_ioctl(ZFS_IOC_SEND_SPACE, snapname, args, &result);
	nvlist_free(args);
	if (err == 0)
		*spacep = fnvlist_lookup_uint64(result, "space");
	nvlist_free(result);
	return (err);
}

int
lzc_send_space(const char *snapname, const char *from,
    enum lzc_send_flags flags, uint64_t *spacep)
{
	return (lzc_send_space_resume_redacted(snapname, from, flags, 0, 0, 0,
	    NULL, -1, spacep));
}

static int
recv_read(int fd, void *buf, int ilen)
{
	char *cp = buf;
	int rv;
	int len = ilen;

	do {
		rv = read(fd, cp, len);
		cp += rv;
		len -= rv;
	} while (rv > 0);

	if (rv < 0 || len != 0)
		return (EIO);

	return (0);
}

static int
recv_impl(const char *snapname, nvlist_t *props, const char *origin,
    boolean_t force, boolean_t resumable, int fd,
    const dmu_replay_record_t *begin_record)
{
	/*
	 * The receive ioctl is still legacy, so we need to construct our own
	 * zfs_cmd_t rather than using zfsc_ioctl().
	 */
	zfs_cmd_t zc = { 0 };
	char *atp;
	char *packed = NULL;
	size_t size;
	int error;

	ASSERT3S(g_refcount, >, 0);
	VERIFY3S(g_fd, !=, -1);

	/* zc_name is name of containing filesystem */
	(void) strlcpy(zc.zc_name, snapname, sizeof (zc.zc_name));
	atp = strchr(zc.zc_name, '@');
	if (atp == NULL)
		return (EINVAL);
	*atp = '\0';

	/* if the fs does not exist, try its parent. */
	if (!lzc_exists(zc.zc_name)) {
		char *slashp = strrchr(zc.zc_name, '/');
		if (slashp == NULL)
			return (ENOENT);
		*slashp = '\0';

	}

	/* zc_value is full name of the snapshot to create */
	(void) strlcpy(zc.zc_value, snapname, sizeof (zc.zc_value));

	if (props != NULL) {
		/* zc_nvlist_src is props to set */
		packed = fnvlist_pack(props, &size);
		zc.zc_nvlist_src = (uint64_t)(uintptr_t)packed;
		zc.zc_nvlist_src_size = size;
	}

	/* zc_string is name of clone origin (if DRR_FLAG_CLONE) */
	if (origin != NULL)
		(void) strlcpy(zc.zc_string, origin, sizeof (zc.zc_string));

	/* zc_begin_record is non-byteswapped BEGIN record */
	if (begin_record == NULL) {
		error = recv_read(fd, &zc.zc_begin_record,
		    sizeof (zc.zc_begin_record));
		if (error != 0)
			goto out;
	} else {
		zc.zc_begin_record = *begin_record;
	}

	/* zc_cookie is fd to read from */
	zc.zc_cookie = fd;

	/* zc guid is force flag */
	zc.zc_guid = force;

	zc.zc_resumable = resumable;

	/* zc_cleanup_fd is unused */
	zc.zc_cleanup_fd = -1;

	error = ioctl(g_fd, ZFS_IOC_RECV, &zc);
	if (error != 0)
		error = errno;

out:
	if (packed != NULL)
		fnvlist_pack_free(packed, size);
	free((void*)(uintptr_t)zc.zc_nvlist_dst);
	return (error);
}

/*
 * The simplest receive case: receive from the specified fd, creating the
 * specified snapshot.  Apply the specified properties as "received" properties
 * (which can be overridden by locally-set properties).  If the stream is a
 * clone, its origin snapshot must be specified by 'origin'.  The 'force'
 * flag will cause the target filesystem to be rolled back or destroyed if
 * necessary to receive.
 *
 * Return 0 on success or an errno on failure.
 *
 * Note: this interface does not work on dedup'd streams
 * (those with DMU_BACKUP_FEATURE_DEDUP).
 */
int
lzc_receive(const char *snapname, nvlist_t *props, const char *origin,
    boolean_t force, int fd)
{
	return (recv_impl(snapname, props, origin, force, B_FALSE, fd, NULL));
}

/*
 * Like lzc_receive, but if the receive fails due to premature stream
 * termination, the intermediate state will be preserved on disk.  In this
 * case, ECKSUM will be returned.  The receive may subsequently be resumed
 * with a resuming send stream generated by lzc_send_resume().
 */
int
lzc_receive_resumable(const char *snapname, nvlist_t *props, const char *origin,
    boolean_t force, int fd)
{
	return (recv_impl(snapname, props, origin, force, B_TRUE, fd, NULL));
}

/*
 * Like lzc_receive, but allows the caller to read the begin record and then to
 * pass it in.  That could be useful if the caller wants to derive, for example,
 * the snapname or the origin parameters based on the information contained in
 * the begin record.
 * The begin record must be in its original form as read from the stream,
 * in other words, it should not be byteswapped.
 *
 * The 'resumable' parameter allows to obtain the same behavior as with
 * lzc_receive_resumable.
 */
int
lzc_receive_with_header(const char *snapname, nvlist_t *props,
    const char *origin, boolean_t force, boolean_t resumable, int fd,
    const dmu_replay_record_t *begin_record)
{
	if (begin_record == NULL)
		return (EINVAL);
	return (recv_impl(snapname, props, origin, force, resumable, fd,
	    begin_record));
}

/*
 * Roll back this filesystem or volume to its most recent snapshot.
 * If snapnamebuf is not NULL, it will be filled in with the name
 * of the most recent snapshot.
 * Note that the latest snapshot may change if a new one is concurrently
 * created or the current one is destroyed.  lzc_rollback_to can be used
 * to roll back to a specific latest snapshot.
 *
 * Return 0 on success or an errno on failure.
 */
int
lzc_rollback(const char *fsname, char *snapnamebuf, int snapnamelen)
{
	nvlist_t *result = NULL;
	nvlist_t *args = fnvlist_alloc();

	int err = lzc_ioctl(ZFS_IOC_ROLLBACK, fsname, args, &result);
	nvlist_free(args);
	if (err == 0 && snapnamebuf != NULL) {
		const char *snapname = fnvlist_lookup_string(result, "target");
		(void) strlcpy(snapnamebuf, snapname, snapnamelen);
	}
	nvlist_free(result);

	return (err);
}

/*
 * Roll back this filesystem or volume to the specified snapshot,
 * if possible.
 *
 * Return 0 on success or an errno on failure.
 */
int
lzc_rollback_to(const char *fsname, const char *snapname)
{
	nvlist_t *args;
	nvlist_t *result;
	int err;

	args = fnvlist_alloc();
	fnvlist_add_string(args, "target", snapname);
	err = lzc_ioctl(ZFS_IOC_ROLLBACK, fsname, args, &result);
	nvlist_free(args);
	nvlist_free(result);
	return (err);
}

/*
 * Creates bookmarks.
 *
 * The bookmarks nvlist maps from name of the bookmark (e.g. "pool/fs#bmark") to
 * the name of the snapshot (e.g. "pool/fs@snap").  All the bookmarks and
 * snapshots must be in the same pool.
 *
 * The returned results nvlist will have an entry for each bookmark that failed.
 * The value will be the (int32) error code.
 *
 * The return value will be 0 if all bookmarks were created, otherwise it will
 * be the errno of a (undetermined) bookmarks that failed.
 */
int
lzc_bookmark(nvlist_t *bookmarks, nvlist_t **errlist)
{
	nvpair_t *elem;
	int error;
	char pool[ZFS_MAX_DATASET_NAME_LEN];

	/* determine the pool name */
	elem = nvlist_next_nvpair(bookmarks, NULL);
	if (elem == NULL)
		return (0);
	(void) strlcpy(pool, nvpair_name(elem), sizeof (pool));
	pool[strcspn(pool, "/#")] = '\0';

	error = lzc_ioctl(ZFS_IOC_BOOKMARK, pool, bookmarks, errlist);

	return (error);
}

/*
 * Retrieve bookmarks.
 *
 * Retrieve the list of bookmarks for the given file system. The props
 * parameter is an nvlist of property names (with no values) that will be
 * returned for each bookmark.
 *
 * The following are valid properties on bookmarks, most of which are numbers
 * (represented as uint64 in the nvlist), except redact_snaps, which is a
 * uint64 array, and redact_complete, which is a boolean
 *
 * "guid" - globally unique identifier of the snapshot it refers to
 * "createtxg" - txg when the snapshot it refers to was created
 * "creation" - timestamp when the snapshot it refers to was created
 * "redact_snaps" - list of guids of the redaction snapshots for the specified
 *     bookmark.  If the bookmark is not a redaction bookmark, the nvlist will
 *     not contain an entry for this value.  If it is redacted with respect to
 *     no snapshots, it will contain value -> NULL uint64 array
 * "redact_complete" - boolean value; true if the redaction bookmark is
 *     complete, false otherwise.
 *
 * The format of the returned nvlist as follows:
 * <short name of bookmark> -> {
 *     <name of property> -> {
 *         "value" -> uint64
 *     }
 *     ...
 *     "redact_snaps" -> {
 *         "value" -> uint64 array
 *     }
 *     "redact_complete" -> {
 *         "value" -> boolean value
 *     }
 *  }
 */
int
lzc_get_bookmarks(const char *fsname, nvlist_t *props, nvlist_t **bmarks)
{
	return (lzc_ioctl(ZFS_IOC_GET_BOOKMARKS, fsname, props, bmarks));
}

/*
 * Get bookmark properties.
 *
 * Given a bookmark's full name, retrieve all properties for the bookmark.
 *
 * The format of the returned property list is as follows:
 * {
 *     <name of property> -> {
 *         "value" -> uint64
 *     }
 *     ...
 *     "redact_snaps" -> {
 *         "value" -> uint64 array
 * }
 */
int
lzc_get_bookmark_props(const char *bookmark, nvlist_t **props)
{
	int error;

	nvlist_t *innvl = fnvlist_alloc();
	error = lzc_ioctl(ZFS_IOC_GET_BOOKMARK_PROPS, bookmark, innvl, props);
	fnvlist_free(innvl);

	return (error);
}

/*
 * Destroys bookmarks.
 *
 * The keys in the bmarks nvlist are the bookmarks to be destroyed.
 * They must all be in the same pool.  Bookmarks are specified as
 * <fs>#<bmark>.
 *
 * Bookmarks that do not exist will be silently ignored.
 *
 * The return value will be 0 if all bookmarks that existed were destroyed.
 *
 * Otherwise the return value will be the errno of a (undetermined) bookmark
 * that failed, no bookmarks will be destroyed, and the errlist will have an
 * entry for each bookmarks that failed.  The value in the errlist will be
 * the (int32) error code.
 */
int
lzc_destroy_bookmarks(nvlist_t *bmarks, nvlist_t **errlist)
{
	nvpair_t *elem;
	int error;
	char pool[ZFS_MAX_DATASET_NAME_LEN];

	/* determine the pool name */
	elem = nvlist_next_nvpair(bmarks, NULL);
	if (elem == NULL)
		return (0);
	(void) strlcpy(pool, nvpair_name(elem), sizeof (pool));
	pool[strcspn(pool, "/#")] = '\0';

	error = lzc_ioctl(ZFS_IOC_DESTROY_BOOKMARKS, pool, bmarks, errlist);

	return (error);
}

static int
lzc_channel_program_impl(const char *pool, const char *program, boolean_t sync,
    uint64_t instrlimit, uint64_t memlimit, nvlist_t *argnvl, nvlist_t **outnvl)
{
	int error;
	nvlist_t *args;

	args = fnvlist_alloc();
	fnvlist_add_string(args, ZCP_ARG_PROGRAM, program);
	fnvlist_add_nvlist(args, ZCP_ARG_ARGLIST, argnvl);
	fnvlist_add_boolean_value(args, ZCP_ARG_SYNC, sync);
	fnvlist_add_uint64(args, ZCP_ARG_INSTRLIMIT, instrlimit);
	fnvlist_add_uint64(args, ZCP_ARG_MEMLIMIT, memlimit);
	error = lzc_ioctl(ZFS_IOC_CHANNEL_PROGRAM, pool, args, outnvl);
	fnvlist_free(args);

	return (error);
}

/*
 * Executes a channel program.
 *
 * If this function returns 0 the channel program was successfully loaded and
 * ran without failing. Note that individual commands the channel program ran
 * may have failed and the channel program is responsible for reporting such
 * errors through outnvl if they are important.
 *
 * This method may also return:
 *
 * EINVAL   The program contains syntax errors, or an invalid memory or time
 *          limit was given. No part of the channel program was executed.
 *          If caused by syntax errors, 'outnvl' contains information about the
 *          errors.
 *
 * ECHRNG   The program was executed, but encountered a runtime error, such as
 *          calling a function with incorrect arguments, invoking the error()
 *          function directly, failing an assert() command, etc. Some portion
 *          of the channel program may have executed and committed changes.
 *          Information about the failure can be found in 'outnvl'.
 *
 * ENOMEM   The program fully executed, but the output buffer was not large
 *          enough to store the returned value. No output is returned through
 *          'outnvl'.
 *
 * ENOSPC   The program was terminated because it exceeded its memory usage
 *          limit. Some portion of the channel program may have executed and
 *          committed changes to disk. No output is returned through 'outnvl'.
 *
 * ETIME    The program was terminated because it exceeded its Lua instruction
 *          limit. Some portion of the channel program may have executed and
 *          committed changes to disk. No output is returned through 'outnvl'.
 */
int
lzc_channel_program(const char *pool, const char *program, uint64_t instrlimit,
    uint64_t memlimit, nvlist_t *argnvl, nvlist_t **outnvl)
{
	return (lzc_channel_program_impl(pool, program, B_TRUE, instrlimit,
	    memlimit, argnvl, outnvl));
}

/*
 * Executes a read-only channel program.
 *
 * A read-only channel program works programmatically the same way as a
 * normal channel program executed with lzc_channel_program(). The only
 * difference is it runs exclusively in open-context and therefore can
 * return faster. The downside to that, is that the program cannot change
 * on-disk state by calling functions from the zfs.sync submodule.
 *
 * The return values of this function (and their meaning) are exactly the
 * same as the ones described in lzc_channel_program().
 */
int
lzc_channel_program_nosync(const char *pool, const char *program,
    uint64_t instrlimit, uint64_t memlimit, nvlist_t *argnvl, nvlist_t **outnvl)
{
	return (lzc_channel_program_impl(pool, program, B_FALSE, instrlimit,
	    memlimit, argnvl, outnvl));
}

/*
 * Creates a checkpoint for the specified pool.
 *
 * If this function returns 0 the pool was successfully checkpointed.
 *
 * This method may also return:
 *
 * ZFS_ERR_CHECKPOINT_EXISTS
 *	The pool already has a checkpoint. A pools can only have one
 *	checkpoint at most, at any given time.
 *
 * ZFS_ERR_DISCARDING_CHECKPOINT
 * 	ZFS is in the middle of discarding a checkpoint for this pool.
 * 	The pool can be checkpointed again once the discard is done.
 *
 * ZFS_DEVRM_IN_PROGRESS
 * 	A vdev is currently being removed. The pool cannot be
 * 	checkpointed until the device removal is done.
 *
 * ZFS_VDEV_TOO_BIG
 * 	One or more top-level vdevs exceed the maximum vdev size
 * 	supported for this feature.
 */
int
lzc_pool_checkpoint(const char *pool)
{
	int error;

	nvlist_t *result = NULL;
	nvlist_t *args = fnvlist_alloc();

	error = lzc_ioctl(ZFS_IOC_POOL_CHECKPOINT, pool, args, &result);

	fnvlist_free(args);
	fnvlist_free(result);

	return (error);
}

/*
 * Discard the checkpoint from the specified pool.
 *
 * If this function returns 0 the checkpoint was successfully discarded.
 *
 * This method may also return:
 *
 * ZFS_ERR_NO_CHECKPOINT
 * 	The pool does not have a checkpoint.
 *
 * ZFS_ERR_DISCARDING_CHECKPOINT
 * 	ZFS is already in the middle of discarding the checkpoint.
 */
int
lzc_pool_checkpoint_discard(const char *pool)
{
	int error;

	nvlist_t *result = NULL;
	nvlist_t *args = fnvlist_alloc();

	error = lzc_ioctl(ZFS_IOC_POOL_DISCARD_CHECKPOINT, pool, args, &result);

	fnvlist_free(args);
	fnvlist_free(result);

	return (error);
}

/*
 * Changes initializing state.
 *
 * vdevs should be a list of (<key>, guid) where guid is a uint64 vdev GUID.
 * The key is ignored.
 *
 * If there are errors related to vdev arguments, per-vdev errors are returned
 * in an nvlist with the key "vdevs". Each error is a (guid, errno) pair where
 * guid is stringified with PRIu64, and errno is one of the following as
 * an int64_t:
 *	- ENODEV if the device was not found
 *	- EINVAL if the devices is not a leaf or is not concrete (e.g. missing)
 *	- EROFS if the device is not writeable
 *	- EBUSY start requested but the device is already being initialized
 *	- ESRCH cancel/suspend requested but device is not being initialized
 *
 * If the errlist is empty, then return value will be:
 *	- EINVAL if one or more arguments was invalid
 *	- Other spa_open failures
 *	- 0 if the operation succeeded
 */
int
lzc_initialize(const char *poolname, pool_initialize_func_t cmd_type,
    nvlist_t *vdevs, nvlist_t **errlist)
{
<<<<<<< HEAD
	int error;
	nvlist_t *args = fnvlist_alloc();
	fnvlist_add_uint64(args, ZPOOL_INITIALIZE_COMMAND, (uint64_t)cmd_type);
	fnvlist_add_nvlist(args, ZPOOL_INITIALIZE_VDEVS, vdevs);

	error = lzc_ioctl(ZFS_IOC_POOL_INITIALIZE, poolname, args, errlist);

	fnvlist_free(args);

	return (error);
}

/*
 * Create a redaction bookmark named bookname by redacting snapshot with respect
 * to all the snapshots in snapnv.
 */
int
lzc_redact(const char *snapshot, const char *bookname, nvlist_t *snapnv)
{
	nvlist_t *args = fnvlist_alloc();
	fnvlist_add_string(args, "bookname", bookname);
	fnvlist_add_nvlist(args, "snapnv", snapnv);
	int error = lzc_ioctl(ZFS_IOC_REDACT, snapshot, args, NULL);
	fnvlist_free(args);
	return (error);
}

/*
 * Set the nexbtoot configuration of the given pool.
 */
int
lzc_set_nextboot(const char *pool, const char *command, const char *env,
    uint32_t maxboots)
{
	nvlist_t *args = fnvlist_alloc();
	fnvlist_add_string(args, "command", command);
	fnvlist_add_string(args, "envmap", env);
	fnvlist_add_uint32(args, "maxboots", maxboots);
	int error = lzc_ioctl(ZFS_IOC_SET_NEXTBOOT, pool, args, NULL);
	fnvlist_free(args);
	return (error);
}

/*
 * Get the nextboot configuration of the given pool.
 */
int
lzc_get_nextboot(const char *pool, nvlist_t **outnvl)
{
	nvlist_t *args = fnvlist_alloc();
	int error = lzc_ioctl(ZFS_IOC_GET_NEXTBOOT, pool, args, outnvl);
	fnvlist_free(args);
	return (error);
}

static int
wait_common(const char *pool, zpool_wait_activity_t activity, boolean_t use_tag,
    uint64_t tag, boolean_t *waited)
{
	nvlist_t *args = fnvlist_alloc();
	nvlist_t *result = NULL;

	fnvlist_add_int32(args, "activity", activity);
	if (use_tag)
		fnvlist_add_uint64(args, "tag", tag);

	int error = lzc_ioctl(ZFS_IOC_WAIT, pool, args, &result);

	if (error == 0 && waited != NULL)
		*waited = fnvlist_lookup_boolean_value(result, "waited");

	fnvlist_free(args);
	fnvlist_free(result);

	return (error);
}

int
lzc_wait(const char *pool, zpool_wait_activity_t activity, boolean_t *waited)
{
	return (wait_common(pool, activity, B_FALSE, 0, waited));
}

int
lzc_wait_tag(const char *pool, zpool_wait_activity_t activity, uint64_t tag,
    boolean_t *waited)
{
	return (wait_common(pool, activity, B_TRUE, tag, waited));
=======
	return (lzc_channel_program_impl(pool, program, B_FALSE, timeout,
	    memlimit, argnvl, outnvl));
}

/*
 * Changes initializing state.
 *
 * vdevs should be a list of (<key>, guid) where guid is a uint64 vdev GUID.
 * The key is ignored.
 *
 * If there are errors related to vdev arguments, per-vdev errors are returned
 * in an nvlist with the key "vdevs". Each error is a (guid, errno) pair where
 * guid is stringified with PRIu64, and errno is one of the following as
 * an int64_t:
 *	- ENODEV if the device was not found
 *	- EINVAL if the devices is not a leaf or is not concrete (e.g. missing)
 *	- EROFS if the device is not writeable
 *	- EBUSY start requested but the device is already being initialized
 *	- ESRCH cancel/suspend requested but device is not being initialized
 *
 * If the errlist is empty, then return value will be:
 *	- EINVAL if one or more arguments was invalid
 *	- Other spa_open failures
 *	- 0 if the operation succeeded
 */
int
lzc_initialize(const char *poolname, pool_initialize_func_t cmd_type,
    nvlist_t *vdevs, nvlist_t **errlist)
{
	int error;
	nvlist_t *args = fnvlist_alloc();
	fnvlist_add_uint64(args, ZPOOL_INITIALIZE_COMMAND, (uint64_t)cmd_type);
	fnvlist_add_nvlist(args, ZPOOL_INITIALIZE_VDEVS, vdevs);

	error = lzc_ioctl(ZFS_IOC_POOL_INITIALIZE, poolname, args, errlist);

	fnvlist_free(args);

	return (error);
>>>>>>> 094e47e9
}<|MERGE_RESOLUTION|>--- conflicted
+++ resolved
@@ -1132,6 +1132,84 @@
 }
 
 /*
+ * Create a redaction bookmark named bookname by redacting snapshot with respect
+ * to all the snapshots in snapnv.
+ */
+int
+lzc_redact(const char *snapshot, const char *bookname, nvlist_t *snapnv)
+{
+	nvlist_t *args = fnvlist_alloc();
+	fnvlist_add_string(args, "bookname", bookname);
+	fnvlist_add_nvlist(args, "snapnv", snapnv);
+	int error = lzc_ioctl(ZFS_IOC_REDACT, snapshot, args, NULL);
+	fnvlist_free(args);
+	return (error);
+}
+
+/*
+ * Set the nexbtoot configuration of the given pool.
+ */
+int
+lzc_set_nextboot(const char *pool, const char *command, const char *env,
+    uint32_t maxboots)
+{
+	nvlist_t *args = fnvlist_alloc();
+	fnvlist_add_string(args, "command", command);
+	fnvlist_add_string(args, "envmap", env);
+	fnvlist_add_uint32(args, "maxboots", maxboots);
+	int error = lzc_ioctl(ZFS_IOC_SET_NEXTBOOT, pool, args, NULL);
+	fnvlist_free(args);
+	return (error);
+}
+
+/*
+ * Get the nextboot configuration of the given pool.
+ */
+int
+lzc_get_nextboot(const char *pool, nvlist_t **outnvl)
+{
+	nvlist_t *args = fnvlist_alloc();
+	int error = lzc_ioctl(ZFS_IOC_GET_NEXTBOOT, pool, args, outnvl);
+	fnvlist_free(args);
+	return (error);
+}
+
+static int
+wait_common(const char *pool, zpool_wait_activity_t activity, boolean_t use_tag,
+    uint64_t tag, boolean_t *waited)
+{
+	nvlist_t *args = fnvlist_alloc();
+	nvlist_t *result = NULL;
+
+	fnvlist_add_int32(args, "activity", activity);
+	if (use_tag)
+		fnvlist_add_uint64(args, "tag", tag);
+
+	int error = lzc_ioctl(ZFS_IOC_WAIT, pool, args, &result);
+
+	if (error == 0 && waited != NULL)
+		*waited = fnvlist_lookup_boolean_value(result, "waited");
+
+	fnvlist_free(args);
+	fnvlist_free(result);
+
+	return (error);
+}
+
+int
+lzc_wait(const char *pool, zpool_wait_activity_t activity, boolean_t *waited)
+{
+	return (wait_common(pool, activity, B_FALSE, 0, waited));
+}
+
+int
+lzc_wait_tag(const char *pool, zpool_wait_activity_t activity, uint64_t tag,
+    boolean_t *waited)
+{
+	return (wait_common(pool, activity, B_TRUE, tag, waited));
+}
+
+/*
  * Changes initializing state.
  *
  * vdevs should be a list of (<key>, guid) where guid is a uint64 vdev GUID.
@@ -1156,7 +1234,6 @@
 lzc_initialize(const char *poolname, pool_initialize_func_t cmd_type,
     nvlist_t *vdevs, nvlist_t **errlist)
 {
-<<<<<<< HEAD
 	int error;
 	nvlist_t *args = fnvlist_alloc();
 	fnvlist_add_uint64(args, ZPOOL_INITIALIZE_COMMAND, (uint64_t)cmd_type);
@@ -1167,123 +1244,4 @@
 	fnvlist_free(args);
 
 	return (error);
-}
-
-/*
- * Create a redaction bookmark named bookname by redacting snapshot with respect
- * to all the snapshots in snapnv.
- */
-int
-lzc_redact(const char *snapshot, const char *bookname, nvlist_t *snapnv)
-{
-	nvlist_t *args = fnvlist_alloc();
-	fnvlist_add_string(args, "bookname", bookname);
-	fnvlist_add_nvlist(args, "snapnv", snapnv);
-	int error = lzc_ioctl(ZFS_IOC_REDACT, snapshot, args, NULL);
-	fnvlist_free(args);
-	return (error);
-}
-
-/*
- * Set the nexbtoot configuration of the given pool.
- */
-int
-lzc_set_nextboot(const char *pool, const char *command, const char *env,
-    uint32_t maxboots)
-{
-	nvlist_t *args = fnvlist_alloc();
-	fnvlist_add_string(args, "command", command);
-	fnvlist_add_string(args, "envmap", env);
-	fnvlist_add_uint32(args, "maxboots", maxboots);
-	int error = lzc_ioctl(ZFS_IOC_SET_NEXTBOOT, pool, args, NULL);
-	fnvlist_free(args);
-	return (error);
-}
-
-/*
- * Get the nextboot configuration of the given pool.
- */
-int
-lzc_get_nextboot(const char *pool, nvlist_t **outnvl)
-{
-	nvlist_t *args = fnvlist_alloc();
-	int error = lzc_ioctl(ZFS_IOC_GET_NEXTBOOT, pool, args, outnvl);
-	fnvlist_free(args);
-	return (error);
-}
-
-static int
-wait_common(const char *pool, zpool_wait_activity_t activity, boolean_t use_tag,
-    uint64_t tag, boolean_t *waited)
-{
-	nvlist_t *args = fnvlist_alloc();
-	nvlist_t *result = NULL;
-
-	fnvlist_add_int32(args, "activity", activity);
-	if (use_tag)
-		fnvlist_add_uint64(args, "tag", tag);
-
-	int error = lzc_ioctl(ZFS_IOC_WAIT, pool, args, &result);
-
-	if (error == 0 && waited != NULL)
-		*waited = fnvlist_lookup_boolean_value(result, "waited");
-
-	fnvlist_free(args);
-	fnvlist_free(result);
-
-	return (error);
-}
-
-int
-lzc_wait(const char *pool, zpool_wait_activity_t activity, boolean_t *waited)
-{
-	return (wait_common(pool, activity, B_FALSE, 0, waited));
-}
-
-int
-lzc_wait_tag(const char *pool, zpool_wait_activity_t activity, uint64_t tag,
-    boolean_t *waited)
-{
-	return (wait_common(pool, activity, B_TRUE, tag, waited));
-=======
-	return (lzc_channel_program_impl(pool, program, B_FALSE, timeout,
-	    memlimit, argnvl, outnvl));
-}
-
-/*
- * Changes initializing state.
- *
- * vdevs should be a list of (<key>, guid) where guid is a uint64 vdev GUID.
- * The key is ignored.
- *
- * If there are errors related to vdev arguments, per-vdev errors are returned
- * in an nvlist with the key "vdevs". Each error is a (guid, errno) pair where
- * guid is stringified with PRIu64, and errno is one of the following as
- * an int64_t:
- *	- ENODEV if the device was not found
- *	- EINVAL if the devices is not a leaf or is not concrete (e.g. missing)
- *	- EROFS if the device is not writeable
- *	- EBUSY start requested but the device is already being initialized
- *	- ESRCH cancel/suspend requested but device is not being initialized
- *
- * If the errlist is empty, then return value will be:
- *	- EINVAL if one or more arguments was invalid
- *	- Other spa_open failures
- *	- 0 if the operation succeeded
- */
-int
-lzc_initialize(const char *poolname, pool_initialize_func_t cmd_type,
-    nvlist_t *vdevs, nvlist_t **errlist)
-{
-	int error;
-	nvlist_t *args = fnvlist_alloc();
-	fnvlist_add_uint64(args, ZPOOL_INITIALIZE_COMMAND, (uint64_t)cmd_type);
-	fnvlist_add_nvlist(args, ZPOOL_INITIALIZE_VDEVS, vdevs);
-
-	error = lzc_ioctl(ZFS_IOC_POOL_INITIALIZE, poolname, args, errlist);
-
-	fnvlist_free(args);
-
-	return (error);
->>>>>>> 094e47e9
 }