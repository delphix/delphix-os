/*
 * CDDL HEADER START
 *
 * The contents of this file are subject to the terms of the
 * Common Development and Distribution License (the "License").
 * You may not use this file except in compliance with the License.
 *
 * You can obtain a copy of the license at usr/src/OPENSOLARIS.LICENSE
 * or http://www.opensolaris.org/os/licensing.
 * See the License for the specific language governing permissions
 * and limitations under the License.
 *
 * When distributing Covered Code, include this CDDL HEADER in each
 * file and include the License file at usr/src/OPENSOLARIS.LICENSE.
 * If applicable, add the following below this CDDL HEADER, with the
 * fields enclosed by brackets "[]" replaced with your own identifying
 * information: Portions Copyright [yyyy] [name of copyright owner]
 *
 * CDDL HEADER END
 */

/*
 * Copyright (c) 2012, 2017 by Delphix. All rights reserved.
 * Copyright (c) 2013 Steven Hartland. All rights reserved.
 * Copyright (c) 2014 Integros [integros.com]
 * Copyright 2017 RackTop Systems.
 */

/*
 * LibZFS_Core (lzc) is intended to replace most functionality in libzfs.
 * It has the following characteristics:
 *
 *  - Thread Safe.  libzfs_core is accessible concurrently from multiple
 *  threads.  This is accomplished primarily by avoiding global data
 *  (e.g. caching).  Since it's thread-safe, there is no reason for a
 *  process to have multiple libzfs "instances".  Therefore, we store
 *  our few pieces of data (e.g. the file descriptor) in global
 *  variables.  The fd is reference-counted so that the libzfs_core
 *  library can be "initialized" multiple times (e.g. by different
 *  consumers within the same process).
 *
 *  - Committed Interface.  The libzfs_core interface will be committed,
 *  therefore consumers can compile against it and be confident that
 *  their code will continue to work on future releases of this code.
 *  Currently, the interface is Evolving (not Committed), but we intend
 *  to commit to it once it is more complete and we determine that it
 *  meets the needs of all consumers.
 *
 *  - Programatic Error Handling.  libzfs_core communicates errors with
 *  defined error numbers, and doesn't print anything to stdout/stderr.
 *
 *  - Thin Layer.  libzfs_core is a thin layer, marshaling arguments
 *  to/from the kernel ioctls.  There is generally a 1:1 correspondence
 *  between libzfs_core functions and ioctls to /dev/zfs.
 *
 *  - Clear Atomicity.  Because libzfs_core functions are generally 1:1
 *  with kernel ioctls, and kernel ioctls are general atomic, each
 *  libzfs_core function is atomic.  For example, creating multiple
 *  snapshots with a single call to lzc_snapshot() is atomic -- it
 *  can't fail with only some of the requested snapshots created, even
 *  in the event of power loss or system crash.
 *
 *  - Continued libzfs Support.  Some higher-level operations (e.g.
 *  support for "zfs send -R") are too complicated to fit the scope of
 *  libzfs_core.  This functionality will continue to live in libzfs.
 *  Where appropriate, libzfs will use the underlying atomic operations
 *  of libzfs_core.  For example, libzfs may implement "zfs send -R |
 *  zfs receive" by using individual "send one snapshot", rename,
 *  destroy, and "receive one snapshot" operations in libzfs_core.
 *  /sbin/zfs and /zbin/zpool will link with both libzfs and
 *  libzfs_core.  Other consumers should aim to use only libzfs_core,
 *  since that will be the supported, stable interface going forwards.
 */

#include <libzfs_core.h>
#include <ctype.h>
#include <unistd.h>
#include <stdlib.h>
#include <string.h>
#include <errno.h>
#include <fcntl.h>
#include <pthread.h>
#include <sys/nvpair.h>
#include <sys/param.h>
#include <sys/types.h>
#include <sys/stat.h>
#include <sys/zfs_ioctl.h>

static int g_fd = -1;
static pthread_mutex_t g_lock = PTHREAD_MUTEX_INITIALIZER;
static int g_refcount;

int
libzfs_core_init(void)
{
	(void) pthread_mutex_lock(&g_lock);
	if (g_refcount == 0) {
		g_fd = open("/dev/zfs", O_RDWR);
		if (g_fd < 0) {
			(void) pthread_mutex_unlock(&g_lock);
			return (errno);
		}
	}
	g_refcount++;
	(void) pthread_mutex_unlock(&g_lock);
	return (0);
}

void
libzfs_core_fini(void)
{
	(void) pthread_mutex_lock(&g_lock);
	ASSERT3S(g_refcount, >, 0);

	if (g_refcount > 0)
		g_refcount--;

	if (g_refcount == 0 && g_fd != -1) {
		(void) close(g_fd);
		g_fd = -1;
	}
	(void) pthread_mutex_unlock(&g_lock);
}

static int
lzc_ioctl(zfs_ioc_t ioc, const char *name,
    nvlist_t *source, nvlist_t **resultp)
{
	zfs_cmd_t zc = { 0 };
	int error = 0;
	char *packed;
	size_t size;

	ASSERT3S(g_refcount, >, 0);
	VERIFY3S(g_fd, !=, -1);

	(void) strlcpy(zc.zc_name, name, sizeof (zc.zc_name));

	packed = fnvlist_pack(source, &size);
	zc.zc_nvlist_src = (uint64_t)(uintptr_t)packed;
	zc.zc_nvlist_src_size = size;

	if (resultp != NULL) {
		*resultp = NULL;
		if (ioc == ZFS_IOC_CHANNEL_PROGRAM) {
			zc.zc_nvlist_dst_size = fnvlist_lookup_uint64(source,
			    ZCP_ARG_MEMLIMIT);
		} else {
			zc.zc_nvlist_dst_size = MAX(size * 2, 128 * 1024);
		}
		zc.zc_nvlist_dst = (uint64_t)(uintptr_t)
		    malloc(zc.zc_nvlist_dst_size);
		if (zc.zc_nvlist_dst == NULL) {
			error = ENOMEM;
			goto out;
		}
	}

	while (ioctl(g_fd, ioc, &zc) != 0) {
		/*
		 * If ioctl exited with ENOMEM, we retry the ioctl after
		 * increasing the size of the destination nvlist.
		 *
		 * Channel programs that exit with ENOMEM ran over the
		 * lua memory sandbox; they should not be retried.
		 */
		if (errno == ENOMEM && resultp != NULL &&
		    ioc != ZFS_IOC_CHANNEL_PROGRAM) {
			free((void *)(uintptr_t)zc.zc_nvlist_dst);
			zc.zc_nvlist_dst_size *= 2;
			zc.zc_nvlist_dst = (uint64_t)(uintptr_t)
			    malloc(zc.zc_nvlist_dst_size);
			if (zc.zc_nvlist_dst == NULL) {
				error = ENOMEM;
				goto out;
			}
		} else {
			error = errno;
			break;
		}
	}
	if (zc.zc_nvlist_dst_filled) {
		*resultp = fnvlist_unpack((void *)(uintptr_t)zc.zc_nvlist_dst,
		    zc.zc_nvlist_dst_size);
	}

out:
	fnvlist_pack_free(packed, size);
	free((void *)(uintptr_t)zc.zc_nvlist_dst);
	return (error);
}

int
lzc_create(const char *fsname, enum lzc_dataset_type type, nvlist_t *props)
{
	int error;
	nvlist_t *args = fnvlist_alloc();
	fnvlist_add_int32(args, "type", (dmu_objset_type_t)type);
	if (props != NULL)
		fnvlist_add_nvlist(args, "props", props);
	error = lzc_ioctl(ZFS_IOC_CREATE, fsname, args, NULL);
	nvlist_free(args);
	return (error);
}

int
lzc_clone(const char *fsname, const char *origin,
    nvlist_t *props)
{
	int error;
	nvlist_t *args = fnvlist_alloc();
	fnvlist_add_string(args, "origin", origin);
	if (props != NULL)
		fnvlist_add_nvlist(args, "props", props);
	error = lzc_ioctl(ZFS_IOC_CLONE, fsname, args, NULL);
	nvlist_free(args);
	return (error);
}

int
<<<<<<< HEAD
lzc_remap(const char *fsname)
{
	int error;
	nvlist_t *args = fnvlist_alloc();
	error = lzc_ioctl(ZFS_IOC_REMAP, fsname, args, NULL);
	nvlist_free(args);
	return (error);
=======
lzc_promote(const char *fsname, char *snapnamebuf, int snapnamelen)
{
	/*
	 * The promote ioctl is still legacy, so we need to construct our
	 * own zfs_cmd_t rather than using lzc_ioctl().
	 */
	zfs_cmd_t zc = { 0 };

	ASSERT3S(g_refcount, >, 0);
	VERIFY3S(g_fd, !=, -1);

	(void) strlcpy(zc.zc_name, fsname, sizeof (zc.zc_name));
	if (ioctl(g_fd, ZFS_IOC_PROMOTE, &zc) != 0) {
		int error = errno;
		if (error == EEXIST && snapnamebuf != NULL)
			(void) strlcpy(snapnamebuf, zc.zc_string, snapnamelen);
		return (error);
	}
	return (0);
>>>>>>> 796b8631
}

/*
 * Creates snapshots.
 *
 * The keys in the snaps nvlist are the snapshots to be created.
 * They must all be in the same pool.
 *
 * The props nvlist is properties to set.  Currently only user properties
 * are supported.  { user:prop_name -> string value }
 *
 * The returned results nvlist will have an entry for each snapshot that failed.
 * The value will be the (int32) error code.
 *
 * The return value will be 0 if all snapshots were created, otherwise it will
 * be the errno of a (unspecified) snapshot that failed.
 */
int
lzc_snapshot(nvlist_t *snaps, nvlist_t *props, nvlist_t **errlist)
{
	nvpair_t *elem;
	nvlist_t *args;
	int error;
	char pool[ZFS_MAX_DATASET_NAME_LEN];

	*errlist = NULL;

	/* determine the pool name */
	elem = nvlist_next_nvpair(snaps, NULL);
	if (elem == NULL)
		return (0);
	(void) strlcpy(pool, nvpair_name(elem), sizeof (pool));
	pool[strcspn(pool, "/@")] = '\0';

	args = fnvlist_alloc();
	fnvlist_add_nvlist(args, "snaps", snaps);
	if (props != NULL)
		fnvlist_add_nvlist(args, "props", props);

	error = lzc_ioctl(ZFS_IOC_SNAPSHOT, pool, args, errlist);
	nvlist_free(args);

	return (error);
}

/*
 * Destroys snapshots.
 *
 * The keys in the snaps nvlist are the snapshots to be destroyed.
 * They must all be in the same pool.
 *
 * Snapshots that do not exist will be silently ignored.
 *
 * If 'defer' is not set, and a snapshot has user holds or clones, the
 * destroy operation will fail and none of the snapshots will be
 * destroyed.
 *
 * If 'defer' is set, and a snapshot has user holds or clones, it will be
 * marked for deferred destruction, and will be destroyed when the last hold
 * or clone is removed/destroyed.
 *
 * The return value will be 0 if all snapshots were destroyed (or marked for
 * later destruction if 'defer' is set) or didn't exist to begin with.
 *
 * Otherwise the return value will be the errno of a (unspecified) snapshot
 * that failed, no snapshots will be destroyed, and the errlist will have an
 * entry for each snapshot that failed.  The value in the errlist will be
 * the (int32) error code.
 */
int
lzc_destroy_snaps(nvlist_t *snaps, boolean_t defer, nvlist_t **errlist)
{
	nvpair_t *elem;
	nvlist_t *args;
	int error;
	char pool[ZFS_MAX_DATASET_NAME_LEN];

	/* determine the pool name */
	elem = nvlist_next_nvpair(snaps, NULL);
	if (elem == NULL)
		return (0);
	(void) strlcpy(pool, nvpair_name(elem), sizeof (pool));
	pool[strcspn(pool, "/@")] = '\0';

	args = fnvlist_alloc();
	fnvlist_add_nvlist(args, "snaps", snaps);
	if (defer)
		fnvlist_add_boolean(args, "defer");

	error = lzc_ioctl(ZFS_IOC_DESTROY_SNAPS, pool, args, errlist);
	nvlist_free(args);

	return (error);
}

int
lzc_snaprange_space(const char *firstsnap, const char *lastsnap,
    uint64_t *usedp)
{
	nvlist_t *args;
	nvlist_t *result;
	int err;
	char fs[ZFS_MAX_DATASET_NAME_LEN];
	char *atp;

	/* determine the fs name */
	(void) strlcpy(fs, firstsnap, sizeof (fs));
	atp = strchr(fs, '@');
	if (atp == NULL)
		return (EINVAL);
	*atp = '\0';

	args = fnvlist_alloc();
	fnvlist_add_string(args, "firstsnap", firstsnap);

	err = lzc_ioctl(ZFS_IOC_SPACE_SNAPS, lastsnap, args, &result);
	nvlist_free(args);
	if (err == 0)
		*usedp = fnvlist_lookup_uint64(result, "used");
	fnvlist_free(result);

	return (err);
}

boolean_t
lzc_exists(const char *dataset)
{
	/*
	 * The objset_stats ioctl is still legacy, so we need to construct our
	 * own zfs_cmd_t rather than using lzc_ioctl().
	 */
	zfs_cmd_t zc = { 0 };

	ASSERT3S(g_refcount, >, 0);
	VERIFY3S(g_fd, !=, -1);

	(void) strlcpy(zc.zc_name, dataset, sizeof (zc.zc_name));
	return (ioctl(g_fd, ZFS_IOC_OBJSET_STATS, &zc) == 0);
}

/*
 * Create "user holds" on snapshots.  If there is a hold on a snapshot,
 * the snapshot can not be destroyed.  (However, it can be marked for deletion
 * by lzc_destroy_snaps(defer=B_TRUE).)
 *
 * The keys in the nvlist are snapshot names.
 * The snapshots must all be in the same pool.
 * The value is the name of the hold (string type).
 *
 * If cleanup_fd is not -1, it must be the result of open("/dev/zfs", O_EXCL).
 * In this case, when the cleanup_fd is closed (including on process
 * termination), the holds will be released.  If the system is shut down
 * uncleanly, the holds will be released when the pool is next opened
 * or imported.
 *
 * Holds for snapshots which don't exist will be skipped and have an entry
 * added to errlist, but will not cause an overall failure.
 *
 * The return value will be 0 if all holds, for snapshots that existed,
 * were succesfully created.
 *
 * Otherwise the return value will be the errno of a (unspecified) hold that
 * failed and no holds will be created.
 *
 * In all cases the errlist will have an entry for each hold that failed
 * (name = snapshot), with its value being the error code (int32).
 */
int
lzc_hold(nvlist_t *holds, int cleanup_fd, nvlist_t **errlist)
{
	char pool[ZFS_MAX_DATASET_NAME_LEN];
	nvlist_t *args;
	nvpair_t *elem;
	int error;

	/* determine the pool name */
	elem = nvlist_next_nvpair(holds, NULL);
	if (elem == NULL)
		return (0);
	(void) strlcpy(pool, nvpair_name(elem), sizeof (pool));
	pool[strcspn(pool, "/@")] = '\0';

	args = fnvlist_alloc();
	fnvlist_add_nvlist(args, "holds", holds);
	if (cleanup_fd != -1)
		fnvlist_add_int32(args, "cleanup_fd", cleanup_fd);

	error = lzc_ioctl(ZFS_IOC_HOLD, pool, args, errlist);
	nvlist_free(args);
	return (error);
}

/*
 * Release "user holds" on snapshots.  If the snapshot has been marked for
 * deferred destroy (by lzc_destroy_snaps(defer=B_TRUE)), it does not have
 * any clones, and all the user holds are removed, then the snapshot will be
 * destroyed.
 *
 * The keys in the nvlist are snapshot names.
 * The snapshots must all be in the same pool.
 * The value is a nvlist whose keys are the holds to remove.
 *
 * Holds which failed to release because they didn't exist will have an entry
 * added to errlist, but will not cause an overall failure.
 *
 * The return value will be 0 if the nvl holds was empty or all holds that
 * existed, were successfully removed.
 *
 * Otherwise the return value will be the errno of a (unspecified) hold that
 * failed to release and no holds will be released.
 *
 * In all cases the errlist will have an entry for each hold that failed to
 * to release.
 */
int
lzc_release(nvlist_t *holds, nvlist_t **errlist)
{
	char pool[ZFS_MAX_DATASET_NAME_LEN];
	nvpair_t *elem;

	/* determine the pool name */
	elem = nvlist_next_nvpair(holds, NULL);
	if (elem == NULL)
		return (0);
	(void) strlcpy(pool, nvpair_name(elem), sizeof (pool));
	pool[strcspn(pool, "/@")] = '\0';

	return (lzc_ioctl(ZFS_IOC_RELEASE, pool, holds, errlist));
}

/*
 * Retrieve list of user holds on the specified snapshot.
 *
 * On success, *holdsp will be set to a nvlist which the caller must free.
 * The keys are the names of the holds, and the value is the creation time
 * of the hold (uint64) in seconds since the epoch.
 */
int
lzc_get_holds(const char *snapname, nvlist_t **holdsp)
{
	int error;
	nvlist_t *innvl = fnvlist_alloc();
	error = lzc_ioctl(ZFS_IOC_GET_HOLDS, snapname, innvl, holdsp);
	fnvlist_free(innvl);
	return (error);
}

/*
 * Generate a zfs send stream for the specified snapshot and write it to
 * the specified file descriptor.
 *
 * "snapname" is the full name of the snapshot to send (e.g. "pool/fs@snap")
 *
 * If "from" is NULL, a full (non-incremental) stream will be sent.
 * If "from" is non-NULL, it must be the full name of a snapshot or
 * bookmark to send an incremental from (e.g. "pool/fs@earlier_snap" or
 * "pool/fs#earlier_bmark").  If non-NULL, the specified snapshot or
 * bookmark must represent an earlier point in the history of "snapname").
 * It can be an earlier snapshot in the same filesystem or zvol as "snapname",
 * or it can be the origin of "snapname"'s filesystem, or an earlier
 * snapshot in the origin, etc.
 *
 * "fd" is the file descriptor to write the send stream to.
 *
 * If "flags" contains LZC_SEND_FLAG_LARGE_BLOCK, the stream is permitted
 * to contain DRR_WRITE records with drr_length > 128K, and DRR_OBJECT
 * records with drr_blksz > 128K.
 *
 * If "flags" contains LZC_SEND_FLAG_EMBED_DATA, the stream is permitted
 * to contain DRR_WRITE_EMBEDDED records with drr_etype==BP_EMBEDDED_TYPE_DATA,
 * which the receiving system must support (as indicated by support
 * for the "embedded_data" feature).
 */
int
lzc_send(const char *snapname, const char *from, int fd,
    enum lzc_send_flags flags)
{
	return (lzc_send_resume_redacted(snapname, from, fd, flags, 0, 0,
	    NULL));
}

int
lzc_send_redacted(const char *snapname, const char *from, int fd,
    enum lzc_send_flags flags, const char *redactbook)
{
	return (lzc_send_resume_redacted(snapname, from, fd, flags, 0, 0,
	    redactbook));
}

int
lzc_send_resume(const char *snapname, const char *from, int fd,
    enum lzc_send_flags flags, uint64_t resumeobj, uint64_t resumeoff)
{
	return (lzc_send_resume_redacted(snapname, from, fd, flags, resumeobj,
	    resumeoff, NULL));
}

/*
 * snapname: The name of the "tosnap", or the snapshot whose contents we are
 * sending.
 * from: The name of the "fromsnap", or the incremental source.
 * fd: File descriptor to write the stream to.
 * flags: flags that determine features to be used by the stream.
 * resumeobj: Object to resume from, for resuming send
 * resumeoff: Offset to resume from, for resuming send.
 * redactnv: nvlist of string -> boolean(ignored) containing the names of all
 * the snapshots that we should redact with respect to.
 * redactbook: Name of the redaction bookmark to create.
 */
int
lzc_send_resume_redacted(const char *snapname, const char *from, int fd,
    enum lzc_send_flags flags, uint64_t resumeobj, uint64_t resumeoff,
    const char *redactbook)
{
	nvlist_t *args;
	int err;

	args = fnvlist_alloc();
	fnvlist_add_int32(args, "fd", fd);
	if (from != NULL)
		fnvlist_add_string(args, "fromsnap", from);
	if (flags & LZC_SEND_FLAG_LARGE_BLOCK)
		fnvlist_add_boolean(args, "largeblockok");
	if (flags & LZC_SEND_FLAG_EMBED_DATA)
		fnvlist_add_boolean(args, "embedok");
	if (flags & LZC_SEND_FLAG_COMPRESS)
		fnvlist_add_boolean(args, "compressok");
	if (resumeobj != 0 || resumeoff != 0) {
		fnvlist_add_uint64(args, "resume_object", resumeobj);
		fnvlist_add_uint64(args, "resume_offset", resumeoff);
	}
	if (redactbook != NULL)
		fnvlist_add_string(args, "redactbook", redactbook);

	err = lzc_ioctl(ZFS_IOC_SEND_NEW, snapname, args, NULL);
	nvlist_free(args);
	return (err);
}

/*
 * "from" can be NULL, a snapshot, or a bookmark.
 *
 * If from is NULL, a full (non-incremental) stream will be estimated.  This
 * is calculated very efficiently.
 *
 * If from is a snapshot, lzc_send_space uses the deadlists attached to
 * each snapshot to efficiently estimate the stream size.
 *
 * If from is a bookmark, the indirect blocks in the destination snapshot
 * are traversed, looking for blocks with a birth time since the creation TXG of
 * the snapshot this bookmark was created from.  This will result in
 * significantly more I/O and be less efficient than a send space estimation on
 * an equivalent snapshot.  This process is also used if redact_snaps is
 * non-null.
 */
int
lzc_send_space_resume_redacted(const char *snapname, const char *from,
    enum lzc_send_flags flags, uint64_t resumeobj, uint64_t resumeoff,
    uint64_t resume_bytes, const char *redactbook, int fd, uint64_t *spacep)
{
	nvlist_t *args;
	nvlist_t *result;
	int err;

	args = fnvlist_alloc();
	if (from != NULL)
		fnvlist_add_string(args, "from", from);
	if (flags & LZC_SEND_FLAG_LARGE_BLOCK)
		fnvlist_add_boolean(args, "largeblockok");
	if (flags & LZC_SEND_FLAG_EMBED_DATA)
		fnvlist_add_boolean(args, "embedok");
	if (flags & LZC_SEND_FLAG_COMPRESS)
		fnvlist_add_boolean(args, "compressok");
	if (resumeobj != 0 || resumeoff != 0) {
		fnvlist_add_uint64(args, "resume_object", resumeobj);
		fnvlist_add_uint64(args, "resume_offset", resumeoff);
		fnvlist_add_uint64(args, "bytes", resume_bytes);
	}
	if (redactbook != NULL)
		fnvlist_add_string(args, "redactbook", redactbook);
	if (fd != -1)
		fnvlist_add_int32(args, "fd", fd);

	err = lzc_ioctl(ZFS_IOC_SEND_SPACE, snapname, args, &result);
	nvlist_free(args);
	if (err == 0)
		*spacep = fnvlist_lookup_uint64(result, "space");
	nvlist_free(result);
	return (err);
}

int
lzc_send_space(const char *snapname, const char *from,
    enum lzc_send_flags flags, uint64_t *spacep)
{
	return (lzc_send_space_resume_redacted(snapname, from, flags, 0, 0, 0,
	    NULL, -1, spacep));
}

static int
recv_read(int fd, void *buf, int ilen)
{
	char *cp = buf;
	int rv;
	int len = ilen;

	do {
		rv = read(fd, cp, len);
		cp += rv;
		len -= rv;
	} while (rv > 0);

	if (rv < 0 || len != 0)
		return (EIO);

	return (0);
}

static int
recv_impl(const char *snapname, nvlist_t *props, const char *origin,
    boolean_t force, boolean_t resumable, int fd,
    const dmu_replay_record_t *begin_record)
{
	/*
	 * The receive ioctl is still legacy, so we need to construct our own
	 * zfs_cmd_t rather than using zfsc_ioctl().
	 */
	zfs_cmd_t zc = { 0 };
	char *atp;
	char *packed = NULL;
	size_t size;
	int error;

	ASSERT3S(g_refcount, >, 0);
	VERIFY3S(g_fd, !=, -1);

	/* zc_name is name of containing filesystem */
	(void) strlcpy(zc.zc_name, snapname, sizeof (zc.zc_name));
	atp = strchr(zc.zc_name, '@');
	if (atp == NULL)
		return (EINVAL);
	*atp = '\0';

	/* if the fs does not exist, try its parent. */
	if (!lzc_exists(zc.zc_name)) {
		char *slashp = strrchr(zc.zc_name, '/');
		if (slashp == NULL)
			return (ENOENT);
		*slashp = '\0';

	}

	/* zc_value is full name of the snapshot to create */
	(void) strlcpy(zc.zc_value, snapname, sizeof (zc.zc_value));

	if (props != NULL) {
		/* zc_nvlist_src is props to set */
		packed = fnvlist_pack(props, &size);
		zc.zc_nvlist_src = (uint64_t)(uintptr_t)packed;
		zc.zc_nvlist_src_size = size;
	}

	/* zc_string is name of clone origin (if DRR_FLAG_CLONE) */
	if (origin != NULL)
		(void) strlcpy(zc.zc_string, origin, sizeof (zc.zc_string));

	/* zc_begin_record is non-byteswapped BEGIN record */
	if (begin_record == NULL) {
		error = recv_read(fd, &zc.zc_begin_record,
		    sizeof (zc.zc_begin_record));
		if (error != 0)
			goto out;
	} else {
		zc.zc_begin_record = *begin_record;
	}

	/* zc_cookie is fd to read from */
	zc.zc_cookie = fd;

	/* zc guid is force flag */
	zc.zc_guid = force;

	zc.zc_resumable = resumable;

	/* zc_cleanup_fd is unused */
	zc.zc_cleanup_fd = -1;

	error = ioctl(g_fd, ZFS_IOC_RECV, &zc);
	if (error != 0)
		error = errno;

out:
	if (packed != NULL)
		fnvlist_pack_free(packed, size);
	free((void*)(uintptr_t)zc.zc_nvlist_dst);
	return (error);
}

/*
 * The simplest receive case: receive from the specified fd, creating the
 * specified snapshot.  Apply the specified properties as "received" properties
 * (which can be overridden by locally-set properties).  If the stream is a
 * clone, its origin snapshot must be specified by 'origin'.  The 'force'
 * flag will cause the target filesystem to be rolled back or destroyed if
 * necessary to receive.
 *
 * Return 0 on success or an errno on failure.
 *
 * Note: this interface does not work on dedup'd streams
 * (those with DMU_BACKUP_FEATURE_DEDUP).
 */
int
lzc_receive(const char *snapname, nvlist_t *props, const char *origin,
    boolean_t force, int fd)
{
	return (recv_impl(snapname, props, origin, force, B_FALSE, fd, NULL));
}

/*
 * Like lzc_receive, but if the receive fails due to premature stream
 * termination, the intermediate state will be preserved on disk.  In this
 * case, ECKSUM will be returned.  The receive may subsequently be resumed
 * with a resuming send stream generated by lzc_send_resume().
 */
int
lzc_receive_resumable(const char *snapname, nvlist_t *props, const char *origin,
    boolean_t force, int fd)
{
	return (recv_impl(snapname, props, origin, force, B_TRUE, fd, NULL));
}

/*
 * Like lzc_receive, but allows the caller to read the begin record and then to
 * pass it in.  That could be useful if the caller wants to derive, for example,
 * the snapname or the origin parameters based on the information contained in
 * the begin record.
 * The begin record must be in its original form as read from the stream,
 * in other words, it should not be byteswapped.
 *
 * The 'resumable' parameter allows to obtain the same behavior as with
 * lzc_receive_resumable.
 */
int
lzc_receive_with_header(const char *snapname, nvlist_t *props,
    const char *origin, boolean_t force, boolean_t resumable, int fd,
    const dmu_replay_record_t *begin_record)
{
	if (begin_record == NULL)
		return (EINVAL);
	return (recv_impl(snapname, props, origin, force, resumable, fd,
	    begin_record));
}

/*
 * Roll back this filesystem or volume to its most recent snapshot.
 * If snapnamebuf is not NULL, it will be filled in with the name
 * of the most recent snapshot.
 *
 * Return 0 on success or an errno on failure.
 */
int
lzc_rollback(const char *fsname, char *snapnamebuf, int snapnamelen)
{
	nvlist_t *result = NULL;
	nvlist_t *args = fnvlist_alloc();

	int err = lzc_ioctl(ZFS_IOC_ROLLBACK, fsname, args, &result);
	nvlist_free(args);
	if (err == 0 && snapnamebuf != NULL) {
		const char *snapname = fnvlist_lookup_string(result, "target");
		(void) strlcpy(snapnamebuf, snapname, snapnamelen);
	}
	nvlist_free(result);

	return (err);
}

/*
 * Creates bookmarks.
 *
 * The bookmarks nvlist maps from name of the bookmark (e.g. "pool/fs#bmark") to
 * the name of the snapshot (e.g. "pool/fs@snap").  All the bookmarks and
 * snapshots must be in the same pool.
 *
 * The returned results nvlist will have an entry for each bookmark that failed.
 * The value will be the (int32) error code.
 *
 * The return value will be 0 if all bookmarks were created, otherwise it will
 * be the errno of a (undetermined) bookmarks that failed.
 */
int
lzc_bookmark(nvlist_t *bookmarks, nvlist_t **errlist)
{
	nvpair_t *elem;
	int error;
	char pool[ZFS_MAX_DATASET_NAME_LEN];

	/* determine the pool name */
	elem = nvlist_next_nvpair(bookmarks, NULL);
	if (elem == NULL)
		return (0);
	(void) strlcpy(pool, nvpair_name(elem), sizeof (pool));
	pool[strcspn(pool, "/#")] = '\0';

	error = lzc_ioctl(ZFS_IOC_BOOKMARK, pool, bookmarks, errlist);

	return (error);
}

/*
 * Retrieve bookmarks.
 *
 * Retrieve the list of bookmarks for the given file system. The props
 * parameter is an nvlist of property names (with no values) that will be
 * returned for each bookmark.
 *
 * The following are valid properties on bookmarks, most of which are numbers
 * (represented as uint64 in the nvlist), except redact_snaps, which is a
 * uint64 array, and redact_complete, which is a boolean
 *
 * "guid" - globally unique identifier of the snapshot it refers to
 * "createtxg" - txg when the snapshot it refers to was created
 * "creation" - timestamp when the snapshot it refers to was created
 * "redact_snaps" - list of guids of the redaction snapshots for the specified
 *     bookmark.  If the bookmark is not a redaction bookmark, the nvlist will
 *     not contain an entry for this value.  If it is redacted with respect to
 *     no snapshots, it will contain value -> NULL uint64 array
 * "redact_complete" - boolean value; true if the redaction bookmark is
 *     complete, false otherwise.
 *
 * The format of the returned nvlist as follows:
 * <short name of bookmark> -> {
 *     <name of property> -> {
 *         "value" -> uint64
 *     }
 *     ...
 *     "redact_snaps" -> {
 *         "value" -> uint64 array
 *     }
 *     "redact_complete" -> {
 *         "value" -> boolean value
 *     }
 *  }
 */
int
lzc_get_bookmarks(const char *fsname, nvlist_t *props, nvlist_t **bmarks)
{
	return (lzc_ioctl(ZFS_IOC_GET_BOOKMARKS, fsname, props, bmarks));
}

/*
 * Get bookmark properties.
 *
 * Given a bookmark's full name, retrieve all properties for the bookmark.
 *
 * The format of the returned property list is as follows:
 * {
 *     <name of property> -> {
 *         "value" -> uint64
 *     }
 *     ...
 *     "redact_snaps" -> {
 *         "value" -> uint64 array
 * }
 */
int
lzc_get_bookmark_props(const char *bookmark, nvlist_t **props)
{
	int error;

	nvlist_t *innvl = fnvlist_alloc();
	error = lzc_ioctl(ZFS_IOC_GET_BOOKMARK_PROPS, bookmark, innvl, props);
	fnvlist_free(innvl);

	return (error);
}

/*
 * Destroys bookmarks.
 *
 * The keys in the bmarks nvlist are the bookmarks to be destroyed.
 * They must all be in the same pool.  Bookmarks are specified as
 * <fs>#<bmark>.
 *
 * Bookmarks that do not exist will be silently ignored.
 *
 * The return value will be 0 if all bookmarks that existed were destroyed.
 *
 * Otherwise the return value will be the errno of a (undetermined) bookmark
 * that failed, no bookmarks will be destroyed, and the errlist will have an
 * entry for each bookmarks that failed.  The value in the errlist will be
 * the (int32) error code.
 */
int
lzc_destroy_bookmarks(nvlist_t *bmarks, nvlist_t **errlist)
{
	nvpair_t *elem;
	int error;
	char pool[ZFS_MAX_DATASET_NAME_LEN];

	/* determine the pool name */
	elem = nvlist_next_nvpair(bmarks, NULL);
	if (elem == NULL)
		return (0);
	(void) strlcpy(pool, nvpair_name(elem), sizeof (pool));
	pool[strcspn(pool, "/#")] = '\0';

	error = lzc_ioctl(ZFS_IOC_DESTROY_BOOKMARKS, pool, bmarks, errlist);

	return (error);
}

static int
lzc_channel_program_impl(const char *pool, const char *program, boolean_t sync,
    uint64_t instrlimit, uint64_t memlimit, nvlist_t *argnvl, nvlist_t **outnvl)
{
	int error;
	nvlist_t *args;

	args = fnvlist_alloc();
	fnvlist_add_string(args, ZCP_ARG_PROGRAM, program);
	fnvlist_add_nvlist(args, ZCP_ARG_ARGLIST, argnvl);
	fnvlist_add_boolean_value(args, ZCP_ARG_SYNC, sync);
	fnvlist_add_uint64(args, ZCP_ARG_INSTRLIMIT, instrlimit);
	fnvlist_add_uint64(args, ZCP_ARG_MEMLIMIT, memlimit);
	error = lzc_ioctl(ZFS_IOC_CHANNEL_PROGRAM, pool, args, outnvl);
	fnvlist_free(args);

	return (error);
}

/*
 * Executes a channel program.
 *
 * If this function returns 0 the channel program was successfully loaded and
 * ran without failing. Note that individual commands the channel program ran
 * may have failed and the channel program is responsible for reporting such
 * errors through outnvl if they are important.
 *
 * This method may also return:
 *
 * EINVAL   The program contains syntax errors, or an invalid memory or time
 *          limit was given. No part of the channel program was executed.
 *          If caused by syntax errors, 'outnvl' contains information about the
 *          errors.
 *
 * ECHRNG   The program was executed, but encountered a runtime error, such as
 *          calling a function with incorrect arguments, invoking the error()
 *          function directly, failing an assert() command, etc. Some portion
 *          of the channel program may have executed and committed changes.
 *          Information about the failure can be found in 'outnvl'.
 *
 * ENOMEM   The program fully executed, but the output buffer was not large
 *          enough to store the returned value. No output is returned through
 *          'outnvl'.
 *
 * ENOSPC   The program was terminated because it exceeded its memory usage
 *          limit. Some portion of the channel program may have executed and
 *          committed changes to disk. No output is returned through 'outnvl'.
 *
 * ETIME    The program was terminated because it exceeded its Lua instruction
 *          limit. Some portion of the channel program may have executed and
 *          committed changes to disk. No output is returned through 'outnvl'.
 */
int
lzc_channel_program(const char *pool, const char *program, uint64_t instrlimit,
    uint64_t memlimit, nvlist_t *argnvl, nvlist_t **outnvl)
{
	return (lzc_channel_program_impl(pool, program, B_TRUE, instrlimit,
	    memlimit, argnvl, outnvl));
}

/*
 * Executes a read-only channel program.
 *
 * A read-only channel program works programmatically the same way as a
 * normal channel program executed with lzc_channel_program(). The only
 * difference is it runs exclusively in open-context and therefore can
 * return faster. The downside to that, is that the program cannot change
 * on-disk state by calling functions from the zfs.sync submodule.
 *
 * The return values of this function (and their meaning) are exactly the
 * same as the ones described in lzc_channel_program().
 */
int
lzc_channel_program_nosync(const char *pool, const char *program,
    uint64_t instrlimit, uint64_t memlimit, nvlist_t *argnvl, nvlist_t **outnvl)
{
	return (lzc_channel_program_impl(pool, program, B_FALSE, instrlimit,
	    memlimit, argnvl, outnvl));
}

/*
 * Creates a checkpoint for the specified pool.
 *
 * If this function returns 0 the pool was successfully checkpointed.
 *
 * This method may also return:
 *
 * ZFS_ERR_CHECKPOINT_EXISTS
 *	The pool already has a checkpoint. A pools can only have one
 *	checkpoint at most, at any given time.
 *
 * ZFS_ERR_DISCARDING_CHECKPOINT
 * 	ZFS is in the middle of discarding a checkpoint for this pool.
 * 	The pool can be checkpointed again once the discard is done.
 *
 * ZFS_DEVRM_IN_PROGRESS
 * 	A vdev is currently being removed. The pool cannot be
 * 	checkpointed until the device removal is done.
 *
 * ZFS_VDEV_TOO_BIG
 * 	One or more top-level vdevs exceed the maximum vdev size
 * 	supported for this feature.
 */
int
lzc_pool_checkpoint(const char *pool)
{
	int error;

	nvlist_t *result = NULL;
	nvlist_t *args = fnvlist_alloc();

	error = lzc_ioctl(ZFS_IOC_POOL_CHECKPOINT, pool, args, &result);

	fnvlist_free(args);
	fnvlist_free(result);

	return (error);
}

/*
 * Discard the checkpoint from the specified pool.
 *
 * If this function returns 0 the checkpoint was successfully discarded.
 *
 * This method may also return:
 *
 * ZFS_ERR_NO_CHECKPOINT
 * 	The pool does not have a checkpoint.
 *
 * ZFS_ERR_DISCARDING_CHECKPOINT
 * 	ZFS is already in the middle of discarding the checkpoint.
 */
int
lzc_pool_checkpoint_discard(const char *pool)
{
	int error;

	nvlist_t *result = NULL;
	nvlist_t *args = fnvlist_alloc();

	error = lzc_ioctl(ZFS_IOC_POOL_DISCARD_CHECKPOINT, pool, args, &result);

	fnvlist_free(args);
	fnvlist_free(result);

	return (error);
}

/*
 * Changes initializing state.
 *
 * vdevs should be a list of (<key>, guid) where guid is a uint64 vdev GUID.
 * The key is ignored.
 *
 * If there are errors related to vdev arguments, per-vdev errors are returned
 * in an nvlist with the key "vdevs". Each error is a (guid, errno) pair where
 * guid is stringified with PRIu64, and errno is one of the following as
 * an int64_t:
 *	- ENODEV if the device was not found
 *	- EINVAL if the devices is not a leaf or is not concrete (e.g. missing)
 *	- EROFS if the device is not writeable
 *	- EBUSY start requested but the device is already being initialized
 *	- ESRCH cancel/suspend requested but device is not being initialized
 *
 * If the errlist is empty, then return value will be:
 *	- EINVAL if one or more arguments was invalid
 *	- Other spa_open failures
 *	- 0 if the operation succeeded
 */
int
lzc_initialize(const char *poolname, pool_initialize_func_t cmd_type,
    nvlist_t *vdevs, nvlist_t **errlist)
{
	int error;
	nvlist_t *args = fnvlist_alloc();
	fnvlist_add_uint64(args, ZPOOL_INITIALIZE_COMMAND, (uint64_t)cmd_type);
	fnvlist_add_nvlist(args, ZPOOL_INITIALIZE_VDEVS, vdevs);

	error = lzc_ioctl(ZFS_IOC_POOL_INITIALIZE, poolname, args, errlist);

	fnvlist_free(args);

	return (error);
}

/*
 * Create a redaction bookmark named bookname by redacting snapshot with respect
 * to all the snapshots in snapnv.
 */
int
lzc_redact(const char *snapshot, const char *bookname, nvlist_t *snapnv)
{
	nvlist_t *args = fnvlist_alloc();
	fnvlist_add_string(args, "bookname", bookname);
	fnvlist_add_nvlist(args, "snapnv", snapnv);
	int error = lzc_ioctl(ZFS_IOC_REDACT, snapshot, args, NULL);
	fnvlist_free(args);
	return (error);
}

/*
 * Set the nexbtoot configuration of the given pool.
 */
int
lzc_set_nextboot(const char *pool, const char *command, const char *env,
    uint32_t maxboots)
{
	nvlist_t *args = fnvlist_alloc();
	fnvlist_add_string(args, "command", command);
	fnvlist_add_string(args, "envmap", env);
	fnvlist_add_uint32(args, "maxboots", maxboots);
	int error = lzc_ioctl(ZFS_IOC_SET_NEXTBOOT, pool, args, NULL);
	fnvlist_free(args);
	return (error);
}

/*
 * Get the nextboot configuration of the given pool.
 */
int
lzc_get_nextboot(const char *pool, nvlist_t **outnvl)
{
	nvlist_t *args = fnvlist_alloc();
	int error = lzc_ioctl(ZFS_IOC_GET_NEXTBOOT, pool, args, outnvl);
	fnvlist_free(args);
	return (error);
}<|MERGE_RESOLUTION|>--- conflicted
+++ resolved
@@ -218,7 +218,6 @@
 }
 
 int
-<<<<<<< HEAD
 lzc_remap(const char *fsname)
 {
 	int error;
@@ -226,7 +225,9 @@
 	error = lzc_ioctl(ZFS_IOC_REMAP, fsname, args, NULL);
 	nvlist_free(args);
 	return (error);
-=======
+}
+
+int
 lzc_promote(const char *fsname, char *snapnamebuf, int snapnamelen)
 {
 	/*
@@ -246,7 +247,6 @@
 		return (error);
 	}
 	return (0);
->>>>>>> 796b8631
 }
 
 /*
