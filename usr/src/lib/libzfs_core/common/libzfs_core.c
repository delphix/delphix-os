--- conflicted
+++ resolved
@@ -20,11 +20,7 @@
  */
 
 /*
-<<<<<<< HEAD
  * Copyright (c) 2012, 2015 by Delphix. All rights reserved.
-=======
- * Copyright (c) 2012, 2014 by Delphix. All rights reserved.
->>>>>>> f68770ea
  * Copyright (c) 2013 Steven Hartland. All rights reserved.
  */
 
@@ -550,14 +546,6 @@
 }
 
 /*
-<<<<<<< HEAD
- * If from is NULL, a full (non-incremental) stream will be estimated. from can
- * be either a bookmark or snapshot. If from is a snapshot, lzc_send_space uses
- * the deadlists attached to each snapshot to efficiently estimate the stream
- * size. If from is a bookmark, the indirect blocks in the destination snapshot
- * are traversed looking for blocks with a birth time since the creation TXG of
- * the snapshot this bookmark was created from. This will result in
-=======
  * "from" can be NULL, a snapshot, or a bookmark.
  *
  * If from is NULL, a full (non-incremental) stream will be estimated.  This
@@ -569,17 +557,12 @@
  * If from is a bookmark, the indirect blocks in the destination snapshot
  * are traversed, looking for blocks with a birth time since the creation TXG of
  * the snapshot this bookmark was created from.  This will result in
->>>>>>> f68770ea
  * significantly more I/O and be less efficient than a send space estimation on
  * an equivalent snapshot.
  */
 int
-<<<<<<< HEAD
 lzc_send_space(const char *snapname, const char *from,
     enum lzc_send_flags flags, uint64_t *spacep)
-=======
-lzc_send_space(const char *snapname, const char *from, uint64_t *spacep)
->>>>>>> f68770ea
 {
 	nvlist_t *args;
 	nvlist_t *result;
@@ -588,15 +571,12 @@
 	args = fnvlist_alloc();
 	if (from != NULL)
 		fnvlist_add_string(args, "from", from);
-<<<<<<< HEAD
 	if (flags & LZC_SEND_FLAG_LARGE_BLOCK)
 		fnvlist_add_boolean(args, "largeblockok");
 	if (flags & LZC_SEND_FLAG_EMBED_DATA)
 		fnvlist_add_boolean(args, "embedok");
 	if (flags & LZC_SEND_FLAG_COMPRESS)
 		fnvlist_add_boolean(args, "compressok");
-=======
->>>>>>> f68770ea
 	err = lzc_ioctl(ZFS_IOC_SEND_SPACE, snapname, args, &result);
 	nvlist_free(args);
 	if (err == 0)
