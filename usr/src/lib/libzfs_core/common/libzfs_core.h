--- conflicted
+++ resolved
@@ -99,9 +99,8 @@
 int lzc_rollback(const char *, char *, int);
 int lzc_rollback_to(const char *, const char *);
 
-<<<<<<< HEAD
-int lzc_channel_program(const char *, const char *, uint64_t, uint64_t,
-    nvlist_t *, nvlist_t **);
+int lzc_channel_program(const char *, const char *, uint64_t,
+    uint64_t, nvlist_t *, nvlist_t **);
 int lzc_channel_program_nosync(const char *, const char *, uint64_t,
     uint64_t, nvlist_t *, nvlist_t **);
 
@@ -110,12 +109,6 @@
 
 int lzc_pool_checkpoint(const char *);
 int lzc_pool_checkpoint_discard(const char *);
-=======
-int lzc_channel_program(const char *, const char *, uint64_t,
-    uint64_t, nvlist_t *, nvlist_t **);
-int lzc_channel_program_nosync(const char *, const char *, uint64_t,
-    uint64_t, nvlist_t *, nvlist_t **);
->>>>>>> a3b28680
 
 #ifdef	__cplusplus
 }
