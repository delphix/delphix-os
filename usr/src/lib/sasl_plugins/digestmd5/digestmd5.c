--- conflicted
+++ resolved
@@ -492,11 +492,7 @@
 	int fd = open(_DEV_URANDOM, O_RDONLY);
 	int nread = 0;
 
-<<<<<<< HEAD
-  	if (fd != -1) {
-=======
 	if (fd != -1) {
->>>>>>> c0591a0c
 		nread = read(fd, ret, NONCE_SIZE);
 		close(fd);
 	}
