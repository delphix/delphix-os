/*-
 * Copyright (c) 2014 Roger Pau Monné <royger@FreeBSD.org>
 * All rights reserved.
 *
 * Redistribution and use in source and binary forms, with or without
 * modification, are permitted provided that the following conditions
 * are met:
 * 1. Redistributions of source code must retain the above copyright
 *    notice, this list of conditions and the following disclaimer.
 * 2. Redistributions in binary form must reproduce the above copyright
 *    notice, this list of conditions and the following disclaimer in the
 *    documentation and/or other materials provided with the distribution.
 *
 * THIS SOFTWARE IS PROVIDED BY THE AUTHOR AND CONTRIBUTORS ``AS IS'' AND
 * ANY EXPRESS OR IMPLIED WARRANTIES, INCLUDING, BUT NOT LIMITED TO, THE
 * IMPLIED WARRANTIES OF MERCHANTABILITY AND FITNESS FOR A PARTICULAR PURPOSE
 * ARE DISCLAIMED.  IN NO EVENT SHALL THE AUTHOR OR CONTRIBUTORS BE LIABLE
 * FOR ANY DIRECT, INDIRECT, INCIDENTAL, SPECIAL, EXEMPLARY, OR CONSEQUENTIAL
 * DAMAGES (INCLUDING, BUT NOT LIMITED TO, PROCUREMENT OF SUBSTITUTE GOODS
 * OR SERVICES; LOSS OF USE, DATA, OR PROFITS; OR BUSINESS INTERRUPTION)
 * HOWEVER CAUSED AND ON ANY THEORY OF LIABILITY, WHETHER IN CONTRACT, STRICT
 * LIABILITY, OR TORT (INCLUDING NEGLIGENCE OR OTHERWISE) ARISING IN ANY WAY
 * OUT OF THE USE OF THIS SOFTWARE, EVEN IF ADVISED OF THE POSSIBILITY OF
 * SUCH DAMAGE.
 */

/*
 * This multiboot implementation only implements a subset of the full
 * multiboot specification in order to be able to boot Xen and a
 * FreeBSD Dom0. Trying to use it to boot other multiboot compliant
 * kernels will most surely fail.
 *
 * The full multiboot specification can be found here:
 * http://www.gnu.org/software/grub/manual/multiboot/multiboot.html
 */

#include <sys/cdefs.h>

#include <sys/param.h>
#include <sys/exec.h>
#include <sys/linker.h>
#include <sys/module.h>
#include <sys/stdint.h>
#include <stdbool.h>
#define _MACHINE_ELF_WANT_32BIT
#include <machine/elf.h>
#include <machine/metadata.h>
#include <machine/pc/bios.h>
#include <string.h>
#include <stand.h>

#include "bootstrap.h"
#include "multiboot.h"
#include "pxe.h"
#include "../zfs/libzfs.h"
#include "../i386/libi386/libi386.h"
#include "../i386/btx/lib/btxv86.h"

#define MULTIBOOT_SUPPORTED_FLAGS \
	(MULTIBOOT_AOUT_KLUDGE|MULTIBOOT_PAGE_ALIGN|MULTIBOOT_MEMORY_INFO)
#define NUM_MODULES		2
#define METADATA_FIXED_SIZE	(PAGE_SIZE*4)
#define METADATA_MODULE_SIZE	PAGE_SIZE

#define METADATA_RESV_SIZE(mod_num) \
	roundup(METADATA_FIXED_SIZE + METADATA_MODULE_SIZE * mod_num, PAGE_SIZE)

/* MB data heap pointer */
static vm_offset_t last_addr;

extern int elf32_loadfile_raw(char *filename, u_int64_t dest,
    struct preloaded_file **result, int multiboot);
extern int elf64_load_modmetadata(struct preloaded_file *fp, u_int64_t dest);
extern int elf64_obj_loadfile(char *filename, u_int64_t dest,
    struct preloaded_file **result);

static int multiboot_loadfile(char *, u_int64_t, struct preloaded_file **);
static int multiboot_exec(struct preloaded_file *);

static int multiboot_obj_loadfile(char *, u_int64_t, struct preloaded_file **);
static int multiboot_obj_exec(struct preloaded_file *fp);

struct file_format multiboot = { multiboot_loadfile, multiboot_exec };
struct file_format multiboot_obj =
    { multiboot_obj_loadfile, multiboot_obj_exec };

extern void multiboot_tramp();

static const char mbl_name[] = "illumos Loader";

static int
num_modules(struct preloaded_file *kfp)
{
	struct kernel_module	*kmp;
	int			 mod_num = 0;

	for (kmp = kfp->f_modules; kmp != NULL; kmp = kmp->m_next)
		mod_num++;

	return (mod_num);
}

static vm_offset_t
max_addr(void)
{
	struct preloaded_file	*fp;
	vm_offset_t		 addr = 0;

	for (fp = file_findfile(NULL, NULL); fp != NULL; fp = fp->f_next) {
		if (addr < (fp->f_addr + fp->f_size))
			addr = fp->f_addr + fp->f_size;
	}

	return (addr);
}

static int
multiboot_loadfile(char *filename, u_int64_t dest,
    struct preloaded_file **result)
{
	uint32_t		*magic;
	int			 i, error;
	caddr_t			 header_search;
	ssize_t			 search_size;
	int			 fd;
	struct multiboot_header	*header;
	char			*cmdline;
	struct preloaded_file	*fp;

	if (filename == NULL)
		return (EFTYPE);

	/* is kernel already loaded? */
	fp = file_findfile(NULL, NULL);
	if (fp != NULL) {
		return (EFTYPE);
	}

	if ((fd = open(filename, O_RDONLY)) == -1)
		return (errno);

	/*
	 * Read MULTIBOOT_SEARCH size in order to search for the
	 * multiboot magic header.
	 */
	header_search = malloc(MULTIBOOT_SEARCH);
	if (header_search == NULL) {
		close(fd);
		return (ENOMEM);
	}

	search_size = read(fd, header_search, MULTIBOOT_SEARCH);
	magic = (uint32_t *)header_search;

	header = NULL;
	for (i = 0; i < (search_size / sizeof(uint32_t)); i++) {
		if (magic[i] == MULTIBOOT_HEADER_MAGIC) {
			header = (struct multiboot_header *)&magic[i];
			break;
		}
	}

	if (header == NULL) {
		error = EFTYPE;
		goto out;
	}

	/* Valid multiboot header has been found, validate checksum */
	if (header->magic + header->flags + header->checksum != 0) {
		printf(
	"Multiboot checksum failed, magic: 0x%x flags: 0x%x checksum: 0x%x\n",
	header->magic, header->flags, header->checksum);
		error = EFTYPE;
		goto out;
	}

	if ((header->flags & ~MULTIBOOT_SUPPORTED_FLAGS) != 0) {
		printf("Unsupported multiboot flags found: 0x%x\n",
		    header->flags);
		error = EFTYPE;
		goto out;
	}
	/* AOUT KLUDGE means we just load entire flat file as blob */
	if (header->flags & MULTIBOOT_AOUT_KLUDGE) {
		vm_offset_t laddr;
		int got;

		dest = header->load_addr;
		if (lseek(fd, 0, SEEK_SET) == -1) {
			printf("lseek failed\n");
			error = EIO;
			goto out;
		}
		laddr = dest;
		for (;;) {
			got = archsw.arch_readin(fd, laddr, 4096);
			if (got == 0)
				break;
			if (got < 0) {
				printf("error reading: %s", strerror(errno));
				error = EIO;
				goto out;
			}
			laddr += got;
		}

		fp = file_alloc();
		if (fp == NULL) {
			error = ENOMEM;
			goto out;
		}
		fp->f_name = strdup(filename);
		fp->f_type = strdup("aout multiboot kernel");
		fp->f_addr = header->entry_addr;
		fp->f_size = laddr - dest;
		if (fp->f_size == 0) {
			file_discard(fp);
			error = EIO;
			goto out;
		}
		fp->f_metadata = NULL;

		*result = fp;
		error = 0;
	} else {

		error = elf32_loadfile_raw(filename, dest, result, 1);
		if (error != 0) {
			printf("elf32_loadfile_raw failed: %d unable to "
			    "load multiboot kernel\n", error);
			goto out;
		}
	}

	setenv("kernelname", (*result)->f_name, 1);
	bios_addsmapdata(*result);
out:
	free(header_search);
	close(fd);
	return (error);
}

/*
 * returns allocated virtual address from MB info area
 */
static vm_offset_t
mb_malloc(size_t n)
{
	vm_offset_t ptr = last_addr;
	if (ptr + n >= high_heap_base)
		return (0);
	last_addr = roundup(last_addr + n, MULTIBOOT_INFO_ALIGN);
	return (ptr);
}

/*
 * Since for now we have no way to pass the environment to the kernel other than
 * through arguments, we need to take care of console setup.
 *
 * If the console is in mirror mode, set the kernel console from $os_console.
 * If it's unset, use first item from $console.
 * If $console is "ttyX", also pass $ttyX-mode, since it may have been set by
 * the user.
 *
 * In case of memory allocation errors, just return original command line,
 * so we have chance of booting.
 *
 * On success, cl will be freed and a new, allocated command line string is
 * returned.
 */
static char *
update_cmdline(char *cl)
{
	char *os_console = getenv("os_console");
	char *ttymode = NULL;
	char mode[10];
	char *tmp;
	int len;

	if (os_console == NULL) {
		tmp = strdup(getenv("console"));
		os_console = strsep(&tmp, ", ");
	} else
		os_console = strdup(os_console);

	if (os_console == NULL)
		return (cl);

	if (strncmp(os_console, "tty", 3) == 0) {
		snprintf(mode, sizeof (mode), "%s-mode", os_console);
		ttymode = getenv(mode);	/* never NULL */
	}

	if (strstr(cl, "-B") != NULL) {
		len = strlen(cl) + 1;
		/*
		 * if console is not present, add it
		 * if console is ttyX, add ttymode
		 */
		tmp = strstr(cl, "console");
		if (tmp == NULL) {
			len += 12;	/* " -B console=" */
			len += strlen(os_console);
			if (ttymode != NULL) {
				len += 13;	/* ",ttyX-mode=\"\"" */
				len += strlen(ttymode);
			}
			tmp = malloc(len);
			if (tmp == NULL) {
				free(os_console);
				return (cl);
			}
			if (ttymode != NULL)
				sprintf(tmp,
				    "%s -B console=%s,%s-mode=\"%s\"",
				    cl, os_console, os_console, ttymode);
			else
				sprintf(tmp, "%s -B console=%s",
				    cl, os_console);
		} else {
			/* console is set, do we need tty mode? */
			tmp += 8;
			if (strstr(tmp, "tty") == tmp) {
				strncpy(mode, tmp, 4);
				mode[4] = '\0';
				strcat(mode, "-mode");
				ttymode = getenv(mode);	/* never NULL */
			} else { /* nope */
				free(os_console);
				return (cl);
			}
			len = strlen(cl) + 1;
			len += 13;	/* ",ttyX-mode=\"\"" */
			len += strlen(ttymode);
			tmp = malloc(len);
			if (tmp == NULL) {
				free(os_console);
				return (cl);
			}
			sprintf(tmp, "%s,%s=\"%s\"", cl, mode, ttymode);
		}
	} else {
		/*
		 * no -B, so we need to add " -B console=%s[,ttyX-mode=\"%s\"]"
		 */
		len = strlen(cl) + 1;
		len += 12;		/* " -B console=" */
		len += strlen(os_console);
		if (ttymode != NULL) {
			len += 13;	/* ",ttyX-mode=\"\"" */
			len += strlen(ttymode);
		}
		tmp = malloc(len);
		if (tmp == NULL) {
			free(os_console);
			return (cl);
		}
		if (ttymode != NULL)
			sprintf(tmp, "%s -B console=%s,%s-mode=\"%s\"", cl,
			    os_console, os_console, ttymode);
		else
			sprintf(tmp, "%s -B console=%s", cl, os_console);
	}
	free(os_console);
	free(cl);
	return (tmp);
}

/*
 * Search the command line for named property.
 *
 * Return codes:
 *	0	The name is found, we return the data in value and len.
 *	ENOENT	The name is not found.
 *	EINVAL	The provided command line is badly formed.
 */
static int
find_property_value(const char *cmd, const char *name, const char **value,
    size_t *len)
{
<<<<<<< HEAD
	char *fs = getenv("fstype");
	char *cmdline = NULL;
	size_t len;
	bool zfs_root = false;
=======
	const char *namep, *valuep;
	size_t name_len, value_len;
	int quoted;

	*value = NULL;
	*len = 0;

	if (cmd == NULL)
		return (ENOENT);

	while (*cmd != '\0') {
		if (cmd[0] != '-' || cmd[1] != 'B') {
			cmd++;
			continue;
		}
		cmd += 2;	/* Skip -B */
		while (cmd[0] == ' ' || cmd[0] == '\t')
			cmd++;	/* Skip whitespaces. */
		while (*cmd != '\0' && cmd[0] != ' ' && cmd[0] != '\t') {
			namep = cmd;
			valuep = strchr(cmd, '=');
			if (valuep == NULL)
				break;
			name_len = valuep - namep;
			valuep++;
			value_len = 0;
			quoted = 0;
			for (; ; ++value_len) {
				if (valuep[value_len] == '\0')
					break;

				/* Is this value quoted? */
				if (value_len == 0 &&
				    (valuep[0] == '\'' || valuep[0] == '"')) {
					quoted = valuep[0];
					++value_len;
				}

				/*
				 * In the quote accept any character,
				 * but look for ending quote.
				 */
				if (quoted != 0) {
					if (valuep[value_len] == quoted)
						quoted = 0;
					continue;
				}

				/* A comma or white space ends the value. */
				if (valuep[value_len] == ',' ||
				    valuep[value_len] == ' ' ||
				    valuep[value_len] == '\t')
					break;
			}
			if (quoted != 0) {
				printf("Missing closing '%c' in \"%s\"\n",
				    quoted, valuep);
				return (EINVAL);
			}

			if (value_len != 0) {
				if (strncmp(namep, name, name_len) == 0) {
					*value = valuep;
					*len = value_len;
					return (0);
				}
			}
			cmd = valuep + value_len;
			while (*cmd == ',')
				cmd++;
		}
	}
	return (ENOENT);
}

static int
kernel_cmdline(struct preloaded_file *fp, struct i386_devdesc *rootdev,
    char **line)
{
	const char *fs = getenv("fstype");
	char *cmdline = NULL;
	size_t len;
	bool zfs_root = false;
	int rv = 0;
>>>>>>> 3d75a287

	if (rootdev->d_type == DEVT_ZFS)
		zfs_root = true;

	/* If we have fstype set in env, reset zfs_root if needed. */
	if (fs != NULL && strcmp(fs, "zfs") != 0)
		zfs_root = false;

	/*
	 * If we have fstype set on the command line,
	 * reset zfs_root if needed.
	 */
	rv = find_property_value(fp->f_args, "fstype", &fs, &len);
	switch (rv) {
	case EINVAL:		/* invalid command line */
		return (rv);
	case ENOENT:		/* fall through */
	case 0:
		break;
	}

	if (fs != NULL && strncmp(fs, "zfs", len) != 0)
		zfs_root = false;

	if (rootdev->d_type == DEVT_ZFS)
		zfs_root = true;

	/* If we have fstype set in env, reset zfs_root if needed. */
	if (fs != NULL && strcmp(fs, "zfs") != 0)
		zfs_root = false;

	/* If we have fstype set in command line, reset zfs_root if needed. */
	if (fp->f_args != NULL)
		fs = strstr(fp->f_args, "fstype");
	if (fs != NULL) {
		if (strcmp(fs + 7, "zfs") != 0)
			zfs_root = false;
	}

	len = strlen(fp->f_name) + 1;

	if (fp->f_args != NULL)
		len += strlen(fp->f_args) + 1;

	if (zfs_root == true)
		len += 3 + strlen(zfs_bootfs(rootdev)) + 1;

	cmdline = malloc(len);
	if (cmdline == NULL)
		return (ENOMEM);

	if (zfs_root == true) {
		if (fp->f_args != NULL)
			snprintf(cmdline, len, "%s %s -B %s", fp->f_name,
			    fp->f_args, zfs_bootfs(rootdev));
		else
			snprintf(cmdline, len, "%s -B %s", fp->f_name,
			    zfs_bootfs(rootdev));
	} else if (fp->f_args != NULL)
		snprintf(cmdline, len, "%s %s", fp->f_name, fp->f_args);
	else
		snprintf(cmdline, len, "%s", fp->f_name);

	*line = update_cmdline(cmdline);
	return (0);
}

static int
multiboot_exec(struct preloaded_file *fp)
{
	struct preloaded_file		*mfp;
	vm_offset_t			 module_start, metadata_size;
	vm_offset_t			 modulep, kernend, entry;
	struct file_metadata		*md;
	Elf_Ehdr			*ehdr;
	struct multiboot_info		*mb_info = NULL;
	struct multiboot_mod_list	*mb_mod = NULL;
	multiboot_memory_map_t		*mmap;
	struct bios_smap		*smap;
	struct i386_devdesc		*rootdev;
	extern BOOTPLAYER		bootplayer; 	/* dhcp info */
	char				*cmdline = NULL;
	size_t				 len;
	int				 error, num, i;
	int				 rootfs = 0;	/* flag for rootfs */
	int				 xen = 0;	/* flag for xen */
	int				 kernel = 0;	/* flag for kernel */

	/* set up base for mb_malloc */
	for (mfp = fp; mfp->f_next != NULL; mfp = mfp->f_next);

	/* start info block from new page */
	last_addr = roundup(mfp->f_addr + mfp->f_size, MULTIBOOT_MOD_ALIGN);

	/* Allocate the multiboot struct and fill the basic details. */
	mb_info = (struct multiboot_info *)PTOV(mb_malloc(sizeof (*mb_info)));

	bzero(mb_info, sizeof(struct multiboot_info));
	mb_info->flags = MULTIBOOT_INFO_MEMORY|MULTIBOOT_INFO_BOOT_LOADER_NAME;
	mb_info->mem_lower = bios_basemem / 1024;
	mb_info->mem_upper = bios_extmem / 1024;
	mb_info->boot_loader_name = mb_malloc(strlen(mbl_name) + 1);

	i386_copyin(mbl_name, mb_info->boot_loader_name, strlen(mbl_name)+1);

	i386_getdev((void **)(&rootdev), NULL, NULL);
	if (rootdev == NULL) {
		printf("can't determine root device\n");
		error = EINVAL;
		goto error;
	}

	/*
	 * boot image command line. if args were not provided, we need to set
	 * args here, and that depends on image type...
	 * fortunately we only have following options:
	 * 64 or 32 bit unix or xen. so we just check if f_name has unix.
	 */
	/* do we boot xen? */
	if (strstr(fp->f_name, "unix") == NULL)
		xen = 1;

	entry = fp->f_addr;

	num = 0;
	for (mfp = fp->f_next; mfp != NULL; mfp = mfp->f_next) {
		num++;
		if (mfp->f_type != NULL && strcmp(mfp->f_type, "rootfs") == 0)
			rootfs++;
		if (mfp->f_type != NULL && strcmp(mfp->f_type, "kernel") == 0)
			kernel++;
	}

	if (num == 0 || rootfs == 0) {
		/* need at least one module - rootfs */
		printf("No rootfs module provided, aborting\n");
		error = EINVAL;
		goto error;
	}
	if (xen == 1 && kernel == 0) {
		printf("No kernel module provided for xen, aborting\n");
		error = EINVAL;
		goto error;
	}
	mb_mod = (struct multiboot_mod_list *) PTOV(last_addr);
	last_addr += roundup(sizeof(*mb_mod) * num, MULTIBOOT_INFO_ALIGN);

	bzero(mb_mod, sizeof(*mb_mod) * num);

	num = 0;
	for (mfp = fp->f_next; mfp != NULL; mfp = mfp->f_next) {
		mb_mod[num].mod_start = mfp->f_addr;
		mb_mod[num].mod_end = mfp->f_addr + mfp->f_size;

		if (strcmp(mfp->f_type, "kernel") == 0) {
			cmdline = NULL;
			error = kernel_cmdline(mfp, rootdev, &cmdline);
			if (error != 0)
				goto error;
		} else {
			len = strlen(mfp->f_name) + 1;
			len += strlen(mfp->f_type) + 5 + 1;
			if (mfp->f_args != NULL) {
				len += strlen(mfp->f_args) + 1;
			}
			cmdline = malloc(len);
			if (cmdline == NULL) {
				error = ENOMEM;
				goto error;
			}

			if (mfp->f_args != NULL)
				snprintf(cmdline, len, "%s type=%s %s",
				    mfp->f_name, mfp->f_type, mfp->f_args);
			else
				snprintf(cmdline, len, "%s type=%s",
				    mfp->f_name, mfp->f_type);
		}

		mb_mod[num].cmdline = mb_malloc(strlen(cmdline)+1);
		i386_copyin(cmdline, mb_mod[num].cmdline, strlen(cmdline)+1);
		free(cmdline);
		num++;
	}

	mb_info->mods_count = num;
	mb_info->mods_addr = VTOP(mb_mod);
	mb_info->flags |= MULTIBOOT_INFO_MODS;

	md = file_findmetadata(fp, MODINFOMD_SMAP);
	if (md == NULL) {
		printf("no memory smap\n");
		error = EINVAL;
		goto error;
	}

	num = md->md_size / sizeof(struct bios_smap); /* number of entries */
	mmap = (multiboot_memory_map_t *)PTOV(mb_malloc(sizeof(*mmap) * num));

	mb_info->mmap_length = num * sizeof(*mmap);
	smap = (struct bios_smap *)md->md_data;

	for (i = 0; i < num; i++) {
		mmap[i].size = sizeof(*smap);
		mmap[i].addr = smap[i].base;
		mmap[i].len = smap[i].length;
		mmap[i].type = smap[i].type;
	}
	mb_info->mmap_addr = VTOP(mmap);
	mb_info->flags |= MULTIBOOT_INFO_MEM_MAP;

	if (strstr(getenv("loaddev"), "pxe") != NULL) {
		mb_info->drives_length = sizeof (BOOTPLAYER);
		mb_info->drives_addr = mb_malloc(mb_info->drives_length);
		i386_copyin(&bootplayer, mb_info->drives_addr,
		    mb_info->drives_length);
		mb_info->flags &= ~MULTIBOOT_INFO_DRIVE_INFO;
	}
	/*
	 * Set the image command line. Need to do this as last thing,
	 * as Illumos kernel dboot_startkern will check cmdline
	 * address as last check to find first free address.
	 */
	if (fp->f_args == NULL) {
		if (xen)
			cmdline = getenv("xen_cmdline");
		else
			cmdline = getenv("boot-args");
		if (cmdline != NULL) {
			fp->f_args = strdup(cmdline);
			if (fp->f_args == NULL) {
				error = ENOMEM;
				goto error;
			}
		}
	}

	/*
	 * if image is xen, we just use f_name + f_args for commandline
	 * for unix, we need to add zfs-bootfs.
	 */
	if (xen) {
		len = strlen(fp->f_name) + 1;
		if (fp->f_args != NULL)
			len += strlen(fp->f_args) + 1;

		if (fp->f_args != NULL) {
			if((cmdline = malloc(len)) == NULL) {
				error = ENOMEM;
				goto error;
			}
			snprintf(cmdline, len, "%s %s", fp->f_name, fp->f_args);
		} else {
			cmdline = strdup(fp->f_name);
			if (cmdline == NULL) {
				error = ENOMEM;
				goto error;
			}
		}
	} else {
		cmdline = NULL;
		if ((error = kernel_cmdline(fp, rootdev, &cmdline)) != 0)
			goto error;
	}

	mb_info->cmdline = mb_malloc(strlen(cmdline)+1);
	i386_copyin(cmdline, mb_info->cmdline, strlen(cmdline)+1);
	mb_info->flags |= MULTIBOOT_INFO_CMDLINE;
	free(cmdline);
	cmdline = NULL;

	dev_cleanup();
	__exec((void *)VTOP(multiboot_tramp), (void *)entry,
	    (void *)VTOP(mb_info));

	panic("exec returned");

error:
	free(cmdline);
	return (error);
}

static int
multiboot_obj_loadfile(char *filename, u_int64_t dest,
    struct preloaded_file **result)
{
	struct preloaded_file	*mfp, *kfp, *rfp;
	struct kernel_module	*kmp;
	int			 error, mod_num;

	/* See if there's a aout multiboot kernel loaded */
	mfp = file_findfile(NULL, "aout multiboot kernel");
	if (mfp != NULL) {
		/* we have normal kernel loaded, add module */
		rfp = file_loadraw(filename, "module", 0, NULL, 0);
		if (rfp == NULL) {
			printf(
			"Unable to load %s as a multiboot payload module\n",
			filename);
			return (EINVAL);
		}
		rfp->f_size = roundup(rfp->f_size, PAGE_SIZE);
		*result = rfp;
		return (0);
	}

	/* See if there's a multiboot kernel loaded */
	mfp = file_findfile(NULL, "elf multiboot kernel");
	if (mfp == NULL) {
		return (EFTYPE);	/* this allows to check other methods */
	}

	/*
	 * We have a multiboot kernel loaded, see if there's a
	 * kernel loaded also.
	 */
	kfp = file_findfile(NULL, "elf kernel");
	if (kfp == NULL) {
		/*
		 * No kernel loaded, this must be it. The kernel has to
		 * be loaded as a raw file, it will be processed by
		 * Xen and correctly loaded as an ELF file.
		 */
		rfp = file_loadraw(filename, "elf kernel", 0, NULL, 0);
		if (rfp == NULL) {
			printf(
			"Unable to load %s as a multiboot payload kernel\n",
			filename);
			return (EINVAL);
		}

		/* Load kernel metadata... */
		setenv("kernelname", filename, 1);
		error = elf64_load_modmetadata(rfp, rfp->f_addr + rfp->f_size);
		if (error) {
			printf("Unable to load kernel %s metadata error: %d\n",
			    rfp->f_name, error);
			return (EINVAL);
		}

		/*
		 * Save space at the end of the kernel in order to place
		 * the metadata information. We do an approximation of the
		 * max metadata size, this is not optimal but it's probably
		 * the best we can do at this point. Once all modules are
		 * loaded and the size of the metadata is known this
		 * space will be recovered if not used.
		 */
		mod_num = num_modules(rfp);
		rfp->f_size = roundup(rfp->f_size, PAGE_SIZE);
		rfp->f_size += METADATA_RESV_SIZE(mod_num);
		*result = rfp;
	} else {
		/* The rest should be loaded as regular modules */
		error = elf64_obj_loadfile(filename, dest, result);
		if (error != 0) {
			printf("Unable to load %s as an object file, error: %d",
			    filename, error);
			return (error);
		}
	}

	return (0);
}

static int
multiboot_obj_exec(struct preloaded_file *fp)
{

	return (EFTYPE);
}<|MERGE_RESOLUTION|>--- conflicted
+++ resolved
@@ -378,12 +378,6 @@
 find_property_value(const char *cmd, const char *name, const char **value,
     size_t *len)
 {
-<<<<<<< HEAD
-	char *fs = getenv("fstype");
-	char *cmdline = NULL;
-	size_t len;
-	bool zfs_root = false;
-=======
 	const char *namep, *valuep;
 	size_t name_len, value_len;
 	int quoted;
@@ -468,7 +462,6 @@
 	size_t len;
 	bool zfs_root = false;
 	int rv = 0;
->>>>>>> 3d75a287
 
 	if (rootdev->d_type == DEVT_ZFS)
 		zfs_root = true;
@@ -492,21 +485,6 @@
 
 	if (fs != NULL && strncmp(fs, "zfs", len) != 0)
 		zfs_root = false;
-
-	if (rootdev->d_type == DEVT_ZFS)
-		zfs_root = true;
-
-	/* If we have fstype set in env, reset zfs_root if needed. */
-	if (fs != NULL && strcmp(fs, "zfs") != 0)
-		zfs_root = false;
-
-	/* If we have fstype set in command line, reset zfs_root if needed. */
-	if (fp->f_args != NULL)
-		fs = strstr(fp->f_args, "fstype");
-	if (fs != NULL) {
-		if (strcmp(fs + 7, "zfs") != 0)
-			zfs_root = false;
-	}
 
 	len = strlen(fp->f_name) + 1;
 
